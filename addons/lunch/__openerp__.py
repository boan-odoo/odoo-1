# -*- encoding: utf-8 -*-
##############################################################################
#
#    OpenERP, Open Source Management Solution
#    Copyright (C) 2004-2009 Tiny SPRL (<http://tiny.be>).
#
#    This program is free software: you can redistribute it and/or modify
#    it under the terms of the GNU Affero General Public License as
#    published by the Free Software Foundation, either version 3 of the
#    License, or (at your option) any later version.
#
#    This program is distributed in the hope that it will be useful,
#    but WITHOUT ANY WARRANTY; without even the implied warranty of
#    MERCHANTABILITY or FITNESS FOR A PARTICULAR PURPOSE.  See the
#    GNU Affero General Public License for more details.
#
#    You should have received a copy of the GNU Affero General Public License
#    along with this program.  If not, see <http://www.gnu.org/licenses/>.
#
##############################################################################

{
    "name": "Lunch Module",
    "author": "Tiny",
    "Description": """
    The lunch module is for keeping record of the order placing and payment of the orders.
    The products are defined under categories and the payment records are maintained user wise
    Every user has a cashbox which keeps track of the amount paid for a particular order.

    """,
    "version": "0.1",
    "depends": ["base"],
    "category" : "Generic Modules/Others",
    'description': """
    The base module to manage lunch

    keep track for the Lunch Order ,Cash Moves ,CashBox ,Product.
    Apply Different Category for the product.
    """,
    "init_xml": [],
    "update_xml": [
        'security/ir.model.access.csv',
        'wizard/lunch_order_cancel_view.xml',
        'wizard/lunch_order_confirm_view.xml',
        'wizard/lunch_cashbox_clean_view.xml',
        'lunch_view.xml',
        'lunch_report.xml',
        #'process/lunch_process.xml'
    ],
<<<<<<< HEAD
    "demo_xml": ['lunch_demo.xml',
                 ],
    "test": ['test/test_lunch.yml'
             ],             
=======
    "demo_xml": ['lunch_demo.xml'],
    "test": ['test/test_lunch.yml'],             
>>>>>>> 4b41a8ab
    "installable": True,
}

# vim:expandtab:smartindent:tabstop=4:softtabstop=4:shiftwidth=4:
<|MERGE_RESOLUTION|>--- conflicted
+++ resolved
@@ -47,15 +47,8 @@
         'lunch_report.xml',
         #'process/lunch_process.xml'
     ],
-<<<<<<< HEAD
-    "demo_xml": ['lunch_demo.xml',
-                 ],
-    "test": ['test/test_lunch.yml'
-             ],             
-=======
     "demo_xml": ['lunch_demo.xml'],
     "test": ['test/test_lunch.yml'],             
->>>>>>> 4b41a8ab
     "installable": True,
 }
 
