# -*- coding: utf-8 -*-
##############################################################################
#
#    OpenERP, Open Source Management Solution
#    Copyright (C) 2010-Today OpenERP SA (<http://www.openerp.com>)
#
#    This program is free software: you can redistribute it and/or modify
#    it under the terms of the GNU General Public License as published by
#    the Free Software Foundation, either version 3 of the License, or
#    (at your option) any later version.
#
#    This program is distributed in the hope that it will be useful,
#    but WITHOUT ANY WARRANTY; without even the implied warranty of
#    MERCHANTABILITY or FITNESS FOR A PARTICULAR PURPOSE.  See the
#    GNU General Public License for more details.
#
#    You should have received a copy of the GNU General Public License
#    along with this program.  If not, see <http://www.gnu.org/licenses/>
#
##############################################################################

import base64
import re
from openerp import tools

from openerp.osv import osv
from openerp.osv import fields
from openerp.tools.safe_eval import safe_eval as eval
from openerp.tools.translate import _

# main mako-like expression pattern
EXPRESSION_PATTERN = re.compile('(\$\{.+?\})')


class mail_compose_message(osv.TransientModel):
    """ Generic message composition wizard. You may inherit from this wizard
        at model and view levels to provide specific features.

        The behavior of the wizard depends on the composition_mode field:
        - 'reply': reply to a previous message. The wizard is pre-populated
            via ``get_message_data``.
        - 'comment': new post on a record. The wizard is pre-populated via
            ``get_record_data``
        - 'mass_mail': wizard in mass mailing mode where the mail details can
            contain template placeholders that will be merged with actual data
            before being sent to each recipient.
    """
    _name = 'mail.compose.message'
    _inherit = 'mail.message'
    _description = 'Email composition wizard'
    _log_access = True

    def default_get(self, cr, uid, fields, context=None):
        """ Handle composition mode. Some details about context keys:
            - comment: default mode, model and ID of a record the user comments
                - default_model or active_model
                - default_res_id or active_id
            - reply: active_id of a message the user replies to
                - default_parent_id or message_id or active_id: ID of the
                    mail.message we reply to
                - message.res_model or default_model
                - message.res_id or default_res_id
            - mass_mail: model and IDs of records the user mass-mails
                - active_ids: record IDs
                - default_model or active_model
        """
        if context is None:
            context = {}
        result = super(mail_compose_message, self).default_get(cr, uid, fields, context=context)

        # get some important values from context
        composition_mode = context.get('default_composition_mode', context.get('mail.compose.message.mode'))
        model = context.get('default_model', context.get('active_model'))
        res_id = context.get('default_res_id', context.get('active_id'))
        message_id = context.get('default_parent_id', context.get('message_id', context.get('active_id')))
        active_ids = context.get('active_ids')

        # get default values according to the composition mode
        if composition_mode == 'reply':
            vals = self.get_message_data(cr, uid, message_id, context=context)
        elif composition_mode == 'comment' and model and res_id:
            vals = self.get_record_data(cr, uid, model, res_id, context=context)
        elif composition_mode == 'mass_mail' and model and active_ids:
            vals = {'model': model, 'res_id': res_id}
        else:
            vals = {'model': model, 'res_id': res_id}
        if composition_mode:
            vals['composition_mode'] = composition_mode

        for field in vals:
            if field in fields:
                result[field] = vals[field]

        # TDE HACK: as mailboxes used default_model='res.users' and default_res_id=uid
        # (because of lack of an accessible pid), creating a message on its own
        # profile may crash (res_users does not allow writing on it)
        # Posting on its own profile works (res_users redirect to res_partner)
        # but when creating the mail.message to create the mail.compose.message
        # access rights issues may rise
        # We therefore directly change the model and res_id
        if result.get('model') == 'res.users' and result.get('res_id') == uid:
            result['model'] = 'res.partner'
            result['res_id'] = self.pool.get('res.users').browse(cr, uid, uid).partner_id.id
        return result

    def _get_composition_mode_selection(self, cr, uid, context=None):
        return [('comment', 'Comment a document'), ('reply', 'Reply to a message'), ('mass_mail', 'Mass mailing')]

    _columns = {
        'composition_mode': fields.selection(
            lambda s, *a, **k: s._get_composition_mode_selection(*a, **k),
            string='Composition mode'),
        'partner_ids': fields.many2many('res.partner',
            'mail_compose_message_res_partner_rel',
            'wizard_id', 'partner_id', 'Additional contacts'),
        'post': fields.boolean('Post a copy in the document',
            help='Post a copy of the message on the document communication history.'),
        'notify': fields.boolean('Notify followers',
            help='Notify followers of the document'),
        'same_thread': fields.boolean('Replies in the document',
            help='Replies to the messages will go into the selected document.'),
        'attachment_ids': fields.many2many('ir.attachment',
            'mail_compose_message_ir_attachments_rel',
            'wizard_id', 'attachment_id', 'Attachments'),
        'filter_id': fields.many2one('ir.filters', 'Filters'),
    }

    _defaults = {
        'composition_mode': 'comment',
        'email_from': lambda self, cr, uid, ctx={}: self.pool.get('mail.mail')._get_default_from(cr, uid, context=ctx),
        'body': lambda self, cr, uid, ctx={}: '',
        'subject': lambda self, cr, uid, ctx={}: False,
        'partner_ids': lambda self, cr, uid, ctx={}: [],
        'notify': lambda self, cr, uid, ctx={}: False,
        'post': lambda self, cr, uid, ctx={}: True,
        'same_thread': lambda self, cr, uid, ctx={}: True,
    }

    def _notify(self, cr, uid, newid, context=None):
        """ Override specific notify method of mail.message, because we do
            not want that feature in the wizard. """
        return

    def get_record_data(self, cr, uid, model, res_id, context=None):
        """ Returns a defaults-like dict with initial values for the composition
            wizard when sending an email related to the document record
            identified by ``model`` and ``res_id``.

            :param str model: model name of the document record this mail is
                related to.
            :param int res_id: id of the document record this mail is related to
        """
        doc_name_get = self.pool.get(model).name_get(cr, uid, [res_id], context=context)
        if doc_name_get:
            record_name = doc_name_get[0][1]
        else:
            record_name = False
        return {'model': model, 'res_id': res_id, 'record_name': record_name}

    def get_message_data(self, cr, uid, message_id, context=None):
        """ Returns a defaults-like dict with initial values for the composition
            wizard when replying to the given message (e.g. including the quote
            of the initial message, and the correct recipients).

            :param int message_id: id of the mail.message to which the user
                is replying.
        """
        if not message_id:
            return {}
        if context is None:
            context = {}
        message_data = self.pool.get('mail.message').browse(cr, uid, message_id, context=context)

        # create subject
        re_prefix = _('Re:')
        reply_subject = tools.ustr(message_data.subject or '')
        if not (reply_subject.startswith('Re:') or reply_subject.startswith(re_prefix)) and message_data.subject:
            reply_subject = "%s %s" % (re_prefix, reply_subject)
        # get partner_ids from original message
        partner_ids = [partner.id for partner in message_data.partner_ids] if message_data.partner_ids else []
        partner_ids += context.get('default_partner_ids', [])

        # update the result
        result = {
            'record_name': message_data.record_name,
            'model': message_data.model,
            'res_id': message_data.res_id,
            'parent_id': message_data.id,
            'subject': reply_subject,
            'partner_ids': partner_ids,
        }
        return result

    #------------------------------------------------------
    # Wizard validation and send
    #------------------------------------------------------

    def send_mail(self, cr, uid, ids, context=None):
        """ Process the wizard content and proceed with sending the related
            email(s), rendering any template patterns on the fly if needed. """
        if context is None:
            context = {}
        active_ids = context.get('active_ids')
        is_log = context.get('mail_compose_log', False)

        for wizard in self.browse(cr, uid, ids, context=context):
            mass_mail_mode = wizard.composition_mode == 'mass_mail'
            active_model_pool = self.pool.get(wizard.model if wizard.model else 'mail.thread')

            # wizard works in batch mode: [res_id] or active_ids
            res_ids = active_ids if mass_mail_mode and wizard.model and active_ids else [wizard.res_id]
            for res_id in res_ids:
                # default values, according to the wizard options
                post_values = {
                    'subject': wizard.subject,
                    'body': wizard.body,
                    'parent_id': wizard.parent_id and wizard.parent_id.id,
                    'partner_ids': [partner.id for partner in wizard.partner_ids],
                    'attachments': [(attach.datas_fname or attach.name, base64.b64decode(attach.datas)) for attach in wizard.attachment_ids],
                }
                # mass mailing: render and override default values
                if mass_mail_mode and wizard.model:
                    email_dict = self.render_message(cr, uid, wizard, res_id, context=context)
                    new_partner_ids = email_dict.pop('partner_ids', [])
                    post_values['partner_ids'] += new_partner_ids
                    new_attachments = email_dict.pop('attachments', [])
                    post_values['attachments'] += new_attachments
                    post_values.update(email_dict)
<<<<<<< HEAD
                    # email_from: mass mailing only can specify another email_from
                    if email_dict.get('email_from'):
                        post_values['email_from'] = email_dict.pop('email_from')
                    # replies redirection: mass mailing only
                    if not wizard.same_thread:
                        post_values['reply_to'] = email_dict.pop('reply_to')
                # automatically subscribe recipients if asked to
                if context.get('mail_post_autofollow') and wizard.model and post_values.get('partner_ids'):
                    active_model_pool.message_subscribe(cr, uid, [res_id], [item[1] for item in post_values.get('partner_ids')], context=context)
                # clean the context (hint: mass mailing sets some default values that
                # could be wrongly interpreted by mail_mail)
                context.pop('default_email_to', None)
                context.pop('default_partner_ids', None)
                # post the message
                if mass_mail_mode and not wizard.post:
                    post_values['recipient_ids'] = post_values.pop('partner_ids')
                    self.pool.get('mail.mail').create(cr, uid, post_values, context=context)
                else:
                    subtype = 'mail.mt_comment'
                    if mass_mail_mode and not wizard.notify:
                        subtype = False
                    msg_id = active_model_pool.message_post(cr, uid, [res_id], type='comment', subtype=subtype, context=context, **post_values)
                    # mass_mailing, post without notify: notify specific partners
                    if mass_mail_mode and not wizard.notify and post_values['partner_ids']:
                        self.pool.get('mail.notification')._notify(cr, uid, msg_id, [item[1] for item in post_values['partner_ids']], context=context)
=======
                # post the message
                subtype = 'mail.mt_comment'
                if is_log:
                    subtype = False
                active_model_pool.message_post(cr, uid, [res_id], type='comment', subtype=subtype, context=context, **post_values)
>>>>>>> 914a97f3

        return {'type': 'ir.actions.act_window_close'}

    def render_message(self, cr, uid, wizard, res_id, context=None):
        """ Generate an email from the template for given (wizard.model, res_id)
            pair. This method is meant to be inherited by email_template that
            will produce a more complete dictionary. """
        return {
            'subject': self.render_template(cr, uid, wizard.subject, wizard.model, res_id, context),
            'body': self.render_template(cr, uid, wizard.body, wizard.model, res_id, context),
            'email_from': self.render_template(cr, uid, wizard.email_from, wizard.model, res_id, context),
            'reply_to': self.render_template(cr, uid, wizard.reply_to, wizard.model, res_id, context),
        }

    def render_template(self, cr, uid, template, model, res_id, context=None):
        """ Render the given template text, replace mako-like expressions ``${expr}``
            with the result of evaluating these expressions with an evaluation context
            containing:

                * ``user``: browse_record of the current user
                * ``object``: browse_record of the document record this mail is
                              related to
                * ``context``: the context passed to the mail composition wizard

            :param str template: the template text to render
            :param str model: model name of the document record this mail is related to.
            :param int res_id: id of the document record this mail is related to.
        """
        if context is None:
            context = {}

        def merge(match):
            exp = str(match.group()[2:-1]).strip()
            result = eval(exp, {
                'user': self.pool.get('res.users').browse(cr, uid, uid, context=context),
                'object': self.pool.get(model).browse(cr, uid, res_id, context=context),
                'context': dict(context),  # copy context to prevent side-effects of eval
                })
            return result and tools.ustr(result) or ''
        return template and EXPRESSION_PATTERN.sub(merge, template)<|MERGE_RESOLUTION|>--- conflicted
+++ resolved
@@ -226,16 +226,12 @@
                     new_attachments = email_dict.pop('attachments', [])
                     post_values['attachments'] += new_attachments
                     post_values.update(email_dict)
-<<<<<<< HEAD
                     # email_from: mass mailing only can specify another email_from
                     if email_dict.get('email_from'):
                         post_values['email_from'] = email_dict.pop('email_from')
                     # replies redirection: mass mailing only
                     if not wizard.same_thread:
                         post_values['reply_to'] = email_dict.pop('reply_to')
-                # automatically subscribe recipients if asked to
-                if context.get('mail_post_autofollow') and wizard.model and post_values.get('partner_ids'):
-                    active_model_pool.message_subscribe(cr, uid, [res_id], [item[1] for item in post_values.get('partner_ids')], context=context)
                 # clean the context (hint: mass mailing sets some default values that
                 # could be wrongly interpreted by mail_mail)
                 context.pop('default_email_to', None)
@@ -246,19 +242,12 @@
                     self.pool.get('mail.mail').create(cr, uid, post_values, context=context)
                 else:
                     subtype = 'mail.mt_comment'
-                    if mass_mail_mode and not wizard.notify:
+                    if is_log or (mass_mail_mode and not wizard.notify):
                         subtype = False
                     msg_id = active_model_pool.message_post(cr, uid, [res_id], type='comment', subtype=subtype, context=context, **post_values)
                     # mass_mailing, post without notify: notify specific partners
                     if mass_mail_mode and not wizard.notify and post_values['partner_ids']:
                         self.pool.get('mail.notification')._notify(cr, uid, msg_id, [item[1] for item in post_values['partner_ids']], context=context)
-=======
-                # post the message
-                subtype = 'mail.mt_comment'
-                if is_log:
-                    subtype = False
-                active_model_pool.message_post(cr, uid, [res_id], type='comment', subtype=subtype, context=context, **post_values)
->>>>>>> 914a97f3
 
         return {'type': 'ir.actions.act_window_close'}
 
