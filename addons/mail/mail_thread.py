--- conflicted
+++ resolved
@@ -453,79 +453,6 @@
         ir_attachment_obj.unlink(cr, uid, attach_ids, context=context)
         return True
 
-<<<<<<< HEAD
-    def _find_partner_from_emails(self, cr, uid, id, emails, context=None,
-                                    check_followers=True, only_users=False, take_all=False, full_info=False):
-        """ Utility method to find partners
-
-            :param boolean check_followers: TODO
-            :param boolean only_users: TODO
-            :param boolean take_all: TODO
-        """
-        partner_obj = self.pool['res.partner']
-        partner_ids = []
-        obj = None
-        if id and self._name != 'mail.thread' and check_followers:
-            obj = self.browse(cr, uid, id, context=context)
-        for contact in emails:
-            partner_id = False
-            email_address = tools.email_split(contact)
-            if not email_address:
-                partner_ids.append(partner_id)
-                continue
-            email_address = email_address[0]
-            # first try: check in document's followers
-            if obj:
-                for follower in obj.message_follower_ids:
-                    if follower.email == email_address:
-                        partner_id = follower.id
-            # second try: check in partners that are also users
-            if not partner_id:
-                ids = partner_obj.search(cr, SUPERUSER_ID, [
-                                                ('email', 'ilike', email_address),
-                                                ('user_ids', '!=', False)
-                                            ], limit=1, context=context)
-                if ids:
-                    partner_id = ids[0]
-            # third try: check in partners
-            if not partner_id:
-                ids = partner_obj.search(cr, SUPERUSER_ID, [
-                                                ('email', 'ilike', email_address)
-                                            ], limit=1, context=context)
-                if ids:
-                    partner_id = ids[0]
-            partner_ids.append(partner_id)
-        return partner_ids
-
-    def message_partner_info_from_emails(self, cr, uid, id, emails, link_mail=False, context=None):
-        """ Convert a list of emails into a list partner_ids and a list
-            new_partner_ids. The return value is non conventional because
-            it is meant to be used by the mail widget.
-
-            :return dict: partner_ids and new_partner_ids
-
-            TDE TODO: merge me with other partner finding methods in 8.0 """
-        mail_message_obj = self.pool.get('mail.message')
-        partner_ids = self._find_partner_from_emails(cr, uid, id, emails, context=context)
-        result = list()
-        for idx in range(len(emails)):
-            email_address = emails[idx]
-            partner_id = partner_ids[idx]
-            partner_info = {'full_name': email_address, 'partner_id': partner_id}
-            result.append(partner_info)
-
-            # link mail with this from mail to the new partner id
-            if link_mail and partner_info['partner_id']:
-                message_ids = mail_message_obj.search(cr, SUPERUSER_ID, [
-                                    '|',
-                                    ('email_from', '=', email_address),
-                                    ('email_from', 'ilike', '<%s>' % email_address),
-                                    ('author_id', '=', False)
-                                ], context=context)
-                if message_ids:
-                    mail_message_obj.write(cr, SUPERUSER_ID, message_ids, {'author_id': partner_info['partner_id']}, context=context)
-        return result
-=======
     def _get_formview_action(self, cr, uid, id, model=None, context=None):
         """ Return an action to open the document. This method is meant to be
             overridden in addons that want to give specific view ids for example.
@@ -589,7 +516,6 @@
                 except (osv.except_osv, orm.except_orm):
                     pass
         return action
->>>>>>> 3c0b65f5
 
     #------------------------------------------------------
     # Email specific
@@ -1122,6 +1048,78 @@
                 self._message_add_suggested_recipient(cr, uid, result, obj, partner=obj.user_id.partner_id, reason=self._all_columns['user_id'].column.string, context=context)
         return result
 
+    def _find_partner_from_emails(self, cr, uid, id, emails, context=None,
+                                    check_followers=True, only_users=False, take_all=False, full_info=False):
+        """ Utility method to find partners
+
+            :param boolean check_followers: TODO
+            :param boolean only_users: TODO
+            :param boolean take_all: TODO
+        """
+        partner_obj = self.pool['res.partner']
+        partner_ids = []
+        obj = None
+        if id and self._name != 'mail.thread' and check_followers:
+            obj = self.browse(cr, uid, id, context=context)
+        for contact in emails:
+            partner_id = False
+            email_address = tools.email_split(contact)
+            if not email_address:
+                partner_ids.append(partner_id)
+                continue
+            email_address = email_address[0]
+            # first try: check in document's followers
+            if obj:
+                for follower in obj.message_follower_ids:
+                    if follower.email == email_address:
+                        partner_id = follower.id
+            # second try: check in partners that are also users
+            if not partner_id:
+                ids = partner_obj.search(cr, SUPERUSER_ID, [
+                                                ('email', 'ilike', email_address),
+                                                ('user_ids', '!=', False)
+                                            ], limit=1, context=context)
+                if ids:
+                    partner_id = ids[0]
+            # third try: check in partners
+            if not partner_id:
+                ids = partner_obj.search(cr, SUPERUSER_ID, [
+                                                ('email', 'ilike', email_address)
+                                            ], limit=1, context=context)
+                if ids:
+                    partner_id = ids[0]
+            partner_ids.append(partner_id)
+        return partner_ids
+
+    def message_partner_info_from_emails(self, cr, uid, id, emails, link_mail=False, context=None):
+        """ Convert a list of emails into a list partner_ids and a list
+            new_partner_ids. The return value is non conventional because
+            it is meant to be used by the mail widget.
+
+            :return dict: partner_ids and new_partner_ids
+
+            TDE TODO: merge me with other partner finding methods in 8.0 """
+        mail_message_obj = self.pool.get('mail.message')
+        partner_ids = self._find_partner_from_emails(cr, uid, id, emails, context=context)
+        result = list()
+        for idx in range(len(emails)):
+            email_address = emails[idx]
+            partner_id = partner_ids[idx]
+            partner_info = {'full_name': email_address, 'partner_id': partner_id}
+            result.append(partner_info)
+
+            # link mail with this from mail to the new partner id
+            if link_mail and partner_info['partner_id']:
+                message_ids = mail_message_obj.search(cr, SUPERUSER_ID, [
+                                    '|',
+                                    ('email_from', '=', email_address),
+                                    ('email_from', 'ilike', '<%s>' % email_address),
+                                    ('author_id', '=', False)
+                                ], context=context)
+                if message_ids:
+                    mail_message_obj.write(cr, SUPERUSER_ID, message_ids, {'author_id': partner_info['partner_id']}, context=context)
+        return result
+
     def message_post(self, cr, uid, thread_id, body='', subject=None, type='notification',
                         subtype=None, parent_id=False, attachments=None, context=None,
                         content_subtype='html', **kwargs):
