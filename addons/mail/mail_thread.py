# -*- coding: utf-8 -*-
##############################################################################
#
#    OpenERP, Open Source Management Solution
#    Copyright (C) 2009-today OpenERP SA (<http://www.openerp.com>)
#
#    This program is free software: you can redistribute it and/or modify
#    it under the terms of the GNU Affero General Public License as
#    published by the Free Software Foundation, either version 3 of the
#    License, or (at your option) any later version
#
#    This program is distributed in the hope that it will be useful,
#    but WITHOUT ANY WARRANTY; without even the implied warranty of
#    MERCHANTABILITY or FITNESS FOR A PARTICULAR PURPOSE.  See the
#    GNU Affero General Public License for more details
#
#    You should have received a copy of the GNU Affero General Public License
#    along with this program.  If not, see <http://www.gnu.org/licenses/>
#
##############################################################################

import base64
import datetime
import dateutil
import email
try:
    import simplejson as json
except ImportError:
    import json
from lxml import etree
import logging
import pytz
<<<<<<< HEAD
=======
import re
import socket
>>>>>>> 9861b5ca
import time
import xmlrpclib
from email.message import Message

from openerp import tools
from openerp import SUPERUSER_ID
from openerp.addons.mail.mail_message import decode
from openerp.osv import fields, osv, orm
from openerp.osv.orm import browse_record, browse_null
from openerp.tools.safe_eval import safe_eval as eval
from openerp.tools.translate import _

_logger = logging.getLogger(__name__)


def decode_header(message, header, separator=' '):
    return separator.join(map(decode, filter(None, message.get_all(header, []))))


class mail_thread(osv.AbstractModel):
    ''' mail_thread model is meant to be inherited by any model that needs to
        act as a discussion topic on which messages can be attached. Public
        methods are prefixed with ``message_`` in order to avoid name
        collisions with methods of the models that will inherit from this class.

        ``mail.thread`` defines fields used to handle and display the
        communication history. ``mail.thread`` also manages followers of
        inheriting classes. All features and expected behavior are managed
        by mail.thread. Widgets has been designed for the 7.0 and following
        versions of OpenERP.

        Inheriting classes are not required to implement any method, as the
        default implementation will work for any model. However it is common
        to override at least the ``message_new`` and ``message_update``
        methods (calling ``super``) to add model-specific behavior at
        creation and update of a thread when processing incoming emails.

        Options:
            - _mail_flat_thread: if set to True, all messages without parent_id
                are automatically attached to the first message posted on the
                ressource. If set to False, the display of Chatter is done using
                threads, and no parent_id is automatically set.
    '''
    _name = 'mail.thread'
    _description = 'Email Thread'
    _mail_flat_thread = True
    _mail_post_access = 'write'

    # Automatic logging system if mail installed
    # _track = {
    #   'field': {
    #       'module.subtype_xml': lambda self, cr, uid, obj, context=None: obj[state] == done,
    #       'module.subtype_xml2': lambda self, cr, uid, obj, context=None: obj[state] != done,
    #   },
    #   'field2': {
    #       ...
    #   },
    # }
    # where
    #   :param string field: field name
    #   :param module.subtype_xml: xml_id of a mail.message.subtype (i.e. mail.mt_comment)
    #   :param obj: is a browse_record
    #   :param function lambda: returns whether the tracking should record using this subtype
    _track = {}

    def get_empty_list_help(self, cr, uid, help, context=None):
        """ Override of BaseModel.get_empty_list_help() to generate an help message
            that adds alias information. """
        model = context.get('empty_list_help_model')
        res_id = context.get('empty_list_help_id')
        ir_config_parameter = self.pool.get("ir.config_parameter")
        catchall_domain = ir_config_parameter.get_param(cr, uid, "mail.catchall.domain", context=context)
        document_name = context.get('empty_list_help_document_name', _('document'))
        alias = None

        if catchall_domain and model and res_id:  # specific res_id -> find its alias (i.e. section_id specified)
            object_id = self.pool.get(model).browse(cr, uid, res_id, context=context)
            # check that the alias effectively creates new records
            if object_id.alias_id and object_id.alias_id.alias_name and \
                    object_id.alias_id.alias_model_id and \
                    object_id.alias_id.alias_model_id.model == self._name and \
                    object_id.alias_id.alias_force_thread_id == 0:
                alias = object_id.alias_id
        elif catchall_domain and model:  # no specific res_id given -> generic help message, take an example alias (i.e. alias of some section_id)
            alias_obj = self.pool.get('mail.alias')
            alias_ids = alias_obj.search(cr, uid, [("alias_parent_model_id.model", "=", model), ("alias_name", "!=", False), ('alias_force_thread_id', '=', False)], context=context, order='id ASC')
            if alias_ids and len(alias_ids) == 1:
                alias = alias_obj.browse(cr, uid, alias_ids[0], context=context)

        if alias:
            alias_email = alias.name_get()[0][1]
            return _("""<p class='oe_view_nocontent_create'>
                            Click here to add new %(document)s or send an email to: <a href='mailto:%(email)s'>%(email)s</a>
                        </p>
                        %(static_help)s"""
                    ) % {
                        'document': document_name,
                        'email': alias_email,
                        'static_help': help or ''
                    }

        if document_name != 'document' and help and help.find("oe_view_nocontent_create") == -1:
            return _("<p class='oe_view_nocontent_create'>Click here to add new %(document)s</p>%(static_help)s") % {
                        'document': document_name,
                        'static_help': help or '',
                    }

        return help

    def _get_message_data(self, cr, uid, ids, name, args, context=None):
        """ Computes:
            - message_unread: has uid unread message for the document
            - message_summary: html snippet summarizing the Chatter for kanban views """
        res = dict((id, dict(message_unread=False, message_unread_count=0, message_summary=' ')) for id in ids)
        user_pid = self.pool.get('res.users').read(cr, uid, uid, ['partner_id'], context=context)['partner_id'][0]

        # search for unread messages, directly in SQL to improve performances
        cr.execute("""  SELECT m.res_id FROM mail_message m
                        RIGHT JOIN mail_notification n
                        ON (n.message_id = m.id AND n.partner_id = %s AND (n.read = False or n.read IS NULL))
                        WHERE m.model = %s AND m.res_id in %s""",
                    (user_pid, self._name, tuple(ids),))
        for result in cr.fetchall():
            res[result[0]]['message_unread'] = True
            res[result[0]]['message_unread_count'] += 1

        for id in ids:
            if res[id]['message_unread_count']:
                title = res[id]['message_unread_count'] > 1 and _("You have %d unread messages") % res[id]['message_unread_count'] or _("You have one unread message")
                res[id]['message_summary'] = "<span class='oe_kanban_mail_new' title='%s'><span class='oe_e'>9</span> %d %s</span>" % (title, res[id].pop('message_unread_count'), _("New"))
            res[id].pop('message_unread_count', None)
        return res

    def read_followers_data(self, cr, uid, follower_ids, context=None):
        result = []
        technical_group = self.pool.get('ir.model.data').get_object(cr, uid, 'base', 'group_no_one', context=context)
        for follower in self.pool.get('res.partner').browse(cr, uid, follower_ids, context=context):
            is_editable = uid in map(lambda x: x.id, technical_group.users)
            is_uid = uid in map(lambda x: x.id, follower.user_ids)
            data = (follower.id,
                    follower.name,
                    {'is_editable': is_editable, 'is_uid': is_uid},
                    )
            result.append(data)
        return result

    def _get_subscription_data(self, cr, uid, ids, name, args, user_pid=None, context=None):
        """ Computes:
            - message_subtype_data: data about document subtypes: which are
                available, which are followed if any """
        res = dict((id, dict(message_subtype_data='')) for id in ids)
        if user_pid is None:
            user_pid = self.pool.get('res.users').read(cr, uid, uid, ['partner_id'], context=context)['partner_id'][0]

        # find current model subtypes, add them to a dictionary
        subtype_obj = self.pool.get('mail.message.subtype')
        subtype_ids = subtype_obj.search(cr, uid, ['|', ('res_model', '=', self._name), ('res_model', '=', False)], context=context)
        subtype_dict = dict((subtype.name, dict(default=subtype.default, followed=False, id=subtype.id)) for subtype in subtype_obj.browse(cr, uid, subtype_ids, context=context))
        for id in ids:
            res[id]['message_subtype_data'] = subtype_dict.copy()

        # find the document followers, update the data
        fol_obj = self.pool.get('mail.followers')
        fol_ids = fol_obj.search(cr, uid, [
            ('partner_id', '=', user_pid),
            ('res_id', 'in', ids),
            ('res_model', '=', self._name),
        ], context=context)
        for fol in fol_obj.browse(cr, uid, fol_ids, context=context):
            thread_subtype_dict = res[fol.res_id]['message_subtype_data']
            for subtype in [st for st in fol.subtype_ids if st.name in thread_subtype_dict]:
                thread_subtype_dict[subtype.name]['followed'] = True
            res[fol.res_id]['message_subtype_data'] = thread_subtype_dict

        return res

    def _search_message_unread(self, cr, uid, obj=None, name=None, domain=None, context=None):
        return [('message_ids.to_read', '=', True)]

    def _get_followers(self, cr, uid, ids, name, arg, context=None):
        fol_obj = self.pool.get('mail.followers')
        fol_ids = fol_obj.search(cr, SUPERUSER_ID, [('res_model', '=', self._name), ('res_id', 'in', ids)])
        res = dict((id, dict(message_follower_ids=[], message_is_follower=False)) for id in ids)
        user_pid = self.pool.get('res.users').read(cr, uid, uid, ['partner_id'], context=context)['partner_id'][0]
        for fol in fol_obj.browse(cr, SUPERUSER_ID, fol_ids):
            res[fol.res_id]['message_follower_ids'].append(fol.partner_id.id)
            if fol.partner_id.id == user_pid:
                res[fol.res_id]['message_is_follower'] = True
        return res

    def _set_followers(self, cr, uid, id, name, value, arg, context=None):
        if not value:
            return
        partner_obj = self.pool.get('res.partner')
        fol_obj = self.pool.get('mail.followers')

        # read the old set of followers, and determine the new set of followers
        fol_ids = fol_obj.search(cr, SUPERUSER_ID, [('res_model', '=', self._name), ('res_id', '=', id)])
        old = set(fol.partner_id.id for fol in fol_obj.browse(cr, SUPERUSER_ID, fol_ids))
        new = set(old)

        for command in value or []:
            if isinstance(command, (int, long)):
                new.add(command)
            elif command[0] == 0:
                new.add(partner_obj.create(cr, uid, command[2], context=context))
            elif command[0] == 1:
                partner_obj.write(cr, uid, [command[1]], command[2], context=context)
                new.add(command[1])
            elif command[0] == 2:
                partner_obj.unlink(cr, uid, [command[1]], context=context)
                new.discard(command[1])
            elif command[0] == 3:
                new.discard(command[1])
            elif command[0] == 4:
                new.add(command[1])
            elif command[0] == 5:
                new.clear()
            elif command[0] == 6:
                new = set(command[2])

        # remove partners that are no longer followers
        self.message_unsubscribe(cr, uid, [id], list(old-new), context=context)
        # add new followers
        self.message_subscribe(cr, uid, [id], list(new-old), context=context)

    def _search_followers(self, cr, uid, obj, name, args, context):
        """Search function for message_follower_ids

        Do not use with operator 'not in'. Use instead message_is_followers
        """
        fol_obj = self.pool.get('mail.followers')
        res = []
        for field, operator, value in args:
            assert field == name
            # TOFIX make it work with not in
            assert operator != "not in", "Do not search message_follower_ids with 'not in'"
            fol_ids = fol_obj.search(cr, SUPERUSER_ID, [('res_model', '=', self._name), ('partner_id', operator, value)])
            res_ids = [fol.res_id for fol in fol_obj.browse(cr, SUPERUSER_ID, fol_ids)]
            res.append(('id', 'in', res_ids))
        return res

    def _search_is_follower(self, cr, uid, obj, name, args, context):
        """Search function for message_is_follower"""
        res = []
        for field, operator, value in args:
            assert field == name
            partner_id = self.pool.get('res.users').browse(cr, uid, uid, context=context).partner_id.id
            if (operator == '=' and value) or (operator == '!=' and not value):  # is a follower
                res_ids = self.search(cr, uid, [('message_follower_ids', 'in', [partner_id])], context=context)
            else:  # is not a follower or unknown domain
                mail_ids = self.search(cr, uid, [('message_follower_ids', 'in', [partner_id])], context=context)
                res_ids = self.search(cr, uid, [('id', 'not in', mail_ids)], context=context)
            res.append(('id', 'in', res_ids))
        return res

    _columns = {
        'message_is_follower': fields.function(_get_followers, type='boolean',
            fnct_search=_search_is_follower, string='Is a Follower', multi='_get_followers,'),
        'message_follower_ids': fields.function(_get_followers, fnct_inv=_set_followers,
            fnct_search=_search_followers, type='many2many', priority=-10,
            obj='res.partner', string='Followers', multi='_get_followers'),
        'message_ids': fields.one2many('mail.message', 'res_id',
            domain=lambda self: [('model', '=', self._name)],
            auto_join=True,
            string='Messages',
            help="Messages and communication history"),
        'message_unread': fields.function(_get_message_data,
            fnct_search=_search_message_unread, multi="_get_message_data",
            type='boolean', string='Unread Messages',
            help="If checked new messages require your attention."),
        'message_summary': fields.function(_get_message_data, method=True,
            type='text', string='Summary', multi="_get_message_data",
            help="Holds the Chatter summary (number of messages, ...). "\
                 "This summary is directly in html format in order to "\
                 "be inserted in kanban views."),
    }

    def _get_user_chatter_options(self, cr, uid, context=None):
        options = {
            'display_log_button': False
        }
        group_ids = self.pool.get('res.users').browse(cr, uid, uid, context=context).groups_id
        group_user_id = self.pool.get("ir.model.data").get_object_reference(cr, uid, 'base', 'group_user')[1]
        is_employee = group_user_id in [group.id for group in group_ids]
        if is_employee:
            options['display_log_button'] = True
        return options

    def fields_view_get(self, cr, uid, view_id=None, view_type='form', context=None, toolbar=False, submenu=False):
        res = super(mail_thread, self).fields_view_get(cr, uid, view_id=view_id, view_type=view_type, context=context, toolbar=toolbar, submenu=submenu)
        if view_type == 'form':
            doc = etree.XML(res['arch'])
            for node in doc.xpath("//field[@name='message_ids']"):
                options = json.loads(node.get('options', '{}'))
                options.update(self._get_user_chatter_options(cr, uid, context=context))
                node.set('options', json.dumps(options))
            res['arch'] = etree.tostring(doc)
        return res

    #------------------------------------------------------
    # CRUD overrides for automatic subscription and logging
    #------------------------------------------------------

    def create(self, cr, uid, values, context=None):
        """ Chatter override :
            - subscribe uid
            - subscribe followers of parent
            - log a creation message
        """
        if context is None:
            context = {}

        # subscribe uid unless asked not to
        if not context.get('mail_create_nosubscribe'):
            pid = self.pool['res.users'].browse(cr, SUPERUSER_ID, uid).partner_id.id
            message_follower_ids = values.get('message_follower_ids') or []  # webclient can send None or False
            message_follower_ids.append([4, pid])
            values['message_follower_ids'] = message_follower_ids
            # add operation to ignore access rule checking for subscription
            context_operation = dict(context, operation='create')
        else:
            context_operation = context
        thread_id = super(mail_thread, self).create(cr, uid, values, context=context_operation)

        # automatic logging unless asked not to (mainly for various testing purpose)
        if not context.get('mail_create_nolog'):
            self.message_post(cr, uid, thread_id, body=_('%s created') % (self._description), context=context)

        # auto_subscribe: take values and defaults into account
        create_values = dict(values)
        for key, val in context.iteritems():
            if key.startswith('default_'):
                create_values[key[8:]] = val
        self.message_auto_subscribe(cr, uid, [thread_id], create_values.keys(), context=context, values=create_values)

        # track values
        track_ctx = dict(context)
        if 'lang' not in track_ctx:
            track_ctx['lang'] = self.pool.get('res.users').browse(cr, uid, uid, context=context).lang
        if not context.get('mail_notrack'):
            tracked_fields = self._get_tracked_fields(cr, uid, values.keys(), context=track_ctx)
            if tracked_fields:
                initial_values = {thread_id: dict((item, False) for item in tracked_fields)}
                self.message_track(cr, uid, [thread_id], tracked_fields, initial_values, context=track_ctx)
        return thread_id

    def write(self, cr, uid, ids, values, context=None):
        if context is None:
            context = {}
        if isinstance(ids, (int, long)):
            ids = [ids]
        # Track initial values of tracked fields
        track_ctx = dict(context)
        if 'lang' not in track_ctx:
            track_ctx['lang'] = self.pool.get('res.users').browse(cr, uid, uid, context=context).lang
        tracked_fields = self._get_tracked_fields(cr, uid, values.keys(), context=track_ctx)
        if tracked_fields:
            records = self.browse(cr, uid, ids, context=track_ctx)
            initial_values = dict((this.id, dict((key, getattr(this, key)) for key in tracked_fields.keys())) for this in records)

        # Perform write, update followers
        result = super(mail_thread, self).write(cr, uid, ids, values, context=context)
        self.message_auto_subscribe(cr, uid, ids, values.keys(), context=context, values=values)

        if not context.get('mail_notrack'):
            # Perform the tracking
            tracked_fields = self._get_tracked_fields(cr, uid, values.keys(), context=context)
        else:
            tracked_fields = None
        if tracked_fields:
            self.message_track(cr, uid, ids, tracked_fields, initial_values, context=track_ctx)
        return result

    def unlink(self, cr, uid, ids, context=None):
        """ Override unlink to delete messages and followers. This cannot be
            cascaded, because link is done through (res_model, res_id). """
        msg_obj = self.pool.get('mail.message')
        fol_obj = self.pool.get('mail.followers')
        # delete messages and notifications
        msg_ids = msg_obj.search(cr, uid, [('model', '=', self._name), ('res_id', 'in', ids)], context=context)
        msg_obj.unlink(cr, uid, msg_ids, context=context)
        # delete
        res = super(mail_thread, self).unlink(cr, uid, ids, context=context)
        # delete followers
        fol_ids = fol_obj.search(cr, SUPERUSER_ID, [('res_model', '=', self._name), ('res_id', 'in', ids)], context=context)
        fol_obj.unlink(cr, SUPERUSER_ID, fol_ids, context=context)
        return res

    def copy(self, cr, uid, id, default=None, context=None):
        # avoid tracking multiple temporary changes during copy
        context = dict(context or {}, mail_notrack=True)

        default = default or {}
        default['message_ids'] = []
        default['message_follower_ids'] = []
        return super(mail_thread, self).copy(cr, uid, id, default=default, context=context)

    #------------------------------------------------------
    # Automatically log tracked fields
    #------------------------------------------------------

    def _get_tracked_fields(self, cr, uid, updated_fields, context=None):
        """ Return a structure of tracked fields for the current model.
            :param list updated_fields: modified field names
            :return list: a list of (field_name, column_info obj), containing
                always tracked fields and modified on_change fields
        """
        lst = []
        for name, column_info in self._all_columns.items():
            visibility = getattr(column_info.column, 'track_visibility', False)
            if visibility == 'always' or (visibility == 'onchange' and name in updated_fields) or name in self._track:
                lst.append(name)
        if not lst:
            return lst
        return self.fields_get(cr, uid, lst, context=context)

    def message_track(self, cr, uid, ids, tracked_fields, initial_values, context=None):

        def convert_for_display(value, col_info):
            if not value and col_info['type'] == 'boolean':
                return 'False'
            if not value:
                return ''
            if col_info['type'] == 'many2one':
                return value.name_get()[0][1]
            if col_info['type'] == 'selection':
                return dict(col_info['selection'])[value]
            return value

        def format_message(message_description, tracked_values):
            message = ''
            if message_description:
                message = '<span>%s</span>' % message_description
            for name, change in tracked_values.items():
                message += '<div> &nbsp; &nbsp; &bull; <b>%s</b>: ' % change.get('col_info')
                if change.get('old_value'):
                    message += '%s &rarr; ' % change.get('old_value')
                message += '%s</div>' % change.get('new_value')
            return message

        if not tracked_fields:
            return True

        for browse_record in self.browse(cr, uid, ids, context=context):
            initial = initial_values[browse_record.id]
            changes = set()
            tracked_values = {}

            # generate tracked_values data structure: {'col_name': {col_info, new_value, old_value}}
            for col_name, col_info in tracked_fields.items():
                initial_value = initial[col_name]
                record_value = getattr(browse_record, col_name)

                if record_value == initial_value and getattr(self._all_columns[col_name].column, 'track_visibility', None) == 'always':
                    tracked_values[col_name] = dict(col_info=col_info['string'],
                                                        new_value=convert_for_display(record_value, col_info))
                elif record_value != initial_value and (record_value or initial_value):  # because browse null != False
                    if getattr(self._all_columns[col_name].column, 'track_visibility', None) in ['always', 'onchange']:
                        tracked_values[col_name] = dict(col_info=col_info['string'],
                                                            old_value=convert_for_display(initial_value, col_info),
                                                            new_value=convert_for_display(record_value, col_info))
                    if col_name in tracked_fields:
                        changes.add(col_name)
            if not changes:
                continue

            # find subtypes and post messages or log if no subtype found
            subtypes = []
            for field, track_info in self._track.items():
                if field not in changes:
                    continue
                for subtype, method in track_info.items():
                    if method(self, cr, uid, browse_record, context):
                        subtypes.append(subtype)

            posted = False
            for subtype in subtypes:
                subtype_rec = self.pool.get('ir.model.data').xmlid_to_object(cr, uid, subtype, context=context)
                if not (subtype_rec and subtype_rec.exists()):
                    _logger.debug('subtype %s not found' % subtype)
                    continue
                message = format_message(subtype_rec.description if subtype_rec.description else subtype_rec.name, tracked_values)
                self.message_post(cr, uid, browse_record.id, body=message, subtype=subtype, context=context)
                posted = True
            if not posted:
                message = format_message('', tracked_values)
                self.message_post(cr, uid, browse_record.id, body=message, context=context)
        return True

    #------------------------------------------------------
    # mail.message wrappers and tools
    #------------------------------------------------------

    def _needaction_domain_get(self, cr, uid, context=None):
        if self._needaction:
            return [('message_unread', '=', True)]
        return []

    def _garbage_collect_attachments(self, cr, uid, context=None):
        """ Garbage collect lost mail attachments. Those are attachments
            - linked to res_model 'mail.compose.message', the composer wizard
            - with res_id 0, because they were created outside of an existing
                wizard (typically user input through Chatter or reports
                created on-the-fly by the templates)
            - unused since at least one day (create_date and write_date)
        """
        limit_date = datetime.datetime.utcnow() - datetime.timedelta(days=1)
        limit_date_str = datetime.datetime.strftime(limit_date, tools.DEFAULT_SERVER_DATETIME_FORMAT)
        ir_attachment_obj = self.pool.get('ir.attachment')
        attach_ids = ir_attachment_obj.search(cr, uid, [
                            ('res_model', '=', 'mail.compose.message'),
                            ('res_id', '=', 0),
                            ('create_date', '<', limit_date_str),
                            ('write_date', '<', limit_date_str),
                            ], context=context)
        ir_attachment_obj.unlink(cr, uid, attach_ids, context=context)
        return True

    def check_mail_message_access(self, cr, uid, mids, operation, model_obj=None, context=None):
        """ mail.message check permission rules for related document. This method is
            meant to be inherited in order to implement addons-specific behavior.
            A common behavior would be to allow creating messages when having read
            access rule on the document, for portal document such as issues. """
        if not model_obj:
            model_obj = self
        if hasattr(self, '_mail_post_access'):
            create_allow = self._mail_post_access
        else:
            create_allow = 'write'

        if operation in ['write', 'unlink']:
            check_operation = 'write'
        elif operation == 'create' and create_allow in ['create', 'read', 'write', 'unlink']:
            check_operation = create_allow
        elif operation == 'create':
            check_operation = 'write'
        else:
            check_operation = operation

        model_obj.check_access_rights(cr, uid, check_operation)
        model_obj.check_access_rule(cr, uid, mids, check_operation, context=context)

    def _get_formview_action(self, cr, uid, id, model=None, context=None):
        """ Return an action to open the document. This method is meant to be
            overridden in addons that want to give specific view ids for example.

            :param int id: id of the document to open
            :param string model: specific model that overrides self._name
        """
        return {
                'type': 'ir.actions.act_window',
                'res_model': model or self._name,
                'view_type': 'form',
                'view_mode': 'form',
                'views': [(False, 'form')],
                'target': 'current',
                'res_id': id,
            }

    def _get_inbox_action_xml_id(self, cr, uid, context=None):
        """ When redirecting towards the Inbox, choose which action xml_id has
            to be fetched. This method is meant to be inherited, at least in portal
            because portal users have a different Inbox action than classic users. """
        return ('mail', 'action_mail_inbox_feeds')

    def message_redirect_action(self, cr, uid, context=None):
        """ For a given message, return an action that either
            - opens the form view of the related document if model, res_id, and
              read access to the document
            - opens the Inbox with a default search on the conversation if model,
              res_id
            - opens the Inbox with context propagated

        """
        if context is None:
            context = {}

        # default action is the Inbox action
        self.pool.get('res.users').browse(cr, SUPERUSER_ID, uid, context=context)
        act_model, act_id = self.pool.get('ir.model.data').get_object_reference(cr, uid, *self._get_inbox_action_xml_id(cr, uid, context=context))
        action = self.pool.get(act_model).read(cr, uid, act_id, [])
        params = context.get('params')
        msg_id = model = res_id = None

        if params:
            msg_id = params.get('message_id')
            model = params.get('model')
            res_id = params.get('res_id')
        if not msg_id and not (model and res_id):
            return action
        if msg_id and not (model and res_id):
            msg = self.pool.get('mail.message').browse(cr, uid, msg_id, context=context)
            if msg.exists():
                model, res_id = msg.model, msg.res_id

        # if model + res_id found: try to redirect to the document or fallback on the Inbox
        if model and res_id:
            model_obj = self.pool.get(model)
            if model_obj.check_access_rights(cr, uid, 'read', raise_exception=False):
                try:
                    model_obj.check_access_rule(cr, uid, [res_id], 'read', context=context)
                    if not hasattr(model_obj, '_get_formview_action'):
                        action = self.pool.get('mail.thread')._get_formview_action(cr, uid, res_id, model=model, context=context)
                    else:
                        action = model_obj._get_formview_action(cr, uid, res_id, context=context)
                except (osv.except_osv, orm.except_orm):
                    pass
            action.update({
                'context': {
                    'search_default_model': model,
                    'search_default_res_id': res_id,
                }
            })
        return action

    #------------------------------------------------------
    # Email specific
    #------------------------------------------------------

    def message_get_reply_to(self, cr, uid, ids, context=None):
        """ Returns the preferred reply-to email address that is basically
            the alias of the document, if it exists. """
        if not self._inherits.get('mail.alias'):
            return [False for id in ids]
        return ["%s@%s" % (record['alias_name'], record['alias_domain'])
                    if record.get('alias_domain') and record.get('alias_name')
                    else False
                    for record in self.read(cr, SUPERUSER_ID, ids, ['alias_name', 'alias_domain'], context=context)]

    #------------------------------------------------------
    # Mail gateway
    #------------------------------------------------------

    def message_capable_models(self, cr, uid, context=None):
        """ Used by the plugin addon, based for plugin_outlook and others. """
        ret_dict = {}
        for model_name in self.pool.obj_list():
            model = self.pool[model_name]
            if hasattr(model, "message_process") and hasattr(model, "message_post"):
                ret_dict[model_name] = model._description
        return ret_dict

    def _message_find_partners(self, cr, uid, message, header_fields=['From'], context=None):
        """ Find partners related to some header fields of the message.

            :param string message: an email.message instance """
        s = ', '.join([decode(message.get(h)) for h in header_fields if message.get(h)])
        return filter(lambda x: x, self._find_partner_from_emails(cr, uid, None, tools.email_split(s), context=context))

    def message_route_verify(self, cr, uid, message, message_dict, route, update_author=True, assert_model=True, create_fallback=True, context=None):
        """ Verify route validity. Check and rules:
            1 - if thread_id -> check that document effectively exists; otherwise
                fallback on a message_new by resetting thread_id
            2 - check that message_update exists if thread_id is set; or at least
                that message_new exist
            [ - find author_id if udpate_author is set]
            3 - if there is an alias, check alias_contact:
                'followers' and thread_id:
                    check on target document that the author is in the followers
                'followers' and alias_parent_thread_id:
                    check on alias parent document that the author is in the
                    followers
                'partners': check that author_id id set
        """

        assert isinstance(route, (list, tuple)), 'A route should be a list or a tuple'
        assert len(route) == 5, 'A route should contain 5 elements: model, thread_id, custom_values, uid, alias record'

        message_id = message.get('Message-Id')
        email_from = decode_header(message, 'From')
        author_id = message_dict.get('author_id')
        model, thread_id, alias = route[0], route[1], route[4]
        model_pool = None

        def _create_bounce_email():
            mail_mail = self.pool.get('mail.mail')
            mail_id = mail_mail.create(cr, uid, {
                            'body_html': '<div><p>Hello,</p>'
                                '<p>The following email sent to %s cannot be accepted because this is '
                                'a private email address. Only allowed people can contact us at this address.</p></div>'
                                '<blockquote>%s</blockquote>' % (message.get('to'), message_dict.get('body')),
                            'subject': 'Re: %s' % message.get('subject'),
                            'email_to': message.get('from'),
                            'auto_delete': True,
                        }, context=context)
            mail_mail.send(cr, uid, [mail_id], context=context)

        def _warn(message):
            _logger.warning('Routing mail with Message-Id %s: route %s: %s',
                                message_id, route, message)

        # Wrong model
        if model and not model in self.pool:
            if assert_model:
                assert model in self.pool, 'Routing: unknown target model %s' % model
            _warn('unknown target model %s' % model)
            return ()
        elif model:
            model_pool = self.pool[model]

        # Private message: should not contain any thread_id
        if not model and thread_id:
            if assert_model:
                if thread_id: 
                    raise ValueError('Routing: posting a message without model should be with a null res_id (private message), received %s.' % thread_id)
            _warn('posting a message without model should be with a null res_id (private message), received %s resetting thread_id' % thread_id)
            thread_id = 0
        # Private message: should have a parent_id (only answers)
        if not model and not message_dict.get('parent_id'):
            if assert_model:
                if not message_dict.get('parent_id'):
                    raise ValueError('Routing: posting a message without model should be with a parent_id (private mesage).')
            _warn('posting a message without model should be with a parent_id (private mesage), skipping')
            return ()

        # Existing Document: check if exists; if not, fallback on create if allowed
        if thread_id and not model_pool.exists(cr, uid, thread_id):
            if create_fallback:
                _warn('reply to missing document (%s,%s), fall back on new document creation' % (model, thread_id))
                thread_id = None
            elif assert_model:
                assert model_pool.exists(cr, uid, thread_id), 'Routing: reply to missing document (%s,%s)' % (model, thread_id)
            else:
                _warn('reply to missing document (%s,%s), skipping' % (model, thread_id))
                return ()

        # Existing Document: check model accepts the mailgateway
        if thread_id and model and not hasattr(model_pool, 'message_update'):
            if create_fallback:
                _warn('model %s does not accept document update, fall back on document creation' % model)
                thread_id = None
            elif assert_model:
                assert hasattr(model_pool, 'message_update'), 'Routing: model %s does not accept document update, crashing' % model
            else:
                _warn('model %s does not accept document update, skipping' % model)
                return ()

        # New Document: check model accepts the mailgateway
        if not thread_id and model and not hasattr(model_pool, 'message_new'):
            if assert_model:
                if not hasattr(model_pool, 'message_new'):
                    raise ValueError(
                        'Model %s does not accept document creation, crashing' % model
                    )
            _warn('model %s does not accept document creation, skipping' % model)
            return ()

        # Update message author if asked
        # We do it now because we need it for aliases (contact settings)
        if not author_id and update_author:
            author_ids = self._find_partner_from_emails(cr, uid, thread_id, [email_from], model=model, context=context)
            if author_ids:
                author_id = author_ids[0]
                message_dict['author_id'] = author_id

        # Alias: check alias_contact settings
        if alias and alias.alias_contact == 'followers' and (thread_id or alias.alias_parent_thread_id):
            if thread_id:
                obj = self.pool[model].browse(cr, uid, thread_id, context=context)
            else:
                obj = self.pool[alias.alias_parent_model_id.model].browse(cr, uid, alias.alias_parent_thread_id, context=context)
            if not author_id or not author_id in [fol.id for fol in obj.message_follower_ids]:
                _warn('alias %s restricted to internal followers, skipping' % alias.alias_name)
                _create_bounce_email()
                return ()
        elif alias and alias.alias_contact == 'partners' and not author_id:
            _warn('alias %s does not accept unknown author, skipping' % alias.alias_name)
            _create_bounce_email()
            return ()

        return (model, thread_id, route[2], route[3], route[4])

    def message_route(self, cr, uid, message, message_dict, model=None, thread_id=None,
                      custom_values=None, context=None):
        """Attempt to figure out the correct target model, thread_id,
        custom_values and user_id to use for an incoming message.
        Multiple values may be returned, if a message had multiple
        recipients matching existing mail.aliases, for example.

        The following heuristics are used, in this order:
             1. If the message replies to an existing thread_id, and
                properly contains the thread model in the 'In-Reply-To'
                header, use this model/thread_id pair, and ignore
                custom_value (not needed as no creation will take place)
             2. Look for a mail.alias entry matching the message
                recipient, and use the corresponding model, thread_id,
                custom_values and user_id.
             3. Fallback to the ``model``, ``thread_id`` and ``custom_values``
                provided.
             4. If all the above fails, raise an exception.

           :param string message: an email.message instance
           :param dict message_dict: dictionary holding message variables
           :param string model: the fallback model to use if the message
               does not match any of the currently configured mail aliases
               (may be None if a matching alias is supposed to be present)
           :type dict custom_values: optional dictionary of default field values
                to pass to ``message_new`` if a new record needs to be created.
                Ignored if the thread record already exists, and also if a
                matching mail.alias was found (aliases define their own defaults)
           :param int thread_id: optional ID of the record/thread from ``model``
               to which this mail should be attached. Only used if the message
               does not reply to an existing thread and does not match any mail alias.
           :return: list of [model, thread_id, custom_values, user_id, alias]

        :raises: ValueError, TypeError
        """
        if not isinstance(message, Message):
            raise TypeError('message must be an email.message.Message at this point')
        mail_msg_obj = self.pool['mail.message']
        fallback_model = model

        # Get email.message.Message variables for future processing
        message_id = message.get('Message-Id')
        email_from = decode_header(message, 'From')
        email_to = decode_header(message, 'To')
        references = decode_header(message, 'References')
        in_reply_to = decode_header(message, 'In-Reply-To')
        thread_references = references or in_reply_to

        # 1. message is a reply to an existing message (exact match of message_id)
        msg_references = thread_references.split()
        mail_message_ids = mail_msg_obj.search(cr, uid, [('message_id', 'in', msg_references)], context=context)
        if mail_message_ids:
            original_msg = mail_msg_obj.browse(cr, SUPERUSER_ID, mail_message_ids[0], context=context)
            model, thread_id = original_msg.model, original_msg.res_id
            _logger.info(
                'Routing mail from %s to %s with Message-Id %s: direct reply to msg: model: %s, thread_id: %s, custom_values: %s, uid: %s',
                email_from, email_to, message_id, model, thread_id, custom_values, uid)
            route = self.message_route_verify(
                cr, uid, message, message_dict,
                (model, thread_id, custom_values, uid, None),
                update_author=True, assert_model=True, create_fallback=True, context=context)
            return route and [route] or []

        # 2. message is a reply to an existign thread (6.1 compatibility)
        ref_match = thread_references and tools.reference_re.search(thread_references)
        if ref_match:
<<<<<<< HEAD
            thread_id = int(ref_match.group(1))
            model = ref_match.group(2) or fallback_model
            if thread_id and model in self.pool:
                model_obj = self.pool[model]
                compat_mail_msg_ids = mail_msg_obj.search(
                    cr, uid, [
                        ('message_id', '=', False),
                        ('model', '=', model),
                        ('res_id', '=', thread_id),
                    ], context=context)
                if compat_mail_msg_ids and model_obj.exists(cr, uid, thread_id) and hasattr(model_obj, 'message_update'):
                    _logger.info(
                        'Routing mail from %s to %s with Message-Id %s: direct thread reply (compat-mode) to model: %s, thread_id: %s, custom_values: %s, uid: %s',
                        email_from, email_to, message_id, model, thread_id, custom_values, uid)
                    route = self.message_route_verify(
                        cr, uid, message, message_dict,
                        (model, thread_id, custom_values, uid, None),
                        update_author=True, assert_model=True, create_fallback=True, context=context)
                    return route and [route] or []

        # 2. Reply to a private message
=======
            reply_thread_id = int(ref_match.group(1))
            reply_model = ref_match.group(2) or model
            reply_hostname = ref_match.group(3)
            local_hostname = socket.gethostname()
            # do not match forwarded emails from another OpenERP system (thread_id collision!)
            if local_hostname == reply_hostname:
                thread_id, model = reply_thread_id, reply_model
                model_pool = self.pool.get(model)
                if thread_id and model and model_pool and model_pool.exists(cr, uid, thread_id) \
                    and hasattr(model_pool, 'message_update'):
                    _logger.info('Routing mail from %s to %s with Message-Id %s: direct reply to model: %s, thread_id: %s, custom_values: %s, uid: %s',
                                    email_from, email_to, message_id, model, thread_id, custom_values, uid)
                    return [(model, thread_id, custom_values, uid)]

        # Verify whether this is a reply to a private message
>>>>>>> 9861b5ca
        if in_reply_to:
            mail_message_ids = mail_msg_obj.search(cr, uid, [
                                ('message_id', '=', in_reply_to),
                                '!', ('message_id', 'ilike', 'reply_to')
                            ], limit=1, context=context)
            if mail_message_ids:
                mail_message = mail_msg_obj.browse(cr, uid, mail_message_ids[0], context=context)
                _logger.info('Routing mail from %s to %s with Message-Id %s: direct reply to a private message: %s, custom_values: %s, uid: %s',
                                email_from, email_to, message_id, mail_message.id, custom_values, uid)
                route = self.message_route_verify(cr, uid, message, message_dict,
                                (mail_message.model, mail_message.res_id, custom_values, uid, None),
                                update_author=True, assert_model=True, create_fallback=True, context=context)
                return route and [route] or []

        # 3. Look for a matching mail.alias entry
        # Delivered-To is a safe bet in most modern MTAs, but we have to fallback on To + Cc values
        # for all the odd MTAs out there, as there is no standard header for the envelope's `rcpt_to` value.
        rcpt_tos = \
             ','.join([decode_header(message, 'Delivered-To'),
                       decode_header(message, 'To'),
                       decode_header(message, 'Cc'),
                       decode_header(message, 'Resent-To'),
                       decode_header(message, 'Resent-Cc')])
        local_parts = [e.split('@')[0] for e in tools.email_split(rcpt_tos)]
        if local_parts:
            mail_alias = self.pool.get('mail.alias')
            alias_ids = mail_alias.search(cr, uid, [('alias_name', 'in', local_parts)])
            if alias_ids:
                routes = []
                for alias in mail_alias.browse(cr, uid, alias_ids, context=context):
                    user_id = alias.alias_user_id.id
                    if not user_id:
                        # TDE note: this could cause crashes, because no clue that the user
                        # that send the email has the right to create or modify a new document
                        # Fallback on user_id = uid
                        # Note: recognized partners will be added as followers anyway
                        # user_id = self._message_find_user_id(cr, uid, message, context=context)
                        user_id = uid
                        _logger.info('No matching user_id for the alias %s', alias.alias_name)
                    route = (alias.alias_model_id.model, alias.alias_force_thread_id, eval(alias.alias_defaults), user_id, alias)
                    _logger.info('Routing mail from %s to %s with Message-Id %s: direct alias match: %r',
                                email_from, email_to, message_id, route)
                    route = self.message_route_verify(cr, uid, message, message_dict, route,
                                update_author=True, assert_model=True, create_fallback=True, context=context)
                    if route:
                        routes.append(route)
                return routes

        # 4. Fallback to the provided parameters, if they work
        if not thread_id:
            # Legacy: fallback to matching [ID] in the Subject
            match = tools.res_re.search(decode_header(message, 'Subject'))
            thread_id = match and match.group(1)
            # Convert into int (bug spotted in 7.0 because of str)
            try:
                thread_id = int(thread_id)
            except:
                thread_id = False
        _logger.info('Routing mail from %s to %s with Message-Id %s: fallback to model:%s, thread_id:%s, custom_values:%s, uid:%s',
                    email_from, email_to, message_id, fallback_model, thread_id, custom_values, uid)
        route = self.message_route_verify(cr, uid, message, message_dict,
                        (fallback_model, thread_id, custom_values, uid, None),
                        update_author=True, assert_model=True, context=context)
        if route:
            return [route]

        # AssertionError if no routes found and if no bounce occured
        raise ValueError(
                'No possible route found for incoming message from %s to %s (Message-Id %s:). '
                'Create an appropriate mail.alias or force the destination model.' %
                (email_from, email_to, message_id)
            )

    def message_route_process(self, cr, uid, message, message_dict, routes, context=None):
        # postpone setting message_dict.partner_ids after message_post, to avoid double notifications
        partner_ids = message_dict.pop('partner_ids', [])
        thread_id = False
        for model, thread_id, custom_values, user_id, alias in routes:
            if self._name == 'mail.thread':
                context.update({'thread_model': model})
            if model:
                model_pool = self.pool[model]
                if not (thread_id and hasattr(model_pool, 'message_update') or hasattr(model_pool, 'message_new')):
                    raise ValueError(
                        "Undeliverable mail with Message-Id %s, model %s does not accept incoming emails" %
                        (message_dict['message_id'], model)
                    )

                # disabled subscriptions during message_new/update to avoid having the system user running the
                # email gateway become a follower of all inbound messages
                nosub_ctx = dict(context, mail_create_nosubscribe=True, mail_create_nolog=True)
                if thread_id and hasattr(model_pool, 'message_update'):
                    model_pool.message_update(cr, user_id, [thread_id], message_dict, context=nosub_ctx)
                else:
                    thread_id = model_pool.message_new(cr, user_id, message_dict, custom_values, context=nosub_ctx)
            else:
                if thread_id:
                    raise ValueError("Posting a message without model should be with a null res_id, to create a private message.")
                model_pool = self.pool.get('mail.thread')
            if not hasattr(model_pool, 'message_post'):
                context['thread_model'] = model
                model_pool = self.pool['mail.thread']
            new_msg_id = model_pool.message_post(cr, uid, [thread_id], context=context, subtype='mail.mt_comment', **message_dict)

            if partner_ids:
                # postponed after message_post, because this is an external message and we don't want to create
                # duplicate emails due to notifications
                self.pool.get('mail.message').write(cr, uid, [new_msg_id], {'partner_ids': partner_ids}, context=context)
        return thread_id

    def message_process(self, cr, uid, model, message, custom_values=None,
                        save_original=False, strip_attachments=False,
                        thread_id=None, context=None):
        """ Process an incoming RFC2822 email message, relying on
            ``mail.message.parse()`` for the parsing operation,
            and ``message_route()`` to figure out the target model.

            Once the target model is known, its ``message_new`` method
            is called with the new message (if the thread record did not exist)
            or its ``message_update`` method (if it did).

            There is a special case where the target model is False: a reply
            to a private message. In this case, we skip the message_new /
            message_update step, to just post a new message using mail_thread
            message_post.

           :param string model: the fallback model to use if the message
               does not match any of the currently configured mail aliases
               (may be None if a matching alias is supposed to be present)
           :param message: source of the RFC2822 message
           :type message: string or xmlrpclib.Binary
           :type dict custom_values: optional dictionary of field values
                to pass to ``message_new`` if a new record needs to be created.
                Ignored if the thread record already exists, and also if a
                matching mail.alias was found (aliases define their own defaults)
           :param bool save_original: whether to keep a copy of the original
                email source attached to the message after it is imported.
           :param bool strip_attachments: whether to strip all attachments
                before processing the message, in order to save some space.
           :param int thread_id: optional ID of the record/thread from ``model``
               to which this mail should be attached. When provided, this
               overrides the automatic detection based on the message
               headers.
        """
        if context is None:
            context = {}

        # extract message bytes - we are forced to pass the message as binary because
        # we don't know its encoding until we parse its headers and hence can't
        # convert it to utf-8 for transport between the mailgate script and here.
        if isinstance(message, xmlrpclib.Binary):
            message = str(message.data)
        # Warning: message_from_string doesn't always work correctly on unicode,
        # we must use utf-8 strings here :-(
        if isinstance(message, unicode):
            message = message.encode('utf-8')
        msg_txt = email.message_from_string(message)

        # parse the message, verify we are not in a loop by checking message_id is not duplicated
        msg = self.message_parse(cr, uid, msg_txt, save_original=save_original, context=context)
        if strip_attachments:
            msg.pop('attachments', None)

        if msg.get('message_id'):   # should always be True as message_parse generate one if missing
            existing_msg_ids = self.pool.get('mail.message').search(cr, SUPERUSER_ID, [
                                                                ('message_id', '=', msg.get('message_id')),
                                                                ], context=context)
            if existing_msg_ids:
                _logger.info('Ignored mail from %s to %s with Message-Id %s: found duplicated Message-Id during processing',
                                msg.get('from'), msg.get('to'), msg.get('message_id'))
                return False

        # find possible routes for the message
        routes = self.message_route(cr, uid, msg_txt, msg, model, thread_id, custom_values, context=context)
        thread_id = self.message_route_process(cr, uid, msg_txt, msg, routes, context=context)
        return thread_id

    def message_new(self, cr, uid, msg_dict, custom_values=None, context=None):
        """Called by ``message_process`` when a new message is received
           for a given thread model, if the message did not belong to
           an existing thread.
           The default behavior is to create a new record of the corresponding
           model (based on some very basic info extracted from the message).
           Additional behavior may be implemented by overriding this method.

           :param dict msg_dict: a map containing the email details and
                                 attachments. See ``message_process`` and
                                ``mail.message.parse`` for details.
           :param dict custom_values: optional dictionary of additional
                                      field values to pass to create()
                                      when creating the new thread record.
                                      Be careful, these values may override
                                      any other values coming from the message.
           :param dict context: if a ``thread_model`` value is present
                                in the context, its value will be used
                                to determine the model of the record
                                to create (instead of the current model).
           :rtype: int
           :return: the id of the newly created thread object
        """
        if context is None:
            context = {}
        data = {}
        if isinstance(custom_values, dict):
            data = custom_values.copy()
        model = context.get('thread_model') or self._name
        model_pool = self.pool[model]
        fields = model_pool.fields_get(cr, uid, context=context)
        if 'name' in fields and not data.get('name'):
            data['name'] = msg_dict.get('subject', '')
        res_id = model_pool.create(cr, uid, data, context=context)
        return res_id

    def message_update(self, cr, uid, ids, msg_dict, update_vals=None, context=None):
        """Called by ``message_process`` when a new message is received
           for an existing thread. The default behavior is to update the record
           with update_vals taken from the incoming email.
           Additional behavior may be implemented by overriding this
           method.
           :param dict msg_dict: a map containing the email details and
                               attachments. See ``message_process`` and
                               ``mail.message.parse()`` for details.
           :param dict update_vals: a dict containing values to update records
                              given their ids; if the dict is None or is
                              void, no write operation is performed.
        """
        if update_vals:
            self.write(cr, uid, ids, update_vals, context=context)
        return True

    def _message_extract_payload(self, message, save_original=False):
        """Extract body as HTML and attachments from the mail message"""
        attachments = []
        body = u''
        if save_original:
            attachments.append(('original_email.eml', message.as_string()))
        if not message.is_multipart() or 'text/' in message.get('content-type', ''):
            encoding = message.get_content_charset()
            body = message.get_payload(decode=True)
            body = tools.ustr(body, encoding, errors='replace')
            if message.get_content_type() == 'text/plain':
                # text/plain -> <pre/>
                body = tools.append_content_to_html(u'', body, preserve=True)
        else:
            alternative = False
            for part in message.walk():
                if part.get_content_type() == 'multipart/alternative':
                    alternative = True
                if part.get_content_maintype() == 'multipart':
                    continue  # skip container
                # part.get_filename returns decoded value if able to decode, coded otherwise.
                # original get_filename is not able to decode iso-8859-1 (for instance).
                # therefore, iso encoded attachements are not able to be decoded properly with get_filename
                # code here partially copy the original get_filename method, but handle more encoding
                filename=part.get_param('filename', None, 'content-disposition')
                if not filename:
                    filename=part.get_param('name', None)
                if filename:
                    if isinstance(filename, tuple):
                        # RFC2231
                        filename=email.utils.collapse_rfc2231_value(filename).strip()
                    else:
                        filename=decode(filename)
                encoding = part.get_content_charset()  # None if attachment
                # 1) Explicit Attachments -> attachments
                if filename or part.get('content-disposition', '').strip().startswith('attachment'):
                    attachments.append((filename or 'attachment', part.get_payload(decode=True)))
                    continue
                # 2) text/plain -> <pre/>
                if part.get_content_type() == 'text/plain' and (not alternative or not body):
                    body = tools.append_content_to_html(body, tools.ustr(part.get_payload(decode=True),
                                                                         encoding, errors='replace'), preserve=True)
                # 3) text/html -> raw
                elif part.get_content_type() == 'text/html':
                    html = tools.ustr(part.get_payload(decode=True), encoding, errors='replace')
                    if alternative:
                        body = html
                    else:
                        body = tools.append_content_to_html(body, html, plaintext=False)
                # 4) Anything else -> attachment
                else:
                    attachments.append((filename or 'attachment', part.get_payload(decode=True)))
        return body, attachments

    def message_parse(self, cr, uid, message, save_original=False, context=None):
        """Parses a string or email.message.Message representing an
           RFC-2822 email, and returns a generic dict holding the
           message details.

           :param message: the message to parse
           :type message: email.message.Message | string | unicode
           :param bool save_original: whether the returned dict
               should include an ``original`` attachment containing
               the source of the message
           :rtype: dict
           :return: A dict with the following structure, where each
                    field may not be present if missing in original
                    message::

                    { 'message_id': msg_id,
                      'subject': subject,
                      'from': from,
                      'to': to,
                      'cc': cc,
                      'body': unified_body,
                      'attachments': [('file1', 'bytes'),
                                      ('file2', 'bytes')}
                    }
        """
        msg_dict = {
            'type': 'email',
        }
        if not isinstance(message, Message):
            if isinstance(message, unicode):
                # Warning: message_from_string doesn't always work correctly on unicode,
                # we must use utf-8 strings here :-(
                message = message.encode('utf-8')
            message = email.message_from_string(message)

        message_id = message['message-id']
        if not message_id:
            # Very unusual situation, be we should be fault-tolerant here
            message_id = "<%s@localhost>" % time.time()
            _logger.debug('Parsing Message without message-id, generating a random one: %s', message_id)
        msg_dict['message_id'] = message_id

        if message.get('Subject'):
            msg_dict['subject'] = decode(message.get('Subject'))

        # Envelope fields not stored in mail.message but made available for message_new()
        msg_dict['from'] = decode(message.get('from'))
        msg_dict['to'] = decode(message.get('to'))
        msg_dict['cc'] = decode(message.get('cc'))
        msg_dict['email_from'] = decode(message.get('from'))
        partner_ids = self._message_find_partners(cr, uid, message, ['To', 'Cc'], context=context)
        msg_dict['partner_ids'] = [(4, partner_id) for partner_id in partner_ids]

        if message.get('Date'):
            try:
                date_hdr = decode(message.get('Date'))
                parsed_date = dateutil.parser.parse(date_hdr, fuzzy=True)
                if parsed_date.utcoffset() is None:
                    # naive datetime, so we arbitrarily decide to make it
                    # UTC, there's no better choice. Should not happen,
                    # as RFC2822 requires timezone offset in Date headers.
                    stored_date = parsed_date.replace(tzinfo=pytz.utc)
                else:
                    stored_date = parsed_date.astimezone(tz=pytz.utc)
            except Exception:
                _logger.warning('Failed to parse Date header %r in incoming mail '
                                'with message-id %r, assuming current date/time.',
                                message.get('Date'), message_id)
                stored_date = datetime.datetime.now()
            msg_dict['date'] = stored_date.strftime(tools.DEFAULT_SERVER_DATETIME_FORMAT)

        if message.get('In-Reply-To'):
            parent_ids = self.pool.get('mail.message').search(cr, uid, [('message_id', '=', decode(message['In-Reply-To']))])
            if parent_ids:
                msg_dict['parent_id'] = parent_ids[0]

        if message.get('References') and 'parent_id' not in msg_dict:
            parent_ids = self.pool.get('mail.message').search(cr, uid, [('message_id', 'in',
                                                                         [x.strip() for x in decode(message['References']).split()])])
            if parent_ids:
                msg_dict['parent_id'] = parent_ids[0]

        msg_dict['body'], msg_dict['attachments'] = self._message_extract_payload(message, save_original=save_original)
        return msg_dict

    #------------------------------------------------------
    # Note specific
    #------------------------------------------------------

    def log(self, cr, uid, id, message, secondary=False, context=None):
        _logger.warning("log() is deprecated. As this module inherit from "\
                        "mail.thread, the message will be managed by this "\
                        "module instead of by the res.log mechanism. Please "\
                        "use mail_thread.message_post() instead of the "\
                        "now deprecated res.log.")
        self.message_post(cr, uid, [id], message, context=context)

    def _message_add_suggested_recipient(self, cr, uid, result, obj, partner=None, email=None, reason='', context=None):
        """ Called by message_get_suggested_recipients, to add a suggested
            recipient in the result dictionary. The form is :
                partner_id, partner_name<partner_email> or partner_name, reason """
        if email and not partner:
            # get partner info from email
            partner_info = self.message_partner_info_from_emails(cr, uid, obj.id, [email], context=context)[0]
            if partner_info.get('partner_id'):
                partner = self.pool.get('res.partner').browse(cr, SUPERUSER_ID, [partner_info['partner_id']], context=context)[0]
        if email and email in [val[1] for val in result[obj.id]]:  # already existing email -> skip
            return result
        if partner and partner in obj.message_follower_ids:  # recipient already in the followers -> skip
            return result
        if partner and partner in [val[0] for val in result[obj.id]]:  # already existing partner ID -> skip
            return result
        if partner and partner.email:  # complete profile: id, name <email>
            result[obj.id].append((partner.id, '%s<%s>' % (partner.name, partner.email), reason))
        elif partner:  # incomplete profile: id, name
            result[obj.id].append((partner.id, '%s' % (partner.name), reason))
        else:  # unknown partner, we are probably managing an email address
            result[obj.id].append((False, email, reason))
        return result

    def message_get_suggested_recipients(self, cr, uid, ids, context=None):
        """ Returns suggested recipients for ids. Those are a list of
            tuple (partner_id, partner_name, reason), to be managed by Chatter. """
        result = dict.fromkeys(ids, list())
        if self._all_columns.get('user_id'):
            for obj in self.browse(cr, SUPERUSER_ID, ids, context=context):  # SUPERUSER because of a read on res.users that would crash otherwise
                if not obj.user_id or not obj.user_id.partner_id:
                    continue
                self._message_add_suggested_recipient(cr, uid, result, obj, partner=obj.user_id.partner_id, reason=self._all_columns['user_id'].column.string, context=context)
        return result

    def _find_partner_from_emails(self, cr, uid, id, emails, model=None, context=None, check_followers=True):
        """ Utility method to find partners from email addresses. The rules are :
            1 - check in document (model | self, id) followers
            2 - try to find a matching partner that is also an user
            3 - try to find a matching partner

            :param list emails: list of email addresses
            :param string model: model to fetch related record; by default self
                is used.
            :param boolean check_followers: check in document followers
        """
        partner_obj = self.pool['res.partner']
        partner_ids = []
        obj = None
        if id and (model or self._name != 'mail.thread') and check_followers:
            if model:
                obj = self.pool[model].browse(cr, uid, id, context=context)
            else:
                obj = self.browse(cr, uid, id, context=context)
        for contact in emails:
            partner_id = False
            email_address = tools.email_split(contact)
            if not email_address:
                partner_ids.append(partner_id)
                continue
            email_address = email_address[0]
            # first try: check in document's followers
            if obj:
                for follower in obj.message_follower_ids:
                    if follower.email == email_address:
                        partner_id = follower.id
            # second try: check in partners that are also users
            if not partner_id:
                ids = partner_obj.search(cr, SUPERUSER_ID, [
                                                ('email', 'ilike', email_address),
                                                ('user_ids', '!=', False)
                                            ], limit=1, context=context)
                if ids:
                    partner_id = ids[0]
            # third try: check in partners
            if not partner_id:
                ids = partner_obj.search(cr, SUPERUSER_ID, [
                                                ('email', 'ilike', email_address)
                                            ], limit=1, context=context)
                if ids:
                    partner_id = ids[0]
            partner_ids.append(partner_id)
        return partner_ids

    def message_partner_info_from_emails(self, cr, uid, id, emails, link_mail=False, context=None):
        """ Convert a list of emails into a list partner_ids and a list
            new_partner_ids. The return value is non conventional because
            it is meant to be used by the mail widget.

            :return dict: partner_ids and new_partner_ids """
        mail_message_obj = self.pool.get('mail.message')
        partner_ids = self._find_partner_from_emails(cr, uid, id, emails, context=context)
        result = list()
        for idx in range(len(emails)):
            email_address = emails[idx]
            partner_id = partner_ids[idx]
            partner_info = {'full_name': email_address, 'partner_id': partner_id}
            result.append(partner_info)

            # link mail with this from mail to the new partner id
            if link_mail and partner_info['partner_id']:
                message_ids = mail_message_obj.search(cr, SUPERUSER_ID, [
                                    '|',
                                    ('email_from', '=', email_address),
                                    ('email_from', 'ilike', '<%s>' % email_address),
                                    ('author_id', '=', False)
                                ], context=context)
                if message_ids:
                    mail_message_obj.write(cr, SUPERUSER_ID, message_ids, {'author_id': partner_info['partner_id']}, context=context)
        return result

    def _message_preprocess_attachments(self, cr, uid, attachments, attachment_ids, attach_model, attach_res_id, context=None):
        """ Preprocess attachments for mail_thread.message_post() or mail_mail.create().

        :param list attachments: list of attachment tuples in the form ``(name,content)``,
                                 where content is NOT base64 encoded
        :param list attachment_ids: a list of attachment ids, not in tomany command form
        :param str attach_model: the model of the attachments parent record
        :param integer attach_res_id: the id of the attachments parent record
        """
        Attachment = self.pool['ir.attachment']
        m2m_attachment_ids = []
        if attachment_ids:
            filtered_attachment_ids = Attachment.search(cr, SUPERUSER_ID, [
                ('res_model', '=', 'mail.compose.message'),
                ('create_uid', '=', uid),
                ('id', 'in', attachment_ids)], context=context)
            if filtered_attachment_ids:
                Attachment.write(cr, SUPERUSER_ID, filtered_attachment_ids, {'res_model': attach_model, 'res_id': attach_res_id}, context=context)
            m2m_attachment_ids += [(4, id) for id in attachment_ids]
        # Handle attachments parameter, that is a dictionary of attachments
        for name, content in attachments:
            if isinstance(content, unicode):
                content = content.encode('utf-8')
            data_attach = {
                'name': name,
                'datas': base64.b64encode(str(content)),
                'datas_fname': name,
                'description': name,
                'res_model': attach_model,
                'res_id': attach_res_id,
            }
            m2m_attachment_ids.append((0, 0, data_attach))
        return m2m_attachment_ids

    def message_post(self, cr, uid, thread_id, body='', subject=None, type='notification',
                     subtype=None, parent_id=False, attachments=None, context=None,
                     content_subtype='html', **kwargs):
        """ Post a new message in an existing thread, returning the new
            mail.message ID.

            :param int thread_id: thread ID to post into, or list with one ID;
                if False/0, mail.message model will also be set as False
            :param str body: body of the message, usually raw HTML that will
                be sanitized
            :param str type: see mail_message.type field
            :param str content_subtype:: if plaintext: convert body into html
            :param int parent_id: handle reply to a previous message by adding the
                parent partners to the message in case of private discussion
            :param tuple(str,str) attachments or list id: list of attachment tuples in the form
                ``(name,content)``, where content is NOT base64 encoded

            Extra keyword arguments will be used as default column values for the
            new mail.message record. Special cases:
                - attachment_ids: supposed not attached to any document; attach them
                    to the related document. Should only be set by Chatter.
            :return int: ID of newly created mail.message
        """
        if context is None:
            context = {}
        if attachments is None:
            attachments = {}
        mail_message = self.pool.get('mail.message')
        ir_attachment = self.pool.get('ir.attachment')

        assert (not thread_id) or \
                isinstance(thread_id, (int, long)) or \
                (isinstance(thread_id, (list, tuple)) and len(thread_id) == 1), \
                "Invalid thread_id; should be 0, False, an ID or a list with one ID"
        if isinstance(thread_id, (list, tuple)):
            thread_id = thread_id[0]

        # if we're processing a message directly coming from the gateway, the destination model was
        # set in the context.
        model = False
        if thread_id:
            model = context.get('thread_model', self._name) if self._name == 'mail.thread' else self._name
            if model != self._name and hasattr(self.pool[model], 'message_post'):
                del context['thread_model']
                return self.pool[model].message_post(cr, uid, thread_id, body=body, subject=subject, type=type, subtype=subtype, parent_id=parent_id, attachments=attachments, context=context, content_subtype=content_subtype, **kwargs)

        #0: Find the message's author, because we need it for private discussion
        author_id = kwargs.get('author_id')
        if author_id is None:  # keep False values
            author_id = self.pool.get('mail.message')._get_default_author(cr, uid, context=context)

        # 1: Handle content subtype: if plaintext, converto into HTML
        if content_subtype == 'plaintext':
            body = tools.plaintext2html(body)

        # 2: Private message: add recipients (recipients and author of parent message) - current author
        #   + legacy-code management (! we manage only 4 and 6 commands)
        partner_ids = set()
        kwargs_partner_ids = kwargs.pop('partner_ids', [])
        for partner_id in kwargs_partner_ids:
            if isinstance(partner_id, (list, tuple)) and partner_id[0] == 4 and len(partner_id) == 2:
                partner_ids.add(partner_id[1])
            if isinstance(partner_id, (list, tuple)) and partner_id[0] == 6 and len(partner_id) == 3:
                partner_ids |= set(partner_id[2])
            elif isinstance(partner_id, (int, long)):
                partner_ids.add(partner_id)
            else:
                pass  # we do not manage anything else
        if parent_id and not model:
            parent_message = mail_message.browse(cr, uid, parent_id, context=context)
            private_followers = set([partner.id for partner in parent_message.partner_ids])
            if parent_message.author_id:
                private_followers.add(parent_message.author_id.id)
            private_followers -= set([author_id])
            partner_ids |= private_followers

        # 3. Attachments
        #   - HACK TDE FIXME: Chatter: attachments linked to the document (not done JS-side), load the message
        attachment_ids = self._message_preprocess_attachments(cr, uid, attachments, kwargs.pop('attachment_ids', []), model, thread_id, context)

        # 4: mail.message.subtype
        subtype_id = False
        if subtype:
            if '.' not in subtype:
                subtype = 'mail.%s' % subtype
            ref = self.pool.get('ir.model.data').get_object_reference(cr, uid, *subtype.split('.'))
            subtype_id = ref and ref[1] or False

        # automatically subscribe recipients if asked to
        if context.get('mail_post_autofollow') and thread_id and partner_ids:
            partner_to_subscribe = partner_ids
            if context.get('mail_post_autofollow_partner_ids'):
                partner_to_subscribe = filter(lambda item: item in context.get('mail_post_autofollow_partner_ids'), partner_ids)
            self.message_subscribe(cr, uid, [thread_id], list(partner_to_subscribe), context=context)

        # _mail_flat_thread: automatically set free messages to the first posted message
        if self._mail_flat_thread and not parent_id and thread_id:
            message_ids = mail_message.search(cr, uid, ['&', ('res_id', '=', thread_id), ('model', '=', model)], context=context, order="id ASC", limit=1)
            parent_id = message_ids and message_ids[0] or False
        # we want to set a parent: force to set the parent_id to the oldest ancestor, to avoid having more than 1 level of thread
        elif parent_id:
            message_ids = mail_message.search(cr, SUPERUSER_ID, [('id', '=', parent_id), ('parent_id', '!=', False)], context=context)
            # avoid loops when finding ancestors
            processed_list = []
            if message_ids:
                message = mail_message.browse(cr, SUPERUSER_ID, message_ids[0], context=context)
                while (message.parent_id and message.parent_id.id not in processed_list):
                    processed_list.append(message.parent_id.id)
                    message = message.parent_id
                parent_id = message.id

        values = kwargs
        values.update({
            'author_id': author_id,
            'model': model,
            'res_id': thread_id or False,
            'body': body,
            'subject': subject or False,
            'type': type,
            'parent_id': parent_id,
            'attachment_ids': attachment_ids,
            'subtype_id': subtype_id,
            'partner_ids': [(4, pid) for pid in partner_ids],
        })

        # Avoid warnings about non-existing fields
        for x in ('from', 'to', 'cc'):
            values.pop(x, None)

        # Create and auto subscribe the author
        msg_id = mail_message.create(cr, uid, values, context=context)
        message = mail_message.browse(cr, uid, msg_id, context=context)
        if message.author_id and thread_id and type != 'notification' and not context.get('mail_create_nosubscribe'):
            self.message_subscribe(cr, uid, [thread_id], [message.author_id.id], context=context)
        return msg_id

    #------------------------------------------------------
    # Followers API
    #------------------------------------------------------

    def message_get_subscription_data(self, cr, uid, ids, user_pid=None, context=None):
        """ Wrapper to get subtypes data. """
        return self._get_subscription_data(cr, uid, ids, None, None, user_pid=user_pid, context=context)

    def message_subscribe_users(self, cr, uid, ids, user_ids=None, subtype_ids=None, context=None):
        """ Wrapper on message_subscribe, using users. If user_ids is not
            provided, subscribe uid instead. """
        if user_ids is None:
            user_ids = [uid]
        partner_ids = [user.partner_id.id for user in self.pool.get('res.users').browse(cr, uid, user_ids, context=context)]
        return self.message_subscribe(cr, uid, ids, partner_ids, subtype_ids=subtype_ids, context=context)

    def message_subscribe(self, cr, uid, ids, partner_ids, subtype_ids=None, context=None):
        """ Add partners to the records followers. """
        if context is None:
            context = {}
        # not necessary for computation, but saves an access right check
        if not partner_ids:
            return True

        mail_followers_obj = self.pool.get('mail.followers')
        subtype_obj = self.pool.get('mail.message.subtype')

        user_pid = self.pool.get('res.users').browse(cr, uid, uid, context=context).partner_id.id
        if set(partner_ids) == set([user_pid]):
            try:
                self.check_access_rights(cr, uid, 'read')
                if context.get('operation', '') == 'create':
                    self.check_access_rule(cr, uid, ids, 'create')
                else:
                    self.check_access_rule(cr, uid, ids, 'read')
            except (osv.except_osv, orm.except_orm):
                return False
        else:
            self.check_access_rights(cr, uid, 'write')
            self.check_access_rule(cr, uid, ids, 'write')

        existing_pids_dict = {}
        fol_ids = mail_followers_obj.search(cr, SUPERUSER_ID, ['&', '&', ('res_model', '=', self._name), ('res_id', 'in', ids), ('partner_id', 'in', partner_ids)])
        for fol in mail_followers_obj.browse(cr, SUPERUSER_ID, fol_ids, context=context):
            existing_pids_dict.setdefault(fol.res_id, set()).add(fol.partner_id.id)

        # subtype_ids specified: update already subscribed partners
        if subtype_ids and fol_ids:
            mail_followers_obj.write(cr, SUPERUSER_ID, fol_ids, {'subtype_ids': [(6, 0, subtype_ids)]}, context=context)
        # subtype_ids not specified: do not update already subscribed partner, fetch default subtypes for new partners
        if subtype_ids is None:
            subtype_ids = subtype_obj.search(
                cr, uid, [
                    ('default', '=', True), '|', ('res_model', '=', self._name), ('res_model', '=', False)], context=context)

        for id in ids:
            existing_pids = existing_pids_dict.get(id, set())
            new_pids = set(partner_ids) - existing_pids

            # subscribe new followers
            for new_pid in new_pids:
                mail_followers_obj.create(
                    cr, SUPERUSER_ID, {
                        'res_model': self._name,
                        'res_id': id,
                        'partner_id': new_pid,
                        'subtype_ids': [(6, 0, subtype_ids)],
                    }, context=context)

        return True

    def message_unsubscribe_users(self, cr, uid, ids, user_ids=None, context=None):
        """ Wrapper on message_subscribe, using users. If user_ids is not
            provided, unsubscribe uid instead. """
        if user_ids is None:
            user_ids = [uid]
        partner_ids = [user.partner_id.id for user in self.pool.get('res.users').browse(cr, uid, user_ids, context=context)]
        return self.message_unsubscribe(cr, uid, ids, partner_ids, context=context)

    def message_unsubscribe(self, cr, uid, ids, partner_ids, context=None):
        """ Remove partners from the records followers. """
        # not necessary for computation, but saves an access right check
        if not partner_ids:
            return True
        user_pid = self.pool.get('res.users').read(cr, uid, uid, ['partner_id'], context=context)['partner_id'][0]
        if set(partner_ids) == set([user_pid]):
            self.check_access_rights(cr, uid, 'read')
            self.check_access_rule(cr, uid, ids, 'read')
        else:
            self.check_access_rights(cr, uid, 'write')
            self.check_access_rule(cr, uid, ids, 'write')
        fol_obj = self.pool['mail.followers']
        fol_ids = fol_obj.search(
            cr, SUPERUSER_ID, [
                ('res_model', '=', self._name),
                ('res_id', 'in', ids),
                ('partner_id', 'in', partner_ids)
            ], context=context)
        return fol_obj.unlink(cr, SUPERUSER_ID, fol_ids, context=context)

    def _message_get_auto_subscribe_fields(self, cr, uid, updated_fields, auto_follow_fields=['user_id'], context=None):
        """ Returns the list of relational fields linking to res.users that should
            trigger an auto subscribe. The default list checks for the fields
            - called 'user_id'
            - linking to res.users
            - with track_visibility set
            In OpenERP V7, this is sufficent for all major addon such as opportunity,
            project, issue, recruitment, sale.
            Override this method if a custom behavior is needed about fields
            that automatically subscribe users.
        """
        user_field_lst = []
        for name, column_info in self._all_columns.items():
            if name in auto_follow_fields and name in updated_fields and getattr(column_info.column, 'track_visibility', False) and column_info.column._obj == 'res.users':
                user_field_lst.append(name)
        return user_field_lst

    def message_auto_subscribe(self, cr, uid, ids, updated_fields, context=None, values=None):
        """ Handle auto subscription. Two methods for auto subscription exist:

         - tracked res.users relational fields, such as user_id fields. Those fields
           must be relation fields toward a res.users record, and must have the
           track_visilibity attribute set.
         - using subtypes parent relationship: check if the current model being
           modified has an header record (such as a project for tasks) whose followers
           can be added as followers of the current records. Example of structure
           with project and task:

          - st_project_1.parent_id = st_task_1
          - st_project_1.res_model = 'project.project'
          - st_project_1.relation_field = 'project_id'
          - st_task_1.model = 'project.task'

        :param list updated_fields: list of updated fields to track
        :param dict values: updated values; if None, the first record will be browsed
                            to get the values. Added after releasing 7.0, therefore
                            not merged with updated_fields argumment.
        """
        subtype_obj = self.pool.get('mail.message.subtype')
        follower_obj = self.pool.get('mail.followers')
        new_followers = dict()

        # fetch auto_follow_fields: res.users relation fields whose changes are tracked for subscription
        user_field_lst = self._message_get_auto_subscribe_fields(cr, uid, updated_fields, context=context)

        # fetch header subtypes
        header_subtype_ids = subtype_obj.search(cr, uid, ['|', ('res_model', '=', False), ('parent_id.res_model', '=', self._name)], context=context)
        subtypes = subtype_obj.browse(cr, uid, header_subtype_ids, context=context)

        # if no change in tracked field or no change in tracked relational field: quit
        relation_fields = set([subtype.relation_field for subtype in subtypes if subtype.relation_field is not False])
        if not any(relation in updated_fields for relation in relation_fields) and not user_field_lst:
            return True

        # legacy behavior: if values is not given, compute the values by browsing
        # @TDENOTE: remove me in 8.0
        if values is None:
            record = self.browse(cr, uid, ids[0], context=context)
            for updated_field in updated_fields:
                field_value = getattr(record, updated_field)
                if isinstance(field_value, browse_record):
                    field_value = field_value.id
                elif isinstance(field_value, browse_null):
                    field_value = False
                values[updated_field] = field_value

        # find followers of headers, update structure for new followers
        headers = set()
        for subtype in subtypes:
            if subtype.relation_field and values.get(subtype.relation_field):
                headers.add((subtype.res_model, values.get(subtype.relation_field)))
        if headers:
            header_domain = ['|'] * (len(headers) - 1)
            for header in headers:
                header_domain += ['&', ('res_model', '=', header[0]), ('res_id', '=', header[1])]
            header_follower_ids = follower_obj.search(
                cr, SUPERUSER_ID,
                header_domain,
                context=context
            )
            for header_follower in follower_obj.browse(cr, SUPERUSER_ID, header_follower_ids, context=context):
                for subtype in header_follower.subtype_ids:
                    if subtype.parent_id and subtype.parent_id.res_model == self._name:
                        new_followers.setdefault(header_follower.partner_id.id, set()).add(subtype.parent_id.id)
                    elif subtype.res_model is False:
                        new_followers.setdefault(header_follower.partner_id.id, set()).add(subtype.id)

        # add followers coming from res.users relational fields that are tracked
        user_ids = [values[name] for name in user_field_lst if values.get(name)]
        user_pids = [user.partner_id.id for user in self.pool.get('res.users').browse(cr, SUPERUSER_ID, user_ids, context=context)]
        for partner_id in user_pids:
            new_followers.setdefault(partner_id, None)

        for pid, subtypes in new_followers.items():
            subtypes = list(subtypes) if subtypes is not None else None
            self.message_subscribe(cr, uid, ids, [pid], subtypes, context=context)

        # find first email message, set it as unread for auto_subscribe fields for them to have a notification
        if user_pids:
            for record_id in ids:
                message_obj = self.pool.get('mail.message')
                msg_ids = message_obj.search(cr, SUPERUSER_ID, [
                    ('model', '=', self._name),
                    ('res_id', '=', record_id),
                    ('type', '=', 'email')], limit=1, context=context)
                if not msg_ids:
                    msg_ids = message_obj.search(cr, SUPERUSER_ID, [
                        ('model', '=', self._name),
                        ('res_id', '=', record_id)], limit=1, context=context)
                if msg_ids:
                    self.pool.get('mail.notification')._notify(cr, uid, msg_ids[0], partners_to_notify=user_pids, context=context)

        return True

    #------------------------------------------------------
    # Thread state
    #------------------------------------------------------

    def message_mark_as_unread(self, cr, uid, ids, context=None):
        """ Set as unread. """
        partner_id = self.pool.get('res.users').browse(cr, uid, uid, context=context).partner_id.id
        cr.execute('''
            UPDATE mail_notification SET
                read=false
            WHERE
                message_id IN (SELECT id from mail_message where res_id=any(%s) and model=%s limit 1) and
                partner_id = %s
        ''', (ids, self._name, partner_id))
        return True

    def message_mark_as_read(self, cr, uid, ids, context=None):
        """ Set as read. """
        partner_id = self.pool.get('res.users').browse(cr, uid, uid, context=context).partner_id.id
        cr.execute('''
            UPDATE mail_notification SET
                read=true
            WHERE
                message_id IN (SELECT id FROM mail_message WHERE res_id=ANY(%s) AND model=%s) AND
                partner_id = %s
        ''', (ids, self._name, partner_id))
        return True

    #------------------------------------------------------
    # Thread suggestion
    #------------------------------------------------------

    def get_suggested_thread(self, cr, uid, removed_suggested_threads=None, context=None):
        """Return a list of suggested threads, sorted by the numbers of followers"""
        if context is None:
            context = {}

        # TDE HACK: originally by MAT from portal/mail_mail.py but not working until the inheritance graph bug is not solved in trunk
        # TDE FIXME: relocate in portal when it won't be necessary to reload the hr.employee model in an additional bridge module
        if self.pool['res.groups']._all_columns.get('is_portal'):
            user = self.pool.get('res.users').browse(cr, SUPERUSER_ID, uid, context=context)
            if any(group.is_portal for group in user.groups_id):
                return []

        threads = []
        if removed_suggested_threads is None:
            removed_suggested_threads = []

        thread_ids = self.search(cr, uid, [('id', 'not in', removed_suggested_threads), ('message_is_follower', '=', False)], context=context)
        for thread in self.browse(cr, uid, thread_ids, context=context):
            data = {
                'id': thread.id,
                'popularity': len(thread.message_follower_ids),
                'name': thread.name,
                'image_small': thread.image_small
            }
            threads.append(data)
        return sorted(threads, key=lambda x: (x['popularity'], x['id']), reverse=True)[:3]<|MERGE_RESOLUTION|>--- conflicted
+++ resolved
@@ -30,11 +30,7 @@
 from lxml import etree
 import logging
 import pytz
-<<<<<<< HEAD
-=======
-import re
 import socket
->>>>>>> 9861b5ca
 import time
 import xmlrpclib
 from email.message import Message
@@ -874,45 +870,32 @@
         # 2. message is a reply to an existign thread (6.1 compatibility)
         ref_match = thread_references and tools.reference_re.search(thread_references)
         if ref_match:
-<<<<<<< HEAD
-            thread_id = int(ref_match.group(1))
-            model = ref_match.group(2) or fallback_model
-            if thread_id and model in self.pool:
-                model_obj = self.pool[model]
-                compat_mail_msg_ids = mail_msg_obj.search(
-                    cr, uid, [
-                        ('message_id', '=', False),
-                        ('model', '=', model),
-                        ('res_id', '=', thread_id),
-                    ], context=context)
-                if compat_mail_msg_ids and model_obj.exists(cr, uid, thread_id) and hasattr(model_obj, 'message_update'):
-                    _logger.info(
-                        'Routing mail from %s to %s with Message-Id %s: direct thread reply (compat-mode) to model: %s, thread_id: %s, custom_values: %s, uid: %s',
-                        email_from, email_to, message_id, model, thread_id, custom_values, uid)
-                    route = self.message_route_verify(
-                        cr, uid, message, message_dict,
-                        (model, thread_id, custom_values, uid, None),
-                        update_author=True, assert_model=True, create_fallback=True, context=context)
-                    return route and [route] or []
-
-        # 2. Reply to a private message
-=======
             reply_thread_id = int(ref_match.group(1))
-            reply_model = ref_match.group(2) or model
+            reply_model = ref_match.group(2) or fallback_model
             reply_hostname = ref_match.group(3)
             local_hostname = socket.gethostname()
             # do not match forwarded emails from another OpenERP system (thread_id collision!)
             if local_hostname == reply_hostname:
                 thread_id, model = reply_thread_id, reply_model
-                model_pool = self.pool.get(model)
-                if thread_id and model and model_pool and model_pool.exists(cr, uid, thread_id) \
-                    and hasattr(model_pool, 'message_update'):
-                    _logger.info('Routing mail from %s to %s with Message-Id %s: direct reply to model: %s, thread_id: %s, custom_values: %s, uid: %s',
-                                    email_from, email_to, message_id, model, thread_id, custom_values, uid)
-                    return [(model, thread_id, custom_values, uid)]
-
-        # Verify whether this is a reply to a private message
->>>>>>> 9861b5ca
+                if thread_id and model in self.pool:
+                    model_obj = self.pool[model]
+                    compat_mail_msg_ids = mail_msg_obj.search(
+                        cr, uid, [
+                            ('message_id', '=', False),
+                            ('model', '=', model),
+                            ('res_id', '=', thread_id),
+                        ], context=context)
+                    if compat_mail_msg_ids and model_obj.exists(cr, uid, thread_id) and hasattr(model_obj, 'message_update'):
+                        _logger.info(
+                            'Routing mail from %s to %s with Message-Id %s: direct thread reply (compat-mode) to model: %s, thread_id: %s, custom_values: %s, uid: %s',
+                            email_from, email_to, message_id, model, thread_id, custom_values, uid)
+                        route = self.message_route_verify(
+                            cr, uid, message, message_dict,
+                            (model, thread_id, custom_values, uid, None),
+                            update_author=True, assert_model=True, create_fallback=True, context=context)
+                        return route and [route] or []
+
+        # 2. Reply to a private message
         if in_reply_to:
             mail_message_ids = mail_msg_obj.search(cr, uid, [
                                 ('message_id', '=', in_reply_to),
