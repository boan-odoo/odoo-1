odoo.define('mail.Chatter', function (require) {
"use strict";

var Activity = require('mail.Activity');
var AttachmentBox = require('mail.AttachmentBox');
var ChatterComposer = require('mail.composer.Chatter');
var Followers = require('mail.Followers');
var ThreadField = require('mail.ThreadField');
var mailUtils = require('mail.utils');

var concurrency = require('web.concurrency');
var config = require('web.config');
var core = require('web.core');
var Widget = require('web.Widget');

var QWeb = core.qweb;

// The purpose of this widget is to display the chatter area below the form view
//
// It instanciates the optional mail_thread, mail_activity and mail_followers widgets.
// It Ensures that those widgets are appended at the right place, and allows them to communicate
// with each other.
// It synchronizes the rendering of those widgets (as they may be asynchronous), to limitate
// the flickering when switching between records
var Chatter = Widget.extend({
    template: 'mail.Chatter',
    custom_events: {
        discard_record_changes: '_onDiscardRecordChanges',
        reload_mail_fields: '_onReloadMailFields',
    },
    events: {
        'click .o_chatter_button_new_message': '_onOpenComposerMessage',
        'click .o_chatter_button_log_note': '_onOpenComposerNote',
        'click .o_chatter_button_attachment': '_onOpenAttachments',
        'click .o_chatter_button_schedule_activity': '_onScheduleActivity',
    },
    supportedFieldTypes: ['one2many'],

    /**
     * @override
     * @param {widget} parent
     * @param {Object} record
     * @param {Object} mailFields
     * @param {string} [mailFields.mail_activity]
     * @param {string} [mailFields.mail_followers]
     * @param {string} [mailFields.mail_thread]
     * @param {Object} options
     * @param {string} [options.viewType=record.viewType] current viewType in
     *   which the chatter is instantiated
     */
    init: function (parent, record, mailFields, options) {
        this._super.apply(this, arguments);
        this._setState(record);

        this._dp = new concurrency.DropPrevious();

        // mention: get the prefetched partners and use them as mention suggestions
        // if there is a follower widget, the followers will be added to the
        // suggestions as well once fetched
        this._mentionPartnerSuggestions = this.call('mail_service', 'getMentionPartnerSuggestions');
        this._mentionSuggestions = this._mentionPartnerSuggestions;

        this.fields = {};
        if (mailFields.mail_activity) {
            this.fields.activity = new Activity(this, mailFields.mail_activity, record, options);
        }
        if (mailFields.mail_followers) {
            this.fields.followers = new Followers(this, mailFields.mail_followers, record, options);
        }
        if (mailFields.mail_thread) {
            this.fields.thread = new ThreadField(this, mailFields.mail_thread, record, options);
            var fieldsInfo = record.fieldsInfo[options.viewType || record.viewType];
            var nodeOptions = fieldsInfo[mailFields.mail_thread].options || {};
            this.hasLogButton = options.display_log_button || nodeOptions.display_log_button;
            this.postRefresh = nodeOptions.post_refresh || 'never';
        }
        this.attachmentBoxOpened = false;
    },
    /**
     * @override
     */
    start: function () {
        this._$topbar = this.$('.o_chatter_topbar');
        this.$('.o_topbar_right_area').append(QWeb.render('mail.chatter.Attachment.Button', {
            count: this.record.data.message_attachment_count || 0,
        }));
        // render and append the buttons
        this._$topbar.prepend(QWeb.render('mail.chatter.Buttons', {
            newMessageButton: !!this.fields.thread,
            logNoteButton: this.hasLogButton,
            scheduleActivityButton: !!this.fields.activity,
            isMobile: config.device.isMobile,
        }));
        // start and append the widgets
        var fieldDefs = _.invoke(this.fields, 'appendTo', $('<div>'));
        var def = this._dp.add($.when.apply($, fieldDefs));
        this._render(def).then(this._updateMentionSuggestions.bind(this));

        return this._super.apply(this, arguments);
    },

    //--------------------------------------------------------------------------
    // Public
    //--------------------------------------------------------------------------

    /**
     * @param {Object} record
     * @param {integer} [record.res_id=undefined]
     * @param {Object[]} [fieldNames=undefined]
     */
    update: function (record, fieldNames) {
        var self = this;

        // close the composer if we switch to another record as it is record dependent
        if (this.record.res_id !== record.res_id) {
            this._closeComposer(true);
            this._closeAttachments();
        }

        // update the state
        this._setState(record);

        // detach the thread and activity widgets (temporarily force the height to prevent flickering)
        // keep the followers in the DOM as it has a synchronous pre-rendering
        this.$el.height(this.$el.height());
        if (this.fields.activity) {
            this.fields.activity.$el.detach();
        }
        if (this.fields.thread) {
            this.fields.thread.$el.detach();
        }

        // reset and re-append the widgets (and reset 'height: auto' rule)
        // if fieldNames is given, only reset those fields, otherwise reset all fields
        var fieldsToReset;
        if (fieldNames) {
            fieldsToReset = _.filter(this.fields, function (field) {
                return _.contains(fieldNames, field.name);
            });
        } else {
            fieldsToReset = this.fields;
        }
        var fieldDefs = _.invoke(fieldsToReset, 'reset', record);
        var def = this._dp.add($.when.apply($, fieldDefs));
        this._render(def).then(function () {
            self.$el.height('auto');
            self._updateMentionSuggestions();
        });
        this._updateAttachmentCounter();
    },

    //--------------------------------------------------------------------------
    // Private
    //--------------------------------------------------------------------------

    /**
     * @private
     * @param {boolean} force
     */
    _closeAttachments: function () {
        if (this.fields.attachments) {
            this.$('.o_chatter_button_attachment').removeClass('o_active_attach');
            this.fields.attachments.destroy();
            this.attachmentBoxOpened = false;
        }
    },
    /**
     * @private
     * @param {boolean} force
     */
    _closeComposer: function (force) {
        if (this._composer && (this._composer.isEmpty() || force)) {
            this.$el.removeClass('o_chatter_composer_active');
            this.$('.o_chatter_button_new_message, .o_chatter_button_log_note').removeClass('o_active');
            this._composer.do_hide();
            this._composer.clearComposer();
        }
    },
    /**
     * @private
     */
    _disableChatter: function () {
        this.$('.btn').prop('disabled', true); // disable buttons
    },
    /**
     * @private
     */
    _disableComposer: function () {
        this.$(".o_composer_button_send").prop('disabled', true);
    },
    /**
     * Discard changes on the record.
     *
     * @private
     * @returns {$.Deferred} resolved if successfully discarding changes on
     *   the record, rejected otherwise
     */
    _discardChanges: function () {
        var def = $.Deferred();
        this.trigger_up('discard_changes', {
            recordID: this.record.id,
            onSuccess: def.resolve.bind(def),
            onFailure: def.reject.bind(def),
        });
        return def;
    },
    /**
     * Discard changes on the record if the message will reload the record
     * after posting it
     *
     * @private
     * @param {Object} messageData
     * @return {$.Deferred} resolved if no reload or proceed to discard the
     *   changes on the record, rejected otherwise
     */
    _discardOnReload: function (messageData) {
        if (this._reloadAfterPost(messageData)) {
            return this._discardChanges();
        }
        return $.when();
    },
    /**
     * @private
     */
    _enableChatter: function () {
        this.$('.btn').prop('disabled', false); // enable buttons
    },
    /**
     * @private
     */
    _enableComposer: function () {
        this.$(".o_composer_button_send").prop('disabled', false);
    },
    /**
     * @private
     */
    _openAttachments: function () {
        var self = this;
        this.fields.attachments = new AttachmentBox(this, this.record);

        var $anchor = this.$('.o_chatter_topbar');
        if (this._composer) {
            $anchor = this.$('.o_thread_composer');
        }
        this.fields.attachments.insertAfter($anchor).then(function () {
            self.$el.addClass('o_chatter_composer_active');
            self.$('.o_chatter_button_attachment').addClass('o_active_attach');
        });
        this.attachmentBoxOpened = true;
    },
    /**
     * @private
     * @param {Object} options
     * @param {Object[]} [options.suggested_partners=[]]
     * @param {boolean} [options.isLog]
     */
    _openComposer: function (options) {
        var self = this;
        var oldComposer = this._composer;
        // create the new composer
        this._composer = new ChatterComposer(this, this.record.model, options.suggested_partners || [], {
            commandsEnabled: false,
            context: this.context,
<<<<<<< HEAD
            inputMinHeight: 50,
            isLog: options && options.isLog,
            recordName: this.recordName,
            defaultBody: oldComposer && oldComposer.$input && oldComposer.$input.val(),
            defaultMentionSelections: oldComposer && oldComposer.getMentionListenerSelections(),
=======
            input_min_height: 50,
            input_max_height: Number.MAX_VALUE, // no max_height limit for the chatter
            input_baseline: 14,
            is_log: options && options.is_log,
            record_name: this.record_name,
            default_body: old_composer && old_composer.$input && old_composer.$input.val(),
            default_mention_selections: old_composer && old_composer.mention_get_listener_selections(),
            attachment_ids: (old_composer && old_composer.get('attachment_ids')) || [],
>>>>>>> 387d5cff
        });
        this._composer.on('input_focused', this, function () {
            this._composer.mentionSetPrefetchedPartners(this._mentionSuggestions || []);
        });
        this._composer.insertAfter(this.$('.o_chatter_topbar')).then(function () {
            // destroy existing composer
            if (oldComposer) {
                oldComposer.destroy();
            }
            self._composer.focus();
            self._composer.on('post_message', self, function (messageData) {
                self._discardOnReload(messageData).then(function () {
                    self._disableComposer();
                    self.fields.thread.postMessage(messageData).then(function () {
                        self._closeComposer(true);
                        if (self._reloadAfterPost(messageData)) {
                            self.trigger_up('reload');
                        } else if (messageData.attachment_ids.length) {
                            self.trigger_up('reload', {fieldNames: ['message_attachment_count']});
                        }
                    }).fail(function () {
                        self._enableComposer();
                    });
                });
            });
            self._composer.on('need_refresh', self, self.trigger_up.bind(self, 'reload'));
            self._composer.on('close_composer', null, self._closeComposer.bind(self, true));

            self.$el.addClass('o_chatter_composer_active');
            self.$('.o_chatter_button_new_message, .o_chatter_button_log_note').removeClass('o_active');
            self.$('.o_chatter_button_new_message').toggleClass('o_active', !self._composer.options.isLog);
            self.$('.o_chatter_button_log_note').toggleClass('o_active', self._composer.options.isLog);
        });
    },
    /**
     * State if the record will be reloaded after posting a message.
     * Useful to warn the user of unsaved changes if the record is dirty.
     *
     * @private
     * @param {Object} messageData
     * @param {Array} [messageData.partner_ids] list of recipients of a message
     * @return {boolean} true if record will be reloaded after posting the
     *   message, false otherwise
     */
    _reloadAfterPost: function (messageData) {
        return this.postRefresh === 'always' ||
                (
                   this.postRefresh === 'recipients' &&
                   messageData.partner_ids &&
                   messageData.partner_ids.length
                );
    },
    /**
     * @private
     * @param {Deferred} def
     * @returns {Deferred}
     */
    _render: function (def) {
        // the rendering of the chatter is aynchronous: relational data of its fields needs to be
        // fetched (in some case, it might be synchronous as they hold an internal cache).
        // this function takes a deferred as argument, which is resolved once all fields have
        // fetched their data
        // this function appends the fields where they should be once the given deferred is resolved
        // and if it takes more than 500ms, displays a spinner to indicate that it is loading
        var self = this;

        var $spinner = $(QWeb.render('Spinner'));
        concurrency.rejectAfter(concurrency.delay(500), def).then(function () {
            $spinner.appendTo(self.$el);
        });

        return def.then(function () {
            if (self.fields.activity) {
                self.fields.activity.$el.appendTo(self.$el);
            }
            if (self.fields.followers) {
                self.fields.followers.$el.insertBefore(self.$('.o_chatter_button_attachment'));
            }
            if (self.fields.thread) {
                self.fields.thread.$el.appendTo(self.$el);
            }
        }).always(function () {
            // disable widgets in create mode, otherwise enable
            self._isCreateMode ? self._disableChatter() : self._enableChatter();
            $spinner.remove();
        });
    },
    /**
     * @private
     * @param {Object} record
     * @param {integer} [record.res_id]
     * @param {string} [record.model]
     * @param {string} record.data.display_name
     */
    _setState: function (record) {

        this._isCreateMode = !record.res_id;

        if (!this.record || this.record.res_id !== record.res_id) {
            this.context = {
                default_res_id: record.res_id || false,
                default_model: record.model || false,
            };
            // reset the suggested_partners_def to ensure a reload of the
            // suggested partners when opening the composer on another record
            this.suggested_partners_def = undefined;
        }
        this.record = record;
        this.recordName = record.data.display_name;
    },
    /**
     * @private
     */
     _updateAttachmentCounter: function () {
        var count = this.record.data.message_attachment_count || 0;
        this.$('.o_chatter_attachment_button_count').html(' ('+ count +')');
        this.$('.o_chatter_button_attachment').toggleClass('o_hidden', !count);
     },
    /**
     * @private
     */
    _updateMentionSuggestions: function () {
        if (!this.fields.followers) {
            return;
        }
        var self = this;

        this._mentionSuggestions = [];

        // add the followers to the mention suggestions
        var followerSuggestions = [];
        var followers = this.fields.followers.getFollowers();
        _.each(followers, function (follower) {
            if (follower.res_model === 'res.partner') {
                followerSuggestions.push({
                    id: follower.res_id,
                    name: follower.name,
                    email: follower.email,
                });
            }
        });
        if (followerSuggestions.length) {
            this._mentionSuggestions.push(followerSuggestions);
        }

        // add the partners (followers filtered out) to the mention suggestions
        _.each(this._mentionPartnerSuggestions, function (partners) {
            self._mentionSuggestions.push(_.filter(partners, function (partner) {
                return !_.findWhere(followerSuggestions, { id: partner.id });
            }));
        });
    },

    //--------------------------------------------------------------------------
    // Handlers
    //--------------------------------------------------------------------------

    /**
     * @private
     */
    _onOpenAttachments: function () {
        if (this.attachmentBoxOpened) {
            this._closeAttachments();
        } else {
            this._openAttachments();
        }
    },
    /**
     * Discard changes on the record.
     * This is notified by the composer, when opening the full-composer.
     *
     * @private
     * @param {OdooEvent} ev
     * @param {function} ev.data.proceed callback to tell to proceed
     */
    _onDiscardRecordChanges: function (ev) {
        this._discardChanges().then(ev.data.proceed);
    },
    _onOpenComposerMessage: function () {
        var self = this;
        if (!this.suggested_partners_def) {
            this.suggested_partners_def = $.Deferred();
            var method = 'message_get_suggested_recipients';
            var args = [[this.context.default_res_id], this.context];
            this._rpc({model: this.record.model, method: method, args: args})
                .then(function (result) {
                    if (!self.suggested_partners_def) {
                        return; // widget has been reset (e.g. we just switched to another record)
                    }
                    var suggested_partners = [];
                    var thread_recipients = result[self.context.default_res_id];
                    _.each(thread_recipients, function (recipient) {
                        var parsed_email = recipient[1] && mailUtils.parseEmail(recipient[1]);
                        suggested_partners.push({
                            checked: true,
                            partner_id: recipient[0],
                            full_name: recipient[1],
                            name: parsed_email[0],
                            email_address: parsed_email[1],
                            reason: recipient[2],
                        });
                    });
                    self.suggested_partners_def.resolve(suggested_partners);
                });
        }
        this.suggested_partners_def.then(function (suggested_partners) {
            self._openComposer({ isLog: false, suggested_partners: suggested_partners });
        });
    },
    /**
     * @private
     */
    _onOpenComposerNote: function () {
        this._openComposer({ isLog: true });
    },
    /**
     * @private
     * @param {OdooEvent} event
     * @param {string} event.name
     * @param {Object} event.data
     * @param {boolean} [event.data.activity]
     * @param {boolean} [event.data.followers]
     * @param {boolean} [event.data.thread]
     */
    _onReloadMailFields: function (event) {
        var fieldNames = [];
        if (this.fields.activity && event.data.activity) {
            fieldNames.push(this.fields.activity.name);
        }
        if (this.fields.followers && event.data.followers) {
            fieldNames.push(this.fields.followers.name);
        }
        if (this.fields.thread && event.data.thread) {
            fieldNames.push(this.fields.thread.name);
        }
        this.trigger_up('reload', {
            fieldNames: fieldNames,
            keepChanges: true,
        });
    },
    /**
     * @private
     */
    _onScheduleActivity: function () {
        this.fields.activity.scheduleActivity();
    },
});

return Chatter;

});<|MERGE_RESOLUTION|>--- conflicted
+++ resolved
@@ -261,22 +261,12 @@
         this._composer = new ChatterComposer(this, this.record.model, options.suggested_partners || [], {
             commandsEnabled: false,
             context: this.context,
-<<<<<<< HEAD
             inputMinHeight: 50,
             isLog: options && options.isLog,
             recordName: this.recordName,
             defaultBody: oldComposer && oldComposer.$input && oldComposer.$input.val(),
             defaultMentionSelections: oldComposer && oldComposer.getMentionListenerSelections(),
-=======
-            input_min_height: 50,
-            input_max_height: Number.MAX_VALUE, // no max_height limit for the chatter
-            input_baseline: 14,
-            is_log: options && options.is_log,
-            record_name: this.record_name,
-            default_body: old_composer && old_composer.$input && old_composer.$input.val(),
-            default_mention_selections: old_composer && old_composer.mention_get_listener_selections(),
-            attachment_ids: (old_composer && old_composer.get('attachment_ids')) || [],
->>>>>>> 387d5cff
+            attachmentIds: (oldComposer && oldComposer.get('attachment_ids')) || [],
         });
         this._composer.on('input_focused', this, function () {
             this._composer.mentionSetPrefetchedPartners(this._mentionSuggestions || []);
