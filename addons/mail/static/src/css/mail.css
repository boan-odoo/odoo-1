--- conflicted
+++ resolved
@@ -50,11 +50,6 @@
     padding: 4px;
 }
 
-<<<<<<< HEAD
-.openerp div.oe_mail_thread_subthread img.oe_mail_msg_image {
-    width: 30px;
-    height: 30px;
-=======
 .openerp div.oe_mail_thread_subthread img {
     width: 28px;
     height: 28px;
@@ -71,7 +66,6 @@
 .openerp div.oe_mail_msg_content li{
     float: left;
     margin-right: 3px;
->>>>>>> 3b7fffab
 }
 
 .openerp div.oe_mail_thread_subthread div.oe_mail_msg_content {
@@ -245,17 +239,7 @@
 }
 
 .openerp .oe_mail_msg_notification, .openerp .oe_mail_msg_comment, .openerp .oe_mail_msg_email {
-<<<<<<< HEAD
-    position: relative;
-    padding: 4px;
-    -moz-border-radius: 4px;
-    -webkit-border-radius: 4px;
-    -o-border-radius: 4px;
-    -ms-border-radius: 4px;
-    border-radius: 4px;
-=======
     padding: 8px;
->>>>>>> 3b7fffab
 }
 
 .openerp .oe_mail_msg_comment, .openerp .oe_mail_msg_email, .openerp .oe_mail_msg_notification {
@@ -305,17 +289,6 @@
     clip: rect(5px, 40px, 45px, 0px);
 }
 
-<<<<<<< HEAD
-.openerp p.oe_mail_msg_p_email_header {
-    border-bottom: 1px solid #D2D9E7;
-}
-
-.openerp a.oe_mail_expand, .openerp a.oe_mail_reduce {
-    color: #4E43E7;
-}
-
-=======
->>>>>>> 3b7fffab
 /* ------------------------------ */
 /* Styling (should be openerp)    */
 /* ------------------------------ */
