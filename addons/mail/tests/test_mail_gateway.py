--- conflicted
+++ resolved
@@ -185,7 +185,6 @@
         self.assertEqual(partner_info['partner_id'], p_b_id,
                         'mail_thread: message_find_partner_from_emails wrong partner found')
 
-<<<<<<< HEAD
     def test_05_mail_message_mail_mail(self):
         """ Tests designed for testing email values based on mail.message, aliases, ... """
         cr, uid, user_raoul_id = self.cr, self.uid, self.user_raoul_id
@@ -281,7 +280,7 @@
         # Test: mail_mail content
         self.assertEqual(mail.reply_to, msg.email_from,
                         'mail_mail: incorrect reply_to: should be message email_from')
-=======
+
     def test_09_message_parse(self):
         """ Testing incoming emails parsing """
         cr, uid = self.cr, self.uid
@@ -299,7 +298,6 @@
                          'message_parse: text version should not be in body after parsing multipart/mixed')
         self.assertIn('<div dir="ltr">Should create a multipart/mixed: from gmail, <b>bold</b>, with attachment.<br clear="all"><div><br></div>', res.get('body', ''),
                       'message_parse: html version should be in body after parsing multipart/mixed')
->>>>>>> 67d431bd
 
     def test_10_message_process(self):
         """ Testing incoming emails processing. """
