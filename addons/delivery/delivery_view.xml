--- conflicted
+++ resolved
@@ -251,18 +251,12 @@
             <field name="model">sale.order</field>
             <field name="inherit_id" ref="sale.view_order_form"/>
             <field name="arch" type="xml">
-<<<<<<< HEAD
-                    <xpath expr="//button[@name='action_button_confirm']" position="after">
-                         <button name="%(action_delivery_cost)d" states="draft" string="Delivery Costs" type="action" icon="gtk-add" context="{'order_id':active_id}"/>
-                    </xpath>
-=======
                 <xpath expr="//group[@name='bellow_the_lines_hook']" position="inside">
                     <separator string="Delivery Costs" colspan="4"/>
                     <field name="carrier_id" context="{'order_id':active_id or False}" colspan="2"/>
                     <button name="delivery_set" states="draft" string="Add Now on the Sale Order" type="object" icon="gtk-add" colspan="2"/>
                     <label string="if you don't click on 'Add Now', the delivery cost won't be added on the Sale Order, but will be added on the Delivery Order only" colspan="4"/>
                 </xpath>
->>>>>>> 2966f95a
             </field>
         </record>
 
