# -*- coding: utf-8 -*-
##############################################################################
#
#    OpenERP, Open Source Management Solution
#    Copyright (C) 2004-2010 Tiny SPRL (<http://tiny.be>).
#
#    This program is free software: you can redistribute it and/or modify
#    it under the terms of the GNU Affero General Public License as
#    published by the Free Software Foundation, either version 3 of the
#    License, or (at your option) any later version.
#
#    This program is distributed in the hope that it will be useful,
#    but WITHOUT ANY WARRANTY; without even the implied warranty of
#    MERCHANTABILITY or FITNESS FOR A PARTICULAR PURPOSE.  See the
#    GNU Affero General Public License for more details.
#
#    You should have received a copy of the GNU Affero General Public License
#    along with this program.  If not, see <http://www.gnu.org/licenses/>.
#
##############################################################################

from datetime import datetime, timedelta
from dateutil.relativedelta import relativedelta
import time
import pooler
from osv import fields, osv
from tools.translate import _
import decimal_precision as dp
import netsvc

class sale_shop(osv.osv):
    _name = "sale.shop"
    _description = "Sales Shop"
    _columns = {
        'name': fields.char('Shop Name', size=64, required=True),
        'payment_default_id': fields.many2one('account.payment.term', 'Default Payment Term', required=True),
        'warehouse_id': fields.many2one('stock.warehouse', 'Warehouse'),
        'pricelist_id': fields.many2one('product.pricelist', 'Pricelist'),
        'project_id': fields.many2one('account.analytic.account', 'Analytic Account', domain=[('parent_id', '!=', False)]),
        'company_id': fields.many2one('res.company', 'Company', required=False),
    }
    _defaults = {
        'company_id': lambda s, cr, uid, c: s.pool.get('res.company')._company_default_get(cr, uid, 'sale.shop', context=c),
    }

sale_shop()

class sale_order(osv.osv):
    _name = "sale.order"
    _description = "Sales Order"

    def copy(self, cr, uid, id, default=None, context=None):
        if not default:
            default = {}
        default.update({
            'state': 'draft',
            'shipped': False,
            'invoice_ids': [],
            'picking_ids': [],
            'date_confirm': False,
            'name': self.pool.get('ir.sequence').get(cr, uid, 'sale.order'),
        })
        return super(sale_order, self).copy(cr, uid, id, default, context=context)

    def _amount_line_tax(self, cr, uid, line, context=None):
        val = 0.0
        for c in self.pool.get('account.tax').compute_all(cr, uid, line.tax_id, line.price_unit * (1-(line.discount or 0.0)/100.0), line.product_uom_qty, line.order_id.partner_invoice_id.id, line.product_id, line.order_id.partner_id)['taxes']:
            val += c.get('amount', 0.0)
        return val

    def _amount_all(self, cr, uid, ids, field_name, arg, context=None):
        cur_obj = self.pool.get('res.currency')
        res = {}
        for order in self.browse(cr, uid, ids, context=context):
            res[order.id] = {
                'amount_untaxed': 0.0,
                'amount_tax': 0.0,
                'amount_total': 0.0,
            }
            val = val1 = 0.0
            cur = order.pricelist_id.currency_id
            for line in order.order_line:
                val1 += line.price_subtotal
                val += self._amount_line_tax(cr, uid, line, context=context)
            res[order.id]['amount_tax'] = cur_obj.round(cr, uid, cur, val)
            res[order.id]['amount_untaxed'] = cur_obj.round(cr, uid, cur, val1)
            res[order.id]['amount_total'] = res[order.id]['amount_untaxed'] + res[order.id]['amount_tax']
        return res

    # This is False
    def _picked_rate(self, cr, uid, ids, name, arg, context=None):
        if not ids:
            return {}
        res = {}
        tmp = {}
        for id in ids:
            tmp[id] = {'picked': 0.0, 'total': 0.0}
        cr.execute('''SELECT
                p.sale_id as sale_order_id, sum(m.product_qty) as nbr, mp.state as procurement_state, m.state as move_state, p.type as picking_type
            FROM
                stock_move m
            LEFT JOIN
                stock_picking p on (p.id=m.picking_id)
            LEFT JOIN
                procurement_order mp on (mp.move_id=m.id)
            WHERE
                p.sale_id IN %s GROUP BY m.state, mp.state, p.sale_id, p.type''', (tuple(ids),))
        
        for item in cr.dictfetchall():
            if item['move_state'] == 'cancel':
                continue
        
            if item['picking_type'] == 'in':#this is a returned picking
                tmp[item['sale_order_id']]['total'] -= item['nbr'] or 0.0 # Deducting the return picking qty
                if item['procurement_state'] == 'done' or item['move_state'] == 'done':
                    tmp[item['sale_order_id']]['picked'] -= item['nbr'] or 0.0
            else:
                tmp[item['sale_order_id']]['total'] += item['nbr'] or 0.0
                if item['procurement_state'] == 'done' or item['move_state'] == 'done':
                    tmp[item['sale_order_id']]['picked'] += item['nbr'] or 0.0

        for order in self.browse(cr, uid, ids, context=context):
            if order.shipped:
                res[order.id] = 100.0
            else:
                res[order.id] = tmp[order.id]['total'] and (100.0 * tmp[order.id]['picked'] / tmp[order.id]['total']) or 0.0
        return res        

    def _invoiced_rate(self, cursor, user, ids, name, arg, context=None):
        res = {}
        for sale in self.browse(cursor, user, ids, context=context):
            if sale.invoiced:
                res[sale.id] = 100.0
                continue
            tot = 0.0
            for invoice in sale.invoice_ids:
                if invoice.state not in ('draft', 'cancel'):
                    tot += invoice.amount_untaxed
            if tot:
                res[sale.id] = min(100.0, tot * 100.0 / (sale.amount_untaxed or 1.00))
            else:
                res[sale.id] = 0.0
        return res

    def _invoiced(self, cursor, user, ids, name, arg, context=None):
        res = {}
        for sale in self.browse(cursor, user, ids, context=context):
            res[sale.id] = True
            for invoice in sale.invoice_ids:
                if invoice.state != 'paid':
                    res[sale.id] = False
                    break
            if not sale.invoice_ids:
                res[sale.id] = False
        return res

    def _invoiced_search(self, cursor, user, obj, name, args, context=None):
        if not len(args):
            return []
        clause = ''
        sale_clause = ''
        no_invoiced = False
        for arg in args:
            if arg[1] == '=':
                if arg[2]:
                    clause += 'AND inv.state = \'paid\''
                else:
                    clause += 'AND inv.state != \'cancel\' AND sale.state != \'cancel\'  AND inv.state <> \'paid\'  AND rel.order_id = sale.id '
                    sale_clause = ',  sale_order AS sale '
                    no_invoiced = True

        cursor.execute('SELECT rel.order_id ' \
                'FROM sale_order_invoice_rel AS rel, account_invoice AS inv '+ sale_clause + \
                'WHERE rel.invoice_id = inv.id ' + clause)
        res = cursor.fetchall()
        if no_invoiced:
            cursor.execute('SELECT sale.id ' \
                    'FROM sale_order AS sale ' \
                    'WHERE sale.id NOT IN ' \
                        '(SELECT rel.order_id ' \
                        'FROM sale_order_invoice_rel AS rel) and sale.state != \'cancel\'')
            res.extend(cursor.fetchall())
        if not res:
            return [('id', '=', 0)]
        return [('id', 'in', [x[0] for x in res])]

    def _get_order(self, cr, uid, ids, context=None):
        result = {}
        for line in self.pool.get('sale.order.line').browse(cr, uid, ids, context=context):
            result[line.order_id.id] = True
        return result.keys()

    _columns = {
        'name': fields.char('Order Reference', size=64, required=True,
            readonly=True, states={'draft': [('readonly', False)]}, select=True),
        'shop_id': fields.many2one('sale.shop', 'Shop', required=True, readonly=True, states={'draft': [('readonly', False)]}),
        'origin': fields.char('Source Document', size=64, help="Reference of the document that generated this sales order request."),
        'client_order_ref': fields.char('Customer Reference', size=64),
        'state': fields.selection([
            ('draft', 'Quotation'),
            ('waiting_date', 'Waiting Schedule'),
            ('manual', 'To Invoice'),
            ('progress', 'In Progress'),
            ('shipping_except', 'Shipping Exception'),
            ('invoice_except', 'Invoice Exception'),
            ('done', 'Done'),
            ('cancel', 'Cancelled')
            ], 'Order State', readonly=True, help="Givwizard = self.browse(cr, uid, ids)[0]es the state of the quotation or sales order. \nThe exception state is automatically set when a cancel operation occurs in the invoice validation (Invoice Exception) or in the picking list process (Shipping Exception). \nThe 'Waiting Schedule' state is set when the invoice is confirmed but waiting for the scheduler to run on the date 'Ordered Date'.", select=True),
        'date_order': fields.date('Ordered Date', required=True, readonly=True, select=True, states={'draft': [('readonly', False)]}),
        'create_date': fields.datetime('Creation Date', readonly=True, select=True, help="Date on which sales order is created."),
        'date_confirm': fields.date('Confirmation Date', readonly=True, select=True, help="Date on which sales order is confirmed."),
        'user_id': fields.many2one('res.users', 'Salesman', states={'draft': [('readonly', False)]}, select=True),
        'partner_id': fields.many2one('res.partner', 'Customer', readonly=True, states={'draft': [('readonly', False)]}, required=True, change_default=True, select=True),
        'partner_invoice_id': fields.many2one('res.partner.address', 'Invoice Address', readonly=True, required=True, states={'draft': [('readonly', False)]}, help="Invoice address for current sales order."),
        'partner_order_id': fields.many2one('res.partner.address', 'Ordering Contact', readonly=True, required=True, states={'draft': [('readonly', False)]}, help="The name and address of the contact who requested the order or quotation."),
        'partner_shipping_id': fields.many2one('res.partner.address', 'Shipping Address', readonly=True, required=True, states={'draft': [('readonly', False)]}, help="Shipping address for current sales order."),

        'incoterm': fields.many2one('stock.incoterms', 'Incoterm', help="Incoterm which stands for 'International Commercial terms' implies its a series of sales terms which are used in the commercial transaction."),
        'picking_policy': fields.selection([('direct', 'Deliver each products when available'), ('one', 'Deliver all products at once')],
            'Picking Policy', required=True, readonly=True, states={'draft': [('readonly', False)]}, help="""If you don't have enough stock available to deliver all at once, do you accept partial shipments or not?"""),
        'order_policy': fields.selection([
            ('prepaid', 'Pay before delivery'),
            ('manual', 'Deliver & invoice on demand'),
            ('picking', 'Invoice based on deliveries'),
            ('postpaid', 'Invoice on order after delivery'),
        ], 'Invoice Policy', required=True, readonly=True, states={'draft': [('readonly', False)]},
                    help="""The Invoice Policy is used to synchronise invoice and delivery operations.
  - The 'Pay before delivery' choice will first generate the invoice and then generate the picking order after the payment of this invoice.
  - The 'Deliver & Invoice on demand' will create the picking order directly and wait for the user to manually click on the 'Invoice' button to generate the draft invoice based on the sale order or the sale order lines.
  - The 'Invoice on order after delivery' choice will generate the draft invoice based on sales order after all picking lists have been finished.
  - The 'Invoice based on deliveries' choice is used to create an invoice during the picking process."""),
        'pricelist_id': fields.many2one('product.pricelist', 'Pricelist', required=True, readonly=True, states={'draft': [('readonly', False)]}, help="Pricelist for current sales order."),
        'project_id': fields.many2one('account.analytic.account', 'Analytic Account', readonly=True, states={'draft': [('readonly', False)]}, help="The analytic account related to a sales order."),

        'order_line': fields.one2many('sale.order.line', 'order_id', 'Order Lines', readonly=True, states={'draft': [('readonly', False)]}),
        'invoice_ids': fields.many2many('account.invoice', 'sale_order_invoice_rel', 'order_id', 'invoice_id', 'Invoices', readonly=True, help="This is the list of invoices that have been generated for this sales order. The same sales order may have been invoiced in several times (by line for example)."),
        'picking_ids': fields.one2many('stock.picking', 'sale_id', 'Related Picking', readonly=True, help="This is a list of picking that has been generated for this sales order."),
        'shipped': fields.boolean('Delivered', readonly=True, help="It indicates that the sales order has been delivered. This field is updated only after the scheduler(s) have been launched."),
        'picked_rate': fields.function(_picked_rate, string='Picked', type='float'),
        'invoiced_rate': fields.function(_invoiced_rate, string='Invoiced', type='float'),
        'invoiced': fields.function(_invoiced, string='Paid',
            fnct_search=_invoiced_search, type='boolean', help="It indicates that an invoice has been paid."),
        'note': fields.text('Notes'),

        'amount_untaxed': fields.function(_amount_all, digits_compute= dp.get_precision('Sale Price'), string='Untaxed Amount',
            store = {
                'sale.order': (lambda self, cr, uid, ids, c={}: ids, ['order_line'], 10),
                'sale.order.line': (_get_order, ['price_unit', 'tax_id', 'discount', 'product_uom_qty'], 10),
            },
            multi='sums', help="The amount without tax."),
        'amount_tax': fields.function(_amount_all, digits_compute= dp.get_precision('Sale Price'), string='Taxes',
            store = {
                'sale.order': (lambda self, cr, uid, ids, c={}: ids, ['order_line'], 10),
                'sale.order.line': (_get_order, ['price_unit', 'tax_id', 'discount', 'product_uom_qty'], 10),
            },
            multi='sums', help="The tax amount."),
        'amount_total': fields.function(_amount_all, digits_compute= dp.get_precision('Sale Price'), string='Total',
            store = {
                'sale.order': (lambda self, cr, uid, ids, c={}: ids, ['order_line'], 10),
                'sale.order.line': (_get_order, ['price_unit', 'tax_id', 'discount', 'product_uom_qty'], 10),
            },
            multi='sums', help="The total amount."),

        'invoice_quantity': fields.selection([('order', 'Ordered Quantities'), ('procurement', 'Shipped Quantities')], 'Invoice on', help="The sale order will automatically create the invoice proposition (draft invoice). Ordered and delivered quantities may not be the same. You have to choose if you want your invoice based on ordered or shipped quantities. If the product is a service, shipped quantities means hours spent on the associated tasks.", required=True, readonly=True, states={'draft': [('readonly', False)]}),
        'payment_term': fields.many2one('account.payment.term', 'Payment Term'),
        'fiscal_position': fields.many2one('account.fiscal.position', 'Fiscal Position'),
        'company_id': fields.related('shop_id','company_id',type='many2one',relation='res.company',string='Company',store=True,readonly=True)
    }
    _defaults = {
        'picking_policy': 'direct',
        'date_order': lambda *a: time.strftime('%Y-%m-%d'),
        'order_policy': 'manual',
        'state': 'draft',
        'user_id': lambda obj, cr, uid, context: uid,
        'name': lambda obj, cr, uid, context: obj.pool.get('ir.sequence').get(cr, uid, 'sale.order'),
        'invoice_quantity': 'order',
        'partner_invoice_id': lambda self, cr, uid, context: context.get('partner_id', False) and self.pool.get('res.partner').address_get(cr, uid, [context['partner_id']], ['invoice'])['invoice'],
        'partner_order_id': lambda self, cr, uid, context: context.get('partner_id', False) and  self.pool.get('res.partner').address_get(cr, uid, [context['partner_id']], ['contact'])['contact'],
        'partner_shipping_id': lambda self, cr, uid, context: context.get('partner_id', False) and self.pool.get('res.partner').address_get(cr, uid, [context['partner_id']], ['delivery'])['delivery'],
    }
    _sql_constraints = [
        ('name_uniq', 'unique(name)', 'Order Reference must be unique !'),
    ]
    _order = 'name desc'

    # Form filling
    def unlink(self, cr, uid, ids, context=None):
        sale_orders = self.read(cr, uid, ids, ['state'], context=context)
        unlink_ids = []
        for s in sale_orders:
            if s['state'] in ['draft', 'cancel']:
                unlink_ids.append(s['id'])
            else:
                raise osv.except_osv(_('Invalid action !'), _('In order to delete a confirmed sale order, you must cancel it before ! To cancel a sale order, you must first cancel related picking or delivery orders.'))

        return osv.osv.unlink(self, cr, uid, unlink_ids, context=context)

    def onchange_shop_id(self, cr, uid, ids, shop_id):
        v = {}
        if shop_id:
            shop = self.pool.get('sale.shop').browse(cr, uid, shop_id)
            v['project_id'] = shop.project_id.id
            # Que faire si le client a une pricelist a lui ?
            if shop.pricelist_id.id:
                v['pricelist_id'] = shop.pricelist_id.id
        return {'value': v}

    def action_cancel_draft(self, cr, uid, ids, *args):
        if not len(ids):
            return False
        cr.execute('select id from sale_order_line where order_id IN %s and state=%s', (tuple(ids), 'cancel'))
        line_ids = map(lambda x: x[0], cr.fetchall())
        self.write(cr, uid, ids, {'state': 'draft', 'invoice_ids': [], 'shipped': 0})
        self.pool.get('sale.order.line').write(cr, uid, line_ids, {'invoiced': False, 'state': 'draft', 'invoice_lines': [(6, 0, [])]})
        wf_service = netsvc.LocalService("workflow")
        for inv_id in ids:
            # Deleting the existing instance of workflow for SO
            wf_service.trg_delete(uid, 'sale.order', inv_id, cr)
            wf_service.trg_create(uid, 'sale.order', inv_id, cr)
        for (id,name) in self.name_get(cr, uid, ids):
            message = _("The sales order '%s' has been set in draft state.") %(name,)
            self.log(cr, uid, id, message)
        return True

    def onchange_pricelist_id(self, cr, uid, ids, pricelist_id, order_lines, context={}):
        print order_lines
        if (not pricelist_id) or (not order_lines):
            return {}
        warning = {
            'title': _('Pricelist Warning!'),
            'message' : _('If you change the pricelist of this order (and eventually the currency), prices of existing order lines will not be updated.')
        }
        return {'warning': warning}

    def onchange_partner_id(self, cr, uid, ids, part):
        if not part:
            return {'value': {'partner_invoice_id': False, 'partner_shipping_id': False, 'partner_order_id': False, 'payment_term': False, 'fiscal_position': False}}

        addr = self.pool.get('res.partner').address_get(cr, uid, [part], ['delivery', 'invoice', 'contact'])
        part = self.pool.get('res.partner').browse(cr, uid, part)
        pricelist = part.property_product_pricelist and part.property_product_pricelist.id or False
        payment_term = part.property_payment_term and part.property_payment_term.id or False
        fiscal_position = part.property_account_position and part.property_account_position.id or False
        dedicated_salesman = part.user_id and part.user_id.id or uid
        val = {
            'partner_invoice_id': addr['invoice'],
            'partner_order_id': addr['contact'],
            'partner_shipping_id': addr['delivery'],
            'payment_term': payment_term,
            'fiscal_position': fiscal_position,
            'user_id': dedicated_salesman,
        }
        if pricelist:
            val['pricelist_id'] = pricelist
        return {'value': val}

    def shipping_policy_change(self, cr, uid, ids, policy, context=None):
        if not policy:
            return {}
        inv_qty = 'order'
        if policy == 'prepaid':
            inv_qty = 'order'
        elif policy == 'picking':
            inv_qty = 'procurement'
        return {'value': {'invoice_quantity': inv_qty}}

    def write(self, cr, uid, ids, vals, context=None):
        if vals.get('order_policy', False):
            if vals['order_policy'] == 'prepaid':
                vals.update({'invoice_quantity': 'order'})
            elif vals['order_policy'] == 'picking':
                vals.update({'invoice_quantity': 'procurement'})
        return super(sale_order, self).write(cr, uid, ids, vals, context=context)

    def create(self, cr, uid, vals, context=None):
        if vals.get('order_policy', False):
            if vals['order_policy'] == 'prepaid':
                vals.update({'invoice_quantity': 'order'})
            if vals['order_policy'] == 'picking':
                vals.update({'invoice_quantity': 'procurement'})
        return super(sale_order, self).create(cr, uid, vals, context=context)

    def button_dummy(self, cr, uid, ids, context=None):
        return True

    #FIXME: the method should return the list of invoices created (invoice_ids)
    # and not the id of the last invoice created (res). The problem is that we
    # cannot change it directly since the method is called by the sales order
    # workflow and I suppose it expects a single id...
    def _inv_get(self, cr, uid, order, context=None):
        return {}

    def _make_invoice(self, cr, uid, order, lines, context=None):
        journal_obj = self.pool.get('account.journal')
        inv_obj = self.pool.get('account.invoice')
        obj_invoice_line = self.pool.get('account.invoice.line')
        if context is None:
            context = {}

        journal_ids = journal_obj.search(cr, uid, [('type', '=', 'sale'), ('company_id', '=', order.company_id.id)], limit=1)
        if not journal_ids:
            raise osv.except_osv(_('Error !'),
                _('There is no sales journal defined for this company: "%s" (id:%d)') % (order.company_id.name, order.company_id.id))
        a = order.partner_id.property_account_receivable.id
        pay_term = order.payment_term and order.payment_term.id or False
        invoiced_sale_line_ids = self.pool.get('sale.order.line').search(cr, uid, [('order_id', '=', order.id), ('invoiced', '=', True)], context=context)
        from_line_invoice_ids = []
        for invoiced_sale_line_id in self.pool.get('sale.order.line').browse(cr, uid, invoiced_sale_line_ids, context=context):
            for invoice_line_id in invoiced_sale_line_id.invoice_lines:
                if invoice_line_id.invoice_id.id not in from_line_invoice_ids:
                    from_line_invoice_ids.append(invoice_line_id.invoice_id.id)
        for preinv in order.invoice_ids:
            if preinv.state not in ('cancel',) and preinv.id not in from_line_invoice_ids:
                for preline in preinv.invoice_line:
                    inv_line_id = obj_invoice_line.copy(cr, uid, preline.id, {'invoice_id': False, 'price_unit': -preline.price_unit})
                    lines.append(inv_line_id)
        inv = {
            'name': order.client_order_ref or '',
            'origin': order.name,
            'type': 'out_invoice',
            'reference': order.client_order_ref or order.name,
            'account_id': a,
            'partner_id': order.partner_id.id,
            'journal_id': journal_ids[0],
            'address_invoice_id': order.partner_invoice_id.id,
            'address_contact_id': order.partner_order_id.id,
            'invoice_line': [(6, 0, lines)],
            'currency_id': order.pricelist_id.currency_id.id,
            'comment': order.note,
            'payment_term': pay_term,
            'fiscal_position': order.fiscal_position.id or order.partner_id.property_account_position.id,
            'date_invoice': context.get('date_invoice',False),
            'company_id': order.company_id.id,
            'user_id': order.user_id and order.user_id.id or False
        }
        inv.update(self._inv_get(cr, uid, order))
        inv_id = inv_obj.create(cr, uid, inv, context=context)
        data = inv_obj.onchange_payment_term_date_invoice(cr, uid, [inv_id], pay_term, time.strftime('%Y-%m-%d'))
        if data.get('value', False):
            inv_obj.write(cr, uid, [inv_id], data['value'], context=context)
        inv_obj.button_compute(cr, uid, [inv_id])
        return inv_id

    def manual_invoice(self, cr, uid, ids, context=None):
        mod_obj = self.pool.get('ir.model.data')
        wf_service = netsvc.LocalService("workflow")
        inv_ids = set()
        inv_ids1 = set()
        for id in ids:
            for record in self.pool.get('sale.order').browse(cr, uid, id).invoice_ids:
                inv_ids.add(record.id)
        # inv_ids would have old invoices if any
        for id in ids:
            wf_service.trg_validate(uid, 'sale.order', id, 'manual_invoice', cr)
            for record in self.pool.get('sale.order').browse(cr, uid, id).invoice_ids:
                inv_ids1.add(record.id)
        inv_ids = list(inv_ids1.difference(inv_ids))

        res = mod_obj.get_object_reference(cr, uid, 'account', 'invoice_form')
        res_id = res and res[1] or False,

        return {
            'name': _('Customer Invoices'),
            'view_type': 'form',
            'view_mode': 'form',
            'view_id': [res_id],
            'res_model': 'account.invoice',
            'context': "{'type':'out_invoice'}",
            'type': 'ir.actions.act_window',
            'nodestroy': True,
            'target': 'current',
            'res_id': inv_ids and inv_ids[0] or False,
        }

    def action_invoice_create(self, cr, uid, ids, grouped=False, states=['confirmed', 'done', 'exception'], date_inv = False, context=None):
        res = False
        invoices = {}
        invoice_ids = []
        picking_obj = self.pool.get('stock.picking')
        invoice = self.pool.get('account.invoice')
        obj_sale_order_line = self.pool.get('sale.order.line')
        partner_currency = {}
        if context is None:
            context = {}
        # If date was specified, use it as date invoiced, usefull when invoices are generated this month and put the
        # last day of the last month as invoice date
        if date_inv:
            context['date_inv'] = date_inv
        for o in self.browse(cr, uid, ids, context=context):
            currency_id = o.pricelist_id.currency_id.id
            if (o.partner_id.id in partner_currency) and (partner_currency[o.partner_id.id] <> currency_id):
                raise osv.except_osv(
                    _('Error !'),
                    _('You cannot group sales having different currencies for the same partner.'))

            partner_currency[o.partner_id.id] = currency_id
            lines = []
            for line in o.order_line:
                if line.invoiced:
                    continue
                elif (line.state in states):
                    lines.append(line.id)
            created_lines = obj_sale_order_line.invoice_line_create(cr, uid, lines)
            if created_lines:
                invoices.setdefault(o.partner_id.id, []).append((o, created_lines))
        if not invoices:
            for o in self.browse(cr, uid, ids, context=context):
                for i in o.invoice_ids:
                    if i.state == 'draft':
                        return i.id
        for val in invoices.values():
            if grouped:
                res = self._make_invoice(cr, uid, val[0][0], reduce(lambda x, y: x + y, [l for o, l in val], []), context=context)
                invoice_ref = ''
                for o, l in val:
                    invoice_ref += o.name + '|'
                    self.write(cr, uid, [o.id], {'state': 'progress'})
                    if o.order_policy == 'picking':
                        picking_obj.write(cr, uid, map(lambda x: x.id, o.picking_ids), {'invoice_state': 'invoiced'})
                    cr.execute('insert into sale_order_invoice_rel (order_id,invoice_id) values (%s,%s)', (o.id, res))
                invoice.write(cr, uid, [res], {'origin': invoice_ref, 'name': invoice_ref})
            else:
                for order, il in val:
                    res = self._make_invoice(cr, uid, order, il, context=context)
                    invoice_ids.append(res)
                    self.write(cr, uid, [order.id], {'state': 'progress'})
                    if order.order_policy == 'picking':
                        picking_obj.write(cr, uid, map(lambda x: x.id, order.picking_ids), {'invoice_state': 'invoiced'})
                    cr.execute('insert into sale_order_invoice_rel (order_id,invoice_id) values (%s,%s)', (order.id, res))
        return res

    def action_invoice_cancel(self, cr, uid, ids, context=None):
        if context is None:
            context = {}
        for sale in self.browse(cr, uid, ids, context=context):
            for line in sale.order_line:
                #
                # Check if the line is invoiced (has asociated invoice
                # lines from non-cancelled invoices).
                #
                invoiced = False
                for iline in line.invoice_lines:
                    if iline.invoice_id and iline.invoice_id.state != 'cancel':
                        invoiced = True
                        break
                # Update the line (only when needed)
                if line.invoiced != invoiced:
                    self.pool.get('sale.order.line').write(cr, uid, [line.id], {'invoiced': invoiced}, context=context)
        self.write(cr, uid, ids, {'state': 'invoice_except', 'invoice_ids': False}, context=context)
        return True

    def action_invoice_end(self, cr, uid, ids, context=None):
        for order in self.browse(cr, uid, ids, context=context):
            #
            # Update the sale order lines state (and invoiced flag).
            #
            for line in order.order_line:
                vals = {}
                #
                # Check if the line is invoiced (has asociated invoice
                # lines from non-cancelled invoices).
                #
                invoiced = False
                for iline in line.invoice_lines:
                    if iline.invoice_id and iline.invoice_id.state != 'cancel':
                        invoiced = True
                        break
                if line.invoiced != invoiced:
                    vals['invoiced'] = invoiced
                # If the line was in exception state, now it gets confirmed.
                if line.state == 'exception':
                    vals['state'] = 'confirmed'
                # Update the line (only when needed).
                if vals:
                    self.pool.get('sale.order.line').write(cr, uid, [line.id], vals, context=context)
            #
            # Update the sales order state.
            #
            if order.state == 'invoice_except':
                self.write(cr, uid, [order.id], {'state': 'progress'}, context=context)
        return True

    def action_cancel(self, cr, uid, ids, context=None):
        wf_service = netsvc.LocalService("workflow")
        if context is None:
            context = {}
        sale_order_line_obj = self.pool.get('sale.order.line')
        proc_obj = self.pool.get('procurement.order')
        for sale in self.browse(cr, uid, ids, context=context):
            for pick in sale.picking_ids:
                if pick.state not in ('draft', 'cancel'):
                    raise osv.except_osv(
                        _('Could not cancel sales order !'),
                        _('You must first cancel all picking attached to this sales order.'))
                if pick.state == 'cancel':
                    for mov in pick.move_lines:
                        proc_ids = proc_obj.search(cr, uid, [('move_id', '=', mov.id)])
                        if proc_ids:
                            for proc in proc_ids:
                                wf_service.trg_validate(uid, 'procurement.order', proc, 'button_check', cr)
            for r in self.read(cr, uid, ids, ['picking_ids']):
                for pick in r['picking_ids']:
                    wf_service.trg_validate(uid, 'stock.picking', pick, 'button_cancel', cr)
            for inv in sale.invoice_ids:
                if inv.state not in ('draft', 'cancel'):
                    raise osv.except_osv(
                        _('Could not cancel this sales order !'),
                        _('You must first cancel all invoices attached to this sales order.'))
            for r in self.read(cr, uid, ids, ['invoice_ids']):
                for inv in r['invoice_ids']:
                    wf_service.trg_validate(uid, 'account.invoice', inv, 'invoice_cancel', cr)
            sale_order_line_obj.write(cr, uid, [l.id for l in  sale.order_line],
                    {'state': 'cancel'})
            message = _("The sales order '%s' has been cancelled.") % (sale.name,)
            self.log(cr, uid, sale.id, message)
        self.write(cr, uid, ids, {'state': 'cancel'})
        return True

    def action_wait(self, cr, uid, ids, *args):
        for o in self.browse(cr, uid, ids):
            if (o.order_policy == 'manual'):
                self.write(cr, uid, [o.id], {'state': 'manual', 'date_confirm': time.strftime('%Y-%m-%d')})
            else:
                self.write(cr, uid, [o.id], {'state': 'progress', 'date_confirm': time.strftime('%Y-%m-%d')})
            self.pool.get('sale.order.line').button_confirm(cr, uid, [x.id for x in o.order_line])
            message = _("The quotation '%s' has been converted to a sales order.") % (o.name,)
            self.log(cr, uid, o.id, message)
        return True

    def procurement_lines_get(self, cr, uid, ids, *args):
        res = []
        for order in self.browse(cr, uid, ids, context={}):
            for line in order.order_line:
                if line.procurement_id:
                    res.append(line.procurement_id.id)
        return res

    # if mode == 'finished':
    #   returns True if all lines are done, False otherwise
    # if mode == 'canceled':
    #   returns True if there is at least one canceled line, False otherwise
    def test_state(self, cr, uid, ids, mode, *args):
        assert mode in ('finished', 'canceled'), _("invalid mode for test_state")
        finished = True
        canceled = False
        notcanceled = False
        write_done_ids = []
        write_cancel_ids = []
        for order in self.browse(cr, uid, ids, context={}):
            for line in order.order_line:
                if (not line.procurement_id) or (line.procurement_id.state=='done'):
                    if line.state != 'done':
                        write_done_ids.append(line.id)
                else:
                    finished = False
                if line.procurement_id:
                    if (line.procurement_id.state == 'cancel'):
                        canceled = True
                        if line.state != 'exception':
                            write_cancel_ids.append(line.id)
                    else:
                        notcanceled = True
        if write_done_ids:
            self.pool.get('sale.order.line').write(cr, uid, write_done_ids, {'state': 'done'})
        if write_cancel_ids:
            self.pool.get('sale.order.line').write(cr, uid, write_cancel_ids, {'state': 'exception'})

        if mode == 'finished':
            return finished
        elif mode == 'canceled':
            return canceled
            if notcanceled:
                return False
            return canceled

    def _get_order_picking_key(self, cr, uid, order, order_data, order_line, pickings_dict, context=None):
        """Allows to partition a sale over several pickings: just override it and return
           a unique key for the given parameters. If key changes, a new picking will be created.
           :params order: the sale order
           :params order_data: a place holder to store data while iterating the order lines
           :params line: the sale order line
           :params pickings_dict: the current dictionary of key / picking_id for this order
           :return: unique key for those parameters
           :rtype: string
        """
        return "default"

    def _create_order_picking(self, cr, uid, order, order_data, line, picking_dict, picking_vals, context=None):
        picking_vals['name'] = self.pool.get('ir.sequence').get(cr, uid, 'stock.picking.out')
        return self.pool.get('stock.picking').create(cr, uid, picking_vals)

    def _create_line_move(self, cr, uid, order, order_data, line, move_vals, context=None):
        return self.pool.get('stock.move').create(cr, uid, move_vals)

    def _create_line_procurement(self, cr, uid, order, order_data, line, move_id, proc_vals, context=None):
        return self.pool.get('procurement.order').create(cr, uid, proc_vals)

    def action_ship_create(self, cr, uid, ids, *args):
        wf_service = netsvc.LocalService("workflow")
        move_obj = self.pool.get('stock.move')
        proc_obj = self.pool.get('procurement.order')
        for order in self.browse(cr, uid, ids, context={}):
            output_id = order.shop_id.warehouse_id.lot_output_id.id
            proc_ids = []
            pickings = {}
            order_data = {} #a place holder to store data while iteraing the lines if needed

            for line in order.order_line:
                date_planned = datetime.strptime(order.date_order, '%Y-%m-%d') + relativedelta(days=line.delay or 0.0)
                date_planned = (date_planned - timedelta(days=order.company_id.security_lead)).strftime('%Y-%m-%d %H:%M:%S')

                if line.state == 'done':
                    continue
                move_id = False
                if line.product_id and line.product_id.product_tmpl_id.type in ('product', 'consu'):
                    location_id = order.shop_id.warehouse_id.lot_stock_id.id
                    picking_key = self._get_order_picking_key(cr, uid, order, order_data, line, pickings, *args)
                    picking_id = pickings.get(picking_key, False)
                    if not picking_id:
                        picking_id = self._create_order_picking(cr, uid, order, order_data, line, pickings, {
                        'origin': order.name,
                        'type': 'out',
                        'state': 'auto',
                        'move_type': order.picking_policy,
                        'sale_id': order.id,
                        'address_id': order.partner_shipping_id.id,
                        'note': order.note,
                        'invoice_state': (order.order_policy=='picking' and '2binvoiced') or 'none',
                        'company_id': order.company_id.id,
                        }, *args)
                        pickings[picking_key] = picking_id
                        
                    move_id = self._create_line_move(cr, uid, order, order_data, line, {
                        'name': line.name[:64],
                        'picking_id': picking_id,
                        'product_id': line.product_id.id,
                        'date': date_planned,
                        'date_expected': date_planned,
                        'product_qty': line.product_uom_qty,
                        'product_uom': line.product_uom.id,
                        'product_uos_qty': line.product_uos_qty,
                        'product_uos': (line.product_uos and line.product_uos.id)\
                                or line.product_uom.id,
                        'product_packaging': line.product_packaging.id,
                        'address_id': line.address_allotment_id.id or order.partner_shipping_id.id,
                        'location_id': location_id,
                        'location_dest_id': output_id,
                        'sale_line_id': line.id,
                        'tracking_id': False,
                        'state': 'draft',
                        'note': line.notes,
                        'company_id': order.company_id.id,
<<<<<<< HEAD
                        'price_unit': line.product_id.standard_price or 0.0
                    })
=======
                    }, *args)
>>>>>>> d56c6a1e
                    
                if line.product_id:
                    proc_id = self._create_line_procurement(cr, uid, order, order_data, line, move_id, {
                        'name': line.name,
                        'origin': order.name,
                        'date_planned': date_planned,
                        'product_id': line.product_id.id,
                        'product_qty': line.product_uom_qty,
                        'product_uom': line.product_uom.id,
                        'product_uos_qty': (line.product_uos and line.product_uos_qty)\
                                or line.product_uom_qty,
                        'product_uos': (line.product_uos and line.product_uos.id)\
                                or line.product_uom.id,
                        'location_id': order.shop_id.warehouse_id.lot_stock_id.id,
                        'procure_method': line.type,
                        'move_id': move_id,
                        'property_ids': [(6, 0, [x.id for x in line.property_ids])],
                        'company_id': order.company_id.id,
                        'sale_line_id': line.id,
                    }, *args)
                    proc_ids.append(proc_id)
                    self.pool.get('sale.order.line').write(cr, uid, [line.id], {'procurement_id': proc_id})
                    if order.state == 'shipping_except':
                        for pick in order.picking_ids:
                            for move in pick.move_lines:
                                if move.state == 'cancel':
                                    mov_ids = move_obj.search(cr, uid, [('state', '=', 'cancel'),('sale_line_id', '=', line.id),('picking_id', '=', pick.id)])
                                    if mov_ids:
                                        for mov in move_obj.browse(cr, uid, mov_ids):
                                            move_obj.write(cr, uid, [move_id], {'product_qty': mov.product_qty, 'product_uos_qty': mov.product_uos_qty})
                                            proc_obj.write(cr, uid, [proc_id], {'product_qty': mov.product_qty, 'product_uos_qty': mov.product_uos_qty})

            val = {}

            for k, picking_id in pickings.items():
                wf_service.trg_validate(uid, 'stock.picking', picking_id, 'button_confirm', cr)

            for proc_id in proc_ids:
                wf_service.trg_validate(uid, 'procurement.order', proc_id, 'button_confirm', cr)

            if order.state == 'shipping_except':
                val['state'] = 'progress'
                val['shipped'] = False

                if (order.order_policy == 'manual'):
                    for line in order.order_line:
                        if (not line.invoiced) and (line.state not in ('cancel', 'draft')):
                            val['state'] = 'manual'
                            break
            self.write(cr, uid, [order.id], val)
        return True

    def action_ship_end(self, cr, uid, ids, context=None):
        for order in self.browse(cr, uid, ids, context=context):
            val = {'shipped': True}
            if order.state == 'shipping_except':
                val['state'] = 'progress'
                if (order.order_policy == 'manual'):
                    for line in order.order_line:
                        if (not line.invoiced) and (line.state not in ('cancel', 'draft')):
                            val['state'] = 'manual'
                            break
            for line in order.order_line:
                towrite = []
                if line.state == 'exception':
                    towrite.append(line.id)
                if towrite:
                    self.pool.get('sale.order.line').write(cr, uid, towrite, {'state': 'done'}, context=context)
            self.write(cr, uid, [order.id], val)
        return True

    def _log_event(self, cr, uid, ids, factor=0.7, name='Open Order'):
        invs = self.read(cr, uid, ids, ['date_order', 'partner_id', 'amount_untaxed'])
        for inv in invs:
            part = inv['partner_id'] and inv['partner_id'][0]
            pr = inv['amount_untaxed'] or 0.0
            partnertype = 'customer'
            eventtype = 'sale'
            event = {
                'name': 'Order: '+name,
                'som': False,
                'description': 'Order '+str(inv['id']),
                'document': '',
                'partner_id': part,
                'date': time.strftime('%Y-%m-%d'),
                'user_id': uid,
                'partner_type': partnertype,
                'probability': 1.0,
                'planned_revenue': pr,
                'planned_cost': 0.0,
                'type': eventtype
            }
            self.pool.get('res.partner.event').create(cr, uid, event)

    def has_stockable_products(self, cr, uid, ids, *args):
        for order in self.browse(cr, uid, ids):
            for order_line in order.order_line:
                if order_line.product_id and order_line.product_id.product_tmpl_id.type in ('product', 'consu'):
                    return True
        return False
sale_order()

# TODO add a field price_unit_uos
# - update it on change product and unit price
# - use it in report if there is a uos
class sale_order_line(osv.osv):

    def _amount_line(self, cr, uid, ids, field_name, arg, context=None):
        tax_obj = self.pool.get('account.tax')
        cur_obj = self.pool.get('res.currency')
        res = {}
        if context is None:
            context = {}
        for line in self.browse(cr, uid, ids, context=context):
            price = line.price_unit * (1 - (line.discount or 0.0) / 100.0)
            taxes = tax_obj.compute_all(cr, uid, line.tax_id, price, line.product_uom_qty, line.order_id.partner_invoice_id.id, line.product_id, line.order_id.partner_id)
            cur = line.order_id.pricelist_id.currency_id
            res[line.id] = cur_obj.round(cr, uid, cur, taxes['total'])
        return res

    def _number_packages(self, cr, uid, ids, field_name, arg, context=None):
        res = {}
        for line in self.browse(cr, uid, ids, context=context):
            try:
                res[line.id] = int((line.product_uom_qty+line.product_packaging.qty-0.0001) / line.product_packaging.qty)
            except:
                res[line.id] = 1
        return res

    def _get_uom_id(self, cr, uid, *args):
        try:
            proxy = self.pool.get('ir.model.data')
            result = proxy.get_object_reference(cr, uid, 'product', 'product_uom_unit')
            return result[1]
        except Exception, ex:
            return False
    
    _name = 'sale.order.line'
    _description = 'Sales Order Line'
    _columns = {
        'order_id': fields.many2one('sale.order', 'Order Reference', required=True, ondelete='cascade', select=True, readonly=True, states={'draft':[('readonly',False)]}),
        'name': fields.char('Description', size=256, required=True, select=True, readonly=True, states={'draft': [('readonly', False)]}),
        'sequence': fields.integer('Sequence', help="Gives the sequence order when displaying a list of sales order lines."),
        'delay': fields.float('Delivery Lead Time', required=True, help="Number of days between the order confirmation the shipping of the products to the customer", readonly=True, states={'draft': [('readonly', False)]}),
        'product_id': fields.many2one('product.product', 'Product', domain=[('sale_ok', '=', True)], change_default=True),
        'invoice_lines': fields.many2many('account.invoice.line', 'sale_order_line_invoice_rel', 'order_line_id', 'invoice_id', 'Invoice Lines', readonly=True),
        'invoiced': fields.boolean('Invoiced', readonly=True),
        'procurement_id': fields.many2one('procurement.order', 'Procurement'),
        'price_unit': fields.float('Unit Price', required=True, digits_compute= dp.get_precision('Sale Price'), readonly=True, states={'draft': [('readonly', False)]}),
        'price_subtotal': fields.function(_amount_line, string='Subtotal', digits_compute= dp.get_precision('Sale Price')),
        'tax_id': fields.many2many('account.tax', 'sale_order_tax', 'order_line_id', 'tax_id', 'Taxes', readonly=True, states={'draft': [('readonly', False)]}),
        'type': fields.selection([('make_to_stock', 'from stock'), ('make_to_order', 'on order')], 'Procurement Method', required=True, readonly=True, states={'draft': [('readonly', False)]},
            help="If 'on order', it triggers a procurement when the sale order is confirmed to create a task, purchase order or manufacturing order linked to this sale order line."),
        'property_ids': fields.many2many('mrp.property', 'sale_order_line_property_rel', 'order_id', 'property_id', 'Properties', readonly=True, states={'draft': [('readonly', False)]}),
        'address_allotment_id': fields.many2one('res.partner.address', 'Allotment Partner'),
        'product_uom_qty': fields.float('Quantity (UoM)', digits=(16, 2), required=True, readonly=True, states={'draft': [('readonly', False)]}),
        'product_uom': fields.many2one('product.uom', 'Unit of Measure ', required=True, readonly=True, states={'draft': [('readonly', False)]}),
        'product_uos_qty': fields.float('Quantity (UoS)', readonly=True, states={'draft': [('readonly', False)]}),
        'product_uos': fields.many2one('product.uom', 'Product UoS'),
        'product_packaging': fields.many2one('product.packaging', 'Packaging'),
        'move_ids': fields.one2many('stock.move', 'sale_line_id', 'Inventory Moves', readonly=True),
        'discount': fields.float('Discount (%)', digits=(16, 2), readonly=True, states={'draft': [('readonly', False)]}),
        'number_packages': fields.function(_number_packages, type='integer', string='Number Packages'),
        'notes': fields.text('Notes'),
        'th_weight': fields.float('Weight', readonly=True, states={'draft': [('readonly', False)]}),
        'state': fields.selection([('draft', 'Draft'),('confirmed', 'Confirmed'),('done', 'Done'),('cancel', 'Cancelled'),('exception', 'Exception')], 'State', required=True, readonly=True,
                help='* The \'Draft\' state is set when the related sales order in draft state. \
                    \n* The \'Confirmed\' state is set when the related sales order is confirmed. \
                    \n* The \'Exception\' state is set when the related sales order is set as exception. \
                    \n* The \'Done\' state is set when the sales order line has been picked. \
                    \n* The \'Cancelled\' state is set when a user cancel the sales order related.'),
        'order_partner_id': fields.related('order_id', 'partner_id', type='many2one', relation='res.partner', store=True, string='Customer'),
        'salesman_id':fields.related('order_id', 'user_id', type='many2one', relation='res.users', store=True, string='Salesman'),
        'company_id': fields.related('order_id', 'company_id', type='many2one', relation='res.company', string='Company', store=True, readonly=True),
    }
    _order = 'sequence, id'
    _defaults = {
        'product_uom' : _get_uom_id,
        'discount': 0.0,
        'delay': 0.0,
        'product_uom_qty': 1,
        'product_uos_qty': 1,
        'sequence': 10,
        'invoiced': 0,
        'state': 'draft',
        'type': 'make_to_stock',
        'product_packaging': False,
        'price_unit': 0.0,
    }

    def invoice_line_create(self, cr, uid, ids, context=None):
        if context is None:
            context = {}

        def _get_line_qty(line):
            if (line.order_id.invoice_quantity=='order') or not line.procurement_id:
                if line.product_uos:
                    return line.product_uos_qty or 0.0
                return line.product_uom_qty
            else:
                return self.pool.get('procurement.order').quantity_get(cr, uid,
                        line.procurement_id.id, context=context)

        def _get_line_uom(line):
            if (line.order_id.invoice_quantity=='order') or not line.procurement_id:
                if line.product_uos:
                    return line.product_uos.id
                return line.product_uom.id
            else:
                return self.pool.get('procurement.order').uom_get(cr, uid,
                        line.procurement_id.id, context=context)

        create_ids = []
        sales = {}
        for line in self.browse(cr, uid, ids, context=context):
            if not line.invoiced:
                if line.product_id:
                    a = line.product_id.product_tmpl_id.property_account_income.id
                    if not a:
                        a = line.product_id.categ_id.property_account_income_categ.id
                    if not a:
                        raise osv.except_osv(_('Error !'),
                                _('There is no income account defined ' \
                                        'for this product: "%s" (id:%d)') % \
                                        (line.product_id.name, line.product_id.id,))
                else:
                    prop = self.pool.get('ir.property').get(cr, uid,
                            'property_account_income_categ', 'product.category',
                            context=context)
                    a = prop and prop.id or False
                uosqty = _get_line_qty(line)
                uos_id = _get_line_uom(line)
                pu = 0.0
                if uosqty:
                    pu = round(line.price_unit * line.product_uom_qty / uosqty,
                            self.pool.get('decimal.precision').precision_get(cr, uid, 'Sale Price'))
                fpos = line.order_id.fiscal_position or False
                a = self.pool.get('account.fiscal.position').map_account(cr, uid, fpos, a)
                if not a:
                    raise osv.except_osv(_('Error !'),
                                _('There is no income category account defined in default Properties for Product Category or Fiscal Position is not defined !'))
                inv_id = self.pool.get('account.invoice.line').create(cr, uid, {
                    'name': line.name,
                    'origin': line.order_id.name,
                    'account_id': a,
                    'price_unit': pu,
                    'quantity': uosqty,
                    'discount': line.discount,
                    'uos_id': uos_id,
                    'product_id': line.product_id.id or False,
                    'invoice_line_tax_id': [(6, 0, [x.id for x in line.tax_id])],
                    'note': line.notes,
                    'account_analytic_id': line.order_id.project_id and line.order_id.project_id.id or False,
                })
                cr.execute('insert into sale_order_line_invoice_rel (order_line_id,invoice_id) values (%s,%s)', (line.id, inv_id))
                self.write(cr, uid, [line.id], {'invoiced': True})
                sales[line.order_id.id] = True
                create_ids.append(inv_id)
        # Trigger workflow events
        wf_service = netsvc.LocalService("workflow")
        for sid in sales.keys():
            wf_service.trg_write(uid, 'sale.order', sid, cr)
        return create_ids

    def button_cancel(self, cr, uid, ids, context=None):
        for line in self.browse(cr, uid, ids, context=context):
            if line.invoiced:
                raise osv.except_osv(_('Invalid action !'), _('You cannot cancel a sale order line that has already been invoiced!'))
            for move_line in line.move_ids:
                if move_line.state != 'cancel':
                    raise osv.except_osv(
                            _('Could not cancel sales order line!'),
                            _('You must first cancel stock moves attached to this sales order line.'))
        return self.write(cr, uid, ids, {'state': 'cancel'})

    def button_confirm(self, cr, uid, ids, context=None):
        return self.write(cr, uid, ids, {'state': 'confirmed'})

    def button_done(self, cr, uid, ids, context=None):
        wf_service = netsvc.LocalService("workflow")
        res = self.write(cr, uid, ids, {'state': 'done'})
        for line in self.browse(cr, uid, ids, context=context):
            wf_service.trg_write(uid, 'sale.order', line.order_id.id, cr)
        return res

    def uos_change(self, cr, uid, ids, product_uos, product_uos_qty=0, product_id=None):
        product_obj = self.pool.get('product.product')
        if not product_id:
            return {'value': {'product_uom': product_uos,
                'product_uom_qty': product_uos_qty}, 'domain': {}}

        product = product_obj.browse(cr, uid, product_id)
        value = {
            'product_uom': product.uom_id.id,
        }
        # FIXME must depend on uos/uom of the product and not only of the coeff.
        try:
            value.update({
                'product_uom_qty': product_uos_qty / product.uos_coeff,
                'th_weight': product_uos_qty / product.uos_coeff * product.weight
            })
        except ZeroDivisionError:
            pass
        return {'value': value}

    def copy_data(self, cr, uid, id, default=None, context=None):
        if not default:
            default = {}
        default.update({'state': 'draft', 'move_ids': [], 'invoiced': False, 'invoice_lines': []})
        return super(sale_order_line, self).copy_data(cr, uid, id, default, context=context)

    def product_id_change(self, cr, uid, ids, pricelist, product, qty=0,
            uom=False, qty_uos=0, uos=False, name='', partner_id=False,
            lang=False, update_tax=True, date_order=False, packaging=False, fiscal_position=False, flag=False, context=None):
        context = context or {}
        lang = lang or context.get('lang',False)
        if not  partner_id:
            raise osv.except_osv(_('No Customer Defined !'), _('You have to select a customer in the sales form !\nPlease set one customer before choosing a product.'))
        warning = {}
        warning_msgs = ''
        product_uom_obj = self.pool.get('product.uom')
        partner_obj = self.pool.get('res.partner')
        product_obj = self.pool.get('product.product')
        context = {'lang': lang, 'partner_id': partner_id}
        if partner_id:
            lang = partner_obj.browse(cr, uid, partner_id).lang
        context_partner = {'lang': lang, 'partner_id': partner_id}

        if not product:
            return {'value': {'th_weight': 0, 'product_packaging': False,
                'product_uos_qty': qty}, 'domain': {'product_uom': [],
                   'product_uos': []}}
        if not date_order:
            date_order = time.strftime('%Y-%m-%d')

        result = {}
        product_obj = product_obj.browse(cr, uid, product, context=context)
        if not packaging and product_obj.packaging:
            packaging = product_obj.packaging[0].id
            result['product_packaging'] = packaging
        
        if packaging:
            default_uom = product_obj.uom_id and product_obj.uom_id.id
            pack = self.pool.get('product.packaging').browse(cr, uid, packaging, context=context)
            q = product_uom_obj._compute_qty(cr, uid, uom, pack.qty, default_uom)
#            qty = qty - qty % q + q
            if qty and (q and not (qty % q) == 0):
                ean = pack.ean or _('(n/a)')
                qty_pack = pack.qty
                type_ul = pack.ul
                warn_msg = _("You selected a quantity of %d Units.\n"
                            "But it's not compatible with the selected packaging.\n"
                            "Here is a proposition of quantities according to the packaging:\n"
                            "EAN: %s Quantity: %s Type of ul: %s") % \
                                (qty, ean, qty_pack, type_ul.name)
                warning_msgs += _("Picking Information ! : ") + warn_msg + "\n\n"
            result['product_uom_qty'] = qty

        uom2 = False
        if uom:
            uom2 = product_uom_obj.browse(cr, uid, uom)
            if product_obj.uom_id.category_id.id != uom2.category_id.id:
                uom = False
        if uos:
            if product_obj.uos_id:
                uos2 = product_uom_obj.browse(cr, uid, uos)
                if product_obj.uos_id.category_id.id != uos2.category_id.id:
                    uos = False
            else:
                uos = False
        if product_obj.description_sale:
            result['notes'] = product_obj.description_sale
        fpos = fiscal_position and self.pool.get('account.fiscal.position').browse(cr, uid, fiscal_position) or False
        if update_tax: #The quantity only have changed
            result['delay'] = (product_obj.sale_delay or 0.0)
            result['tax_id'] = self.pool.get('account.fiscal.position').map_tax(cr, uid, fpos, product_obj.taxes_id)
            result.update({'type': product_obj.procure_method})

        if not flag:
            result['name'] = self.pool.get('product.product').name_get(cr, uid, [product_obj.id], context=context_partner)[0][1]
        domain = {}
        if (not uom) and (not uos):
            result['product_uom'] = product_obj.uom_id.id
            if product_obj.uos_id:
                result['product_uos'] = product_obj.uos_id.id
                result['product_uos_qty'] = qty * product_obj.uos_coeff
                uos_category_id = product_obj.uos_id.category_id.id
            else:
                result['product_uos'] = False
                result['product_uos_qty'] = qty
                uos_category_id = False
            result['th_weight'] = qty * product_obj.weight
            domain = {'product_uom':
                        [('category_id', '=', product_obj.uom_id.category_id.id)],
                        'product_uos':
                        [('category_id', '=', uos_category_id)]}

        elif uos and not uom: # only happens if uom is False
            result['product_uom'] = product_obj.uom_id and product_obj.uom_id.id
            result['product_uom_qty'] = qty_uos / product_obj.uos_coeff
            result['th_weight'] = result['product_uom_qty'] * product_obj.weight
        elif uom: # whether uos is set or not
            default_uom = product_obj.uom_id and product_obj.uom_id.id
            q = product_uom_obj._compute_qty(cr, uid, uom, qty, default_uom)
            if product_obj.uos_id:
                result['product_uos'] = product_obj.uos_id.id
                result['product_uos_qty'] = qty * product_obj.uos_coeff
            else:
                result['product_uos'] = False
                result['product_uos_qty'] = qty
            result['th_weight'] = q * product_obj.weight        # Round the quantity up

        if not uom2:
            uom2 = product_obj.uom_id
        if (product_obj.type=='product') and (product_obj.virtual_available * uom2.factor < qty * product_obj.uom_id.factor) \
          and (product_obj.procure_method=='make_to_stock'):
            warn_msg = _('You plan to sell %.2f %s but you only have %.2f %s available !\nThe real stock is %.2f %s. (without reservations)') % \
                    (qty, uom2 and uom2.name or product_obj.uom_id.name,
                     max(0,product_obj.virtual_available), product_obj.uom_id.name,
                     max(0,product_obj.qty_available), product_obj.uom_id.name)
            warning_msgs += _("Not enough stock ! : ") + warn_msg + "\n\n"
        # get unit price
        
        if not pricelist:
            warn_msg = _('You have to select a pricelist or a customer in the sales form !\n'
                    'Please set one before choosing a product.')
            warning_msgs += _("No Pricelist ! : ") + warn_msg +"\n\n"
        else:
            price = self.pool.get('product.pricelist').price_get(cr, uid, [pricelist],
                    product, qty or 1.0, partner_id, {
                        'uom': uom or result.get('product_uom'),
                        'date': date_order,
                        })[pricelist]
            if price is False:
                warn_msg = _("Couldn't find a pricelist line matching this product and quantity.\n"
                        "You have to change either the product, the quantity or the pricelist.")

                warning_msgs += _("No valid pricelist line found ! :") + warn_msg +"\n\n"
            else:
                result.update({'price_unit': price})
        if warning_msgs:
            warning = {
                       'title': _('Configuration Error !'),
                       'message' : warning_msgs  
                    }
        return {'value': result, 'domain': domain, 'warning': warning}

    def product_uom_change(self, cursor, user, ids, pricelist, product, qty=0,
            uom=False, qty_uos=0, uos=False, name='', partner_id=False,
            lang=False, update_tax=True, date_order=False, context=None):
        context = context or {}
        lang = lang or ('lang' in context and context['lang'])
        res = self.product_id_change(cursor, user, ids, pricelist, product,
                qty=qty, uom=uom, qty_uos=qty_uos, uos=uos, name=name,
                partner_id=partner_id, lang=lang, update_tax=update_tax,
                date_order=date_order)
        if 'product_uom' in res['value']:
            del res['value']['product_uom']
        if not uom:
            res['value']['price_unit'] = 0.0
        return res

    def unlink(self, cr, uid, ids, context=None):
        if context is None:
            context = {}
        """Allows to delete sales order lines in draft,cancel states"""
        for rec in self.browse(cr, uid, ids, context=context):
            if rec.state not in ['draft', 'cancel']:
                raise osv.except_osv(_('Invalid action !'), _('Cannot delete a sales order line which is in state \'%s\'!') %(rec.state,))
        return super(sale_order_line, self).unlink(cr, uid, ids, context=context)

sale_order_line()

class sale_config_picking_policy(osv.osv_memory):
    _name = 'sale.config.picking_policy'
    _inherit = 'res.config'
    _columns = {
        'name': fields.char('Name', size=64),
        'sale_orders': fields.boolean('Based on Sales Orders',),
        'deli_orders': fields.boolean('Based on Delivery Orders'),
        'task_work': fields.boolean('Based on Tasks\' Work'),
        'timesheet': fields.boolean('Based on Timesheet'),
        'order_policy': fields.selection([
            ('manual', 'Invoice Based on Sales Orders'),
            ('picking', 'Invoice Based on Deliveries'),
        ], 'Main Method Based On', required=True, help="You can generate invoices based on sales orders or based on shippings."),
        'charge_delivery': fields.boolean('Do you charge the delivery?'),
        'time_unit': fields.many2one('product.uom','Main Working Time Unit')
    }
    _defaults = {
        'order_policy': 'manual',
    }

    def onchange_order(self, cr, uid, ids, sale, deli, context=None):
        res = {}
        if sale:
            res.update({'order_policy': 'manual'})
        elif deli:
            res.update({'order_policy': 'picking'})
        return {'value':res}

    def execute(self, cr, uid, ids, context=None):
        ir_values_obj = self.pool.get('ir.values')
        data_obj = self.pool.get('ir.model.data')
        menu_obj = self.pool.get('ir.ui.menu')
        module_obj = self.pool.get('ir.module.module')
        module_upgrade_obj = self.pool.get('base.module.upgrade')
        module_name = []

        group_id = data_obj.get_object(cr, uid, 'base', 'group_sale_salesman').id

        wizard = self.browse(cr, uid, ids)[0]

        if wizard.sale_orders:
            menu_id = data_obj.get_object(cr, uid, 'sale', 'menu_invoicing_sales_order_lines').id
            menu_obj.write(cr, uid, menu_id, {'groups_id':[(4,group_id)]}) 

        if wizard.deli_orders:
            menu_id = data_obj.get_object(cr, uid, 'sale', 'menu_action_picking_list_to_invoice').id
            menu_obj.write(cr, uid, menu_id, {'groups_id':[(4,group_id)]})

        if wizard.task_work:
            module_name.append('project_timesheet')
            module_name.append('account_analytic_analysis')

        if wizard.timesheet:
            module_name.append('account_analytic_analysis')

        if wizard.charge_delivery:
            module_name.append('delivery')

        if len(module_name):
            module_ids = []
            need_install = False
            module_ids = []
            for module in module_name:
                data_id = module_obj.name_search(cr,uid,module)
                module_ids.append(data_id[0][0])

            for module in module_obj.browse(cr, uid, module_ids):
                if module.state == 'uninstalled':
                    module_obj.state_update(cr, uid, [module.id], 'to install', ['uninstalled'], context)
                    need_install = True
                    cr.commit()
            if need_install:
                pooler.restart_pool(cr.dbname, update_module=True)[1]

        if wizard.time_unit:
            prod_id = data_obj.get_object(cr, uid, 'hr_timesheet', 'product_consultant').id
            product_obj = self.pool.get('product.product')
            product_obj.write(cr, uid, prod_id, {'uom_id':wizard.time_unit.id, 'uom_po_id': wizard.time_unit.id})

        ir_values_obj.set(cr, uid, 'default', False, 'order_policy', ['sale.order'], wizard.order_policy)  
        if wizard.task_work and wizard.time_unit:
            company_id = self.pool.get('res.users').browse(cr, uid, uid).company_id.id
            self.pool.get('res.company').write(cr, uid, [company_id], {
                'project_time_mode_id': wizard.time_unit.id
            }, context=context)

sale_config_picking_policy()

# vim:expandtab:smartindent:tabstop=4:softtabstop=4:shiftwidth=4:<|MERGE_RESOLUTION|>--- conflicted
+++ resolved
@@ -750,12 +750,8 @@
                         'state': 'draft',
                         'note': line.notes,
                         'company_id': order.company_id.id,
-<<<<<<< HEAD
                         'price_unit': line.product_id.standard_price or 0.0
-                    })
-=======
                     }, *args)
->>>>>>> d56c6a1e
                     
                 if line.product_id:
                     proc_id = self._create_line_procurement(cr, uid, order, order_data, line, move_id, {
