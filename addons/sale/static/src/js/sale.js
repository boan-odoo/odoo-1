--- conflicted
+++ resolved
@@ -26,25 +26,6 @@
         this.$('.o_kanban_primary_bottom:last').prepend(_t("Set an invoicing target: "));
         this.$target_input.focus();
 
-<<<<<<< HEAD
-        var self = this;
-        this.$target_input.blur(function() {
-            var value = Number(self.$target_input.val());
-            if (isNaN(value)) {
-                self.do_warn(_t("Wrong value entered!"), _t("Only Integer Value should be valid."));
-            } else {
-                self._rpc({
-                        model: 'crm.team',
-                        method: 'write',
-                        args: [[self.id], { 'invoiced_target': value }],
-                    })
-                    .done(function() {
-                        self.trigger_up('kanban_record_update', {id: self.id});
-                    });
-                // TODO: previous lines can be refactored as follows (in master)
-                // self.trigger_up('kanban_record_update', {invoiced_target: value});
-            }
-=======
         this.$target_input.on({
             blur: this._onSalesTeamTargetSet.bind(this),
             keydown: function (ev) {
@@ -52,7 +33,6 @@
                     self._onSalesTeamTargetSet();
                 }
             },
->>>>>>> bb6f6c57
         });
     },
     /**
@@ -69,6 +49,8 @@
             this.do_warn(_t("Wrong value entered!"), _t("Only Integer Value should be valid."));
         } else {
             this.trigger_up('kanban_record_update', {invoiced_target: value});
+                // TODO: previous lines can be refactored as follows (in master)
+                // self.trigger_up('kanban_record_update', {invoiced_target: value});
         }
     },
 });
