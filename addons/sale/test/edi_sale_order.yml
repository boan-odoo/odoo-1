-
  I create a draft Sale Order
-
  !record {model: sale.order, id: sale_order_edi_1}:
    partner_id: base.res_partner_2
    partner_invoice_id: base.res_partner_address_3
    partner_shipping_id: base.res_partner_address_3
    pricelist_id: 1
    order_line:
      - product_id: product.product_product_3
        product_uom_qty: 1.0
        product_uom: 1
        price_unit: 150.0
        name: 'PC Assemble SC234'
    order_line:
      - product_id: product.product_product_5
        product_uom_qty: 10.0
        product_uom: 1
        price_unit: 200.0
        name: 'PC Assemble + Custom (PC on Demand)'
-
  I confirm the sale order
-
  !workflow {model: sale.order, ref: sale_order_edi_1, action: order_confirm}
-
  Then I export the sale order via EDI
-
  !python {model: edi.document}: |
    sale_order = self.pool.get('sale.order')
    so = sale_order.browse(cr, uid, ref("sale_order_edi_1"))
    token = self.export_edi(cr, uid, [so])
    assert token, 'Invalid EDI Token'
-
  Then I import a sample EDI document of a purchase order
-
  !python {model: edi.document}: |
    sale_order_pool = self.pool.get('sale.order')
    edi_document = {
        "__id": "purchase:5af1272e-dd26-11e0-b65e-701a04e25543.purchase_order_test",
        "__module": "purchase",
        "__model": "purchase.order",
        "__import_module": "sale",
        "__import_model": "sale.order",
        "__version": [6,1,0],
        "name": "PO00011",
        "date_order": "2011-09-12",
        "currency": {
                "__id": "base:5af1272e-dd26-11e0-b65e-701a04e25543.EUR",
                "__module": "base",
                "__model": "res.currency",
                "code": "EUR",
                "symbol": "€",
        },
        "company_id": ["base:5af1272e-dd26-11e0-b65e-701a04e25543.main_company", "Client S.A."],
        "company_address": {
                "__id": "base:5af1272e-dd26-11e0-b65e-701a04e25543.some_address",
                "__module": "base",
                "__model": "res.partner",
                "phone": "(+32).81.81.37.00",
                "street": "Chaussee de Namur 40",
                "city": "Gerompont",
                "zip": "1367",
                "country_id": ["base:5af1272e-dd26-11e0-b65e-701a04e25543.be", "Belgium"],
                "bank_ids": [
                    ["base:5af1272e-dd26-11e0-b65e-701a04e25543.res_partner_bank-adaWadsadasdDJzGbp","Ladies bank: 032465789-156113"]
                ],
        },
        "partner_id": ["purchase:5af1272e-dd26-11e0-b65e-701a04e25543.res_partner_test20", "jones white"],
        "order_line": [{
                "__id": "purchase:5af1272e-dd26-11e0-b65e-701a04e25543.purchase_order_line-AlhsVDZGoKvJ",
                "__module": "purchase",
                "__model": "purchase.order.line",
                "__import_module": "sale",
                "__import_model": "sale.order.line",
                "name": "PC Assemble SC234",
                "date_planned": "2011-09-30",
                "price_unit": 150.0,
                "product_id": ["product:5af1272e-dd26-11e0-b65e-701a04e25543.product_product_3", "[PCSC234] PC Assemble SC234"],
                "product_qty": 1.0,
                "product_uom": ["product:5af1272e-dd26-11e0-b65e-701a04e25543.product_uom_unit", "Unit"],
        },
        {
                "__id": "purchase:5af1272e-dd26-11e0-b65e-701a04e25543.purchase_order_line-Alsads33e",
                "__module": "purchase",
                "__model": "purchase.order.line",
                "__import_module": "sale",
                "__import_model": "sale.order.line",
                "name": "PC on Demand",
                "date_planned": "2011-09-15",
                "price_unit": 100.0,
                "product_id": ["product:5af1272e-dd26-11e0-b65e-701a04e25543.product_product_5", "[PC-DEM] PC on Demand"],
                "product_qty": 2.0,
                "product_uom": ["product:5af1272e-dd26-11e0-b65e-701a04e25543.product_uom_unit", "Unit"],
        }],
    }
    new_sale_order_id = sale_order_pool.edi_import(cr, uid, edi_document, context=context)
    assert new_sale_order_id,  'Sale order import failed'
    order_new = sale_order_pool.browse(cr, uid, new_sale_order_id)

    # check bank info on partner
    assert len(order_new.partner_id.bank_ids) == 1, "Expected 1 bank entry related to partner"
    bank_info = order_new.partner_id.bank_ids[0]
    assert bank_info.acc_number == "Ladies bank: 032465789-156113", 'Expected "Ladies bank: 032465789-156113", got %s' % bank_info.acc_number

    assert order_new.pricelist_id.name == 'Public Pricelist' , "Public Price list was not automatically assigned"
    assert order_new.amount_total == 350, "Amount total is wrong"
    assert order_new.amount_untaxed == 350, "Untaxed amount is wrong"
    assert len(order_new.order_line) == 2, "Sale order lines mismatch"
    for sale_line in order_new.order_line:
<<<<<<< HEAD

        if sale_line.name == 'PC Assemble SC234':
            #assert sale_line.delay == 18 , "incorrect delay: got %s, expected 18"%(sale_line.delay,)
            assert sale_line.product_uom.name == "Unit" , "uom is not same"
            assert sale_line.price_unit == 150 , "unit price is not same, got %s, expected 150"%(sale_line.price_unit,)
            assert sale_line.product_uom_qty == 1 , "product qty is not same"

        elif sale_line.name == 'PC on Demand':
            #assert sale_line.delay == 3 , "incorrect delay: got %s, expected 3"%(sale_line.delay,)
=======
        if sale_line.name == 'PC Assemble SC234':
            assert sale_line.delay == 18 , "incorrect delay: got %s, expected 18"%(sale_line.delay,)
            assert sale_line.product_uom.name == "Unit" , "uom is not same"
            assert sale_line.price_unit == 150 , "unit price is not same, got %s, expected 150"%(sale_line.price_unit,)
            assert sale_line.product_uom_qty == 1 , "product qty is not same"
        elif sale_line.name == 'PC on Demand':
            assert sale_line.delay == 3 , "incorrect delay: got %s, expected 3"%(sale_line.delay,)
>>>>>>> bc619a3e
            assert sale_line.product_uom.name == "Unit" , "uom is not same"
            assert sale_line.price_unit == 100 , "unit price is not same, got %s, expected 100"%(sale_line.price_unit,)
            assert sale_line.product_uom_qty == 2 , "product qty is not same"
        else:
            raise AssertionError('unknown order line: %s' % sale_line)<|MERGE_RESOLUTION|>--- conflicted
+++ resolved
@@ -107,25 +107,13 @@
     assert order_new.amount_untaxed == 350, "Untaxed amount is wrong"
     assert len(order_new.order_line) == 2, "Sale order lines mismatch"
     for sale_line in order_new.order_line:
-<<<<<<< HEAD
-
         if sale_line.name == 'PC Assemble SC234':
             #assert sale_line.delay == 18 , "incorrect delay: got %s, expected 18"%(sale_line.delay,)
             assert sale_line.product_uom.name == "Unit" , "uom is not same"
             assert sale_line.price_unit == 150 , "unit price is not same, got %s, expected 150"%(sale_line.price_unit,)
             assert sale_line.product_uom_qty == 1 , "product qty is not same"
-
         elif sale_line.name == 'PC on Demand':
             #assert sale_line.delay == 3 , "incorrect delay: got %s, expected 3"%(sale_line.delay,)
-=======
-        if sale_line.name == 'PC Assemble SC234':
-            assert sale_line.delay == 18 , "incorrect delay: got %s, expected 18"%(sale_line.delay,)
-            assert sale_line.product_uom.name == "Unit" , "uom is not same"
-            assert sale_line.price_unit == 150 , "unit price is not same, got %s, expected 150"%(sale_line.price_unit,)
-            assert sale_line.product_uom_qty == 1 , "product qty is not same"
-        elif sale_line.name == 'PC on Demand':
-            assert sale_line.delay == 3 , "incorrect delay: got %s, expected 3"%(sale_line.delay,)
->>>>>>> bc619a3e
             assert sale_line.product_uom.name == "Unit" , "uom is not same"
             assert sale_line.price_unit == 100 , "unit price is not same, got %s, expected 100"%(sale_line.price_unit,)
             assert sale_line.product_uom_qty == 2 , "product qty is not same"
