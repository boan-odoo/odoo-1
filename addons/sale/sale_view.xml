--- conflicted
+++ resolved
@@ -188,13 +188,8 @@
                                 </tree>
                             </field>
                             <newline/>
-<<<<<<< HEAD
-                            <group col="7" colspan="4">
-                                <field name="amount_untaxed"/>
-=======
                             <group col="8" colspan="5">
                                 <field name="amount_untaxed" sum="Untaxed amount"/>
->>>>>>> 6428a539
                                 <field name="amount_tax"/>
                                 <field name="amount_total"/>
                                 <button name="button_dummy" states="draft" string="Compute" type="object" icon="gtk-execute"/>
