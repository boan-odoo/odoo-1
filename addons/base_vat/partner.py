--- conflicted
+++ resolved
@@ -48,16 +48,9 @@
         '''
         for partner in self.browse(cr, uid, ids):
             if not partner.vat:
-                continue    
-
-<<<<<<< HEAD
-            vat_country, vat_number = partner.vat[:2].lower(), partner.vat[2:].replace(' ', '')
-            res = self.pool.get('res.country').search(cr, uid, [('code', '=', vat_country.upper())])
-            if not res:
-=======
+                continue
             vat_country, vat_number = self._split_vat(partner.vat)
             if not hasattr(self, 'check_vat_' + vat_country):
->>>>>>> d18a8da4
                 return False
             check = getattr(self, 'check_vat_' + vat_country)
             if not check(vat_number):
@@ -65,22 +58,6 @@
 
         return True
 
-<<<<<<< HEAD
-    def __getattr__(self, attr):
-        if not attr.startswith('check_vat_'):
-            super(res_partner, self).__getattr__(attr)
-
-        def default_vat_check(self, cn, vn):
-            # by default, a VAT number is valid if:
-            #  it starts with 2 letters
-            #  has more than 3 characters
-            return len(vn) > 0 and len(cn) == 2 and cn[0] in string.ascii_lowercase and cn[1] in string.ascii_lowercase
-
-        return partial(default_vat_check, self, attr[10:])
-
-
-=======
->>>>>>> d18a8da4
     def vat_change(self, cr, uid, ids, value, context={}):
         return {'value': {'vat_subjected': bool(value)}}
 
