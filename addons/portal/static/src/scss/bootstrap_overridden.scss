// This variable affects the `.h-*` and `.w-*` classes.
$sizes: () !default;
$sizes: map-merge((
    0: 0,
), $sizes);

// Body
//
// Settings for the `<body>` element.

$body-bg: $o-portal-default-body-bg !default;

// Fonts
//
// Font, line-height, and color for body text, headings, and more.

$font-size-sm: (12 / 16) * 1rem !default;

// Buttons
//
// For each of Bootstrap's buttons, define text, background, and border color.

<<<<<<< HEAD
$btn-padding-y-sm: (1 / 16) * 1rem !default;
$btn-padding-x-sm: (5 / 16) * 1rem !default;
=======
$btn-padding-y-sm: (1 / 16) * 1rem;
$btn-padding-x-sm: (5 / 16) * 1rem;

// Modals

$modal-lg: $o-modal-lg;
$modal-md: $o-modal-md;
>>>>>>> 8aa8548d
<|MERGE_RESOLUTION|>--- conflicted
+++ resolved
@@ -20,15 +20,10 @@
 //
 // For each of Bootstrap's buttons, define text, background, and border color.
 
-<<<<<<< HEAD
 $btn-padding-y-sm: (1 / 16) * 1rem !default;
 $btn-padding-x-sm: (5 / 16) * 1rem !default;
-=======
-$btn-padding-y-sm: (1 / 16) * 1rem;
-$btn-padding-x-sm: (5 / 16) * 1rem;
 
 // Modals
 
 $modal-lg: $o-modal-lg;
-$modal-md: $o-modal-md;
->>>>>>> 8aa8548d
+$modal-md: $o-modal-md;