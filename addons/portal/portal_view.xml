--- conflicted
+++ resolved
@@ -23,7 +23,7 @@
                   ('starred', '=', False),
                 ],
                 'show_compose_message': False,
-                'show_link_partner': False,
+                'show_link': False,
                 'view_mailbox': True,
                 'view_inbox': True,
                 'read_action': 'read'
@@ -78,41 +78,5 @@
             </field>
         </record>
 
-<<<<<<< HEAD
-        <record id="action_mail_inbox_feeds_portal" model="ir.actions.client">
-            <field name="name">Inbox</field>
-            <field name="tag">mail.wall</field>
-            <field name="res_model">mail.message</field>
-            <field name="context">{
-              'default_model': 'res.users', 
-              'default_res_id': uid,
-            }</field>
-            <field name="params" eval="&quot;{
-                'domain': [
-                  ('to_read', '=', True),
-                  ('starred', '=', False),
-                ],
-                'show_compose_message': False,
-                'show_link': False,
-                'view_mailbox': True,
-                'view_inbox': True,
-                'read_action': 'read'
-            }&quot;"/>
-            <field name="help" type="html">
-                <p>
-                    <b>Good Job!</b> Your inbox is empty.
-                </p><p>
-                    Your inbox contains private messages or emails sent to you
-                    as well as information related to documents or people you
-                    follow.
-                </p>
-            </field>
-        </record>
-
-        <menuitem name="Inbox" id="portal_inbox" parent="portal_messages"
-            action="action_mail_inbox_feeds_portal" sequence="10"/>
-
-=======
->>>>>>> cc802538
     </data>
 </openerp>