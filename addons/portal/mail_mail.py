# -*- coding: utf-8 -*-
##############################################################################
#
#    OpenERP, Open Source Management Solution
#    Copyright (C) 2004-2011 OpenERP S.A (<http://www.openerp.com>).
#
#    This program is free software: you can redistribute it and/or modify
#    it under the terms of the GNU Affero General Public License as
#    published by the Free Software Foundation, either version 3 of the
#    License, or (at your option) any later version.
#
#    This program is distributed in the hope that it will be useful,
#    but WITHOUT ANY WARRANTY; without even the implied warranty of
#    MERCHANTABILITY or FITNESS FOR A PARTICULAR PURPOSE.  See the
#    GNU Affero General Public License for more details.
#
#    You should have received a copy of the GNU Affero General Public License
#    along with this program.  If not, see <http://www.gnu.org/licenses/>.
#
##############################################################################

from openerp import SUPERUSER_ID
from openerp.osv import osv
from openerp.tools.translate import _


class mail_mail(osv.Model):
    """ Update of mail_mail class, to add the signin URL to notifications. """
    _inherit = 'mail.mail'

    def _get_partner_access_link(self, cr, uid, mail, partner=None, context=None):
        """ Generate URLs for links in mails:
            - partner is not an user: signup_url
            - partner is an user: fallback on classic URL
        """
        if context is None:
            context = {}
        partner_obj = self.pool.get('res.partner')
        if partner and not partner.user_ids:
            contex_signup = dict(context, signup_valid=True)
            signup_url = partner_obj._get_signup_url_for_action(cr, SUPERUSER_ID, [partner.id],
                                                                    action='login', model=mail.model, res_id=mail.res_id,
                                                                    context=contex_signup)[partner.id]
            return _("""<small>Access your messages and documents through <a style='color:inherit' href="%s">our Customer Portal</a></small>""") % signup_url
        else:
<<<<<<< HEAD
            return super(mail_mail, self).send_get_mail_body_footer(cr, uid, mail, partner=partner, context=context)


class mail_thread_portal(osv.AbstractModel):

    _inherit = 'mail.thread'

    def get_suggested_thread(self, cr, uid, removed_suggested_threads=None, context=None):
        """Overwrite to avoid showing suggestions for anonymous users"""
        anonymous_group = self.pool.get('ir.model.data').get_object(cr, SUPERUSER_ID, 'portal', 'group_anonymous')
        if uid in [user.id for user in anonymous_group.users]:
            return []
        return super(mail_thread_portal, self).get_suggested_thread(cr, uid, removed_suggested_threads, context=context)
=======
            return super(mail_mail, self)._get_partner_access_link(cr, uid, mail, partner=partner, context=context)
>>>>>>> d5d2f88b
<|MERGE_RESOLUTION|>--- conflicted
+++ resolved
@@ -43,9 +43,7 @@
                                                                     context=contex_signup)[partner.id]
             return _("""<small>Access your messages and documents through <a style='color:inherit' href="%s">our Customer Portal</a></small>""") % signup_url
         else:
-<<<<<<< HEAD
-            return super(mail_mail, self).send_get_mail_body_footer(cr, uid, mail, partner=partner, context=context)
-
+            return super(mail_mail, self)._get_partner_access_link(cr, uid, mail, partner=partner, context=context)
 
 class mail_thread_portal(osv.AbstractModel):
 
@@ -56,7 +54,4 @@
         anonymous_group = self.pool.get('ir.model.data').get_object(cr, SUPERUSER_ID, 'portal', 'group_anonymous')
         if uid in [user.id for user in anonymous_group.users]:
             return []
-        return super(mail_thread_portal, self).get_suggested_thread(cr, uid, removed_suggested_threads, context=context)
-=======
-            return super(mail_mail, self)._get_partner_access_link(cr, uid, mail, partner=partner, context=context)
->>>>>>> d5d2f88b
+        return super(mail_thread_portal, self).get_suggested_thread(cr, uid, removed_suggested_threads, context=context)