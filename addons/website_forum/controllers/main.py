--- conflicted
+++ resolved
@@ -208,11 +208,7 @@
             }, context=context)
         return werkzeug.utils.redirect("/forum/%s/question/%s" % (slug(forum), new_question_id))
 
-<<<<<<< HEAD
-    @http.route(['''/forum/<model("forum.forum"):forum>/question/<model("forum.post", "[('forum_id','=',forum[0])]"):question>'''], type='http', auth="public", website=True)
-=======
-    @http.route(['''/forum/<model("forum.forum"):forum>/question/<model("forum.post", "[('forum_id','=',forum[0]),('parent_id','=',False)]"):question>'''], type='http', auth="public", website=True, multilang=True)
->>>>>>> fa739ac8
+    @http.route(['''/forum/<model("forum.forum"):forum>/question/<model("forum.post", "[('forum_id','=',forum[0]),('parent_id','=',False)]"):question>'''], type='http', auth="public", website=True)
     def question(self, forum, question, **post):
         cr, uid, context = request.cr, request.uid, request.context
         # increment view counter
