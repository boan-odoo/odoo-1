# -*- encoding: utf-8 -*-
# Part of Odoo. See LICENSE file for full copyright and licensing details.

from odoo import api, fields, models, _
import odoo.addons.decimal_precision as dp
from odoo.exceptions import UserError


class PurchaseRequisitionType(models.Model):
    _name = "purchase.requisition.type"
    _description = "Purchase Agreement Type"
    _order = "sequence"

    name = fields.Char(string='Agreement Type', required=True, translate=True)
    sequence = fields.Integer(default=1)
    exclusive = fields.Selection([
        ('exclusive', 'Select only one RFQ (exclusive)'), ('multiple', 'Select multiple RFQ')],
        string='Agreement Selection Type', required=True, default='multiple',
            help="""Select only one RFQ (exclusive):  when a purchase order is confirmed, cancel the remaining purchase order.\n
                    Select multiple RFQ: allows multiple purchase orders. On confirmation of a purchase order it does not cancel the remaining orders""")
    quantity_copy = fields.Selection([
        ('copy', 'Use quantities of agreement'), ('none', 'Set quantities manually')],
        string='Quantities', required=True, default='none')
    line_copy = fields.Selection([
        ('copy', 'Use lines of agreement'), ('none', 'Do not create RfQ lines automatically')],
        string='Lines', required=True, default='copy')


class PurchaseRequisition(models.Model):
    _name = "purchase.requisition"
    _description = "Purchase Requisition"
    _inherit = ['mail.thread', 'ir.needaction_mixin']
    _order = "id desc"

    def _get_picking_in(self):
        return self.env.ref('stock.picking_type_in')

    def _get_type_id(self):
        return self.env['purchase.requisition.type'].search([], limit=1)

    name = fields.Char(string='Agreement Reference', required=True, copy=False, default= lambda self: self.env['ir.sequence'].next_by_code('purchase.order.requisition'))
    origin = fields.Char(string='Source Document')
    order_count = fields.Integer(compute='_compute_orders_number', string='Number of Orders')
    vendor_id = fields.Many2one('res.partner', string="Vendor")
    type_id = fields.Many2one('purchase.requisition.type', string="Agreement Type", required=True, default=_get_type_id)
    ordering_date = fields.Date(string="Ordering Date")
    date_end = fields.Datetime(string='Agreement Deadline')
    schedule_date = fields.Date(string='Delivery Date', index=True, help="The expected and scheduled delivery date where all the products are received")
    user_id = fields.Many2one('res.users', string='Responsible', default= lambda self: self.env.user)
    description = fields.Text()
    company_id = fields.Many2one('res.company', string='Company', required=True, default=lambda self: self.env['res.company']._company_default_get('purchase.requisition'))
    purchase_ids = fields.One2many('purchase.order', 'requisition_id', string='Purchase Orders', states={'done': [('readonly', True)]})
    line_ids = fields.One2many('purchase.requisition.line', 'requisition_id', string='Products to Purchase', states={'done': [('readonly', True)]}, copy=True)
    procurement_id = fields.Many2one('procurement.order', string='Procurement', ondelete='set null', copy=False)
    warehouse_id = fields.Many2one('stock.warehouse', string='Warehouse')
    state = fields.Selection([('draft', 'Draft'), ('in_progress', 'Confirmed'),
                               ('open', 'Bid Selection'), ('done', 'Done'),
                               ('cancel', 'Cancelled')],
                              'Status', track_visibility='onchange', required=True,
                              copy=False, default='draft')
    account_analytic_id = fields.Many2one('account.analytic.account', 'Analytic Account')
    picking_type_id = fields.Many2one('stock.picking.type', 'Picking Type', required=True, default=_get_picking_in)

    @api.multi
    @api.depends('purchase_ids')
    def _compute_orders_number(self):
        for requisition in self:
            requisition.order_count = len(requisition.purchase_ids)

    @api.multi
    def action_cancel(self):
        # try to set all associated quotations to cancel state
        for requisition in self:
            requisition.purchase_ids.button_cancel()
            for po in requisition.purchase_ids:
                po.message_post(body=_('Cancelled by the agreement associated to this quotation.'))
        self.write({'state': 'cancel'})

    @api.multi
    def action_in_progress(self):
        if not all(obj.line_ids for obj in self):
            raise UserError(_('You cannot confirm call because there is no product line.'))
        self.write({'state': 'in_progress'})

    @api.multi
    def action_open(self):
        self.write({'state': 'open'})

    @api.multi
    def action_draft(self):
        self.write({'state': 'draft'})

    @api.multi
    def action_done(self):
        """
        Generate all purchase order based on selected lines, should only be called on one agreement at a time
        """
        if any(purchase_order.state in ['draft', 'sent', 'to approve'] for purchase_order in self.mapped('purchase_ids')):
            raise UserError(_('You have to cancel or validate every RfQ before closing the purchase requisition.'))
        self.write({'state': 'done'})


class PurchaseRequisitionLine(models.Model):
    _name = "purchase.requisition.line"
    _description = "Purchase Requisition Line"
    _rec_name = 'product_id'

    product_id = fields.Many2one('product.product', string='Product', domain=[('purchase_ok', '=', True)], required=True)
    product_uom_id = fields.Many2one('product.uom', string='Product Unit of Measure')
    product_qty = fields.Float(string='Quantity', digits=dp.get_precision('Product Unit of Measure'))
    price_unit = fields.Float(string='Unit Price', digits=dp.get_precision('Product Price'))
    qty_ordered = fields.Float(compute='_compute_ordered_qty', string='Ordered Quantities')
    requisition_id = fields.Many2one('purchase.requisition', string='Purchase Agreement', ondelete='cascade')
    company_id = fields.Many2one('res.company', related='requisition_id.company_id', string='Company', store=True, readonly=True, default= lambda self: self.env['res.company']._company_default_get('purchase.requisition.line'))
    account_analytic_id = fields.Many2one('account.analytic.account', string='Analytic Account')
    schedule_date = fields.Date(string='Scheduled Date')

    @api.multi
    @api.depends('requisition_id.purchase_ids.state')
    def _compute_ordered_qty(self):
        for line in self:
            total = 0.0
            for po in line.requisition_id.purchase_ids.filtered(lambda purchase_order: purchase_order.state in ['purchase', 'done']):
                for po_line in po.order_line.filtered(lambda order_line: order_line.product_id == line.product_id):
                    if po_line.product_uom != line.product_uom_id:
                        total += po_line.product_uom._compute_quantity(po_line.product_qty, line.product_uom_id)
                    else:
                        total += po_line.product_qty
            line.qty_ordered = total

    @api.onchange('product_id')
    def _onchange_product_id(self):
        if self.product_id:
            self.product_uom_id = self.product_id.uom_id
            self.product_qty = 1.0
        if not self.account_analytic_id:
            self.account_analytic_id = self.requisition_id.account_analytic_id
        if not self.schedule_date:
            self.schedule_date = self.requisition_id.schedule_date


class PurchaseOrder(models.Model):
    _inherit = "purchase.order"

    requisition_id = fields.Many2one('purchase.requisition', string='Purchase Agreement', copy=False)

    @api.onchange('requisition_id')
    def _onchange_requisition_id(self):
        if not self.requisition_id:
            return

        requisition = self.requisition_id
        if self.partner_id:
            partner = self.partner_id
        else:
            partner = requisition.vendor_id
        payment_term = partner.property_supplier_payment_term_id
        currency = partner.property_purchase_currency_id or requisition.company_id.currency_id

        FiscalPosition = self.env['account.fiscal.position']
        fpos = FiscalPosition.get_fiscal_position(partner.id)
        fpos = FiscalPosition.browse(fpos)

        self.partner_id = partner.id
        self.fiscal_position_id = fpos.id
        self.payment_term_id = payment_term.id,
        self.company_id = requisition.company_id.id
        self.currency_id = currency.id
        self.origin = requisition.name
        self.partner_ref = requisition.name # to control vendor bill based on agreement reference
        self.notes = requisition.description
        self.date_order = requisition.date_end or fields.Datetime.now()
        self.picking_type_id = requisition.picking_type_id.id

        if requisition.type_id.line_copy != 'copy':
            return

        # Create PO lines if necessary
        order_lines = []
        for line in requisition.line_ids:
            # Compute name
            product_lang = line.product_id.with_context({
                'lang': partner.lang,
                'partner_id': partner.id,
            })
            name = product_lang.display_name
            if product_lang.description_purchase:
                name += '\n' + product_lang.description_purchase

            # Compute taxes
            if fpos:
                taxes_ids = fpos.map_tax(line.product_id.supplier_taxes_id.filtered(lambda tax: tax.company_id == requisition.company_id))
            else:
                taxes_ids = line.product_id.supplier_taxes_id.filtered(lambda tax: tax.company_id == requisition.company_id).ids

            # Compute quantity and price_unit
<<<<<<< HEAD
            if requisition.type_id.quantity_copy != 'copy':
                product_qty = 0
                price_unit = line.price_unit
            elif line.product_uom_id != line.product_id.uom_po_id:
                product_qty = line.product_uom_id._compute_quantity(line.product_qty, line.product_id.uom_po_id)
                price_unit = line.product_uom_id._compute_price(line.price_unit, line.product_id.uom_po_id)
=======
            if line.product_uom_id != line.product_id.uom_po_id:
                ProductUOM = self.env['product.uom']
                product_qty = ProductUOM._compute_qty_obj(
                    line.product_uom_id, line.product_qty, line.product_id.uom_po_id)
                price_unit = ProductUOM._compute_price(
                    line.product_uom_id.id, line.price_unit, to_uom_id=line.product_id.uom_po_id.id)
>>>>>>> 00f45470
            else:
                product_qty = line.product_qty
                price_unit = line.price_unit

            if requisition.type_id.quantity_copy != 'copy':
                product_qty = 0

            # Compute price_unit in appropriate currency
            if requisition.company_id.currency_id != currency:
                price_unit = requisition.company_id.currency_id.compute(price_unit, currency)

            # Create PO line
            order_lines.append((0, 0, {
                'name': name,
                'product_id': line.product_id.id,
                'product_uom': line.product_id.uom_po_id.id,
                'product_qty': product_qty,
                'price_unit': price_unit,
                'taxes_id': [(6, 0, taxes_ids)],
                'date_planned': requisition.schedule_date or fields.Date.today(),
                'procurement_ids': [(6, 0, [requisition.procurement_id.id])] if requisition.procurement_id else False,
                'account_analytic_id': line.account_analytic_id.id,
            }))
        self.order_line = order_lines

    @api.multi
    def button_confirm(self):
        res = super(PurchaseOrder, self).button_confirm()
        for po in self:
            if po.requisition_id.type_id.exclusive == 'exclusive':
                others_po = po.requisition_id.mapped('purchase_ids').filtered(lambda r: r.id != po.id)
                others_po.button_cancel()
                po.requisition_id.action_done()

            for element in po.order_line:
                if element.product_id == po.requisition_id.procurement_id.product_id:
                    element.move_ids.write({
                        'procurement_id': po.requisition_id.procurement_id.id,
                        'move_dest_id': po.requisition_id.procurement_id.move_dest_id.id,
                    })
        return res

    @api.model
    def create(self, vals):
        purchase = super(PurchaseOrder, self).create(vals)
        if purchase.requisition_id:
            purchase.message_post_with_view('mail.message_origin_link',
                    values={'self': purchase, 'origin': purchase.requisition_id},
                    subtype_id=self.env['ir.model.data'].xmlid_to_res_id('mail.mt_note'))
        return purchase

    @api.multi
    def write(self, vals):
        result = super(PurchaseOrder, self).write(vals)
        if vals.get('requisition_id'):
            self.message_post_with_view('mail.message_origin_link',
                    values={'self': self, 'origin': self.requisition_id, 'edit': True},
                    subtype_id=self.env['ir.model.data'].xmlid_to_res_id('mail.mt_note'))
        return result


class PurchaseOrderLine(models.Model):
    _inherit = "purchase.order.line"

    @api.onchange('product_qty', 'product_uom')
    def _onchange_quantity(self):
        res = super(PurchaseOrderLine, self)._onchange_quantity()
        if self.order_id.requisition_id:
            for line in self.order_id.requisition_id.line_ids:
                if line.product_id == self.product_id:
                    if line.product_uom_id != self.product_uom:
                        self.price_unit = self.env['product.uom']._compute_price(
                            line.product_uom_id.id, line.price_unit, to_uom_id=self.product_uom.id)
                    else:
                        self.price_unit = line.price_unit
                    break
        return res


class ProductTemplate(models.Model):
    _inherit = 'product.template'

    purchase_requisition = fields.Selection(
        [('rfq', 'Create a draft purchase order'),
         ('tenders', 'Propose a call for tenders')],
        string='Procurement', default='rfq')


class ProcurementOrder(models.Model):
    _inherit = 'procurement.order'

    requisition_id = fields.Many2one('purchase.requisition', string='Latest Requisition')

    @api.multi
    def make_po(self):
        Requisition = self.env['purchase.requisition']
        procurements = self.env['procurement.order']
        Warehouse = self.env['stock.warehouse']
        res = []
        for procurement in self:
            if procurement.product_id.purchase_requisition == 'tenders':
                warehouse_id = Warehouse.search([('company_id', '=', procurement.company_id.id)], limit=1).id
                requisition_id = Requisition.create({
                    'origin': procurement.origin,
                    'date_end': procurement.date_planned,
                    'warehouse_id': warehouse_id,
                    'company_id': procurement.company_id.id,
                    'procurement_id': procurement.id,
                    'picking_type_id': procurement.rule_id.picking_type_id.id,
                    'line_ids': [(0, 0, {
                        'product_id': procurement.product_id.id,
                        'product_uom_id': procurement.product_uom.id,
                        'product_qty': procurement.product_qty
                    })],
                })
                procurement.message_post(body=_("Purchase Requisition created"))
                requisition_id.message_post_with_view('mail.message_origin_link',
                    values={'self': requisition_id, 'origin': procurement},
                    subtype_id=self.env['ir.model.data'].xmlid_to_res_id('mail.mt_note'))
                procurement.requisition_id = requisition_id
                procurements += procurement
                res += [procurement.id]
        set_others = self - procurements
        if set_others:
            res += super(ProcurementOrder, set_others).make_po()
        return res<|MERGE_RESOLUTION|>--- conflicted
+++ resolved
@@ -194,21 +194,9 @@
                 taxes_ids = line.product_id.supplier_taxes_id.filtered(lambda tax: tax.company_id == requisition.company_id).ids
 
             # Compute quantity and price_unit
-<<<<<<< HEAD
-            if requisition.type_id.quantity_copy != 'copy':
-                product_qty = 0
-                price_unit = line.price_unit
-            elif line.product_uom_id != line.product_id.uom_po_id:
+            if line.product_uom_id != line.product_id.uom_po_id:
                 product_qty = line.product_uom_id._compute_quantity(line.product_qty, line.product_id.uom_po_id)
                 price_unit = line.product_uom_id._compute_price(line.price_unit, line.product_id.uom_po_id)
-=======
-            if line.product_uom_id != line.product_id.uom_po_id:
-                ProductUOM = self.env['product.uom']
-                product_qty = ProductUOM._compute_qty_obj(
-                    line.product_uom_id, line.product_qty, line.product_id.uom_po_id)
-                price_unit = ProductUOM._compute_price(
-                    line.product_uom_id.id, line.price_unit, to_uom_id=line.product_id.uom_po_id.id)
->>>>>>> 00f45470
             else:
                 product_qty = line.product_qty
                 price_unit = line.price_unit
