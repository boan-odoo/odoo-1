# -*- coding: utf-8 -*-
##############################################################################
#
# Copyright (c) 2008 JAILLET Simon - CrysaLEAD - www.crysalead.fr
#
# WARNING: This program as such is intended to be used by professional
# programmers who take the whole responsability of assessing all potential
# consequences resulting from its eventual inadequacies and bugs
# End users who are looking for a ready-to-use solution with commercial
# garantees and support are strongly adviced to contract a Free Software
# Service Company
#
# This program is Free Software; you can redistribute it and/or
# modify it under the terms of the GNU General Public License
# as published by the Free Software Foundation; either version 2
# of the License, or (at your option) any later version.
#
# This program is distributed in the hope that it will be useful,
# but WITHOUT ANY WARRANTY; without even the implied warranty of
# MERCHANTABILITY or FITNESS FOR A PARTICULAR PURPOSE.  See the
# GNU General Public License for more details.
#
# You should have received a copy of the GNU General Public License
# along with this program; if not, write to the Free Software
# Foundation, Inc., 59 Temple Place - Suite 330, Boston, MA  02111-1307, USA.
#
##############################################################################
{
    "name" : "France - Plan Comptable Général",
    "version" : "1.0",
    "author" : "OpenERP SA",
    "website": "http://www.openerp.com",
<<<<<<< HEAD
    "category" : "Finance",
    "description": """This is the module to manage the accounting chart for France in OpenERP.
=======
    "category" : "Localisation/Account Charts",
    "description": """
    This is the module to manage the accounting chart for France in OpenERP.
    ========================================================================
>>>>>>> a00f7aa9

Credits: Sistheo Zeekom CrysaLEAD
""",
    "depends" : ['base', 'account', 'account_chart', 'base_vat'],
    "init_xml" : [],
    "update_xml" : [
        "fr_report_demo.xml",
        "plan_comptable_general_demo.xml",
        "l10n_fr_wizard.xml",
        "fr_pcg_taxes_demo.xml",
        "fr_tax_demo.xml",
        "fr_fiscal_templates_demo.xml",
        "security/ir.model.access.csv",
        "wizard/fr_report_bilan_view.xml",
        "wizard/fr_report_compute_resultant_view.xml",

    ],
    "test": ['test/l10n_fr_report.yml'],
    "demo_xml" : [],
    "certificate" : "00435321693876313629",
    "active": False,
    "installable": True,
    'images': ['images/config_chart_l10n_fr.jpeg','images/l10n_fr_chart.jpeg'],
}
# vim:expandtab:smartindent:tabstop=4:softtabstop=4:shiftwidth=4:
<|MERGE_RESOLUTION|>--- conflicted
+++ resolved
@@ -30,15 +30,10 @@
     "version" : "1.0",
     "author" : "OpenERP SA",
     "website": "http://www.openerp.com",
-<<<<<<< HEAD
     "category" : "Finance",
-    "description": """This is the module to manage the accounting chart for France in OpenERP.
-=======
-    "category" : "Localisation/Account Charts",
     "description": """
     This is the module to manage the accounting chart for France in OpenERP.
     ========================================================================
->>>>>>> a00f7aa9
 
 Credits: Sistheo Zeekom CrysaLEAD
 """,
