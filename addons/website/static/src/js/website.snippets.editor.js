--- conflicted
+++ resolved
@@ -213,7 +213,6 @@
             throw new Error("Wrong snippets xml definition");
         }
 
-<<<<<<< HEAD
         // t-snippet
         $html.find('[data-oe-type="snippet"][data-oe-name]').each(function () {
             $('<div/>').insertAfter(this).append(this).attr('name', $(this).data('oe-name'));
@@ -248,54 +247,6 @@
                     $temp = selector[i].closest($from, $target && $target[0]);
                     if (!$target || $temp.length) {
                         $target = $temp;
-=======
-            // oe_snippet_body
-            self.$snippets = $scroll.find(".o_panel_body").children()
-                .addClass("oe_snippet")
-                .each(function () {
-                    if (!$('.oe_snippet_thumbnail', this).size()) {
-                        var $div = $(
-                            '<div class="oe_snippet_thumbnail">'+
-                                '<div class="oe_snippet_thumbnail_img"/>'+
-                                '<span class="oe_snippet_thumbnail_title"></span>'+
-                            '</div>');
-                        $div.find('span').text($(this).attr("name"));
-                        $(this).prepend($div);
-
-                        // from t-snippet
-                        var thumbnail = $("[data-oe-thumbnail]", this).data("oe-thumbnail");
-                        if (thumbnail) {
-                            $div.find('.oe_snippet_thumbnail_img').css('background-image', 'url(' + thumbnail + ')');
-                        }
-                        // end
-                    }
-                    if (!$(this).data("selector")) {
-                        $("> *:not(.oe_snippet_thumbnail)", this).addClass('oe_snippet_body');
-                    }
-                });
-
-            // select all default text to edit (if snippet default text)
-            self.$snippets.find('.oe_snippet_body, .oe_snippet_body *')
-                .contents()
-                .filter(function() {
-                    return this.nodeType === 3 && this.textContent.match(/\S/);
-                }).parent().addClass("o_default_snippet_text");
-            $(document).on("mouseup", ".o_default_snippet_text", function (event) {
-                $(event.target).selectContent();
-            });
-            $(document).on("keyup", function (event) {
-                var r = $.summernote.core.range.create();
-                $(r && r.sc).closest(".o_default_snippet_text").removeClass("o_default_snippet_text");
-            });
-            // end
-
-            // clean t-oe
-            $html.find('[data-oe-model], [data-oe-type]').each(function () {
-                for (var k=0; k<this.attributes.length; k++) {
-                    if (this.attributes[k].name.indexOf('data-oe-') === 0) {
-                        $(this).removeAttr(this.attributes[k].name);
-                        k--;
->>>>>>> e941c0f7
                     }
                 }
                 return $target;
@@ -340,7 +291,9 @@
                     }
                     // end
                 }
-                $("> *:not(.oe_snippet_thumbnail)", this).addClass('oe_snippet_body');
+                if (!$(this).data("selector")) {
+                    $("> *:not(.oe_snippet_thumbnail)", this).addClass('oe_snippet_body');
+                }
             });
 
         // select all default text to edit (if snippet default text)
@@ -359,7 +312,7 @@
         // end
 
         // clean t-oe
-        $html.find('[data-oe-model]').each(function () {
+        $html.find('[data-oe-model], [data-oe-type]').each(function () {
             for (var k=0; k<this.attributes.length; k++) {
                 if (this.attributes[k].name.indexOf('data-oe-') === 0) {
                     $(this).removeAttr(this.attributes[k].name);
@@ -1174,9 +1127,13 @@
 
         if (!this.$el.find('.colorpicker').length) {
             this.$el.find('li').append( core.qweb.render('website.colorpicker') );
-        }
-
-<<<<<<< HEAD
+            }
+
+            if (this.$el.data('area')) {
+                this.$target = this.$target.find(this.$el.data('area'));
+                this.$el.removeData('area').removeAttr('area');
+        }
+
         var classes = [];
         this.$el.find(".colorpicker button").map(function () {
             var $color = $(this);
@@ -1207,22 +1164,6 @@
             .click(function () {
                 $td.removeClass("selected");
                 $(this).parent().addClass("selected");
-=======
-            if (this.$el.data('area')) {
-                this.$target = this.$target.find(this.$el.data('area'));
-                this.$el.removeData('area').removeAttr('area');
-            }
-
-            var classes = [];
-            this.$el.find(".colorpicker button").map(function () {
-                var $color = $(this);
-                var color = $color.attr("class");
-                if (self.$target.hasClass(color)) {
-                    self.color = color;
-                    $color.parent().addClass("selected");
-                }
-                classes.push(color);
->>>>>>> e941c0f7
             });
     }
 });
