odoo.define('website.seo', function (require) {
'use strict';

var core = require('web.core');
var Class = require('web.Class');
var Dialog = require('web.Dialog');
var mixins = require('web.mixins');
var rpc = require('web.rpc');
var Widget = require('web.Widget');
var weWidgets = require('wysiwyg.widgets');
var websiteNavbarData = require('website.navbar');

var _t = core._t;

// This replaces \b, because accents(e.g. à, é) are not seen as word boundaries.
// Javascript \b is not unicode aware, and words beginning or ending by accents won't match \b
var WORD_SEPARATORS_REGEX = '([\\u2000-\\u206F\\u2E00-\\u2E7F\'!"#\\$%&\\(\\)\\*\\+,\\-\\.\\/:;<=>\\?¿¡@\\[\\]\\^_`\\{\\|\\}~\\s]+|^|$)';

var Suggestion = Widget.extend({
    template: 'website.seo_suggestion',
    xmlDependencies: ['/website/static/src/xml/website.seo.xml'],
    events: {
        'click .js_seo_suggestion': 'select',
    },

    init: function (parent, options) {
        this.keyword = options.keyword;
        this._super(parent);
    },
    select: function () {
        this.trigger('selected', this.keyword);
    },
});

var SuggestionList = Widget.extend({
    template: 'website.seo_suggestion_list',
    xmlDependencies: ['/website/static/src/xml/website.seo.xml'],

    init: function (parent, options) {
        this.root = options.root;
        this.language = options.language;
        this.htmlPage = options.htmlPage;
        this._super(parent);
    },
    start: function () {
        this.refresh();
    },
    refresh: function () {
        var self = this;
        self.$el.append(_t("Loading..."));
        var context;
        this.trigger_up('context_get', {
            callback: function (ctx) {
                context = ctx;
            },
        });
        var language = self.language || context.lang.toLowerCase();
        this._rpc({
            route: '/website/seo_suggest',
            params: {
                keywords: self.root,
                lang: language,
            },
        }).then(function (keyword_list) {
            self.addSuggestions(JSON.parse(keyword_list));
        });
    },
    addSuggestions: function (keywords) {
        var self = this;
        self.$el.empty();
        // TODO Improve algorithm + Ajust based on custom user keywords
        var regex = new RegExp(WORD_SEPARATORS_REGEX + self.root + WORD_SEPARATORS_REGEX, 'gi');
        keywords = _.map(_.uniq(keywords), function (word) {
            return word.replace(regex, '').trim();
        });
        // TODO Order properly ?
        _.each(keywords, function (keyword) {
            if (keyword) {
                var suggestion = new Suggestion(self, {
                    keyword: keyword,
                });
                suggestion.on('selected', self, function (word, language) {
                    self.trigger('selected', word, language);
                });
                suggestion.appendTo(self.$el);
            }
        });
     },
});

var Keyword = Widget.extend({
    template: 'website.seo_keyword',
    xmlDependencies: ['/website/static/src/xml/website.seo.xml'],
    events: {
        'click a[data-action=remove-keyword]': 'destroy',
    },

    init: function (parent, options) {
        this.keyword = options.word;
        this.language = options.language;
        this.htmlPage = options.htmlPage;
        this.used_h1 = this.htmlPage.isInHeading1(this.keyword);
        this.used_h2 = this.htmlPage.isInHeading2(this.keyword);
        this.used_content = this.htmlPage.isInBody(this.keyword);
        this._super(parent);
    },
    start: function () {
        var self = this;
        this.$('.js_seo_keyword_suggestion').empty();
        this.suggestionList = new SuggestionList(this, {
            root: this.keyword,
            language: this.language,
            htmlPage: this.htmlPage,
        });
        this.suggestionList.on('selected', this, function (word, language) {
            this.trigger('selected', word, language);
        });
        return this.suggestionList.appendTo(this.$('.js_seo_keyword_suggestion')).then(function() {
            self.htmlPage.on('title-changed', self, self._updateTitle);
            self.htmlPage.on('description-changed', self, self._updateDescription);
            self._updateTitle();
            self._updateDescription();
        });
    },
    destroy: function () {
        this.trigger('removed');
        this._super();
    },
    _updateTitle: function () {
        var $title = this.$('.js_seo_keyword_title');
        if (this.htmlPage.isInTitle(this.keyword)) {
            $title.css('visibility', 'visible');
        } else {
            $title.css('visibility', 'hidden');
        }
    },
    _updateDescription: function () {
        var $description = this.$('.js_seo_keyword_description');
        if (this.htmlPage.isInDescription(this.keyword)) {
            $description.css('visibility', 'visible');
        } else {
            $description.css('visibility', 'hidden');
        }
    },
});

var KeywordList = Widget.extend({
    template: 'website.seo_list',
    xmlDependencies: ['/website/static/src/xml/website.seo.xml'],
    maxKeywords: 10,

    init: function (parent, options) {
        this.htmlPage = options.htmlPage;
        this._super(parent);
    },
    start: function () {
        var self = this;
        var existingKeywords = self.htmlPage.keywords();
        if (existingKeywords.length > 0) {
            _.each(existingKeywords, function (word) {
                self.add.call(self, word);
            });
        }
    },
    keywords: function () {
        var result = [];
        this.$('.js_seo_keyword').each(function () {
            result.push($(this).data('keyword'));
        });
        return result;
    },
    isFull: function () {
        return this.keywords().length >= this.maxKeywords;
    },
    exists: function (word) {
        return _.contains(this.keywords(), word);
    },
    add: function (candidate, language) {
        var self = this;
        // TODO Refine
        var word = candidate ? candidate.replace(/[,;.:<>]+/g, ' ').replace(/ +/g, ' ').trim().toLowerCase() : '';
        if (word && !self.isFull() && !self.exists(word)) {
            var keyword = new Keyword(self, {
                word: word,
                language: language,
                htmlPage: this.htmlPage,
            });
            keyword.on('removed', self, function () {
               self.trigger('list-not-full');
               self.trigger('content-updated', true);
            });
            keyword.on('selected', self, function (word, language) {
                self.trigger('selected', word, language);
            });
            keyword.appendTo(self.$el);
        }
        if (self.isFull()) {
            self.trigger('list-full');
        }
        self.trigger('content-updated');
    },
});

var Preview = Widget.extend({
    template: 'website.seo_preview',
    xmlDependencies: ['/website/static/src/xml/website.seo.xml'],

    init: function (parent, options) {
        this.title = options.title;
        this.url = options.url;
        this.description = options.description || _t("The description will be generated by search engines based on page content unless you specify one.");
        if (this.description.length > 160) {
            this.description = this.description.substring(0, 159) + '…';
        }
        this._super(parent);
    },
});

var HtmlPage = Class.extend(mixins.PropertiesMixin, {
    init: function () {
        mixins.PropertiesMixin.init.call(this);
        this.initTitle = this.title();
        this.initDescription = this.description();
    },
    url: function () {
        return window.location.origin + window.location.pathname;
    },
    title: function () {
        return $('title').text().trim();
    },
    changeTitle: function (title) {
        // TODO create tag if missing
        $('title').text(title.trim() || this.initTitle);
        this.trigger('title-changed', title);
    },
    description: function () {
        return ($('meta[name=description]').attr('content') || '').trim();
    },
    changeDescription: function (description) {
        // TODO create tag if missing
        $('meta[name=description]').attr('content', description);
        this.trigger('description-changed', description);
    },
    keywords: function () {
        var $keywords = $('meta[name=keywords]');
        var parsed = ($keywords.length > 0) && $keywords.attr('content') && $keywords.attr('content').split(',');
        return (parsed && parsed[0]) ? parsed: [];
    },
    changeKeywords: function (keywords) {
        // TODO create tag if missing
        $('meta[name=keywords]').attr('content', keywords.join(','));
    },
    headers: function (tag) {
        return $('#wrap '+tag).map(function () {
            return $(this).text();
        });
    },
    getOgMeta: function () {
        var ogImageUrl = $('meta[property="og:image"]').attr('content');
        var title = $('meta[property="og:title"]').attr('content');
        var description = $('meta[property="og:description"]').attr('content');
        return {
            ogImageUrl: ogImageUrl && ogImageUrl.replace(window.location.origin, ''),
            metaTitle: title,
            metaDescription: description,
        };
    },
    images: function () {
        return $('#wrap img').map(function () {
            var $img = $(this);
            return  {
                src: $img.attr('src'),
                alt: $img.attr('alt'),
            };
        });
    },
    company: function () {
        return $('html').attr('data-oe-company-name');
    },
    bodyText: function () {
        return $('body').children().not('.oe_seo_configuration').text();
    },
    heading1: function () {
        return $('body').children().not('.oe_seo_configuration').find('h1').text();
    },
    heading2: function () {
        return $('body').children().not('.oe_seo_configuration').find('h2').text();
    },
    isInBody: function (text) {
        return new RegExp(WORD_SEPARATORS_REGEX + text + WORD_SEPARATORS_REGEX, 'gi').test(this.bodyText());
    },
    isInTitle: function (text) {
        return new RegExp(WORD_SEPARATORS_REGEX + text + WORD_SEPARATORS_REGEX, 'gi').test(this.title());
    },
    isInDescription: function (text) {
        return new RegExp(WORD_SEPARATORS_REGEX + text + WORD_SEPARATORS_REGEX, 'gi').test(this.description());
    },
    isInHeading1: function (text) {
        return new RegExp(WORD_SEPARATORS_REGEX + text + WORD_SEPARATORS_REGEX, 'gi').test(this.heading1());
    },
    isInHeading2: function (text) {
        return new RegExp(WORD_SEPARATORS_REGEX + text + WORD_SEPARATORS_REGEX, 'gi').test(this.heading2());
    },
});

var MetaTitleDescription = Widget.extend({
    // Form and preview for SEO meta title and meta description
    //
    // We only want to show an alert for "description too small" on those cases
    // - at init and the description is not empty
    // - we reached past the minimum and went back to it
    // - focus out of the field
    // Basically we don't want the too small alert when the field is empty and
    // we start typing on it.
    template: 'website.seo_meta_title_description',
    xmlDependencies: ['/website/static/src/xml/website.seo.xml'],
    events: {
        'input input[name=website_meta_title]': '_titleChanged',
        'input textarea[name=website_meta_description]': '_descriptionOnInput',
        'change textarea[name=website_meta_description]': '_descriptionOnChange',
    },
    maxRecommendedDescriptionSize: 300,
    minRecommendedDescriptionSize: 50,
    showDescriptionTooSmall: false,

    /**
     * @override
     */
    init: function (parent, options) {
        this.htmlPage = options.htmlPage;
        this.canEditTitle = !!options.canEditTitle;
        this.canEditDescription = !!options.canEditDescription;
        this.isIndexed = !!options.isIndexed;
        this._super(parent, options);
    },
    /**
     * @override
     */
    start: function () {
        this.$title = this.$('input[name=website_meta_title]');
        this.$description = this.$('textarea[name=website_meta_description]');
        this.$warning = this.$('div#website_meta_description_warning');
        this.$preview = this.$('.js_seo_preview');

        this._renderPreview();

        if (!this.canEditTitle) {
            this.$title.attr('disabled', true);
        }
        if (!this.canEditDescription) {
            this.$description.attr('disabled', true);
        }

        this.$title.val(this.htmlPage.title());
        this.$description.val(this.htmlPage.description());

        this._descriptionOnChange();
    },
    /**
     * Get the current title
     */
    getTitle: function () {
        return this.$title.val().trim() || this.htmlPage.initTitle;
    },
    /**
     * Get the current description
     */
    getDescription: function () {
        return this.$description.val();
    },
    /**
     * @private
     */
    _titleChanged: function () {
        var self = this;
        self._renderPreview();
        self.trigger('title-changed');
    },
    /**
     * @private
     */
    _descriptionOnChange: function () {
        this.showDescriptionTooSmall = true;
        this._descriptionOnInput();
    },
    /**
     * @private
     */
    _descriptionOnInput: function () {
        var length = this.getDescription().length;

        if (length >= this.minRecommendedDescriptionSize) {
            this.showDescriptionTooSmall = true;
        } else if (length === 0) {
            this.showDescriptionTooSmall = false;
        }

        if (length > this.maxRecommendedDescriptionSize) {
            this.$warning.text(_t('Your description looks too long.')).show();
        } else if (this.showDescriptionTooSmall && length < this.minRecommendedDescriptionSize) {
            this.$warning.text(_t('Your description looks too short.')).show();
        } else {
            this.$warning.hide();
        }

        this._renderPreview();
        this.trigger('description-changed');
    },
    /**
     * @private
     */
    _renderPreview: function () {
        var indexed = this.isIndexed;
        var preview = "";
        if (indexed) {
            preview = new Preview(this, {
                title: this.getTitle(),
                description: this.getDescription(),
                url: this.htmlPage.url(),
            });
        } else {
            preview = new Preview(this, {
                description: _t("You have hidden this page from search results. It won't be indexed by search engines."),
            });
        }
        this.$preview.empty();
        preview.appendTo(this.$preview);
    },
});

var MetaKeywords = Widget.extend({
    // Form and table for SEO meta keywords
    template: 'website.seo_meta_keywords',
    xmlDependencies: ['/website/static/src/xml/website.seo.xml'],
    events: {
        'keyup input[name=website_meta_keywords]': '_confirmKeyword',
        'click button[data-action=add]': '_addKeyword',
    },

    init: function (parent, options) {
        this.htmlPage = options.htmlPage;
        this._super(parent, options);
    },
    start: function () {
        var self = this;
        this.$input = this.$('input[name=website_meta_keywords]');
        this.keywordList = new KeywordList(this, {htmlPage: this.htmlPage});
        this.keywordList.on('list-full', this, function () {
            self.$input.attr({
                readonly: 'readonly',
                placeholder: "Remove a keyword first"
            });
            self.$('button[data-action=add]').prop('disabled', true).addClass('disabled');
        });
        this.keywordList.on('list-not-full', this, function () {
            self.$input.removeAttr('readonly').attr('placeholder', "");
            self.$('button[data-action=add]').prop('disabled', false).removeClass('disabled');
        });
        this.keywordList.on('selected', this, function (word, language) {
            self.keywordList.add(word, language);
        });
        this.keywordList.on('content-updated', this, function (removed) {
            self._updateTable(removed);
        });
        return this.keywordList.insertAfter(this.$('.table thead')).then(function() {
            self._getLanguages();
            self._updateTable();
        });
    },
    _addKeyword: function () {
        var $language = this.$('select[name=seo_page_language]');
        var keyword = this.$input.val();
        var language = $language.val().toLowerCase();
        this.keywordList.add(keyword, language);
        this.$input.val('').focus();
    },
    _confirmKeyword: function (e) {
        if (e.keyCode === 13) {
            this._addKeyword();
        }
    },
    _getLanguages: function () {
        var self = this;
        var context;
        this.trigger_up('context_get', {
            callback: function (ctx) {
                context = ctx;
            },
        });
        this._rpc({
            model: 'website',
            method: 'get_languages',
            args: [[context.website_id]],
        }).then(function (data) {
            self.$('#language-box').html(core.qweb.render('Configurator.language_promote', {
                'language': data,
                'def_lang': context.lang
            }));
        });
    },
    /*
     * Show the table if there is at least one keyword. Hide it otherwise.
     *
     * @private
     * @param {boolean} removed: a keyword is about to be removed,
     *   we need to exclude it from the count
     */
    _updateTable: function (removed) {
        var min = removed ? 1 : 0;
        if (this.keywordList.keywords().length > min) {
            this.$('table').show();
        } else {
            this.$('table').hide();
        }
    },
});

var MetaImageSelector = Widget.extend({
    template: 'website.seo_meta_image_selector',
    xmlDependencies: ['/website/static/src/xml/website.seo.xml'],
    events: {
        'click .o_meta_img_upload': '_onClickUploadImg',
        'click .o_meta_img': '_onClickSelectImg',
    },
    /**
     * @override
     * @param {widget} parent
     * @param {Object} data
     */
    init: function (parent, data) {
        this.metaTitle = data.title || '';
        this._setDescription(data.description);
        this.activeMetaImg = data.metaImg;
        this.serverUrl = data.htmlpage.url();
        data.pageImages.unshift(_.str.sprintf('/web/image/res.company/%s/logo', odoo.session_info.website_company_id));
        data.pageImages.unshift(_.str.sprintf('/web/image/website/%s/social_default_image', odoo.session_info.website_id));
        this.images = _.uniq(data.pageImages);
        this.customImgUrl = _.contains(data.pageImages, data.metaImg) ? false : data.metaImg;
        this._super(parent);
    },
    setTitle: function (title) {
        this.metaTitle = title;
        this._updateTemplateBody();
    },
    setDescription: function (description) {
        this._setDescription(description);
        this._updateTemplateBody();
    },

    //--------------------------------------------------------------------------
    // Private
    //--------------------------------------------------------------------------

    /**
     * Set the description, applying ellipsis if too long.
     *
     * @private
    */
    _setDescription: function (description) {
        this.metaDescription = description || _t("The description will be generated by social media based on page content unless you specify one.");
        if (this.metaDescription.length > 160) {
            this.metaDescription = this.metaDescription.substring(0, 159) + '…';
        }
    },

    /**
     * Update template.
     *
     * @private
    */
    _updateTemplateBody: function () {
        this.$el.empty();
        this.images = _.uniq(this.images);
        this.$el.append(core.qweb.render('website.og_image_body', {widget: this}));
    },

    //--------------------------------------------------------------------------
    // Handlers
    //--------------------------------------------------------------------------

    /**
     * Called when a select image from list -> change the preview accordingly.
     *
     * @private
     * @param {MouseEvent} ev
     */
    _onClickSelectImg: function (ev) {
        var $img = $(ev.currentTarget);
        this.activeMetaImg = $img.find('img').attr('src');
        this._updateTemplateBody();
    },
    /**
     * Open a mediaDialog to select/upload image.
     *
     * @private
     * @param {MouseEvent} ev
     */
    _onClickUploadImg: function (ev) {
        var self = this;
        var $image = $('<img/>');
        var mediaDialog = new weWidgets.MediaDialog(this, {
            onlyImages: true,
            res_model: 'ir.ui.view',
        }, $image[0]);
        mediaDialog.open();
        mediaDialog.on('save', this, function (image) {
            self.activeMetaImg = image.src;
            self.customImgUrl = image.src;
            self._updateTemplateBody();
        });
    },
});

var SeoConfigurator = Dialog.extend({
    template: 'website.seo_configuration',
    xmlDependencies: Dialog.prototype.xmlDependencies.concat(
        ['/website/static/src/xml/website.seo.xml']
    ),
    canEditTitle: false,
    canEditDescription: false,
    canEditKeywords: false,
    canEditLanguage: false,

    init: function (parent, options) {
        options = options || {};
        _.defaults(options, {
            title: _t('Optimize SEO'),
            buttons: [
                {text: _t('Save'), classes: 'btn-primary', click: this.update},
                {text: _t('Discard'), close: true},
            ],
        });

        this._super(parent, options);
    },
    start: function () {
        var self = this;

        this.$modal.addClass('oe_seo_configuration');

        this.htmlPage = new HtmlPage();

        this.disableUnsavableFields().then(function () {
            // Image selector
            self.metaImageSelector = new MetaImageSelector(self, {
                htmlpage: self.htmlPage,
                title: self.htmlPage.getOgMeta().metaTitle,
                description: self.htmlPage.getOgMeta().metaDescription,
                metaImg : self.metaImg || self.htmlPage.getOgMeta().ogImageUrl,
                pageImages : _.pluck(self.htmlPage.images().get(), 'src'),
            });
            self.metaImageSelector.appendTo(self.$('.js_seo_image'));

            // title and description
            self.metaTitleDescription = new MetaTitleDescription(self, {
                htmlPage: self.htmlPage,
                canEditTitle: self.canEditTitle,
                canEditDescription: self.canEditDescription,
                isIndexed: self.isIndexed,
            });
            self.metaTitleDescription.on('title-changed', self, self.titleChanged);
            self.metaTitleDescription.on('description-changed', self, self.descriptionChanged);
            self.metaTitleDescription.appendTo(self.$('.js_seo_meta_title_description'));

            // keywords
            self.metaKeywords = new MetaKeywords(self, {htmlPage: self.htmlPage});
            self.metaKeywords.appendTo(self.$('.js_seo_meta_keywords'));
        });
    },
    /*
     * Reset meta tags to their initial value if not saved.
     *
     * @private
     */
    destroy: function () {
        if (!this.savedData) {
            this.htmlPage.changeTitle(this.htmlPage.initTitle);
            this.htmlPage.changeDescription(this.htmlPage.initDescription);
        }
        this._super.apply(this, arguments);
    },
    disableUnsavableFields: function () {
        var self = this;
        return this.loadMetaData().then(function (data) {
            // We only need a reload for COW when the copy is happening, therefore:
            // - no reload if we are not editing a view (condition: website_id === undefined)
            // - reload if generic page (condition: website_id === false)
            self.reloadOnSave = data.website_id === undefined ? false : !data.website_id;
            //If website.page, hide the google preview & tell user his page is currently unindexed
            self.isIndexed = (data && ('website_indexed' in data)) ? data.website_indexed : true;
            self.canEditTitle = data && ('website_meta_title' in data);
            self.canEditDescription = data && ('website_meta_description' in data);
            self.canEditKeywords = data && ('website_meta_keywords' in data);
            self.metaImg = data.website_meta_og_img;
            if (!self.canEditTitle && !self.canEditDescription && !self.canEditKeywords) {
                // disable the button to prevent an error if the current page doesn't use the mixin
                // we make the check here instead of on the view because we don't need to check
                // at every page load, just when the rare case someone clicks on this link
                // TODO don't show the modal but just an alert in this case
                self.$footer.find('button[data-action=update]').attr('disabled', true);
            }
        });
    },
    update: function () {
        var self = this;
        var data = {};
        if (this.canEditTitle) {
            data.website_meta_title = this.htmlPage.title();
        }
        if (this.canEditDescription) {
            data.website_meta_description = this.htmlPage.description();
        }
        if (this.canEditKeywords) {
            data.website_meta_keywords = this.metaKeywords.keywordList.keywords().join(', ');
        }
        data.website_meta_og_img = this.metaImageSelector.activeMetaImg;
        this.saveMetaData(data).then(function () {
            // We want to reload if we are editing a generic page
            // because it will become a specific page after this change (COW)
            // and we want the user to be on the page he just created.
            if (self.reloadOnSave) {
                window.location.href = self.htmlPage.url();
            } else {
                self.htmlPage.changeKeywords(self.metaKeywords.keywordList.keywords());
                self.savedData = true;
                self.close();
            }
        });
    },
    getMainObject: function () {
        var mainObject;
        this.trigger_up('main_object_request', {
            callback: function (value) {
                mainObject = value;
            },
        });
        return mainObject;
    },
    getSeoObject: function () {
        var seoObject;
        this.trigger_up('seo_object_request', {
            callback: function (value) {
                seoObject = value;
            },
        });
        return seoObject;
    },
    loadMetaData: function () {
<<<<<<< HEAD
        var obj = this.getMainObject();
        return new Promise(function (resolve, reject) {
            if (!obj) {
                // return Promise.reject(new Error("No main_object was found."));
                resolve(null);
            } else {
                var fields = ['website_meta_title', 'website_meta_description', 'website_meta_keywords'
                                ,'website_meta_og_img'];
                if (obj.model === 'website.page'){
                    fields.push('website_indexed');
                    fields.push('website_id');
=======
        var obj = this.getSeoObject() || this.getMainObject();
        var def = $.Deferred();
        if (!obj) {
            // return $.Deferred().reject(new Error("No main_object was found."));
            def.resolve(null);
        } else {
            var fields = ['website_meta_title', 'website_meta_description', 'website_meta_keywords'
                            ,'website_meta_og_img'];
            if (obj.model === 'website.page') {
                fields.push('website_indexed');
                fields.push('website_id');
            }
            rpc.query({
                model: obj.model,
                method: 'read',
                args: [[obj.id], fields],
            }).then(function (data) {
                if (data.length) {
                    var meta = data[0];
                    meta.model = obj.model;
                    def.resolve(meta);
                } else {
                    def.resolve(null);
>>>>>>> 995aa168
                }
                rpc.query({
                    model: obj.model,
                    method: 'read',
                    args: [[obj.id], fields],
                }).then(function (data) {
                    if (data.length) {
                        var meta = data[0];
                        meta.model = obj.model;
                        resolve(meta);
                    } else {
                        resolve(null);
                    }
                }).guardedCatch(reject);
            }
        });
    },
    saveMetaData: function (data) {
        var obj = this.getSeoObject() || this.getMainObject();
        if (!obj) {
            return Promise.reject();
        } else {
            return this._rpc({
                model: obj.model,
                method: 'write',
                args: [[obj.id], data],
            });
        }
    },
    titleChanged: function () {
        var self = this;
        _.defer(function () {
            var title = self.metaTitleDescription.getTitle();
            self.htmlPage.changeTitle(title);
            self.metaImageSelector.setTitle(title);
        });
    },
    descriptionChanged: function () {
        var self = this;
        _.defer(function () {
            var description = self.metaTitleDescription.getDescription();
            self.htmlPage.changeDescription(description);
            self.metaImageSelector.setDescription(description);
        });
    },
});

var SeoMenu = websiteNavbarData.WebsiteNavbarActionWidget.extend({
    actions: _.extend({}, websiteNavbarData.WebsiteNavbarActionWidget.prototype.actions || {}, {
        'promote-current-page': '_promoteCurrentPage',
    }),

    init: function (parent, options) {
        this._super(parent, options);

        if ($.deparam.querystring().enable_seo !== undefined) {
            this._promoteCurrentPage();
        }
    },

    //--------------------------------------------------------------------------
    // Actions
    //--------------------------------------------------------------------------

    /**
     * Opens the SEO configurator dialog.
     *
     * @private
     */
    _promoteCurrentPage: function () {
        new SeoConfigurator(this).open();
    },
});

websiteNavbarData.websiteNavbarRegistry.add(SeoMenu, '#promote-menu');

return {
    SeoConfigurator: SeoConfigurator,
    SeoMenu: SeoMenu,
};
});<|MERGE_RESOLUTION|>--- conflicted
+++ resolved
@@ -746,8 +746,7 @@
         return seoObject;
     },
     loadMetaData: function () {
-<<<<<<< HEAD
-        var obj = this.getMainObject();
+        var obj = this.getSeoObject() || this.getMainObject();
         return new Promise(function (resolve, reject) {
             if (!obj) {
                 // return Promise.reject(new Error("No main_object was found."));
@@ -755,34 +754,9 @@
             } else {
                 var fields = ['website_meta_title', 'website_meta_description', 'website_meta_keywords'
                                 ,'website_meta_og_img'];
-                if (obj.model === 'website.page'){
+                if (obj.model === 'website.page') {
                     fields.push('website_indexed');
                     fields.push('website_id');
-=======
-        var obj = this.getSeoObject() || this.getMainObject();
-        var def = $.Deferred();
-        if (!obj) {
-            // return $.Deferred().reject(new Error("No main_object was found."));
-            def.resolve(null);
-        } else {
-            var fields = ['website_meta_title', 'website_meta_description', 'website_meta_keywords'
-                            ,'website_meta_og_img'];
-            if (obj.model === 'website.page') {
-                fields.push('website_indexed');
-                fields.push('website_id');
-            }
-            rpc.query({
-                model: obj.model,
-                method: 'read',
-                args: [[obj.id], fields],
-            }).then(function (data) {
-                if (data.length) {
-                    var meta = data[0];
-                    meta.model = obj.model;
-                    def.resolve(meta);
-                } else {
-                    def.resolve(null);
->>>>>>> 995aa168
                 }
                 rpc.query({
                     model: obj.model,
