(function () {
    'use strict';

    var website = openerp.website;

    website.EditorBar.include({
        start: function () {
            this.registerTour(new website.BannerTour(this));
            return this._super();
        },
    });

    website.BannerTour = website.Tour.extend({
        id:   'banner',
<<<<<<< HEAD
        name: "Insert a banner",
        path: '/',
=======
        name: "Build a page",
        path: '/page/website.homepage',
>>>>>>> 00cc1057
        init: function (editor) {
            var self = this;
            self.steps = [
                {
                    title:    "Welcome to your website!",
                    content:  "This tutorial will guide you to build your home page. We will start by adding a banner.",
                    template: self.popover({ next: "Start Tutorial", end: "Skip It" }),
                    backdrop: true,
                },
                {
                    waitNot:   '.popover.tour',
                    element:   'button[data-action=edit]',
                    placement: 'bottom',
                    title:     "Edit this page",
                    content:   "Every page of your website can be modified through the <i>Edit</i> button.",
                    template:   self.popover({ fixed: true }),
                },
                {
                    element:   'button[data-action=snippet]',
                    placement: 'bottom',
                    title:     "Insert building blocks",
                    content:   "To add content in a page, you can insert building blocks.",
                    template:   self.popover({ fixed: true }),
                },
                {
                    snippet:   'carousel',
                    placement: 'bottom',
                    title:     "Drag & Drop a Banner",
                    content:   "Drag the Banner block and drop it in your page.",
                    template:   self.popover({ fixed: true }),
                },
                {
                    waitFor:   '.oe_overlay_options .oe_options:visible',
                    element:   '#wrap [data-snippet-id=carousel]:first .carousel-caption',
                    placement: 'top',
                    title:     "Customize banner's text",
                    content:   "Click in the text and start editing it. Click continue once it's done.",
                    template:  self.popover({ next: "Continue" }),
                },
                {
                    element:   '.oe_overlay_options .oe_options',
                    placement: 'left',
                    title:     "Customize the banner",
                    content:   "Customize any block through this menu. Try to change the background of the banner.",
                    template:  self.popover({ next: "Continue" }),
                },
                {
                    waitNot:   '.popover.tour',
                    element:   'button[data-action=snippet]',
                    placement: 'bottom',
                    title:     "Add Another Block",
                    content:   "Let's add another building block to your page.",
                    template:   self.popover({ fixed: true }),
                },
                {
                    snippet:   'three-columns',
                    placement: 'bottom',
                    title:     "Drag & Drop a Block",
                    content:   "Drag the <em>'3 Columns'</em> block and drop it below the banner.",
                    template:   self.popover({ fixed: true }),
                },
                {
                    waitFor:   '.oe_overlay_options .oe_options:visible',
                    element:   'button[data-action=save]',
                    placement: 'right',
                    title:     "Save your modifications",
                    content:   "Publish your page by clicking on the <em>'Save'</em> button.",
                    template:   self.popover({ fixed: true }),
                },
                {
                    waitFor:   'button[data-action=edit]:visible',
                    title:     "Congratulation!",
                    content:   "Your homepage has been updated.",
                    template:  self.popover({ next: "Continue" }),
                },
                {
                    waitNot:   '.popover.tour',
                    element:   'a[data-action=show-mobile-preview]',
                    placement: 'bottom',
                    title:     "Test Your Mobile Version",
                    content:   "Let's check how your homepage looks like on mobile devices.",
                    template:   self.popover({ fixed: true }),
                },
                {
                    element:   'button[data-dismiss=modal]',
                    placement: 'right',
                    title:     "Close Mobile Preview",
                    content:   "Scroll in the mobile preview to test the rendering. Once it's ok, close this dialog.",
                },
                {
                    waitNot:   '.modal',
                    title:     "Congrats",
                    content:   "Congratulation. This tour is finished.",
                    template:  self.popover({ fixed: true, next: "Close Tutorial" }),
                },
            ];
            return this._super();
        },
    });

}());<|MERGE_RESOLUTION|>--- conflicted
+++ resolved
@@ -12,13 +12,8 @@
 
     website.BannerTour = website.Tour.extend({
         id:   'banner',
-<<<<<<< HEAD
-        name: "Insert a banner",
-        path: '/',
-=======
         name: "Build a page",
         path: '/page/website.homepage',
->>>>>>> 00cc1057
         init: function (editor) {
             var self = this;
             self.steps = [
@@ -53,12 +48,13 @@
                 {
                     waitFor:   '.oe_overlay_options .oe_options:visible',
                     element:   '#wrap [data-snippet-id=carousel]:first .carousel-caption',
+                    sampleText: 'My Title',
                     placement: 'top',
                     title:     "Customize banner's text",
                     content:   "Click in the text and start editing it. Click continue once it's done.",
-                    template:  self.popover({ next: "Continue" }),
                 },
                 {
+                    waitNot:   '#wrap [data-snippet-id=carousel]:first .carousel-caption:contains("Your Banner Title")',
                     element:   '.oe_overlay_options .oe_options',
                     placement: 'left',
                     title:     "Customize the banner",
