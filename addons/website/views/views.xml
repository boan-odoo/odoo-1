--- conflicted
+++ resolved
@@ -57,7 +57,6 @@
                         <link rel='stylesheet' href='/web/static/lib/fontawesome/css/font-awesome.css'/>
                     </head>
                     <body>
-<<<<<<< HEAD
                         <div id="wrapwrap">
                             <header>
                                 <div class="navbar navbar-default navbar-static-top">
@@ -69,7 +68,7 @@
                                                 <span class="icon-bar"></span>
                                                 <span class="icon-bar"></span>
                                             </button>
-                                            <a class="navbar-brand" href="/page/website.homepage"><em>Open</em><b>ERP</b></a>
+                                            <a class="navbar-brand" href="/page/website.homepage"><em>Your</em><b>Company</b></a>
                                         </div>
                                         <div class="collapse navbar-collapse navbar-top-collapse">
                                             <ul class="nav navbar-nav navbar-right" id="top_menu">
@@ -93,50 +92,10 @@
                                                 </li>
                                             </ul>
                                         </div>
-=======
-                        <header>
-                            <div class="navbar navbar-default navbar-static-top">
-                                <div class="container">
-                                    <div class="navbar-header">
-                                        <button type="button" class="navbar-toggle" data-toggle="collapse" data-target=".navbar-top-collapse">
-                                            <span class="sr-only">Toggle navigation</span>
-                                            <span class="icon-bar"></span>
-                                            <span class="icon-bar"></span>
-                                            <span class="icon-bar"></span>
-                                        </button>
-                                        <a class="navbar-brand" href="/page/website.homepage"><em>Your</em><b>Company</b></a>
-                                    </div>
-                                    <div class="collapse navbar-collapse navbar-top-collapse">
-                                        <ul class="nav navbar-nav navbar-right" id="top_menu">
-                                            <li><a href="/page/website.contactus">Contact us</a></li>
-                                            <li><a href="/admin">Sign in</a></li>
-                                            <li t-if="len(website.language_ids) &gt; 1" class="dropdown">
-                                                <!-- TODO: use flags for language selection -->
-                                                <t t-set="lang_selected" t-value="[lg for lg in website.language_ids if lg.code == lang]"/>
-                                                <a class="dropdown-toggle" data-toggle="dropdown" href="#">
-                                                    <t t-esc="lang_selected[0]['name']"/> <span class="caret"></span>
-                                                </a>
-                                                <ul class="dropdown-menu" role="menu">
-                                                    <li t-foreach="website.language_ids" t-as="lg">
-                                                        <a href="#" role="menuitem">
-                                                            <strong t-att-class="'icon-check' if lg.code == lang
-                                                                else 'icon-check-empty'"></strong>
-                                                            <t t-esc="lg.name"/>
-                                                        </a>
-                                                    </li>
-                                                </ul>
-                                            </li>
-                                        </ul>
->>>>>>> 6788b91a
                                     </div>
                                 </div>
                             </header>
-                            <div t-raw="0" id="wrap">
-                                <div class="container">
-                                    <h1>Main Layout</h1>
-                                </div>
-                            </div>
-<<<<<<< HEAD
+                            <t t-raw="0"/>
                             <footer>
                                 <div class="container" id="footer_container">
                                     <div class="row">
@@ -162,10 +121,10 @@
                                             </h1>
                                         </div>
                                         <div class="col-md-5 col-lg-offset-1" name="about_us">
-                                            <h4 t-field="res_company.name">About us</h4>
-                                            <ul class="list-unstyled">
-                                                <li><a href="/page/website.aboutus">About us</a></li>
-                                            </ul>
+                                            <h4>
+                                                <span t-field="res_company.name">Your Company</span>
+                                                <small> - <a href="/page/website.aboutus">About us</a></small>
+                                            </h4>
                                             <p>
                                                 We are a team of passionated people whose goal is to improve everyone's
                                                 life through disruptive products. We build great products to solve your
@@ -176,18 +135,6 @@
                                                 their performance.
                                             </p>
                                         </div>
-=======
-                        </header>
-                        <t t-raw="0"/>
-                        <footer>
-                            <div class="container" id="footer_container">
-                                <div class="row">
-                                    <div class="col-md-3" name="product">
-                                        <h4>Our products &amp; Services</h4>
-                                        <ul class="list-unstyled" name="products">
-                                            <li><a href="/">Home</a></li>
-                                        </ul>
->>>>>>> 6788b91a
                                     </div>
                                 </div>
                                 <div class="container mt16">
@@ -195,25 +142,8 @@
                                         Create a <a href="http://openerp.com/apps/website">free website</a> with
                                         <a class="label label-danger" href="https://openerp.com/apps/website">OpenERP</a>
                                     </div>
-<<<<<<< HEAD
                                     <div class="pull-left text-muted">
                                         Copyright &amp;copy; <span t-field="res_company.name">Company name</span> - <a href="/sitemap">Sitemap</a>
-=======
-                                    <div class="col-md-5 col-lg-offset-1" name="about_us">
-                                        <h4>
-                                            <span t-field="res_company.name">Your Company</span>
-                                            <small> - <a href="/page/website.aboutus">About us</a></small>
-                                        </h4>
-                                        <p>
-                                            We are a team of passionated people whose goal is to improve everyone's
-                                            life through disruptive products. We build great products to solve your
-                                            business problems.
-                                        </p>
-                                        <p>
-                                            Our products are designed for small to medium companies willing to optimize
-                                            their performance.
-                                        </p>
->>>>>>> 6788b91a
                                     </div>
                                 </div>
                             </footer>
