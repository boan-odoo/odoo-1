--- conflicted
+++ resolved
@@ -80,13 +80,8 @@
                                             <ul class="nav navbar-nav navbar-right" id="top_menu">
                                                 <li name="contactus"><a t-href="/page/website.contactus">Contact us</a></li>
                                                 <li t-if="user_id.id == website.public_user.id"><a href="/admin">Sign in</a></li>
-<<<<<<< HEAD
                                                 <li t-if="user_id.id != website.public_user.id"><a href="/admin"><span t-field="user_id.name"/></a></li>
-                                                <li t-if="len(website.language_ids) &gt; 1" class="dropdown">
-=======
-                                                <li t-if="user_id.id != website.public_user.id"><a href="/admin"><t t-field="user_id.name"/></a></li>
                                                 <li t-if="request.multilang and len(website.language_ids) &gt; 1" class="dropdown">
->>>>>>> 7b28f77b
                                                     <!-- TODO: use flags for language selection -->
                                                     <t t-set="lang_selected" t-value="[lg for lg in website.language_ids if lg.code == lang]"/>
                                                     <a class="dropdown-toggle" data-toggle="dropdown" href="#">
