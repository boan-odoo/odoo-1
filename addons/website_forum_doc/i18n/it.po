# Italian translation for openobject-addons
# Copyright (c) 2014 Rosetta Contributors and Canonical Ltd 2014
# This file is distributed under the same license as the openobject-addons package.
# FIRST AUTHOR <EMAIL@ADDRESS>, 2014.
#
msgid ""
msgstr ""
<<<<<<< HEAD
"Project-Id-Version: openobject-addons\n"
"Report-Msgid-Bugs-To: FULL NAME <EMAIL@ADDRESS>\n"
"POT-Creation-Date: 2014-08-14 13:09+0000\n"
"PO-Revision-Date: 2014-09-18 14:16+0000\n"
"Last-Translator: Simone Bernini <simone@aperturelabs.it>\n"
"Language-Team: Italian <it@li.org>\n"
=======
"Project-Id-Version: Odoo 8.0\n"
"Report-Msgid-Bugs-To: \n"
"POT-Creation-Date: 2015-01-21 14:08+0000\n"
"PO-Revision-Date: 2016-01-10 23:43+0000\n"
"Last-Translator: Leonardo Donelli <learts92@gmail.com>\n"
"Language-Team: Italian (http://www.transifex.com/odoo/odoo-8/language/it/)\n"
>>>>>>> 1812b8f3
"MIME-Version: 1.0\n"
"Content-Type: text/plain; charset=UTF-8\n"
"Content-Transfer-Encoding: 8bit\n"
"X-Launchpad-Export-Date: 2014-09-19 08:22+0000\n"
"X-Generator: Launchpad (build 17196)\n"

#. module: website_forum_doc
#: view:website:website_forum_doc.documentation_post
msgid "&nbsp;"
msgstr "&nbsp;"

#. module: website_forum_doc
#: view:website:website_forum.post_description_full
msgid "&times;"
msgstr "&times;"

#. module: website_forum_doc
#: model:forum.documentation.toc,introduction:website_forum_doc.toc_functional_doc
msgid ""
"<p class=\"text-muted\">\n"
"                    This documentation is produced using the best posts from "
"the\n"
"                    <a href=\"/forum\">community forum</a>.\n"
"                </p>\n"
"            "
msgstr ""

#. module: website_forum_doc
#: model:forum.documentation.toc,introduction:website_forum_doc.toc_sale
msgid ""
"<p class=\"text-muted\">\n"
"                    Tracks leads, boost opportunities and close deals.\n"
"                    This serie of how-to will help you develop your "
"business.\n"
"                </p>\n"
"            "
msgstr ""

#. module: website_forum_doc
#: model:forum.documentation.toc,name:website_forum_doc.toc_crm_after_sale
msgid "After-sale communication"
msgstr ""

#. module: website_forum_doc
#: view:website:website_forum_doc.promote_question
msgid "Bad answer structure"
msgstr ""

#. module: website_forum_doc
#: view:website:website_forum_doc.promote_question
msgid "Bad questions"
msgstr ""

#. module: website_forum_doc
#: view:website:website_forum_doc.promote_question
msgid ""
"Before submiting the question, help us improve its quality by\n"
"                        editing the question and the main answer."
msgstr ""

#. module: website_forum_doc
#: view:website:website_forum_doc.promote_question
msgid "Benefits of having done this setup"
msgstr ""

#. module: website_forum_doc
#: model:forum.documentation.toc,name:website_forum_doc.toc_cms_ecommerce
msgid "CMS & eCommerce"
msgstr "CMS & eCommerce"

#. module: website_forum_doc
#: field:forum.documentation.toc,child_ids:0
msgid "Children Table Of Content"
msgstr ""

#. module: website_forum_doc
#: model:forum.documentation.toc,name:website_forum_doc.toc_crm_claim
msgid "Claims"
msgstr ""

#. module: website_forum_doc
#: field:forum.post,color:0
msgid "Color Index"
msgstr "Indice Colore"

#. module: website_forum_doc
#: field:forum.documentation.stage,create_uid:0
#: field:forum.documentation.toc,create_uid:0
msgid "Created by"
msgstr "Creato da"

#. module: website_forum_doc
#: field:forum.documentation.stage,create_date:0
#: field:forum.documentation.toc,create_date:0
msgid "Created on"
msgstr "Creato il"

#. module: website_forum_doc
#: model:forum.documentation.toc,name:website_forum_doc.toc_crm
msgid "Customer Relationship Management"
msgstr ""

#. module: website_forum_doc
#: model:forum.documentation.toc,name:website_forum_doc.toc_sale_customer
msgid "Customers"
msgstr "Clienti"

#. module: website_forum_doc
#: view:forum.post:website_forum_doc.view_forum_post_kanban
msgid "Delete"
msgstr ""

#. module: website_forum_doc
#: view:website:website_forum_doc.promote_question
msgid "Describe the business solution"
msgstr ""

#. module: website_forum_doc
#: model:ir.actions.act_url,name:website_forum_doc.action_open_documentation
#: model:ir.actions.act_window,name:website_forum_doc.action_documentation_toc
#: view:website:website.layout
#: model:website.menu,name:website_forum_doc.menu_questions
msgid "Documentation"
msgstr "Documentazione"

#. module: website_forum_doc
#: model:ir.actions.act_window,name:website_forum_doc.action_forum_doc_post
#: model:ir.ui.menu,name:website_forum_doc.menu_forum_doc_posts
msgid "Documentation Posts"
msgstr ""

#. module: website_forum_doc
#: field:forum.post,documentation_stage_id:0
msgid "Documentation Stage"
msgstr ""

#. module: website_forum_doc
#: view:forum.documentation.toc:website_forum_doc.view_documentation_toc_list
msgid "Documentation TOC"
msgstr ""

#. module: website_forum_doc
#: field:forum.post,documentation_toc_id:0
#: model:ir.model,name:website_forum_doc.model_forum_documentation_toc
#: model:ir.ui.menu,name:website_forum_doc.menu_documentation
msgid "Documentation ToC"
msgstr ""

#. module: website_forum_doc
#: model:forum.documentation.stage,name:website_forum_doc.stage_draft
msgid "Draft"
msgstr "Bozza"

#. module: website_forum_doc
#: view:forum.post:website_forum_doc.view_forum_post_kanban
msgid "Edit..."
msgstr "Modifica..."

#. module: website_forum_doc
#: model:forum.documentation.toc,name:website_forum_doc.toc_hrm_contract
msgid "Employee Contract"
msgstr ""

#. module: website_forum_doc
#: constraint:forum.documentation.toc:0
msgid "Error ! You cannot create recursive categories."
msgstr "Errore! Non è possibile creare categorie ricorsive."

#. module: website_forum_doc
#: view:website:website_forum_doc.promote_question
msgid "Explain how to configure in Odoo"
msgstr ""

#. module: website_forum_doc
#: view:website:website_forum_doc.promote_question
msgid "Explain how to implement it in Odoo"
msgstr ""

#. module: website_forum_doc
#: field:forum.documentation.toc,forum_id:0
msgid "Forum"
msgstr "Forum"

#. module: website_forum_doc
#: model:ir.model,name:website_forum_doc.model_forum_post
msgid "Forum Post"
msgstr ""

#. module: website_forum_doc
#: model:forum.documentation.toc,name:website_forum_doc.toc_functional_doc
msgid "Functional Documentation"
msgstr "Documentazione Funzionale"

#. module: website_forum_doc
#: view:website:website_forum_doc.promote_question
msgid "Good answer structure"
msgstr ""

#. module: website_forum_doc
#: view:website:website_forum_doc.promote_question
msgid "Good question titles"
msgstr ""

#. module: website_forum_doc
#: view:website:website_forum_doc.promote_question
msgid "How to compute future inventories for a product?"
msgstr ""

#. module: website_forum_doc
#: view:website:website_forum_doc.promote_question
msgid "How to forecast sales revenues?"
msgstr ""

#. module: website_forum_doc
#: model:forum.documentation.toc,name:website_forum_doc.toc_hrm
msgid "Human Resources Management"
msgstr ""

#. module: website_forum_doc
#: field:forum.documentation.stage,id:0
#: field:forum.documentation.toc,id:0
msgid "ID"
msgstr "ID"

#. module: website_forum_doc
#: model:forum.documentation.stage,name:website_forum_doc.stage_ideas
msgid "Ideas"
msgstr "Idee"

#. module: website_forum_doc
#: field:forum.documentation.toc,introduction:0
msgid "Introduction"
msgstr "Introduzione"

#. module: website_forum_doc
#: field:forum.documentation.stage,write_uid:0
#: field:forum.documentation.toc,write_uid:0
msgid "Last Updated by"
msgstr ""

#. module: website_forum_doc
#: field:forum.documentation.stage,write_date:0
#: field:forum.documentation.toc,write_date:0
msgid "Last Updated on"
msgstr ""

#. module: website_forum_doc
#: model:forum.documentation.toc,name:website_forum_doc.toc_crm_lead
msgid "Lead & Opportunity"
msgstr "Lead & Opportunità"

#. module: website_forum_doc
#: field:forum.documentation.toc,parent_left:0
msgid "Left Parent"
msgstr ""

#. module: website_forum_doc
#: field:forum.documentation.toc,name:0
msgid "Name"
msgstr "Nome"

#. module: website_forum_doc
#: view:website:website_forum_doc.documentation_post
msgid "Need more info?"
msgstr "Hai bisogno di altre informazioni?"

#. module: website_forum_doc
#: view:website:website_forum_doc.promote_question
msgid "No business benefit"
msgstr ""

#. module: website_forum_doc
#: field:forum.documentation.toc,parent_id:0
msgid "Parent Table Of Content"
msgstr ""

#. module: website_forum_doc
#: model:ir.model,name:website_forum_doc.model_forum_documentation_stage
msgid "Post Stage"
msgstr ""

#. module: website_forum_doc
#: field:forum.documentation.toc,post_ids:0
msgid "Posts"
msgstr ""

#. module: website_forum_doc
#: view:website:website_forum_doc.promote_question
msgid "Promote question to documentation"
msgstr ""

#. module: website_forum_doc
#: view:website:website_forum.post_description_full
msgid "Promote to Doc"
msgstr ""

#. module: website_forum_doc
#: model:forum.documentation.stage,name:website_forum_doc.stage_publish
msgid "Publish"
msgstr "Pubblica"

#. module: website_forum_doc
#: view:website:website_forum_doc.promote_question
msgid "Publish in Chapter:"
msgstr "Pubblica nel Capitolo:"

#. module: website_forum_doc
#: view:website:website_forum_doc.promote_question
msgid "Push to documentation"
msgstr ""

#. module: website_forum_doc
#: view:website:website_forum_doc.promote_question
msgid "Question:"
msgstr "Domanda:"

#. module: website_forum_doc
#: view:website:website_forum_doc.documentation_post
msgid "Related question"
msgstr ""

#. module: website_forum_doc
#: view:website:website_forum_doc.documentation_post
msgid "Related topics"
msgstr ""

#. module: website_forum_doc
#: model:forum.documentation.stage,name:website_forum_doc.stage_review
msgid "Review"
msgstr ""

#. module: website_forum_doc
#: field:forum.documentation.toc,parent_right:0
msgid "Right Parent"
msgstr ""

#. module: website_forum_doc
#: model:forum.documentation.toc,name:website_forum_doc.toc_0
msgid "Sales & Warehouse"
msgstr ""

#. module: website_forum_doc
#: model:forum.documentation.toc,name:website_forum_doc.toc_sale
msgid "Sales Management"
msgstr "Gestione Vendite"

#. module: website_forum_doc
#: model:forum.documentation.toc,name:website_forum_doc.toc_sale_so
msgid "Sales orders"
msgstr "Ordini di Vendita"

#. module: website_forum_doc
#: view:website:website_forum_doc.promote_question
msgid "Samples"
msgstr ""

#. module: website_forum_doc
#: view:website:website_forum_doc.documentation
#: view:website:website_forum_doc.documentation_post
msgid "Search"
msgstr "Cerca"

#. module: website_forum_doc
#: view:website:website_forum_doc.documentation
#: view:website:website_forum_doc.documentation_post
msgid "Search..."
msgstr "Cerca..."

#. module: website_forum_doc
#: field:forum.documentation.stage,sequence:0
#: field:forum.documentation.toc,sequence:0
msgid "Sequence"
msgstr "Sequenza"

#. module: website_forum_doc
#: field:forum.documentation.stage,name:0
msgid "Stage Name"
msgstr ""

#. module: website_forum_doc
#: view:website:website_forum_doc.promote_question
msgid "The answer is understandable for someone who does not know Odoo"
msgstr ""

#. module: website_forum_doc
#: view:website:website_forum_doc.promote_question
msgid ""
"The question describes a real business problem, not a software problem"
msgstr ""

#. module: website_forum_doc
#: view:website:website_forum_doc.promote_question
msgid "The question title is short and descriptive"
msgstr ""

#. module: website_forum_doc
#: view:website:website_forum_doc.documentation_post
msgid ""
"This documentation page has been extracted\n"
"                                        from the Q&A section where you can\n"
"                                        discuss it and get feedback."
msgstr ""

#. module: website_forum_doc
#: view:website:website_forum.post_description_full
msgid "This question has been included in the"
msgstr ""

#. module: website_forum_doc
#: view:website:website_forum_doc.promote_question
msgid ""
"To be promoted in the official documentation the question\n"
"                        and answer must satisfy the following criteria:"
msgstr ""

#. module: website_forum_doc
#: model:forum.documentation.toc,name:website_forum_doc.toc_website
msgid "Website"
msgstr "Sito web"

#. module: website_forum_doc
#: field:forum.documentation.toc,website_meta_description:0
msgid "Website meta description"
msgstr ""

#. module: website_forum_doc
#: field:forum.documentation.toc,website_meta_keywords:0
msgid "Website meta keywords"
msgstr ""

#. module: website_forum_doc
#: field:forum.documentation.toc,website_meta_title:0
msgid "Website meta title"
msgstr "Website meta title"

#. module: website_forum_doc
#: view:website:website_forum_doc.promote_question
msgid "What report should I use to compute probabilities per stage?"
msgstr ""

#. module: website_forum_doc
#: view:website:website_forum_doc.promote_question
msgid "What's the available stock field?"
msgstr ""

#. module: website_forum_doc
#: view:website:website_forum_doc.promote_question
msgid "cancel"
msgstr ""

#. module: website_forum_doc
#: view:website:website_forum_doc.toc
msgid "essay"
msgstr ""

#. module: website_forum_doc
#: view:website:website_forum_doc.toc
msgid "essays"
msgstr ""

#. module: website_forum_doc
#: view:website:website_forum.post_description_full
msgid "official documentation"
msgstr "documentazione ufficiale"<|MERGE_RESOLUTION|>--- conflicted
+++ resolved
@@ -1,30 +1,23 @@
-# Italian translation for openobject-addons
-# Copyright (c) 2014 Rosetta Contributors and Canonical Ltd 2014
-# This file is distributed under the same license as the openobject-addons package.
-# FIRST AUTHOR <EMAIL@ADDRESS>, 2014.
-#
-msgid ""
-msgstr ""
-<<<<<<< HEAD
-"Project-Id-Version: openobject-addons\n"
-"Report-Msgid-Bugs-To: FULL NAME <EMAIL@ADDRESS>\n"
-"POT-Creation-Date: 2014-08-14 13:09+0000\n"
-"PO-Revision-Date: 2014-09-18 14:16+0000\n"
-"Last-Translator: Simone Bernini <simone@aperturelabs.it>\n"
-"Language-Team: Italian <it@li.org>\n"
-=======
+# Translation of Odoo Server.
+# This file contains the translation of the following modules:
+# * website_forum_doc
+# 
+# Translators:
+# FIRST AUTHOR <EMAIL@ADDRESS>, 2014
+# Leonardo Donelli <learts92@gmail.com>, 2015
+msgid ""
+msgstr ""
 "Project-Id-Version: Odoo 8.0\n"
 "Report-Msgid-Bugs-To: \n"
 "POT-Creation-Date: 2015-01-21 14:08+0000\n"
 "PO-Revision-Date: 2016-01-10 23:43+0000\n"
 "Last-Translator: Leonardo Donelli <learts92@gmail.com>\n"
 "Language-Team: Italian (http://www.transifex.com/odoo/odoo-8/language/it/)\n"
->>>>>>> 1812b8f3
 "MIME-Version: 1.0\n"
 "Content-Type: text/plain; charset=UTF-8\n"
-"Content-Transfer-Encoding: 8bit\n"
-"X-Launchpad-Export-Date: 2014-09-19 08:22+0000\n"
-"X-Generator: Launchpad (build 17196)\n"
+"Content-Transfer-Encoding: \n"
+"Language: it\n"
+"Plural-Forms: nplurals=2; plural=(n != 1);\n"
 
 #. module: website_forum_doc
 #: view:website:website_forum_doc.documentation_post
@@ -40,8 +33,7 @@
 #: model:forum.documentation.toc,introduction:website_forum_doc.toc_functional_doc
 msgid ""
 "<p class=\"text-muted\">\n"
-"                    This documentation is produced using the best posts from "
-"the\n"
+"                    This documentation is produced using the best posts from the\n"
 "                    <a href=\"/forum\">community forum</a>.\n"
 "                </p>\n"
 "            "
@@ -52,8 +44,7 @@
 msgid ""
 "<p class=\"text-muted\">\n"
 "                    Tracks leads, boost opportunities and close deals.\n"
-"                    This serie of how-to will help you develop your "
-"business.\n"
+"                    This serie of how-to will help you develop your business.\n"
 "                </p>\n"
 "            "
 msgstr ""
@@ -98,7 +89,7 @@
 #. module: website_forum_doc
 #: model:forum.documentation.toc,name:website_forum_doc.toc_crm_claim
 msgid "Claims"
-msgstr ""
+msgstr "Reclami"
 
 #. module: website_forum_doc
 #: field:forum.post,color:0
@@ -120,7 +111,7 @@
 #. module: website_forum_doc
 #: model:forum.documentation.toc,name:website_forum_doc.toc_crm
 msgid "Customer Relationship Management"
-msgstr ""
+msgstr "Customer Relationship Management"
 
 #. module: website_forum_doc
 #: model:forum.documentation.toc,name:website_forum_doc.toc_sale_customer
@@ -130,7 +121,7 @@
 #. module: website_forum_doc
 #: view:forum.post:website_forum_doc.view_forum_post_kanban
 msgid "Delete"
-msgstr ""
+msgstr "Elimina"
 
 #. module: website_forum_doc
 #: view:website:website_forum_doc.promote_question
@@ -181,7 +172,7 @@
 #. module: website_forum_doc
 #: model:forum.documentation.toc,name:website_forum_doc.toc_hrm_contract
 msgid "Employee Contract"
-msgstr ""
+msgstr "Contratto dipendente"
 
 #. module: website_forum_doc
 #: constraint:forum.documentation.toc:0
@@ -236,11 +227,10 @@
 #. module: website_forum_doc
 #: model:forum.documentation.toc,name:website_forum_doc.toc_hrm
 msgid "Human Resources Management"
-msgstr ""
-
-#. module: website_forum_doc
-#: field:forum.documentation.stage,id:0
-#: field:forum.documentation.toc,id:0
+msgstr "Gestione Risorse Umane"
+
+#. module: website_forum_doc
+#: field:forum.documentation.stage,id:0 field:forum.documentation.toc,id:0
 msgid "ID"
 msgstr "ID"
 
@@ -258,13 +248,13 @@
 #: field:forum.documentation.stage,write_uid:0
 #: field:forum.documentation.toc,write_uid:0
 msgid "Last Updated by"
-msgstr ""
+msgstr "Ultima modifica di"
 
 #. module: website_forum_doc
 #: field:forum.documentation.stage,write_date:0
 #: field:forum.documentation.toc,write_date:0
 msgid "Last Updated on"
-msgstr ""
+msgstr "Ultima modifica il"
 
 #. module: website_forum_doc
 #: model:forum.documentation.toc,name:website_forum_doc.toc_crm_lead
@@ -274,7 +264,7 @@
 #. module: website_forum_doc
 #: field:forum.documentation.toc,parent_left:0
 msgid "Left Parent"
-msgstr ""
+msgstr "Genitore sinistro"
 
 #. module: website_forum_doc
 #: field:forum.documentation.toc,name:0
@@ -304,7 +294,7 @@
 #. module: website_forum_doc
 #: field:forum.documentation.toc,post_ids:0
 msgid "Posts"
-msgstr ""
+msgstr "Articoli"
 
 #. module: website_forum_doc
 #: view:website:website_forum_doc.promote_question
@@ -354,7 +344,7 @@
 #. module: website_forum_doc
 #: field:forum.documentation.toc,parent_right:0
 msgid "Right Parent"
-msgstr ""
+msgstr "Genitore destro"
 
 #. module: website_forum_doc
 #: model:forum.documentation.toc,name:website_forum_doc.toc_0
@@ -397,23 +387,22 @@
 #. module: website_forum_doc
 #: field:forum.documentation.stage,name:0
 msgid "Stage Name"
-msgstr ""
+msgstr "Nome Fase"
 
 #. module: website_forum_doc
 #: view:website:website_forum_doc.promote_question
 msgid "The answer is understandable for someone who does not know Odoo"
-msgstr ""
-
-#. module: website_forum_doc
-#: view:website:website_forum_doc.promote_question
-msgid ""
-"The question describes a real business problem, not a software problem"
+msgstr "La riposta è comprensibile per qualcuno che non conosce Odoo"
+
+#. module: website_forum_doc
+#: view:website:website_forum_doc.promote_question
+msgid "The question describes a real business problem, not a software problem"
 msgstr ""
 
 #. module: website_forum_doc
 #: view:website:website_forum_doc.promote_question
 msgid "The question title is short and descriptive"
-msgstr ""
+msgstr "Il titolo della domanda è breve e descrittivo"
 
 #. module: website_forum_doc
 #: view:website:website_forum_doc.documentation_post
@@ -443,12 +432,12 @@
 #. module: website_forum_doc
 #: field:forum.documentation.toc,website_meta_description:0
 msgid "Website meta description"
-msgstr ""
+msgstr "Descrizioni meta del sito"
 
 #. module: website_forum_doc
 #: field:forum.documentation.toc,website_meta_keywords:0
 msgid "Website meta keywords"
-msgstr ""
+msgstr "Meta parole chiave del sito"
 
 #. module: website_forum_doc
 #: field:forum.documentation.toc,website_meta_title:0
@@ -483,4 +472,9 @@
 #. module: website_forum_doc
 #: view:website:website_forum.post_description_full
 msgid "official documentation"
-msgstr "documentazione ufficiale"+msgstr "documentazione ufficiale"
+
+#. module: website_forum_doc
+#: view:website:website_forum_doc.promote_question
+msgid "or"
+msgstr "o"