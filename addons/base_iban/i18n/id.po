# Indonesian translation for openobject-addons
# Copyright (c) 2014 Rosetta Contributors and Canonical Ltd 2014
# This file is distributed under the same license as the openobject-addons package.
# FIRST AUTHOR <EMAIL@ADDRESS>, 2014.
#
msgid ""
msgstr ""
<<<<<<< HEAD
"Project-Id-Version: openobject-addons\n"
"Report-Msgid-Bugs-To: FULL NAME <EMAIL@ADDRESS>\n"
"POT-Creation-Date: 2014-08-14 13:08+0000\n"
"PO-Revision-Date: 2014-08-14 16:10+0000\n"
"Last-Translator: FULL NAME <EMAIL@ADDRESS>\n"
"Language-Team: Indonesian <id@li.org>\n"
=======
"Project-Id-Version: Odoo 8.0\n"
"Report-Msgid-Bugs-To: \n"
"POT-Creation-Date: 2015-01-21 14:07+0000\n"
"PO-Revision-Date: 2015-12-01 23:39+0000\n"
"Last-Translator: Wahyu Setiawan <wahyusetiaaa@gmail.com>\n"
"Language-Team: Indonesian (http://www.transifex.com/odoo/odoo-8/language/id/)\n"
>>>>>>> 83a4a582
"MIME-Version: 1.0\n"
"Content-Type: text/plain; charset=UTF-8\n"
"Content-Transfer-Encoding: 8bit\n"
"X-Launchpad-Export-Date: 2014-08-15 06:57+0000\n"
"X-Generator: Launchpad (build 17156)\n"

#. module: base_iban
#: constraint:res.partner.bank:0
msgid ""
"\n"
<<<<<<< HEAD
"Please define BIC/Swift code on bank for bank type IBAN Account to make "
"valid payments"
msgstr ""
=======
"Please define BIC/Swift code on bank for bank type IBAN Account to make valid payments"
msgstr "\nHarap define BIC Swift kode bank untuk bank jenis rekening IBAN untuk melakukan pembayaran yang berlaku"
>>>>>>> 83a4a582

#. module: base_iban
#: model:res.partner.bank.type,format_layout:base_iban.bank_iban
msgid "%(bank_name)s: IBAN %(acc_number)s - BIC %(bank_bic)s"
msgstr "%(bank_name)s: IBAN %(acc_number)s - BIC %(bank_bic)s"

#. module: base_iban
#: model:ir.model,name:base_iban.model_res_partner_bank
msgid "Bank Accounts"
msgstr "Akun Bank"

#. module: base_iban
#: field:res.partner.bank,iban:0
msgid "IBAN"
msgstr "IBAN"

#. module: base_iban
#: model:res.partner.bank.type,name:base_iban.bank_iban
msgid "IBAN Account"
msgstr "IBAN Account"

#. module: base_iban
#: help:res.partner.bank,iban:0
msgid "International Bank Account Number"
msgstr "Nomor rekening Bank Internasional"

#. module: base_iban
#: code:addons/base_iban/base_iban.py:138
#, python-format
msgid ""
<<<<<<< HEAD
"The IBAN does not seem to be correct. You should have entered something like "
"this %s"
msgstr ""
=======
"The IBAN does not seem to be correct. You should have entered something like"
" this %s"
msgstr "IBAN tampaknya tidak benar. Anda harus memasukkan sesuatu seperti ini %s"
>>>>>>> 83a4a582

#. module: base_iban
#: code:addons/base_iban/base_iban.py:142
#, python-format
msgid "The IBAN is invalid, it should begin with the country code"
msgstr "IBAN tidak valid, itu harus dimulai dengan kode negara"

#. module: base_iban
#: code:addons/base_iban/base_iban.py:141
#, python-format
msgid "This IBAN does not pass the validation check, please verify it"
msgstr "IBAN ini tidak lulus validasi cek, silahkan verifikasi"

#. module: base_iban
#: model:res.partner.bank.type.field,name:base_iban.bank_swift_field
msgid "bank_bic"
msgstr "bank_bic"

#. module: base_iban
#: model:res.partner.bank.type.field,name:base_iban.bank_country_field
msgid "country_id"
msgstr "country_id"

#. module: base_iban
#: model:res.partner.bank.type.field,name:base_iban.bank_zip_field
msgid "zip"
msgstr "Kode Pos"<|MERGE_RESOLUTION|>--- conflicted
+++ resolved
@@ -1,43 +1,28 @@
-# Indonesian translation for openobject-addons
-# Copyright (c) 2014 Rosetta Contributors and Canonical Ltd 2014
-# This file is distributed under the same license as the openobject-addons package.
-# FIRST AUTHOR <EMAIL@ADDRESS>, 2014.
-#
+# Translation of Odoo Server.
+# This file contains the translation of the following modules:
+# * base_iban
+# 
+# Translators:
 msgid ""
 msgstr ""
-<<<<<<< HEAD
-"Project-Id-Version: openobject-addons\n"
-"Report-Msgid-Bugs-To: FULL NAME <EMAIL@ADDRESS>\n"
-"POT-Creation-Date: 2014-08-14 13:08+0000\n"
-"PO-Revision-Date: 2014-08-14 16:10+0000\n"
-"Last-Translator: FULL NAME <EMAIL@ADDRESS>\n"
-"Language-Team: Indonesian <id@li.org>\n"
-=======
 "Project-Id-Version: Odoo 8.0\n"
 "Report-Msgid-Bugs-To: \n"
 "POT-Creation-Date: 2015-01-21 14:07+0000\n"
 "PO-Revision-Date: 2015-12-01 23:39+0000\n"
 "Last-Translator: Wahyu Setiawan <wahyusetiaaa@gmail.com>\n"
 "Language-Team: Indonesian (http://www.transifex.com/odoo/odoo-8/language/id/)\n"
->>>>>>> 83a4a582
 "MIME-Version: 1.0\n"
 "Content-Type: text/plain; charset=UTF-8\n"
-"Content-Transfer-Encoding: 8bit\n"
-"X-Launchpad-Export-Date: 2014-08-15 06:57+0000\n"
-"X-Generator: Launchpad (build 17156)\n"
+"Content-Transfer-Encoding: \n"
+"Language: id\n"
+"Plural-Forms: nplurals=1; plural=0;\n"
 
 #. module: base_iban
 #: constraint:res.partner.bank:0
 msgid ""
 "\n"
-<<<<<<< HEAD
-"Please define BIC/Swift code on bank for bank type IBAN Account to make "
-"valid payments"
-msgstr ""
-=======
 "Please define BIC/Swift code on bank for bank type IBAN Account to make valid payments"
 msgstr "\nHarap define BIC Swift kode bank untuk bank jenis rekening IBAN untuk melakukan pembayaran yang berlaku"
->>>>>>> 83a4a582
 
 #. module: base_iban
 #: model:res.partner.bank.type,format_layout:base_iban.bank_iban
@@ -68,15 +53,9 @@
 #: code:addons/base_iban/base_iban.py:138
 #, python-format
 msgid ""
-<<<<<<< HEAD
-"The IBAN does not seem to be correct. You should have entered something like "
-"this %s"
-msgstr ""
-=======
 "The IBAN does not seem to be correct. You should have entered something like"
 " this %s"
 msgstr "IBAN tampaknya tidak benar. Anda harus memasukkan sesuatu seperti ini %s"
->>>>>>> 83a4a582
 
 #. module: base_iban
 #: code:addons/base_iban/base_iban.py:142
