<openerp>
    <data>

        <!-- Hr holidays Read/Unread actions -->
        <record id="actions_server_holidays_unread" model="ir.actions.server">
            <field name="name">Mark unread</field>
            <field name="condition">True</field>
            <field name="type">ir.actions.server</field>
            <field name="model_id" ref="model_hr_holidays"/>
            <field name="state">code</field>
            <field name="code">self.message_check_and_set_unread(cr, uid, context.get('active_ids'), context=context)</field>
        </record>
        <record id="action_holidays_unread" model="ir.values">
            <field name="name">action_holidays_unread</field>
            <field name="action_id" ref="actions_server_holidays_unread"/>
            <field name="value" eval="'ir.actions.server,' + str(ref('actions_server_holidays_unread'))" />
            <field name="key">action</field>
            <field name="model_id" ref="model_hr_holidays" />
            <field name="model">hr.holidays</field>
            <field name="key2">client_action_multi</field>
        </record>

        <record id="actions_server_holidays_read" model="ir.actions.server">
            <field name="name">Mark read</field>
            <field name="condition">True</field>
            <field name="type">ir.actions.server</field>
            <field name="model_id" ref="model_hr_holidays"/>
            <field name="state">code</field>
            <field name="code">self.message_check_and_set_read(cr, uid, context.get('active_ids'), context=context)</field>
        </record>
        <record id="action_holidays_read" model="ir.values">
            <field name="name">action_holidays_read</field>
            <field name="action_id" ref="actions_server_holidays_read"/>
            <field name="value" eval="'ir.actions.server,' + str(ref('actions_server_holidays_read'))" />
            <field name="key">action</field>
            <field name="model_id" ref="model_hr_holidays" />
            <field name="model">hr.holidays</field>
            <field name="key2">client_action_multi</field>
        </record>

        <record id="view_hr_holidays_filter" model="ir.ui.view">
            <field name="name">hr.holidays.filter</field>
            <field name="model">hr.holidays</field>
            <field name="type">search</field>
            <field name="arch" type="xml">
                <search string="Search Leave">
                    <group>
                        <field name="date_from"/>
                        <separator orientation="vertical"/>
                        <filter icon="terp-mail-message-new"
                            string="Inbox" help="Unread messages"
                            name="needaction_pending"
                            domain="[('needaction_pending','=',True)]"/>
                        <separator orientation="vertical"/>
                        <filter string="My Leaves" icon="terp-personal" name="my_leaves" domain="[('employee_id.user_id','=', uid)]" help="My Leaves"/>
                        <filter string="My Department Leaves" icon="terp-personal+" help="My Department Leaves" domain="[('department_id.manager_id','=',uid)]"/>
                        <filter icon="terp-check" domain="[('state','=','draft')]" string="To Confirm"/>
                        <filter icon="terp-camera_test" domain="[('state','=','confirm')]" string="To Approve" name="approve"/>
                        <filter icon="terp-camera_test" domain="[('state','=','validate')]" string="Validated" name="validated"/>
                        <filter icon="terp-go-year" name="year" string="Year" domain="[('holiday_status_id.active','=',True)]" help="Filters only on allocations and requests that belong to an holiday type that is 'active' (active field is True)"/>
                        <separator orientation="vertical"/>
                        <field name="employee_id"/>
                        <field name="department_id" widget="selection"/>
                        <field name="holiday_status_id" widget="selection"/>
                    </group>
                    <newline/>
                    <group expand="0" string="Group By...">
                        <filter name="group_date_from" string="Start Date" icon="terp-personal" domain="[]" context="{'group_by':'date_from'}"/>
                        <separator orientation="vertical"/>
                        <filter name="group_employee" string="Employee" icon="terp-personal" domain="[]" context="{'group_by':'employee_id'}"/>
                        <filter name="group_category" string="Category" icon="terp-stock_symbol-selection" domain="[]" context="{'group_by':'category_id'}"/>
                        <filter string="Manager" icon="terp-personal" domain="[]" context="{'group_by':'manager_id'}"/>
                        <filter string="Department" icon="terp-personal+" domain="[]" context="{'group_by':'department_id','set_visible':True}"/>
                        <separator orientation="vertical"/>
                        <filter name="group_type" string="Type" icon="terp-stock_symbol-selection" domain="[]" context="{'group_by':'holiday_status_id'}"/>
                        <separator orientation="vertical"/>
                        <filter string="Status" icon="terp-stock_effects-object-colorize" domain="[]" context="{'group_by':'state'}"/>
                    </group>
                </search>
            </field>
        </record>

        <!-- Holidays: Leave Request -->

        <record id="view_holiday_new_calendar" model="ir.ui.view">
            <field name="name">Leave Request</field>
            <field name="model">hr.holidays</field>
            <field name="type">calendar</field>
            <field name="arch" type="xml">
                <calendar string="Leave Request" color="user_id" date_start="date_from" date_stop="date_to">
                    <field name="user_id"/>
                    <field name="holiday_status_id"/>
                </calendar>
            </field>
        </record>

        <record model="ir.ui.view" id="edit_holiday_new">
            <field name="name">Leave Request</field>
            <field name="model">hr.holidays</field>
            <field name="type">form</field>
            <field name="priority">1</field>
            <field name="arch" type="xml">
                <form version="7.0">
                <header>
                    <button string="Submit to Manager" name="confirm" states="draft" type="workflow" class="oe_highlight"/>
                    <button string="Approve" name="validate" states="confirm" type="workflow" groups="base.group_hr_user" class="oe_highlight"/>
                    <button string="Validate" name="second_validate" states="validate1" type="workflow" groups="base.group_hr_user" class="oe_highlight"/>
                    <button string="Refuse" name="refuse" states="confirm,validate1" type="workflow" groups="base.group_hr_user,base.group_hr_manager" class="oe_highlight"/>
                    <button string="Reset to New" name="set_to_draft" states="refuse,validate" type="object" groups="base.group_hr_user" />
                    <field name="state" widget="statusbar" statusbar_visible="draft,confirm,validate" statusbar_colors='{"confirm":"blue","validate1":"blue","refuse":"red"}'/>
                </header>
                <sheet string="Leave Request">
                    <group>
                        <group>
                            <field name="name" attrs="{'readonly':[('state','!=','draft'),('state','!=','confirm')]}"/>
                            <field name="holiday_type" on_change="onchange_type(holiday_type)" attrs="{'readonly':[('state','!=','draft')]}" width="130" string="Mode" groups="base.group_hr_user"/>
                            <field name="employee_id" attrs="{'required':[('holiday_type','=','employee')],'invisible':[('holiday_type','=','category')]}" groups="base.group_hr_user"/>
                            <field name="category_id" attrs="{'required':[('holiday_type','=','category')], 'invisible':[('holiday_type','=','employee')], 'readonly':[('state','!=','draft'), ('state','!=','confirm')]}"/>
                            <field name="department_id" attrs="{'readonly':[('holiday_type','=','category')]}" groups="base.group_hr_user"/>
                        </group>
                        <group>
                            <field name="holiday_status_id" on_change="onchange_sec_id(holiday_status_id)" context="{'employee_id':employee_id}"/>
                            <label for="number_of_days_temp" string="Duration"/>
                            <div>
                                <field name="date_from" on_change="onchange_date_from(date_to, date_from)" required="1" class="oe_inline"/> - 
                                <field name="date_to" on_change="onchange_date_from(date_to, date_from)" required="1" class="oe_inline"/>
                                <div>
                                    <field name="number_of_days_temp" class="oe_inline"/> days
                                </div>
                            </div>
                        </group>
                    </group>
                    <notebook colspan="4">
                        <page string="General">
<<<<<<< HEAD
                            <field name="holiday_status_id" on_change="onchange_status_id(holiday_status_id)" context="{'employee_id':employee_id}"/>
                            <field name="department_id" attrs="{'readonly':[('holiday_type','=','category')]}" groups="base.group_hr_user"/>
                            <field name="date_from" on_change="onchange_date_from(date_to, date_from)" required="1"/>
                            <field name="date_to" on_change="onchange_date_from(date_to, date_from)" required="1"/>
                            <field name="number_of_days_temp"/>
                            <field name="double_validation" invisible="1"/>
=======
                            <group>
                                <group>
                                    <field name="manager_id" groups="base.group_no_one"/>
                                    <field name="double_validation" invisible="1"/>
                                </group>
                                <group>
                                    <field name="manager_id2" attrs="{'invisible':[('double_validation', '!=', True)]}" groups="base.group_no_one"/>
                                </group>
                            </group>
>>>>>>> 5babd883
                            <newline/>
                            <field name="notes" nolabel="1" colspan="4" placeholder="Add a reason..."/>
                        </page>
                    </notebook>
                </sheet>
                <footer>
                    <field name="message_ids" colspan="4" widget="mail_thread" nolabel="1"/>
                </footer>
                </form>
            </field>
        </record>

        <!-- Holidays: Allocation Request -->
        <record model="ir.ui.view" id="allocation_leave_new">
            <field name="name">Allocation Request</field>
            <field name="model">hr.holidays</field>
            <field name="type">form</field>
            <field name="arch" type="xml">
                <form string="Allocation Request" version="7.0">
                <header>
                    <button string="Submit to Manager" name="confirm" states="draft" type="workflow" class="oe_highlight"/>
                    <button string="Approve" name="validate" states="confirm" type="workflow" groups="base.group_hr_user" class="oe_highlight"/>
                    <button string="Validate" name="second_validate" states="validate1" type="workflow" groups="base.group_hr_user" class="oe_highlight"/>
                    <button string="Refuse" name="refuse" states="confirm,validate1" type="workflow" groups="base.group_hr_user" class="oe_highlight"/>
                    <button string="Reset to New" name="set_to_draft" states="cancel,validate,refuse" type="object" groups="base.group_hr_user" />
                    <field name="state" widget="statusbar" statusbar_visible="draft,confirm,validate" statusbar_colors='{"confirm":"blue","validate1":"blue","refuse":"red"}'/>
                </header>
                <sheet>
<<<<<<< HEAD
                <group>
                    <field name="name"/>
                    <field name="holiday_type" on_change="onchange_type(holiday_type)" attrs="{'readonly':[('state','!=','draft')]}" string="Allocation Mode" groups="base.group_hr_manager"/>
                    <field name="employee_id" attrs="{'required':[('holiday_type','=','employee')], 'invisible':[('holiday_type','=','category')]}"/>
                    <field name="category_id" attrs="{'required':[('holiday_type','=','category')], 'readonly':[('state','!=','draft')], 'invisible':[('holiday_type','=','employee')]}"/>
                </group>
                <notebook>
                    <page string="General">
                        <group col="4">
                            <field name="holiday_status_id" on_change="onchange_status_id(holiday_status_id)" context="{'employee_id':employee_id}"/>
=======
                    <group>
                        <group>
                            <field name="name"/>
                            <field name="holiday_type" on_change="onchange_type(holiday_type)" attrs="{'readonly':[('state','!=','draft')]}" string="Allocation Mode" groups="base.group_hr_manager"/>
                            <field name="employee_id" attrs="{'required':[('holiday_type','=','employee')], 'invisible':[('holiday_type','=','category')]}"/>
                            <field name="category_id" attrs="{'required':[('holiday_type','=','category')], 'readonly':[('state','!=','draft')], 'invisible':[('holiday_type','=','employee')]}"/>
>>>>>>> 5babd883
                            <field name="department_id" attrs="{'readonly':['|', ('holiday_type','=','category'), ('state','not in' ,('draft', 'confirm'))]}"/>
                        </group>
                        <group>
                            <field name="holiday_status_id" on_change="onchange_sec_id(holiday_status_id)" context="{'employee_id':employee_id}"/>
                            <field name="number_of_days_temp"/>
                        </group>
                    </group>
                    <notebook>
                        <page string="General">
                            <group col="4">
                                <field name="double_validation" invisible="1"/>
                                <field name="manager_id"/>
                                <field name="manager_id2" attrs="{'invisible':[('double_validation', '!=', True)]}"/>
                            </group>
                            <field name="notes" placeholder="Add a reason..."/>
                        </page>
                    </notebook>
                </sheet>
                <footer>
                    <field name="message_ids" colspan="4" widget="mail_thread" nolabel="1"/>
                </footer>
                </form>
            </field>
        </record>

        <record model="ir.ui.view" id="view_holiday_allocation_tree">
            <field name="name">hr.holidays.allocation.tree</field>
            <field name="model">hr.holidays</field>
            <field name="type">tree</field>
            <field name="arch" type="xml">
                <tree fonts="bold:needaction_pending==True" colors="red:state == 'refuse';blue:state == 'draft';black:state in ('confirm','validate','validate1')" string="Allocation Requests">
                    <field name="needaction_pending" invisible="1"/>
                    <field name="employee_id"/>
                    <field name="holiday_type"/>
                    <field name="category_id"/>
                    <field name="department_id" invisible="1"/>
                    <field name="holiday_status_id"/>
                    <field name="name"/>
                    <field name="number_of_days" string="Number of Days" sum="Remaining Days"/>
                    <field name="manager_id" invisible="1"/>
                    <field name="user_id" invisible="1"/>
                    <!--field name="type"/-->
                    <field name="state"/>
                </tree>
            </field>
        </record>

        <!-- Holidays: Leaves Management -->
        <record model="ir.ui.view" id="allocation_company_new">
            <field name="name">Leaves Management</field>
            <field name="model">hr.holidays</field>
            <field name="type">form</field>
            <field name="arch" type="xml">
                <form string="Leaves Management" version="7.0">
                    <header>
                        <button string="Submit to Manager" name="confirm" states="draft" type="workflow" icon="gtk-yes"/>
                        <button string="Approve" name="validate" states="confirm" type="workflow" icon="gtk-apply"/>
                        <button string="Refuse" name="refuse" states="confirm,validate,draft" type="workflow" icon="gtk-no"/>
                        <button string="Reset to New" name="set_to_draft" states="cancel" type="object" icon="gtk-convert"/>
                        <field name="state"/>
                    </header>
                    <group col="4">
                        <field name="name"/>
                        <field name="holiday_status_id"/>
                        <field name="type"/>
                        <field name="date_from" on_change="onchange_date_from(date_to, date_from)" attrs="{'readonly':[('type','=','add')], 'required':[('type','=','remove')]}"/>
                        <field name="date_to" on_change="onchange_date_from(date_to, date_from)" attrs="{'readonly':[('type','=','add')], 'required':[('type','=','remove')]}"/>
                        <field name="number_of_days_temp"/>
                        <field name="manager_id"/>
                    </group>
                    <field name="notes"/>
                </form>
            </field>
        </record>

        <record model="ir.ui.view" id="view_holiday_simple">
            <field name="name">hr.holidays.report_tree</field>
            <field name="model">hr.holidays</field>
            <field name="type">tree</field>
            <field name="priority">20</field>
            <field name="arch" type="xml">
                <tree fonts="bold:needaction_pending==True" colors="red:state == 'refuse';blue:state == ' draft';black:state in ('confirm','validate','validate1')" string="Leaves Summary">
                    <field name="needaction_pending" invisible="1"/>
                    <field name="employee_id"/>
                    <field name="category_id" invisible="1"/>
                    <field name="department_id" invisible="1"/>
                    <field name="type"/>
                    <field name="name"/>
                    <field name="number_of_days" string="Number of Days" sum="Remaining Days"/>
                    <field name="date_from"/>
                    <field name="date_to"/>
                    <field name="holiday_status_id"/>
                    <field name="manager_id" invisible="1"/>
                    <field name="user_id" invisible="1"/>
                    <field name="state"/>
                </tree>
            </field>
        </record>


        <record model="ir.ui.view" id="view_holiday">
            <field name="name">hr.holidays.tree</field>
            <field name="model">hr.holidays</field>
            <field name="type">tree</field>
            <field name="arch" type="xml">
                <tree fonts="bold:needaction_pending==True" colors="red:state == 'refuse';blue:state == ' draft';black:state in ('confirm','validate','validate1')" string="Leave Requests">
                    <field name="needaction_pending" invisible="1"/>
                    <field name="employee_id"/>
                    <field name="holiday_type" string="Mode" groups="base.group_hr_user"/>
                    <field name="name"/>
                    <field name="date_from"/>
                    <field name="date_to"/>
                    <field name="number_of_days" string="Number of Days" sum="Remaining Days"/>
                    <field name="state"/>
                    <field name="category_id" invisible="1"/>
                    <field name="department_id" invisible="not context.get('set_visible',False)"/>
                    <field name="holiday_status_id" invisible="1"/>
                    <field name="manager_id" invisible="1"/>
                    <field name="user_id" invisible="1"/>
                    <!--field name="type"/-->
                </tree>
            </field>
        </record>

        <menuitem name="Leaves" parent="hr.menu_hr_root" id="menu_open_ask_holidays" sequence="20"/>

        <record model="ir.actions.act_window" id="open_ask_holidays">
            <field name="name">Leave Requests</field>
            <field name="res_model">hr.holidays</field>
            <field name="view_type">form</field>
            <field name="view_id" ref="edit_holiday_new"/>
            <field name="context">{}</field>
            <field name="domain">[('type','=','remove')]</field>
            <field name="search_view_id" ref="view_hr_holidays_filter"/>
            <field name="help">Leave requests can be recorded by employees and validated by their managers. Once a leave request is validated, it appears automatically in the agenda of the employee. You can define several allowance types (paid holidays, sickness, etc.) and manage allowances per type.</field>
        </record>

        <record model="ir.actions.act_window.view" id="action_open_ask_holidays_tree">
            <field name="sequence" eval="2"/>
            <field name="view_mode">tree</field>
            <field name="view_id" ref="view_holiday"/>
            <field name="act_window_id" ref="open_ask_holidays"/>
        </record>

        <record model="ir.actions.act_window.view" id="action_open_ask_holidays_form">
            <field name="sequence" eval="3"/>
            <field name="view_mode">form</field>
            <field name="view_id" ref="edit_holiday_new"/>
            <field name="act_window_id" ref="open_ask_holidays"/>
        </record>

        <record model="ir.actions.act_window.view" id="action_open_ask_holidays_calendar">
            <field name="sequence" eval="1"/>
            <field name="view_mode">calendar</field>
            <field name="view_id" ref="view_holiday_new_calendar"/>
            <field name="act_window_id" ref="open_ask_holidays"/>
        </record>

        <menuitem name="My Leave Requests" parent="menu_open_ask_holidays" id="menu_open_ask_holidays_new" action="open_ask_holidays"/>

        <record model="ir.actions.act_window" id="request_approve_holidays">
            <field name="name">Requests Approve</field>
            <field name="res_model">hr.holidays</field>
            <field name="view_type">form</field>
            <field name="context">{'default_type': 'add', 'search_default_approve':1}</field>
            <field name="domain">[('type','=','remove')]</field>
            <field name="view_id" ref="edit_holiday_new"/>
            <field name="search_view_id" ref="view_hr_holidays_filter"/>
        </record>

        <record model="ir.actions.act_window.view" id="action_request_approve_holidays_tree">
            <field name="sequence" eval="1"/>
            <field name="view_mode">tree</field>
            <field name="view_id" ref="view_holiday"/>
            <field name="act_window_id" ref="request_approve_holidays"/>
        </record>

        <record model="ir.actions.act_window.view" id="action_request_approve_holidays_form">
            <field name="sequence" eval="2"/>
            <field name="view_mode">form</field>
            <field name="view_id" ref="edit_holiday_new"/>
            <field name="act_window_id" ref="request_approve_holidays"/>
        </record>

        <menuitem name="Leave Requests to Approve" parent="menu_open_ask_holidays" id="menu_request_approve_holidays" action="request_approve_holidays" groups="base.group_hr_user"/>

        <record model="ir.actions.act_window" id="open_allocation_holidays">
            <field name="name">Allocation Requests</field>
            <field name="res_model">hr.holidays</field>
            <field name="view_type">form</field>
            <field name="context">{'default_type':'add'}</field>
            <field name="domain">[('type','=','add')]</field>
            <field name="view_id" ref="allocation_leave_new"/>
            <field name="search_view_id" ref="view_hr_holidays_filter"/>
        </record>

        <record model="ir.actions.act_window.view" id="action_open_allocation_holidays_tree">
            <field name="sequence" eval="1"/>
            <field name="view_mode">tree</field>
            <field name="view_id" ref="view_holiday_allocation_tree"/>
            <field name="act_window_id" ref="open_allocation_holidays"/>
        </record>

        <record model="ir.actions.act_window.view" id="action_open_allocation_holidays_form">
            <field name="sequence" eval="2"/>
            <field name="view_mode">form</field>
            <field name="view_id" ref="allocation_leave_new"/>
            <field name="act_window_id" ref="open_allocation_holidays"/>
        </record>

        <menuitem name="Allocation Requests" parent="menu_open_ask_holidays" id="menu_open_allocation_holidays" action="open_allocation_holidays"/>

        <record model="ir.actions.act_window" id="open_company_allocation">
            <field name="name">Leaves Summary</field>
            <field name="res_model">hr.holidays</field>
            <field name="view_type">form</field>
            <field name="view_mode">tree,form</field>
            <field name="view_id" eval="view_holiday_simple"/>
            <field name="context">{'search_default_group_type': 1, 'search_default_validated': 1}</field>
            <field name="domain">[('holiday_type','=','employee')]</field>
            <field name="search_view_id" ref="view_hr_holidays_filter"/>
        </record>

        <menuitem name="Leaves Summary" parent="menu_open_ask_holidays" id="menu_open_company_allocation" action="open_company_allocation" sequence="40"/>

        <!-- holidays status -->
        <record id="view_holidays_status_filter" model="ir.ui.view">
            <field name="name">hr.holidays.status.filter</field>
            <field name="model">hr.holidays.status</field>
            <field name="type">search</field>
            <field name="arch" type="xml">
                <search string="Search Leave Type">
                    <field name="name" string="Leave Types"/>
                    <separator orientation="vertical"/>
                    <field name="categ_id" widget="selection"/>
                </search>
            </field>
        </record>

        <record model="ir.ui.view" id="edit_holiday_status_form">
            <field name="name">hr.holidays.status.form</field>
            <field name="model">hr.holidays.status</field>
            <field name="type">form</field>
            <field name="arch" type="xml">
                <form string="Leave Type" version="7.0">
                    <group col="4">
                        <field name="name"/>
                        <field name="categ_id"/>
                    </group>
                    <notebook>
                      <page string="Details">
                          <group>
                              <group name="selection" string="Validation">
                                  <field name="double_validation"/>
                                  <field name="limit"/>
                              </group>
                              <group name="second" string="Misc">
                                  <field name="color_name"/>
                                  <field name="active"/>
                              </group>
                          </group>
                      </page>
                    </notebook>
                </form>
            </field>
        </record>

        <record model="ir.ui.view" id="view_holiday_status_tree">
            <field name="name">hr.holidays.status.tree</field>
            <field name="model">hr.holidays.status</field>
            <field name="type">tree</field>
            <field name="arch" type="xml">
                <tree string="Leave Type">
                    <field name="name"/>
                    <field name="max_leaves"/>
                    <field name="leaves_taken"/>
                    <field name="remaining_leaves"/>
                </tree>
            </field>
        </record>
        <record model="ir.ui.view" id="view_holiday_status_normal_tree">
            <field name="name">hr.holidays.status.normal.tree</field>
            <field name="model">hr.holidays.status</field>
            <field name="type">tree</field>
            <field name="priority">35</field>
            <field name="arch" type="xml">
                <tree string="Leave Type">
                    <field name="name"/>
                    <field name="limit"/>
                </tree>
            </field>
        </record>

        <record id="view_hr_holidays_status_search" model="ir.ui.view">
            <field name="name">hr.holidays.status.search</field>
            <field name="model">hr.holidays.status</field>
            <field name="type">search</field>
            <field name="arch" type="xml">
                <search string="Leave Type">
                    <field name="name" string="Leave Types"/>
                    <separator orientation="vertical"/>
                    <field name="categ_id" widget="selection"/>
                </search>
            </field>
        </record>

        <record id="open_view_holiday_status" model="ir.actions.act_window">
            <field name="name">Leave Type</field>
            <field name="type">ir.actions.act_window</field>
            <field name="res_model">hr.holidays.status</field>
            <field name="view_type">form</field>
            <field name="view_mode">tree,form</field>
            <field name="view_id" eval="view_holiday_status_normal_tree"/>
            <field name="search_view_id" ref="view_hr_holidays_status_search"/>
        </record>

        <menuitem sequence="3" id="hr.menu_open_view_attendance_reason_config" parent="hr.menu_hr_configuration" name="Leaves"/>
        <menuitem name="Leave Type" action="open_view_holiday_status" id="menu_open_view_holiday_status" parent="hr.menu_hr_configuration" sequence="10" />

    <!-- holiday on resource leave -->
        <record id="resource_calendar_leave_form_inherit" model="ir.ui.view">
            <field name="name">resource.calendar.leaves.form.inherit</field>
            <field name="model">resource.calendar.leaves</field>
            <field name="type">form</field>
            <field name="inherit_id" ref="resource.resource_calendar_leave_form"/>
            <field name="arch" type="xml">
                <field name="date_to" position="after">
                    <field name="holiday_id"/>
                </field>
            </field>
        </record>

    <!--  Shortcuts -->
        <act_window name="Leaves" domain="[('type','=','remove')]" context="{'search_default_employee_id': [active_id], 'default_employee_id': active_id}" res_model="hr.holidays" src_model="hr.employee" view_id="view_holiday" id="act_hr_employee_holiday_request"/>

       <!--  Assing leave       -->

        <record id="hr_holidays_leaves_assign_tree_view" model="ir.ui.view">
            <field name="name">hr.employee.leave.tree</field>
            <field name="model">hr.employee</field>
            <field name="type">tree</field>
            <field name="arch" type="xml">
                <tree string="Assign Leaves" editable="bottom">
                    <field name="name" string="Employee"/>
                    <field name="remaining_leaves" string="Remaining Legal Leaves"/>
                </tree>
            </field>
        </record>

        <record model="ir.actions.act_window" id="hr_holidays_leaves_assign_legal">
           <field name="name">Allocate Leaves for Employees</field>
           <field name="type">ir.actions.act_window</field>
           <field name="res_model">hr.employee</field>
           <field name="view_type">form</field>
           <field name="view_mode">tree,form</field>
           <field name="view_id" ref="hr_holidays_leaves_assign_tree_view"/>
           <field name="help">You can assign remaining Legal Leaves for each employee, OpenERP will automatically create and validate allocation requests.</field>
       </record>

        <!-- Hr employee inherit Legal Leaves -->

        <record id="view_employee_form_leave_inherit" model="ir.ui.view">
            <field name="name">hr.employee.leave.form.inherit</field>
            <field name="model">hr.employee</field>
            <field name="type">form</field>
            <field name="inherit_id" ref="hr.view_employee_form"/>
            <field name="arch" type="xml">
                <field name="active" position="before">
                    <label for="remaining_leaves"/>
                    <div>
                        <field name="remaining_leaves" class="oe_inline"/>
                        <label/>
                        <button name="%(act_hr_employee_holiday_request)d" string="Leaves" type="action" class="oe_inline oe_right"/>
                    </div>
                </field>
            </field>
        </record>

        <record model="ir.ui.view" id="hr_kanban_view_employees_kanban">
            <field name="name">HR - Employees Kanban with leave status</field>
            <field name="model">hr.employee</field>
            <field name="inherit_id" ref="hr.hr_kanban_view_employees"/>
            <field name="arch" type="xml">
                <xpath expr="//templates" position="before">
                    <field name="current_leave_id"/>
                    <field name="current_leave_state"/>
                    <field name="leave_date_from"/>
                    <field name="leave_date_to"/>
                </xpath>
                <xpath expr="//div[@class='oe_employee_details']/ul/li[@id='last_login']" position="inside">
                    <span t-if="record.current_leave_id.raw_value" style="font-size: 100%%"
                            t-att-class="record.current_leave_state.raw_value=='validate'?'oe_kanban_button oe_kanban_color_3':'oe_kanban_button oe_kanban_color_2'"
                            t-att-title="record.leave_date_from.raw_value.toString('ddd dS MMM') + ' - ' + record.leave_date_to.raw_value.toString('ddd dS MMM')">
                        <field name="current_leave_id"/>
                    </span>
                </xpath>
            </field>
        </record>

    </data>
</openerp><|MERGE_RESOLUTION|>--- conflicted
+++ resolved
@@ -132,14 +132,6 @@
                     </group>
                     <notebook colspan="4">
                         <page string="General">
-<<<<<<< HEAD
-                            <field name="holiday_status_id" on_change="onchange_status_id(holiday_status_id)" context="{'employee_id':employee_id}"/>
-                            <field name="department_id" attrs="{'readonly':[('holiday_type','=','category')]}" groups="base.group_hr_user"/>
-                            <field name="date_from" on_change="onchange_date_from(date_to, date_from)" required="1"/>
-                            <field name="date_to" on_change="onchange_date_from(date_to, date_from)" required="1"/>
-                            <field name="number_of_days_temp"/>
-                            <field name="double_validation" invisible="1"/>
-=======
                             <group>
                                 <group>
                                     <field name="manager_id" groups="base.group_no_one"/>
@@ -149,7 +141,6 @@
                                     <field name="manager_id2" attrs="{'invisible':[('double_validation', '!=', True)]}" groups="base.group_no_one"/>
                                 </group>
                             </group>
->>>>>>> 5babd883
                             <newline/>
                             <field name="notes" nolabel="1" colspan="4" placeholder="Add a reason..."/>
                         </page>
@@ -178,25 +169,12 @@
                     <field name="state" widget="statusbar" statusbar_visible="draft,confirm,validate" statusbar_colors='{"confirm":"blue","validate1":"blue","refuse":"red"}'/>
                 </header>
                 <sheet>
-<<<<<<< HEAD
-                <group>
-                    <field name="name"/>
-                    <field name="holiday_type" on_change="onchange_type(holiday_type)" attrs="{'readonly':[('state','!=','draft')]}" string="Allocation Mode" groups="base.group_hr_manager"/>
-                    <field name="employee_id" attrs="{'required':[('holiday_type','=','employee')], 'invisible':[('holiday_type','=','category')]}"/>
-                    <field name="category_id" attrs="{'required':[('holiday_type','=','category')], 'readonly':[('state','!=','draft')], 'invisible':[('holiday_type','=','employee')]}"/>
-                </group>
-                <notebook>
-                    <page string="General">
-                        <group col="4">
-                            <field name="holiday_status_id" on_change="onchange_status_id(holiday_status_id)" context="{'employee_id':employee_id}"/>
-=======
                     <group>
                         <group>
                             <field name="name"/>
                             <field name="holiday_type" on_change="onchange_type(holiday_type)" attrs="{'readonly':[('state','!=','draft')]}" string="Allocation Mode" groups="base.group_hr_manager"/>
                             <field name="employee_id" attrs="{'required':[('holiday_type','=','employee')], 'invisible':[('holiday_type','=','category')]}"/>
                             <field name="category_id" attrs="{'required':[('holiday_type','=','category')], 'readonly':[('state','!=','draft')], 'invisible':[('holiday_type','=','employee')]}"/>
->>>>>>> 5babd883
                             <field name="department_id" attrs="{'readonly':['|', ('holiday_type','=','category'), ('state','not in' ,('draft', 'confirm'))]}"/>
                         </group>
                         <group>
@@ -596,5 +574,14 @@
             </field>
         </record>
 
+        <act_window
+            id="act_hr_leave_request_to_meeting"
+            name="Leave Meetings"
+            src_model="hr.holidays"
+            res_model="crm.meeting"
+            domain="[('leave_id', '=', active_id)]"
+            view_mode="tree,form,calendar,gantt"
+            view_type="form"/>
+
     </data>
 </openerp>