# -*- coding: utf-8 -*-
##############################################################################
#
#    OpenERP, Open Source Management Solution
#    Copyright (C) 2004-2009 Tiny SPRL (<http://tiny.be>).
#
#    This program is free software: you can redistribute it and/or modify
#    it under the terms of the GNU Affero General Public License as
#    published by the Free Software Foundation, either version 3 of the
#    License, or (at your option) any later version.
#
#    This program is distributed in the hope that it will be useful,
#    but WITHOUT ANY WARRANTY; without even the implied warranty of
#    MERCHANTABILITY or FITNESS FOR A PARTICULAR PURPOSE.  See the
#    GNU Affero General Public License for more details.
#
#    You should have received a copy of the GNU Affero General Public License
#    along with this program.  If not, see <http://www.gnu.org/licenses/>.
#
##############################################################################

{
    'name': 'Document Management - Wiki - Quality Manual',
    'version': '1.0',
<<<<<<< HEAD
    'category': 'Tools',
    'description': """Quality Manual Template
=======
    'category': 'Generic Modules/Others',
    'description': """
    Quality Manual Template.
    ========================
>>>>>>> a00f7aa9
    """,
    'author': 'OpenERP SA',
    'website': 'http://openerp.com',
    'depends': ['wiki'],
    'init_xml': [],
    'update_xml': ['wiki_quality_manual.xml'],
    'demo_xml': [],
    'installable': True,
    'active': False,
    'certificate' : '00705749856097740509',
    'images': ['images/wiki_pages_quality_manual.jpeg'],
}
# vim:expandtab:smartindent:tabstop=4:softtabstop=4:shiftwidth=4:<|MERGE_RESOLUTION|>--- conflicted
+++ resolved
@@ -22,15 +22,10 @@
 {
     'name': 'Document Management - Wiki - Quality Manual',
     'version': '1.0',
-<<<<<<< HEAD
     'category': 'Tools',
-    'description': """Quality Manual Template
-=======
-    'category': 'Generic Modules/Others',
     'description': """
     Quality Manual Template.
     ========================
->>>>>>> a00f7aa9
     """,
     'author': 'OpenERP SA',
     'website': 'http://openerp.com',
