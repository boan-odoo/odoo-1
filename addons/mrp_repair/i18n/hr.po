# Croatian translation for openobject-addons
# Copyright (c) 2014 Rosetta Contributors and Canonical Ltd 2014
# This file is distributed under the same license as the openobject-addons package.
# FIRST AUTHOR <EMAIL@ADDRESS>, 2014.
#
msgid ""
msgstr ""
<<<<<<< HEAD
"Project-Id-Version: openobject-addons\n"
"Report-Msgid-Bugs-To: FULL NAME <EMAIL@ADDRESS>\n"
"POT-Creation-Date: 2014-09-23 16:28+0000\n"
"PO-Revision-Date: 2014-08-14 16:10+0000\n"
"Last-Translator: FULL NAME <EMAIL@ADDRESS>\n"
"Language-Team: Croatian <hr@li.org>\n"
=======
"Project-Id-Version: Odoo 8.0\n"
"Report-Msgid-Bugs-To: \n"
"POT-Creation-Date: 2015-01-21 14:08+0000\n"
"PO-Revision-Date: 2016-08-19 14:33+0000\n"
"Last-Translator: Martin Trigaux\n"
"Language-Team: Croatian (http://www.transifex.com/odoo/odoo-8/language/hr/)\n"
>>>>>>> c7d9695f
"MIME-Version: 1.0\n"
"Content-Type: text/plain; charset=UTF-8\n"
"Content-Transfer-Encoding: 8bit\n"
"X-Launchpad-Export-Date: 2014-09-24 09:20+0000\n"
"X-Generator: Launchpad (build 17196)\n"

#. module: mrp_repair
#: help:mrp.repair.line,state:0
msgid ""
" * The 'Draft' status is set automatically as draft when repair order in "
"draft status.                         \n"
"* The 'Confirmed' status is set automatically as confirm when repair order "
"in confirm status.                         \n"
"* The 'Done' status is set automatically when repair order is completed.     "
"                   \n"
"* The 'Cancelled' status is set automatically when user cancel repair order."
msgstr ""

#. module: mrp_repair
#: help:mrp.repair,state:0
msgid ""
" * The 'Draft' status is used when a user is encoding a new and unconfirmed "
"repair order.             \n"
"* The 'Confirmed' status is used when a user confirms the repair order.      "
"       \n"
"* The 'Ready to Repair' status is used to start to repairing, user can start "
"repairing only after repair order is confirmed.             \n"
"* The 'To be Invoiced' status is used to generate the invoice before or "
"after repairing done.             \n"
"* The 'Done' status is set when repairing is completed.            \n"
"* The 'Cancelled' status is used when user cancel repair order."
msgstr ""

#. module: mrp_repair
#: view:website:mrp_repair.report_mrprepairorder
msgid "(Add)"
msgstr "(Add)"

#. module: mrp_repair
#: view:mrp.repair:mrp_repair.view_repair_order_form
msgid "(update)"
msgstr ""

#. module: mrp_repair
#: model:ir.actions.act_window,help:mrp_repair.action_repair_order_tree
msgid ""
"<p class=\"oe_view_nocontent_create\">\n"
"                Click to create a reparation order. \n"
"              </p><p>\n"
"                In a repair order, you can detail the components you "
"remove,\n"
"                add or replace and record the time you spent on the "
"different\n"
"                operations.\n"
"              </p><p>\n"
"                The repair order uses the warranty date on the Serial Number "
"in\n"
"                order to know if whether the repair should be invoiced to "
"the\n"
"                customer or not.\n"
"              </p>\n"
"            "
msgstr ""

#. module: mrp_repair
#: code:addons/mrp_repair/wizard/cancel_repair.py:41
#, python-format
msgid "Active ID not Found"
msgstr ""

#. module: mrp_repair
#: selection:mrp.repair.line,type:0
msgid "Add"
msgstr "Dodaj"

#. module: mrp_repair
#: view:mrp.repair:mrp_repair.view_repair_order_form
msgid "Add internal notes..."
msgstr ""

#. module: mrp_repair
#: view:mrp.repair:mrp_repair.view_repair_order_form
msgid "Add quotation notes..."
msgstr ""

#. module: mrp_repair
#: selection:mrp.repair,invoice_method:0
msgid "After Repair"
msgstr "Poslije popravka"

#. module: mrp_repair
#: selection:mrp.repair,invoice_method:0
msgid "Before Repair"
msgstr "Prije popravka"

#. module: mrp_repair
#: view:mrp.repair.cancel:mrp_repair.view_cancel_repair
#: view:mrp.repair.make_invoice:mrp_repair.view_make_invoice
msgid "Cancel"
msgstr "Odustani"

#. module: mrp_repair
#: model:ir.model,name:mrp_repair.model_mrp_repair_cancel
#: view:mrp.repair:mrp_repair.view_repair_order_form
msgid "Cancel Repair"
msgstr "Otkaži popravak"

#. module: mrp_repair
#: model:ir.actions.act_window,name:mrp_repair.action_cancel_repair
#: view:mrp.repair.cancel:mrp_repair.view_cancel_repair
msgid "Cancel Repair Order"
msgstr "Otkaži nalog za popravak"

#. module: mrp_repair
#: selection:mrp.repair,state:0
#: selection:mrp.repair.line,state:0
msgid "Cancelled"
msgstr "Otkazano"

#. module: mrp_repair
#: help:mrp.repair,partner_id:0
msgid "Choose partner for whom the order will be invoiced and delivered."
msgstr ""

#. module: mrp_repair
#: view:mrp.repair:mrp_repair.view_repair_order_form_filter
#: field:mrp.repair,company_id:0
msgid "Company"
msgstr "Organizacija"

#. module: mrp_repair
#: view:mrp.repair:mrp_repair.view_repair_order_form
msgid "Confirm Repair"
msgstr "Potvrdi popravak"

#. module: mrp_repair
#: view:mrp.repair:mrp_repair.view_repair_order_form_filter
#: selection:mrp.repair,state:0
#: selection:mrp.repair.line,state:0
msgid "Confirmed"
msgstr "Potvrđeno"

#. module: mrp_repair
#: code:addons/mrp_repair/mrp_repair.py:541
#, python-format
msgid ""
"Couldn't find a pricelist line matching this product and quantity.\n"
"You have to change either the product, the quantity or the pricelist."
msgstr ""

#. module: mrp_repair
#: model:ir.actions.act_window,name:mrp_repair.act_mrp_repair_invoice
#: view:mrp.repair:mrp_repair.view_repair_order_form
#: view:mrp.repair.make_invoice:mrp_repair.view_make_invoice
msgid "Create Invoice"
msgstr "Kreiraj račun"

#. module: mrp_repair
#: view:mrp.repair.make_invoice:mrp_repair.view_make_invoice
msgid "Create invoices"
msgstr "Kreiraj račune"

#. module: mrp_repair
#: field:mrp.repair,create_uid:0
#: field:mrp.repair.cancel,create_uid:0
#: field:mrp.repair.fee,create_uid:0
#: field:mrp.repair.line,create_uid:0
#: field:mrp.repair.make_invoice,create_uid:0
msgid "Created by"
msgstr ""

#. module: mrp_repair
#: field:mrp.repair,create_date:0
#: field:mrp.repair.cancel,create_date:0
#: field:mrp.repair.fee,create_date:0
#: field:mrp.repair.line,create_date:0
#: field:mrp.repair.make_invoice,create_date:0
msgid "Created on"
msgstr ""

#. module: mrp_repair
#: field:mrp.repair,location_id:0
msgid "Current Location"
msgstr "Trenutna lokacija"

#. module: mrp_repair
#: help:mrp.repair,message_last_post:0
msgid "Date of the last message posted on the record."
msgstr ""

#. module: mrp_repair
#: field:mrp.repair,address_id:0
msgid "Delivery Address"
msgstr "Adresa dostave"

#. module: mrp_repair
#: field:mrp.repair,location_dest_id:0
msgid "Delivery Location"
msgstr "Lokacija isporuke"

#. module: mrp_repair
#: field:mrp.repair.fee,name:0
#: field:mrp.repair.line,name:0
#: view:website:mrp_repair.report_mrprepairorder
msgid "Description"
msgstr "Opis"

#. module: mrp_repair
#: field:mrp.repair.line,location_dest_id:0
msgid "Dest. Location"
msgstr "Lokacija isporuke"

#. module: mrp_repair
#: view:mrp.repair.make_invoice:mrp_repair.view_make_invoice
msgid "Do you really want to create the invoice(s)?"
msgstr "Kreirati račun(e) ?"

#. module: mrp_repair
#: selection:mrp.repair.line,state:0
msgid "Done"
msgstr "Izvršeno"

#. module: mrp_repair
#: selection:mrp.repair.line,state:0
msgid "Draft"
msgstr "Nacrt"

#. module: mrp_repair
#: view:mrp.repair:mrp_repair.view_repair_order_form
msgid "End Repair"
msgstr "Završi popravak"

#. module: mrp_repair
#: code:addons/mrp_repair/mrp_repair.py:339
#: code:addons/mrp_repair/mrp_repair.py:367
#: code:addons/mrp_repair/mrp_repair.py:396
#, python-format
msgid "Error!"
msgstr "Greška!"

#. module: mrp_repair
#: view:mrp.repair:mrp_repair.view_repair_order_form
msgid "Extra Info"
msgstr "Dodatni podaci"

#. module: mrp_repair
#: view:mrp.repair:mrp_repair.view_repair_order_form
#: field:mrp.repair,fees_lines:0
msgid "Fees"
msgstr "Fees"

#. module: mrp_repair
#: view:website:mrp_repair.report_mrprepairorder
msgid "Fees Line(s)"
msgstr "Fees Line(s)"

#. module: mrp_repair
#: field:mrp.repair,message_follower_ids:0
msgid "Followers"
msgstr "Pratitelji"

#. module: mrp_repair
#: view:mrp.repair:mrp_repair.view_repair_order_form_filter
msgid "Group By"
msgstr ""

#. module: mrp_repair
#: field:mrp.repair.make_invoice,group:0
msgid "Group by partner invoice address"
msgstr "Grupiraj po adresi računa"

#. module: mrp_repair
#: view:website:mrp_repair.report_mrprepairorder
msgid "Guarantee Limit:"
msgstr ""

#. module: mrp_repair
#: view:mrp.repair:mrp_repair.view_repair_order_form_filter
msgid "Guarantee limit Month"
msgstr ""

#. module: mrp_repair
#: view:mrp.repair:mrp_repair.view_repair_order_form_filter
msgid "Guarantee limit by Month"
msgstr ""

#. module: mrp_repair
#: view:mrp.repair:mrp_repair.view_repair_order_form
msgid "History"
msgstr "Povijest"

#. module: mrp_repair
#: help:mrp.repair,message_summary:0
msgid ""
"Holds the Chatter summary (number of messages, ...). This summary is "
"directly in html format in order to be inserted in kanban views."
msgstr ""

#. module: mrp_repair
#: field:mrp.repair,id:0
#: field:mrp.repair.cancel,id:0
#: field:mrp.repair.fee,id:0
#: field:mrp.repair.line,id:0
#: field:mrp.repair.make_invoice,id:0
msgid "ID"
msgstr ""

#. module: mrp_repair
#: help:mrp.repair,message_unread:0
msgid "If checked new messages require your attention."
msgstr "Ako je odabrano, nove poruke zahtijevaju Vašu pažnju."

#. module: mrp_repair
#: field:mrp.repair,internal_notes:0
msgid "Internal Notes"
msgstr "Interne bilješke"

#. module: mrp_repair
#: field:mrp.repair.line,move_id:0
msgid "Inventory Move"
msgstr "Skladišni prijenos"

#. module: mrp_repair
#: field:mrp.repair,invoice_id:0
msgid "Invoice"
msgstr "Račun"

#. module: mrp_repair
#: view:mrp.repair:mrp_repair.view_repair_order_form
msgid "Invoice Corrected"
msgstr "Račun korigiran"

#. module: mrp_repair
#: selection:mrp.repair,state:0
msgid "Invoice Exception"
msgstr "Iznimka računa"

#. module: mrp_repair
#: field:mrp.repair.fee,invoice_line_id:0
#: field:mrp.repair.line,invoice_line_id:0
msgid "Invoice Line"
msgstr "Stavka računa"

#. module: mrp_repair
#: field:mrp.repair,invoice_method:0
msgid "Invoice Method"
msgstr "Metoda računa"

#. module: mrp_repair
#: view:website:mrp_repair.report_mrprepairorder
msgid "Invoice address:"
msgstr ""

#. module: mrp_repair
#: view:website:mrp_repair.report_mrprepairorder
msgid "Invoice and shipping address:"
msgstr ""

#. module: mrp_repair
#: view:mrp.repair:mrp_repair.view_repair_order_form_filter
#: field:mrp.repair,invoiced:0
#: field:mrp.repair.fee,invoiced:0
#: field:mrp.repair.line,invoiced:0
msgid "Invoiced"
msgstr "Fakturirano"

#. module: mrp_repair
#: view:mrp.repair:mrp_repair.view_repair_order_form
msgid "Invoicing"
msgstr "Fakturiranje"

#. module: mrp_repair
#: field:mrp.repair,partner_invoice_id:0
msgid "Invoicing Address"
msgstr "Adresa za račun"

#. module: mrp_repair
#: field:mrp.repair,message_is_follower:0
msgid "Is a Follower"
msgstr "Pratitelj"

#. module: mrp_repair
#: field:mrp.repair,message_last_post:0
msgid "Last Message Date"
msgstr ""

#. module: mrp_repair
#: field:mrp.repair,write_uid:0
#: field:mrp.repair.cancel,write_uid:0
#: field:mrp.repair.fee,write_uid:0
#: field:mrp.repair.line,write_uid:0
#: field:mrp.repair.make_invoice,write_uid:0
msgid "Last Updated by"
msgstr ""

#. module: mrp_repair
#: field:mrp.repair,write_date:0
#: field:mrp.repair.cancel,write_date:0
#: field:mrp.repair.fee,write_date:0
#: field:mrp.repair.line,write_date:0
#: field:mrp.repair.make_invoice,write_date:0
msgid "Last Updated on"
msgstr ""

#. module: mrp_repair
#: field:mrp.repair.line,lot_id:0
msgid "Lot"
msgstr ""

#. module: mrp_repair
#: view:website:mrp_repair.report_mrprepairorder
msgid "Lot Number"
msgstr "Lot Number"

#. module: mrp_repair
#: model:ir.model,name:mrp_repair.model_mrp_repair_make_invoice
msgid "Make Invoice"
msgstr "Kreiraj račun"

#. module: mrp_repair
#: field:mrp.repair,message_ids:0
msgid "Messages"
msgstr "Poruke"

#. module: mrp_repair
#: help:mrp.repair,message_ids:0
msgid "Messages and communication history"
msgstr "Poruke i povijest"

#. module: mrp_repair
#: field:mrp.repair,move_id:0
msgid "Move"
msgstr "Temeljnica"

#. module: mrp_repair
#: help:mrp.repair,move_id:0
msgid "Move created by the repair order"
msgstr ""

#. module: mrp_repair
#: selection:mrp.repair,invoice_method:0
msgid "No Invoice"
msgstr "Nema računa"

#. module: mrp_repair
#: code:addons/mrp_repair/mrp_repair.py:528
#, python-format
msgid "No Pricelist!"
msgstr ""

#. module: mrp_repair
#: code:addons/mrp_repair/mrp_repair.py:339
#, python-format
msgid "No account defined for partner \"%s\"."
msgstr ""

#. module: mrp_repair
#: code:addons/mrp_repair/mrp_repair.py:367
#: code:addons/mrp_repair/mrp_repair.py:396
#, python-format
msgid "No account defined for product \"%s\"."
msgstr ""

#. module: mrp_repair
#: code:addons/mrp_repair/mrp_repair.py:325
#, python-format
msgid "No partner!"
msgstr ""

#. module: mrp_repair
#: code:addons/mrp_repair/mrp_repair.py:389
#, python-format
msgid "No product defined on Fees!"
msgstr ""

#. module: mrp_repair
#: code:addons/mrp_repair/mrp_repair.py:539
#, python-format
msgid "No valid pricelist line found !"
msgstr ""

#. module: mrp_repair
#: view:mrp.repair:mrp_repair.view_repair_order_form
msgid "Notes"
msgstr "Bilješke"

#. module: mrp_repair
#: view:website:mrp_repair.report_mrprepairorder
msgid "Operation Line(s)"
msgstr "Stavka(e) operacije"

#. module: mrp_repair
#: field:mrp.repair,operations:0
msgid "Operation Lines"
msgstr "Stavke operacije"

#. module: mrp_repair
#: view:mrp.repair:mrp_repair.view_repair_order_form
msgid "Operations"
msgstr "Operations"

#. module: mrp_repair
#: view:mrp.repair:mrp_repair.view_repair_order_form_filter
#: field:mrp.repair,partner_id:0
msgid "Partner"
msgstr "Partner"

#. module: mrp_repair
#: view:website:mrp_repair.report_mrprepairorder
msgid "Price"
msgstr "Cijena"

#. module: mrp_repair
#: field:mrp.repair,pricelist_id:0
msgid "Pricelist"
msgstr "Pricelist"

#. module: mrp_repair
#: help:mrp.repair,pricelist_id:0
msgid "Pricelist of the selected partner."
msgstr ""

#. module: mrp_repair
#: view:website:mrp_repair.report_mrprepairorder
msgid "Printing Date:"
msgstr ""

#. module: mrp_repair
#: view:mrp.repair:mrp_repair.view_repair_order_form_filter
#: field:mrp.repair.fee,product_id:0
#: field:mrp.repair.line,product_id:0
msgid "Product"
msgstr "Proizvod"

#. module: mrp_repair
#: view:mrp.repair:mrp_repair.view_repair_order_form
msgid "Product Information"
msgstr "Proizvod"

#. module: mrp_repair
#: field:mrp.repair,product_qty:0
msgid "Product Quantity"
msgstr ""

#. module: mrp_repair
#: field:mrp.repair,product_uom:0
#: field:mrp.repair.fee,product_uom:0
#: field:mrp.repair.line,product_uom:0
msgid "Product Unit of Measure"
msgstr "Jedinica mjere proizvoda"

#. module: mrp_repair
#: field:mrp.repair,product_id:0
msgid "Product to Repair"
msgstr "Proizvodi za popravak"

#. module: mrp_repair
#: view:website:mrp_repair.report_mrprepairorder
msgid "Product to Repair:"
msgstr ""

#. module: mrp_repair
#: help:mrp.repair,lot_id:0
msgid "Products repaired are all belonging to this lot"
msgstr ""

#. module: mrp_repair
#: view:mrp.repair:mrp_repair.view_repair_order_form
#: field:mrp.repair.fee,product_uom_qty:0
#: field:mrp.repair.line,product_uom_qty:0
#: view:website:mrp_repair.report_mrprepairorder
msgid "Quantity"
msgstr "Količina"

#. module: mrp_repair
#: selection:mrp.repair,state:0
msgid "Quotation"
msgstr "Quotation"

#. module: mrp_repair
#: model:ir.actions.report.xml,name:mrp_repair.action_report_mrp_repair_order
msgid "Quotation / Order"
msgstr "Ponuda / Nalog"

#. module: mrp_repair
#: field:mrp.repair,quotation_notes:0
msgid "Quotation Notes"
msgstr "Quotation Notes"

#. module: mrp_repair
#: view:mrp.repair:mrp_repair.view_repair_order_form_filter
msgid "Quotations"
msgstr "Ponude"

#. module: mrp_repair
#: view:mrp.repair:mrp_repair.view_repair_order_form_filter
msgid "Ready To Repair"
msgstr "Spremno za popravak"

#. module: mrp_repair
#: selection:mrp.repair,state:0
msgid "Ready to Repair"
msgstr "Spremno za popravak"

#. module: mrp_repair
#: view:mrp.repair:mrp_repair.view_repair_order_form_filter
msgid "Reair Orders"
msgstr ""

#. module: mrp_repair
#: view:mrp.repair:mrp_repair.view_repair_order_form
msgid "Recreate Invoice"
msgstr "Ponovo izradi račun"

#. module: mrp_repair
#: selection:mrp.repair.line,type:0
#: view:website:mrp_repair.report_mrprepairorder
msgid "Remove"
msgstr "Remove"

#. module: mrp_repair
#: model:ir.model,name:mrp_repair.model_mrp_repair_fee
msgid "Repair Fees Line"
msgstr "Stavka naknade popravka"

#. module: mrp_repair
#: model:ir.model,name:mrp_repair.model_mrp_repair_line
#: view:mrp.repair:mrp_repair.view_repair_order_form
msgid "Repair Line"
msgstr "Stavka popravka"

#. module: mrp_repair
#: model:ir.model,name:mrp_repair.model_mrp_repair
#: view:mrp.repair:mrp_repair.view_repair_order_form
msgid "Repair Order"
msgstr "Nalog za popravak"

#. module: mrp_repair
#: view:website:mrp_repair.report_mrprepairorder
msgid "Repair Order N°:"
msgstr ""

#. module: mrp_repair
#: field:mrp.repair.fee,repair_id:0
#: field:mrp.repair.line,repair_id:0
msgid "Repair Order Reference"
msgstr "Nalog za popravak br."

#. module: mrp_repair
#: model:ir.actions.act_window,name:mrp_repair.action_repair_order_tree
#: model:ir.ui.menu,name:mrp_repair.menu_repair_order
msgid "Repair Orders"
msgstr "Nalozi za popravak"

#. module: mrp_repair
#: view:website:mrp_repair.report_mrprepairorder
msgid "Repair Quotation N°:"
msgstr ""

#. module: mrp_repair
#: field:mrp.repair,name:0
msgid "Repair Reference"
msgstr "Popravak br."

#. module: mrp_repair
#: code:addons/mrp_repair/mrp_repair.py:302
#, python-format
msgid "Repair order is already invoiced."
msgstr ""

#. module: mrp_repair
#: code:addons/mrp_repair/wizard/cancel_repair.py:49
#, python-format
msgid "Repair order is not invoiced."
msgstr ""

#. module: mrp_repair
#: field:mrp.repair,repaired:0
#: selection:mrp.repair,state:0
msgid "Repaired"
msgstr "Popravljeno"

#. module: mrp_repair
#: field:mrp.repair,lot_id:0
msgid "Repaired Lot"
msgstr ""

#. module: mrp_repair
#: view:mrp.repair:mrp_repair.view_repair_order_form
#: view:mrp.repair:mrp_repair.view_repair_order_tree
msgid "Repairs order"
msgstr "Nalozi za popravak"

#. module: mrp_repair
#: view:mrp.repair:mrp_repair.view_repair_order_form_filter
msgid "Search Reair Orders"
msgstr "Search Reair Orders"

#. module: mrp_repair
#: help:mrp.repair,invoice_method:0
msgid ""
"Selecting 'Before Repair' or 'After Repair' will allow you to generate "
"invoice before or after the repair is done respectively. 'No invoice' means "
"you don't want to generate invoice for this repair order."
msgstr ""

#. module: mrp_repair
#: code:addons/mrp_repair/mrp_repair.py:289
#, python-format
msgid "Serial number is required for operation line with product '%s'"
msgstr ""

#. module: mrp_repair
#: view:mrp.repair:mrp_repair.view_repair_order_form
msgid "Set to Draft"
msgstr "Postavi na nacrt"

#. module: mrp_repair
#: view:website:mrp_repair.report_mrprepairorder
msgid "Shipping address :"
msgstr "Shipping address :"

#. module: mrp_repair
#: field:mrp.repair.line,location_id:0
msgid "Source Location"
msgstr "Izvorna lokacija"

#. module: mrp_repair
#: view:mrp.repair:mrp_repair.view_repair_order_form
msgid "Start Repair"
msgstr "Pokreni popravak"

#. module: mrp_repair
#: view:mrp.repair:mrp_repair.view_repair_order_form_filter
#: field:mrp.repair,state:0
#: field:mrp.repair.line,state:0
msgid "Status"
msgstr "Status"

#. module: mrp_repair
#: field:mrp.repair.fee,price_subtotal:0
#: field:mrp.repair.line,price_subtotal:0
msgid "Subtotal"
msgstr "Podzbroj"

#. module: mrp_repair
#: field:mrp.repair,message_summary:0
msgid "Summary"
msgstr "Sažetak"

#. module: mrp_repair
#: view:website:mrp_repair.report_mrprepairorder
msgid "Tax"
msgstr "Porez"

#. module: mrp_repair
#: field:mrp.repair,amount_tax:0
#: field:mrp.repair.fee,tax_id:0
#: field:mrp.repair.line,tax_id:0
#: view:website:mrp_repair.report_mrprepairorder
msgid "Taxes"
msgstr "Porezi"

#. module: mrp_repair
#: code:addons/mrp_repair/mrp_repair.py:224
#, python-format
msgid ""
"The Product Unit of Measure you chose has a different category than in the "
"product form."
msgstr ""

#. module: mrp_repair
#: sql_constraint:mrp.repair:0
msgid "The name of the Repair Order must be unique!"
msgstr ""

#. module: mrp_repair
#: help:mrp.repair,guarantee_limit:0
msgid ""
"The warranty expiration limit is computed as: last move date + warranty "
"defined on selected product. If the current date is below the warranty "
"expiration limit, each operation and fee you will add will be set as 'not to "
"invoiced' by default. Note that you can change manually afterwards."
msgstr ""

#. module: mrp_repair
#: view:mrp.repair.cancel:mrp_repair.view_cancel_repair
msgid ""
"This operation will cancel the Repair process, but will not cancel it's "
"Invoice. Do you want to continue?"
msgstr ""
"Ova operacija će otkazati proces popravka, ali neće otkazati pripadajući "
"račun. Nastaviti?"

#. module: mrp_repair
#: field:mrp.repair.fee,to_invoice:0
#: field:mrp.repair.line,to_invoice:0
msgid "To Invoice"
msgstr "Za fakturiranje"

#. module: mrp_repair
#: selection:mrp.repair,state:0
msgid "To be Invoiced"
msgstr "Za fakturiranje"

#. module: mrp_repair
#: field:mrp.repair,amount_total:0
#: view:website:mrp_repair.report_mrprepairorder
msgid "Total"
msgstr "Ukupno"

#. module: mrp_repair
#: view:website:mrp_repair.report_mrprepairorder
msgid "Total Without Taxes"
msgstr "Ukupno bez poreza"

#. module: mrp_repair
#: view:mrp.repair:mrp_repair.view_repair_order_form
msgid "Total amount"
msgstr "Ukupni iznos"

#. module: mrp_repair
#: field:mrp.repair.line,type:0
msgid "Type"
msgstr "Vrsta"

#. module: mrp_repair
#: selection:mrp.repair,state:0
msgid "Under Repair"
msgstr "U popravku"

#. module: mrp_repair
#: field:mrp.repair.fee,price_unit:0
#: field:mrp.repair.line,price_unit:0
#: view:website:mrp_repair.report_mrprepairorder
msgid "Unit Price"
msgstr "Jedinična cijena"

#. module: mrp_repair
#: view:mrp.repair:mrp_repair.view_repair_order_form
msgid "Unit of Measure"
msgstr "Jedinica mjere"

#. module: mrp_repair
#: field:mrp.repair,message_unread:0
msgid "Unread Messages"
msgstr "Nepročitane poruke"

#. module: mrp_repair
#: field:mrp.repair,amount_untaxed:0
msgid "Untaxed Amount"
msgstr "Osnovica"

#. module: mrp_repair
#: view:mrp.repair:mrp_repair.view_repair_order_form
msgid "Untaxed amount"
msgstr "Iznos bez poreza"

#. module: mrp_repair
#: view:website:mrp_repair.report_mrprepairorder
msgid "VAT:"
msgstr ""

#. module: mrp_repair
#: code:addons/mrp_repair/mrp_repair.py:224
#, python-format
msgid "Warning"
msgstr ""

#. module: mrp_repair
#: code:addons/mrp_repair/mrp_repair.py:289
#: code:addons/mrp_repair/mrp_repair.py:302
#: code:addons/mrp_repair/mrp_repair.py:389
#: code:addons/mrp_repair/wizard/cancel_repair.py:49
#, python-format
msgid "Warning!"
msgstr "Upozorenje!"

#. module: mrp_repair
#: field:mrp.repair,guarantee_limit:0
msgid "Warranty Expiration"
msgstr ""

#. module: mrp_repair
#: field:mrp.repair,website_message_ids:0
msgid "Website Messages"
msgstr ""

#. module: mrp_repair
#: help:mrp.repair,website_message_ids:0
msgid "Website communication history"
msgstr ""

#. module: mrp_repair
#: view:mrp.repair.cancel:mrp_repair.view_cancel_repair
msgid "Yes"
msgstr "Da"

#. module: mrp_repair
#: code:addons/mrp_repair/mrp_repair.py:325
#, python-format
msgid "You have to select a Partner Invoice Address in the repair form!"
msgstr ""

#. module: mrp_repair
#: code:addons/mrp_repair/mrp_repair.py:530
#, python-format
msgid ""
"You have to select a pricelist in the Repair form !\n"
"Please set one before choosing a product."
msgstr ""

#. module: mrp_repair
#: field:mrp.repair,default_address_id:0
msgid "unknown"
msgstr "nepoznato"<|MERGE_RESOLUTION|>--- conflicted
+++ resolved
@@ -1,54 +1,39 @@
-# Croatian translation for openobject-addons
-# Copyright (c) 2014 Rosetta Contributors and Canonical Ltd 2014
-# This file is distributed under the same license as the openobject-addons package.
-# FIRST AUTHOR <EMAIL@ADDRESS>, 2014.
-#
-msgid ""
-msgstr ""
-<<<<<<< HEAD
-"Project-Id-Version: openobject-addons\n"
-"Report-Msgid-Bugs-To: FULL NAME <EMAIL@ADDRESS>\n"
-"POT-Creation-Date: 2014-09-23 16:28+0000\n"
-"PO-Revision-Date: 2014-08-14 16:10+0000\n"
-"Last-Translator: FULL NAME <EMAIL@ADDRESS>\n"
-"Language-Team: Croatian <hr@li.org>\n"
-=======
+# Translation of Odoo Server.
+# This file contains the translation of the following modules:
+# * mrp_repair
+# 
+# Translators:
+# FIRST AUTHOR <EMAIL@ADDRESS>, 2014
+msgid ""
+msgstr ""
 "Project-Id-Version: Odoo 8.0\n"
 "Report-Msgid-Bugs-To: \n"
 "POT-Creation-Date: 2015-01-21 14:08+0000\n"
 "PO-Revision-Date: 2016-08-19 14:33+0000\n"
 "Last-Translator: Martin Trigaux\n"
 "Language-Team: Croatian (http://www.transifex.com/odoo/odoo-8/language/hr/)\n"
->>>>>>> c7d9695f
 "MIME-Version: 1.0\n"
 "Content-Type: text/plain; charset=UTF-8\n"
-"Content-Transfer-Encoding: 8bit\n"
-"X-Launchpad-Export-Date: 2014-09-24 09:20+0000\n"
-"X-Generator: Launchpad (build 17196)\n"
+"Content-Transfer-Encoding: \n"
+"Language: hr\n"
+"Plural-Forms: nplurals=3; plural=n%10==1 && n%100!=11 ? 0 : n%10>=2 && n%10<=4 && (n%100<10 || n%100>=20) ? 1 : 2;\n"
 
 #. module: mrp_repair
 #: help:mrp.repair.line,state:0
 msgid ""
-" * The 'Draft' status is set automatically as draft when repair order in "
-"draft status.                         \n"
-"* The 'Confirmed' status is set automatically as confirm when repair order "
-"in confirm status.                         \n"
-"* The 'Done' status is set automatically when repair order is completed.     "
-"                   \n"
+" * The 'Draft' status is set automatically as draft when repair order in draft status.                         \n"
+"* The 'Confirmed' status is set automatically as confirm when repair order in confirm status.                         \n"
+"* The 'Done' status is set automatically when repair order is completed.                        \n"
 "* The 'Cancelled' status is set automatically when user cancel repair order."
 msgstr ""
 
 #. module: mrp_repair
 #: help:mrp.repair,state:0
 msgid ""
-" * The 'Draft' status is used when a user is encoding a new and unconfirmed "
-"repair order.             \n"
-"* The 'Confirmed' status is used when a user confirms the repair order.      "
-"       \n"
-"* The 'Ready to Repair' status is used to start to repairing, user can start "
-"repairing only after repair order is confirmed.             \n"
-"* The 'To be Invoiced' status is used to generate the invoice before or "
-"after repairing done.             \n"
+" * The 'Draft' status is used when a user is encoding a new and unconfirmed repair order.             \n"
+"* The 'Confirmed' status is used when a user confirms the repair order.             \n"
+"* The 'Ready to Repair' status is used to start to repairing, user can start repairing only after repair order is confirmed.             \n"
+"* The 'To be Invoiced' status is used to generate the invoice before or after repairing done.             \n"
 "* The 'Done' status is set when repairing is completed.            \n"
 "* The 'Cancelled' status is used when user cancel repair order."
 msgstr ""
@@ -56,12 +41,12 @@
 #. module: mrp_repair
 #: view:website:mrp_repair.report_mrprepairorder
 msgid "(Add)"
-msgstr "(Add)"
+msgstr "(Dodaj)"
 
 #. module: mrp_repair
 #: view:mrp.repair:mrp_repair.view_repair_order_form
 msgid "(update)"
-msgstr ""
+msgstr "(ažuriraj)"
 
 #. module: mrp_repair
 #: model:ir.actions.act_window,help:mrp_repair.action_repair_order_tree
@@ -69,16 +54,12 @@
 "<p class=\"oe_view_nocontent_create\">\n"
 "                Click to create a reparation order. \n"
 "              </p><p>\n"
-"                In a repair order, you can detail the components you "
-"remove,\n"
-"                add or replace and record the time you spent on the "
-"different\n"
+"                In a repair order, you can detail the components you remove,\n"
+"                add or replace and record the time you spent on the different\n"
 "                operations.\n"
 "              </p><p>\n"
-"                The repair order uses the warranty date on the Serial Number "
-"in\n"
-"                order to know if whether the repair should be invoiced to "
-"the\n"
+"                The repair order uses the warranty date on the Serial Number in\n"
+"                order to know if whether the repair should be invoiced to the\n"
 "                customer or not.\n"
 "              </p>\n"
 "            "
@@ -88,7 +69,7 @@
 #: code:addons/mrp_repair/wizard/cancel_repair.py:41
 #, python-format
 msgid "Active ID not Found"
-msgstr ""
+msgstr "Aktivni ID nije pronađen"
 
 #. module: mrp_repair
 #: selection:mrp.repair.line,type:0
@@ -98,12 +79,12 @@
 #. module: mrp_repair
 #: view:mrp.repair:mrp_repair.view_repair_order_form
 msgid "Add internal notes..."
-msgstr ""
+msgstr "Dodaj interne bilješke..."
 
 #. module: mrp_repair
 #: view:mrp.repair:mrp_repair.view_repair_order_form
 msgid "Add quotation notes..."
-msgstr ""
+msgstr "Dodaj bilješke ponude"
 
 #. module: mrp_repair
 #: selection:mrp.repair,invoice_method:0
@@ -134,15 +115,14 @@
 msgstr "Otkaži nalog za popravak"
 
 #. module: mrp_repair
-#: selection:mrp.repair,state:0
-#: selection:mrp.repair.line,state:0
+#: selection:mrp.repair,state:0 selection:mrp.repair.line,state:0
 msgid "Cancelled"
 msgstr "Otkazano"
 
 #. module: mrp_repair
 #: help:mrp.repair,partner_id:0
 msgid "Choose partner for whom the order will be invoiced and delivered."
-msgstr ""
+msgstr "Izaberite partnera kome će nalog biti fakturiran i isporučen."
 
 #. module: mrp_repair
 #: view:mrp.repair:mrp_repair.view_repair_order_form_filter
@@ -157,8 +137,7 @@
 
 #. module: mrp_repair
 #: view:mrp.repair:mrp_repair.view_repair_order_form_filter
-#: selection:mrp.repair,state:0
-#: selection:mrp.repair.line,state:0
+#: selection:mrp.repair,state:0 selection:mrp.repair.line,state:0
 msgid "Confirmed"
 msgstr "Potvrđeno"
 
@@ -183,22 +162,18 @@
 msgstr "Kreiraj račune"
 
 #. module: mrp_repair
-#: field:mrp.repair,create_uid:0
-#: field:mrp.repair.cancel,create_uid:0
-#: field:mrp.repair.fee,create_uid:0
-#: field:mrp.repair.line,create_uid:0
+#: field:mrp.repair,create_uid:0 field:mrp.repair.cancel,create_uid:0
+#: field:mrp.repair.fee,create_uid:0 field:mrp.repair.line,create_uid:0
 #: field:mrp.repair.make_invoice,create_uid:0
 msgid "Created by"
-msgstr ""
-
-#. module: mrp_repair
-#: field:mrp.repair,create_date:0
-#: field:mrp.repair.cancel,create_date:0
-#: field:mrp.repair.fee,create_date:0
-#: field:mrp.repair.line,create_date:0
+msgstr "Kreirao"
+
+#. module: mrp_repair
+#: field:mrp.repair,create_date:0 field:mrp.repair.cancel,create_date:0
+#: field:mrp.repair.fee,create_date:0 field:mrp.repair.line,create_date:0
 #: field:mrp.repair.make_invoice,create_date:0
 msgid "Created on"
-msgstr ""
+msgstr "Datum kreiranja"
 
 #. module: mrp_repair
 #: field:mrp.repair,location_id:0
@@ -208,7 +183,7 @@
 #. module: mrp_repair
 #: help:mrp.repair,message_last_post:0
 msgid "Date of the last message posted on the record."
-msgstr ""
+msgstr "Datum zadnjeg zapisa"
 
 #. module: mrp_repair
 #: field:mrp.repair,address_id:0
@@ -221,8 +196,7 @@
 msgstr "Lokacija isporuke"
 
 #. module: mrp_repair
-#: field:mrp.repair.fee,name:0
-#: field:mrp.repair.line,name:0
+#: field:mrp.repair.fee,name:0 field:mrp.repair.line,name:0
 #: view:website:mrp_repair.report_mrprepairorder
 msgid "Description"
 msgstr "Opis"
@@ -269,12 +243,12 @@
 #: view:mrp.repair:mrp_repair.view_repair_order_form
 #: field:mrp.repair,fees_lines:0
 msgid "Fees"
-msgstr "Fees"
+msgstr "Naknade"
 
 #. module: mrp_repair
 #: view:website:mrp_repair.report_mrprepairorder
 msgid "Fees Line(s)"
-msgstr "Fees Line(s)"
+msgstr "Stavke troška"
 
 #. module: mrp_repair
 #: field:mrp.repair,message_follower_ids:0
@@ -284,7 +258,7 @@
 #. module: mrp_repair
 #: view:mrp.repair:mrp_repair.view_repair_order_form_filter
 msgid "Group By"
-msgstr ""
+msgstr "Grupiraj po"
 
 #. module: mrp_repair
 #: field:mrp.repair.make_invoice,group:0
@@ -316,16 +290,14 @@
 msgid ""
 "Holds the Chatter summary (number of messages, ...). This summary is "
 "directly in html format in order to be inserted in kanban views."
-msgstr ""
-
-#. module: mrp_repair
-#: field:mrp.repair,id:0
-#: field:mrp.repair.cancel,id:0
-#: field:mrp.repair.fee,id:0
-#: field:mrp.repair.line,id:0
+msgstr "Sadrži sažetak konverzacije (broj poruka..). Ovaj sažetak je u html formatu da bi mogao biti ubačen u kanban pogled."
+
+#. module: mrp_repair
+#: field:mrp.repair,id:0 field:mrp.repair.cancel,id:0
+#: field:mrp.repair.fee,id:0 field:mrp.repair.line,id:0
 #: field:mrp.repair.make_invoice,id:0
 msgid "ID"
-msgstr ""
+msgstr "ID"
 
 #. module: mrp_repair
 #: help:mrp.repair,message_unread:0
@@ -350,7 +322,7 @@
 #. module: mrp_repair
 #: view:mrp.repair:mrp_repair.view_repair_order_form
 msgid "Invoice Corrected"
-msgstr "Račun korigiran"
+msgstr "Račun Ispravljen"
 
 #. module: mrp_repair
 #: selection:mrp.repair,state:0
@@ -371,17 +343,16 @@
 #. module: mrp_repair
 #: view:website:mrp_repair.report_mrprepairorder
 msgid "Invoice address:"
-msgstr ""
+msgstr "Adresa za račun"
 
 #. module: mrp_repair
 #: view:website:mrp_repair.report_mrprepairorder
 msgid "Invoice and shipping address:"
-msgstr ""
-
-#. module: mrp_repair
-#: view:mrp.repair:mrp_repair.view_repair_order_form_filter
-#: field:mrp.repair,invoiced:0
-#: field:mrp.repair.fee,invoiced:0
+msgstr "Adresa za račun i dostavu"
+
+#. module: mrp_repair
+#: view:mrp.repair:mrp_repair.view_repair_order_form_filter
+#: field:mrp.repair,invoiced:0 field:mrp.repair.fee,invoiced:0
 #: field:mrp.repair.line,invoiced:0
 msgid "Invoiced"
 msgstr "Fakturirano"
@@ -404,35 +375,31 @@
 #. module: mrp_repair
 #: field:mrp.repair,message_last_post:0
 msgid "Last Message Date"
-msgstr ""
-
-#. module: mrp_repair
-#: field:mrp.repair,write_uid:0
-#: field:mrp.repair.cancel,write_uid:0
-#: field:mrp.repair.fee,write_uid:0
-#: field:mrp.repair.line,write_uid:0
+msgstr "Datum zadnje poruke"
+
+#. module: mrp_repair
+#: field:mrp.repair,write_uid:0 field:mrp.repair.cancel,write_uid:0
+#: field:mrp.repair.fee,write_uid:0 field:mrp.repair.line,write_uid:0
 #: field:mrp.repair.make_invoice,write_uid:0
 msgid "Last Updated by"
-msgstr ""
-
-#. module: mrp_repair
-#: field:mrp.repair,write_date:0
-#: field:mrp.repair.cancel,write_date:0
-#: field:mrp.repair.fee,write_date:0
-#: field:mrp.repair.line,write_date:0
+msgstr "Promijenio"
+
+#. module: mrp_repair
+#: field:mrp.repair,write_date:0 field:mrp.repair.cancel,write_date:0
+#: field:mrp.repair.fee,write_date:0 field:mrp.repair.line,write_date:0
 #: field:mrp.repair.make_invoice,write_date:0
 msgid "Last Updated on"
-msgstr ""
+msgstr "Vrijeme promjene"
 
 #. module: mrp_repair
 #: field:mrp.repair.line,lot_id:0
 msgid "Lot"
-msgstr ""
+msgstr "Lot"
 
 #. module: mrp_repair
 #: view:website:mrp_repair.report_mrprepairorder
 msgid "Lot Number"
-msgstr "Lot Number"
+msgstr "Lot broj"
 
 #. module: mrp_repair
 #: model:ir.model,name:mrp_repair.model_mrp_repair_make_invoice
@@ -468,38 +435,38 @@
 #: code:addons/mrp_repair/mrp_repair.py:528
 #, python-format
 msgid "No Pricelist!"
-msgstr ""
+msgstr "Nema cjenika!"
 
 #. module: mrp_repair
 #: code:addons/mrp_repair/mrp_repair.py:339
 #, python-format
 msgid "No account defined for partner \"%s\"."
-msgstr ""
+msgstr "Za partnera \"%s\" nije definiran konto"
 
 #. module: mrp_repair
 #: code:addons/mrp_repair/mrp_repair.py:367
 #: code:addons/mrp_repair/mrp_repair.py:396
 #, python-format
 msgid "No account defined for product \"%s\"."
-msgstr ""
+msgstr "Za proizvod \"%s\" nije definiran konto"
 
 #. module: mrp_repair
 #: code:addons/mrp_repair/mrp_repair.py:325
 #, python-format
 msgid "No partner!"
-msgstr ""
+msgstr "Ne postoji partner!"
 
 #. module: mrp_repair
 #: code:addons/mrp_repair/mrp_repair.py:389
 #, python-format
 msgid "No product defined on Fees!"
-msgstr ""
+msgstr "Nema definiranog proizvoda na troškovima!"
 
 #. module: mrp_repair
 #: code:addons/mrp_repair/mrp_repair.py:539
 #, python-format
 msgid "No valid pricelist line found !"
-msgstr ""
+msgstr "Nije pronađen važeći cjenik!"
 
 #. module: mrp_repair
 #: view:mrp.repair:mrp_repair.view_repair_order_form
@@ -519,7 +486,7 @@
 #. module: mrp_repair
 #: view:mrp.repair:mrp_repair.view_repair_order_form
 msgid "Operations"
-msgstr "Operations"
+msgstr "Operacije"
 
 #. module: mrp_repair
 #: view:mrp.repair:mrp_repair.view_repair_order_form_filter
@@ -535,22 +502,21 @@
 #. module: mrp_repair
 #: field:mrp.repair,pricelist_id:0
 msgid "Pricelist"
-msgstr "Pricelist"
+msgstr "Cjenik"
 
 #. module: mrp_repair
 #: help:mrp.repair,pricelist_id:0
 msgid "Pricelist of the selected partner."
-msgstr ""
+msgstr "Cjenik označenog partnera"
 
 #. module: mrp_repair
 #: view:website:mrp_repair.report_mrprepairorder
 msgid "Printing Date:"
-msgstr ""
-
-#. module: mrp_repair
-#: view:mrp.repair:mrp_repair.view_repair_order_form_filter
-#: field:mrp.repair.fee,product_id:0
-#: field:mrp.repair.line,product_id:0
+msgstr "Datum ispisa"
+
+#. module: mrp_repair
+#: view:mrp.repair:mrp_repair.view_repair_order_form_filter
+#: field:mrp.repair.fee,product_id:0 field:mrp.repair.line,product_id:0
 msgid "Product"
 msgstr "Proizvod"
 
@@ -562,11 +528,10 @@
 #. module: mrp_repair
 #: field:mrp.repair,product_qty:0
 msgid "Product Quantity"
-msgstr ""
-
-#. module: mrp_repair
-#: field:mrp.repair,product_uom:0
-#: field:mrp.repair.fee,product_uom:0
+msgstr "Količina proizvoda"
+
+#. module: mrp_repair
+#: field:mrp.repair,product_uom:0 field:mrp.repair.fee,product_uom:0
 #: field:mrp.repair.line,product_uom:0
 msgid "Product Unit of Measure"
 msgstr "Jedinica mjere proizvoda"
@@ -579,7 +544,7 @@
 #. module: mrp_repair
 #: view:website:mrp_repair.report_mrprepairorder
 msgid "Product to Repair:"
-msgstr ""
+msgstr "Proizvod za popravak"
 
 #. module: mrp_repair
 #: help:mrp.repair,lot_id:0
@@ -597,7 +562,7 @@
 #. module: mrp_repair
 #: selection:mrp.repair,state:0
 msgid "Quotation"
-msgstr "Quotation"
+msgstr "Ponuda"
 
 #. module: mrp_repair
 #: model:ir.actions.report.xml,name:mrp_repair.action_report_mrp_repair_order
@@ -607,7 +572,7 @@
 #. module: mrp_repair
 #: field:mrp.repair,quotation_notes:0
 msgid "Quotation Notes"
-msgstr "Quotation Notes"
+msgstr "Bilješke ponude"
 
 #. module: mrp_repair
 #: view:mrp.repair:mrp_repair.view_repair_order_form_filter
@@ -638,12 +603,12 @@
 #: selection:mrp.repair.line,type:0
 #: view:website:mrp_repair.report_mrprepairorder
 msgid "Remove"
-msgstr "Remove"
+msgstr "Izbriši"
 
 #. module: mrp_repair
 #: model:ir.model,name:mrp_repair.model_mrp_repair_fee
 msgid "Repair Fees Line"
-msgstr "Stavka naknade popravka"
+msgstr "Stavka troška popravka"
 
 #. module: mrp_repair
 #: model:ir.model,name:mrp_repair.model_mrp_repair_line
@@ -660,11 +625,10 @@
 #. module: mrp_repair
 #: view:website:mrp_repair.report_mrprepairorder
 msgid "Repair Order N°:"
-msgstr ""
-
-#. module: mrp_repair
-#: field:mrp.repair.fee,repair_id:0
-#: field:mrp.repair.line,repair_id:0
+msgstr "Servisni nalog broj:"
+
+#. module: mrp_repair
+#: field:mrp.repair.fee,repair_id:0 field:mrp.repair.line,repair_id:0
 msgid "Repair Order Reference"
 msgstr "Nalog za popravak br."
 
@@ -688,17 +652,16 @@
 #: code:addons/mrp_repair/mrp_repair.py:302
 #, python-format
 msgid "Repair order is already invoiced."
-msgstr ""
+msgstr "Nalog za popravak je već fakturiran."
 
 #. module: mrp_repair
 #: code:addons/mrp_repair/wizard/cancel_repair.py:49
 #, python-format
 msgid "Repair order is not invoiced."
-msgstr ""
-
-#. module: mrp_repair
-#: field:mrp.repair,repaired:0
-#: selection:mrp.repair,state:0
+msgstr "Nalog za popravak nije fakturiran"
+
+#. module: mrp_repair
+#: field:mrp.repair,repaired:0 selection:mrp.repair,state:0
 msgid "Repaired"
 msgstr "Popravljeno"
 
@@ -724,7 +687,7 @@
 "Selecting 'Before Repair' or 'After Repair' will allow you to generate "
 "invoice before or after the repair is done respectively. 'No invoice' means "
 "you don't want to generate invoice for this repair order."
-msgstr ""
+msgstr "Odabirom 'Prije popravka' ili 'Poslije popravka' će vam omogućiti stvaranje fakture prije odnosno poslije popravka. 'Bez fakture' označuje da se za ovaj nalog ne stvara faktura."
 
 #. module: mrp_repair
 #: code:addons/mrp_repair/mrp_repair.py:289
@@ -740,7 +703,7 @@
 #. module: mrp_repair
 #: view:website:mrp_repair.report_mrprepairorder
 msgid "Shipping address :"
-msgstr "Shipping address :"
+msgstr "Adresa otpreme :"
 
 #. module: mrp_repair
 #: field:mrp.repair.line,location_id:0
@@ -754,8 +717,7 @@
 
 #. module: mrp_repair
 #: view:mrp.repair:mrp_repair.view_repair_order_form_filter
-#: field:mrp.repair,state:0
-#: field:mrp.repair.line,state:0
+#: field:mrp.repair,state:0 field:mrp.repair.line,state:0
 msgid "Status"
 msgstr "Status"
 
@@ -776,8 +738,7 @@
 msgstr "Porez"
 
 #. module: mrp_repair
-#: field:mrp.repair,amount_tax:0
-#: field:mrp.repair.fee,tax_id:0
+#: field:mrp.repair,amount_tax:0 field:mrp.repair.fee,tax_id:0
 #: field:mrp.repair.line,tax_id:0
 #: view:website:mrp_repair.report_mrprepairorder
 msgid "Taxes"
@@ -789,7 +750,7 @@
 msgid ""
 "The Product Unit of Measure you chose has a different category than in the "
 "product form."
-msgstr ""
+msgstr "Jedinica mjere proizvoda koju ste odabrali je u drugačijoj kategoriji od jedinice mjere proizvoda na formi proizvoda"
 
 #. module: mrp_repair
 #: sql_constraint:mrp.repair:0
@@ -801,8 +762,8 @@
 msgid ""
 "The warranty expiration limit is computed as: last move date + warranty "
 "defined on selected product. If the current date is below the warranty "
-"expiration limit, each operation and fee you will add will be set as 'not to "
-"invoiced' by default. Note that you can change manually afterwards."
+"expiration limit, each operation and fee you will add will be set as 'not to"
+" invoiced' by default. Note that you can change manually afterwards."
 msgstr ""
 
 #. module: mrp_repair
@@ -810,13 +771,10 @@
 msgid ""
 "This operation will cancel the Repair process, but will not cancel it's "
 "Invoice. Do you want to continue?"
-msgstr ""
-"Ova operacija će otkazati proces popravka, ali neće otkazati pripadajući "
-"račun. Nastaviti?"
-
-#. module: mrp_repair
-#: field:mrp.repair.fee,to_invoice:0
-#: field:mrp.repair.line,to_invoice:0
+msgstr "Ova operacija će otkazati proces popravka, ali neće otkazati pripadajući račun. Nastaviti?"
+
+#. module: mrp_repair
+#: field:mrp.repair.fee,to_invoice:0 field:mrp.repair.line,to_invoice:0
 msgid "To Invoice"
 msgstr "Za fakturiranje"
 
@@ -852,8 +810,7 @@
 msgstr "U popravku"
 
 #. module: mrp_repair
-#: field:mrp.repair.fee,price_unit:0
-#: field:mrp.repair.line,price_unit:0
+#: field:mrp.repair.fee,price_unit:0 field:mrp.repair.line,price_unit:0
 #: view:website:mrp_repair.report_mrprepairorder
 msgid "Unit Price"
 msgstr "Jedinična cijena"
@@ -881,13 +838,13 @@
 #. module: mrp_repair
 #: view:website:mrp_repair.report_mrprepairorder
 msgid "VAT:"
-msgstr ""
+msgstr "PDV:"
 
 #. module: mrp_repair
 #: code:addons/mrp_repair/mrp_repair.py:224
 #, python-format
 msgid "Warning"
-msgstr ""
+msgstr "Upozorenje"
 
 #. module: mrp_repair
 #: code:addons/mrp_repair/mrp_repair.py:289
@@ -901,17 +858,17 @@
 #. module: mrp_repair
 #: field:mrp.repair,guarantee_limit:0
 msgid "Warranty Expiration"
-msgstr ""
+msgstr "Datum isteka jamstva"
 
 #. module: mrp_repair
 #: field:mrp.repair,website_message_ids:0
 msgid "Website Messages"
-msgstr ""
+msgstr "Website poruke"
 
 #. module: mrp_repair
 #: help:mrp.repair,website_message_ids:0
 msgid "Website communication history"
-msgstr ""
+msgstr "Povijest komunikacije Web stranice"
 
 #. module: mrp_repair
 #: view:mrp.repair.cancel:mrp_repair.view_cancel_repair
@@ -933,6 +890,12 @@
 msgstr ""
 
 #. module: mrp_repair
+#: view:mrp.repair.cancel:mrp_repair.view_cancel_repair
+#: view:mrp.repair.make_invoice:mrp_repair.view_make_invoice
+msgid "or"
+msgstr "ili"
+
+#. module: mrp_repair
 #: field:mrp.repair,default_address_id:0
 msgid "unknown"
 msgstr "nepoznato"