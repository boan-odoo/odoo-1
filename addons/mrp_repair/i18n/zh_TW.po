--- conflicted
+++ resolved
@@ -1,54 +1,38 @@
-# Chinese (Traditional) translation for openobject-addons
-# Copyright (c) 2014 Rosetta Contributors and Canonical Ltd 2014
-# This file is distributed under the same license as the openobject-addons package.
-# FIRST AUTHOR <EMAIL@ADDRESS>, 2014.
-#
-msgid ""
-msgstr ""
-<<<<<<< HEAD
-"Project-Id-Version: openobject-addons\n"
-"Report-Msgid-Bugs-To: FULL NAME <EMAIL@ADDRESS>\n"
-"POT-Creation-Date: 2014-09-23 16:28+0000\n"
-"PO-Revision-Date: 2014-08-14 16:10+0000\n"
-"Last-Translator: FULL NAME <EMAIL@ADDRESS>\n"
-"Language-Team: Chinese (Traditional) <zh_TW@li.org>\n"
-=======
+# Translation of Odoo Server.
+# This file contains the translation of the following modules:
+# * mrp_repair
+# 
+# Translators:
+msgid ""
+msgstr ""
 "Project-Id-Version: Odoo 8.0\n"
 "Report-Msgid-Bugs-To: \n"
 "POT-Creation-Date: 2015-01-21 14:08+0000\n"
 "PO-Revision-Date: 2015-12-04 06:06+0000\n"
 "Last-Translator: Martin Trigaux\n"
 "Language-Team: Chinese (Taiwan) (http://www.transifex.com/odoo/odoo-8/language/zh_TW/)\n"
->>>>>>> 83a4a582
 "MIME-Version: 1.0\n"
 "Content-Type: text/plain; charset=UTF-8\n"
-"Content-Transfer-Encoding: 8bit\n"
-"X-Launchpad-Export-Date: 2014-09-24 09:21+0000\n"
-"X-Generator: Launchpad (build 17196)\n"
+"Content-Transfer-Encoding: \n"
+"Language: zh_TW\n"
+"Plural-Forms: nplurals=1; plural=0;\n"
 
 #. module: mrp_repair
 #: help:mrp.repair.line,state:0
 msgid ""
-" * The 'Draft' status is set automatically as draft when repair order in "
-"draft status.                         \n"
-"* The 'Confirmed' status is set automatically as confirm when repair order "
-"in confirm status.                         \n"
-"* The 'Done' status is set automatically when repair order is completed.     "
-"                   \n"
+" * The 'Draft' status is set automatically as draft when repair order in draft status.                         \n"
+"* The 'Confirmed' status is set automatically as confirm when repair order in confirm status.                         \n"
+"* The 'Done' status is set automatically when repair order is completed.                        \n"
 "* The 'Cancelled' status is set automatically when user cancel repair order."
 msgstr ""
 
 #. module: mrp_repair
 #: help:mrp.repair,state:0
 msgid ""
-" * The 'Draft' status is used when a user is encoding a new and unconfirmed "
-"repair order.             \n"
-"* The 'Confirmed' status is used when a user confirms the repair order.      "
-"       \n"
-"* The 'Ready to Repair' status is used to start to repairing, user can start "
-"repairing only after repair order is confirmed.             \n"
-"* The 'To be Invoiced' status is used to generate the invoice before or "
-"after repairing done.             \n"
+" * The 'Draft' status is used when a user is encoding a new and unconfirmed repair order.             \n"
+"* The 'Confirmed' status is used when a user confirms the repair order.             \n"
+"* The 'Ready to Repair' status is used to start to repairing, user can start repairing only after repair order is confirmed.             \n"
+"* The 'To be Invoiced' status is used to generate the invoice before or after repairing done.             \n"
 "* The 'Done' status is set when repairing is completed.            \n"
 "* The 'Cancelled' status is used when user cancel repair order."
 msgstr ""
@@ -61,7 +45,7 @@
 #. module: mrp_repair
 #: view:mrp.repair:mrp_repair.view_repair_order_form
 msgid "(update)"
-msgstr ""
+msgstr "(更新)"
 
 #. module: mrp_repair
 #: model:ir.actions.act_window,help:mrp_repair.action_repair_order_tree
@@ -69,16 +53,12 @@
 "<p class=\"oe_view_nocontent_create\">\n"
 "                Click to create a reparation order. \n"
 "              </p><p>\n"
-"                In a repair order, you can detail the components you "
-"remove,\n"
-"                add or replace and record the time you spent on the "
-"different\n"
+"                In a repair order, you can detail the components you remove,\n"
+"                add or replace and record the time you spent on the different\n"
 "                operations.\n"
 "              </p><p>\n"
-"                The repair order uses the warranty date on the Serial Number "
-"in\n"
-"                order to know if whether the repair should be invoiced to "
-"the\n"
+"                The repair order uses the warranty date on the Serial Number in\n"
+"                order to know if whether the repair should be invoiced to the\n"
 "                customer or not.\n"
 "              </p>\n"
 "            "
@@ -93,7 +73,7 @@
 #. module: mrp_repair
 #: selection:mrp.repair.line,type:0
 msgid "Add"
-msgstr ""
+msgstr "添加"
 
 #. module: mrp_repair
 #: view:mrp.repair:mrp_repair.view_repair_order_form
@@ -119,7 +99,7 @@
 #: view:mrp.repair.cancel:mrp_repair.view_cancel_repair
 #: view:mrp.repair.make_invoice:mrp_repair.view_make_invoice
 msgid "Cancel"
-msgstr ""
+msgstr "取消"
 
 #. module: mrp_repair
 #: model:ir.model,name:mrp_repair.model_mrp_repair_cancel
@@ -134,10 +114,9 @@
 msgstr ""
 
 #. module: mrp_repair
-#: selection:mrp.repair,state:0
-#: selection:mrp.repair.line,state:0
+#: selection:mrp.repair,state:0 selection:mrp.repair.line,state:0
 msgid "Cancelled"
-msgstr ""
+msgstr "取消"
 
 #. module: mrp_repair
 #: help:mrp.repair,partner_id:0
@@ -148,7 +127,7 @@
 #: view:mrp.repair:mrp_repair.view_repair_order_form_filter
 #: field:mrp.repair,company_id:0
 msgid "Company"
-msgstr ""
+msgstr "公司"
 
 #. module: mrp_repair
 #: view:mrp.repair:mrp_repair.view_repair_order_form
@@ -157,10 +136,9 @@
 
 #. module: mrp_repair
 #: view:mrp.repair:mrp_repair.view_repair_order_form_filter
-#: selection:mrp.repair,state:0
-#: selection:mrp.repair.line,state:0
+#: selection:mrp.repair,state:0 selection:mrp.repair.line,state:0
 msgid "Confirmed"
-msgstr ""
+msgstr "確認"
 
 #. module: mrp_repair
 #: code:addons/mrp_repair/mrp_repair.py:541
@@ -175,30 +153,26 @@
 #: view:mrp.repair:mrp_repair.view_repair_order_form
 #: view:mrp.repair.make_invoice:mrp_repair.view_make_invoice
 msgid "Create Invoice"
-msgstr ""
+msgstr "開立發票"
 
 #. module: mrp_repair
 #: view:mrp.repair.make_invoice:mrp_repair.view_make_invoice
 msgid "Create invoices"
-msgstr ""
-
-#. module: mrp_repair
-#: field:mrp.repair,create_uid:0
-#: field:mrp.repair.cancel,create_uid:0
-#: field:mrp.repair.fee,create_uid:0
-#: field:mrp.repair.line,create_uid:0
+msgstr "開立發票"
+
+#. module: mrp_repair
+#: field:mrp.repair,create_uid:0 field:mrp.repair.cancel,create_uid:0
+#: field:mrp.repair.fee,create_uid:0 field:mrp.repair.line,create_uid:0
 #: field:mrp.repair.make_invoice,create_uid:0
 msgid "Created by"
 msgstr "建立者"
 
 #. module: mrp_repair
-#: field:mrp.repair,create_date:0
-#: field:mrp.repair.cancel,create_date:0
-#: field:mrp.repair.fee,create_date:0
-#: field:mrp.repair.line,create_date:0
+#: field:mrp.repair,create_date:0 field:mrp.repair.cancel,create_date:0
+#: field:mrp.repair.fee,create_date:0 field:mrp.repair.line,create_date:0
 #: field:mrp.repair.make_invoice,create_date:0
 msgid "Created on"
-msgstr ""
+msgstr "建立於"
 
 #. module: mrp_repair
 #: field:mrp.repair,location_id:0
@@ -213,7 +187,7 @@
 #. module: mrp_repair
 #: field:mrp.repair,address_id:0
 msgid "Delivery Address"
-msgstr ""
+msgstr "送貨地址"
 
 #. module: mrp_repair
 #: field:mrp.repair,location_dest_id:0
@@ -221,31 +195,30 @@
 msgstr ""
 
 #. module: mrp_repair
-#: field:mrp.repair.fee,name:0
-#: field:mrp.repair.line,name:0
+#: field:mrp.repair.fee,name:0 field:mrp.repair.line,name:0
 #: view:website:mrp_repair.report_mrprepairorder
 msgid "Description"
-msgstr ""
+msgstr "說明"
 
 #. module: mrp_repair
 #: field:mrp.repair.line,location_dest_id:0
 msgid "Dest. Location"
-msgstr ""
+msgstr "目的地點"
 
 #. module: mrp_repair
 #: view:mrp.repair.make_invoice:mrp_repair.view_make_invoice
 msgid "Do you really want to create the invoice(s)?"
-msgstr ""
+msgstr "您真的要開立發票嗎?"
 
 #. module: mrp_repair
 #: selection:mrp.repair.line,state:0
 msgid "Done"
-msgstr ""
+msgstr "完成"
 
 #. module: mrp_repair
 #: selection:mrp.repair.line,state:0
 msgid "Draft"
-msgstr ""
+msgstr "草案"
 
 #. module: mrp_repair
 #: view:mrp.repair:mrp_repair.view_repair_order_form
@@ -258,12 +231,12 @@
 #: code:addons/mrp_repair/mrp_repair.py:396
 #, python-format
 msgid "Error!"
-msgstr ""
+msgstr "錯誤！"
 
 #. module: mrp_repair
 #: view:mrp.repair:mrp_repair.view_repair_order_form
 msgid "Extra Info"
-msgstr ""
+msgstr "額外資訊"
 
 #. module: mrp_repair
 #: view:mrp.repair:mrp_repair.view_repair_order_form
@@ -279,12 +252,12 @@
 #. module: mrp_repair
 #: field:mrp.repair,message_follower_ids:0
 msgid "Followers"
-msgstr ""
+msgstr "關注者"
 
 #. module: mrp_repair
 #: view:mrp.repair:mrp_repair.view_repair_order_form_filter
 msgid "Group By"
-msgstr ""
+msgstr "分組方式"
 
 #. module: mrp_repair
 #: field:mrp.repair.make_invoice,group:0
@@ -309,43 +282,41 @@
 #. module: mrp_repair
 #: view:mrp.repair:mrp_repair.view_repair_order_form
 msgid "History"
-msgstr ""
+msgstr "歷史"
 
 #. module: mrp_repair
 #: help:mrp.repair,message_summary:0
 msgid ""
 "Holds the Chatter summary (number of messages, ...). This summary is "
 "directly in html format in order to be inserted in kanban views."
-msgstr ""
-
-#. module: mrp_repair
-#: field:mrp.repair,id:0
-#: field:mrp.repair.cancel,id:0
-#: field:mrp.repair.fee,id:0
-#: field:mrp.repair.line,id:0
+msgstr "保留談話摘要(訊息數量等等)。為了放入看板檢視模式，此摘要直接存為HTML格式。"
+
+#. module: mrp_repair
+#: field:mrp.repair,id:0 field:mrp.repair.cancel,id:0
+#: field:mrp.repair.fee,id:0 field:mrp.repair.line,id:0
 #: field:mrp.repair.make_invoice,id:0
 msgid "ID"
-msgstr ""
+msgstr "ID"
 
 #. module: mrp_repair
 #: help:mrp.repair,message_unread:0
 msgid "If checked new messages require your attention."
-msgstr ""
+msgstr "當有新訊息時通知您。"
 
 #. module: mrp_repair
 #: field:mrp.repair,internal_notes:0
 msgid "Internal Notes"
-msgstr ""
+msgstr "內部備註"
 
 #. module: mrp_repair
 #: field:mrp.repair.line,move_id:0
 msgid "Inventory Move"
-msgstr ""
+msgstr "存貨調動"
 
 #. module: mrp_repair
 #: field:mrp.repair,invoice_id:0
 msgid "Invoice"
-msgstr ""
+msgstr "發票"
 
 #. module: mrp_repair
 #: view:mrp.repair:mrp_repair.view_repair_order_form
@@ -355,13 +326,13 @@
 #. module: mrp_repair
 #: selection:mrp.repair,state:0
 msgid "Invoice Exception"
-msgstr ""
+msgstr "發票異常情況"
 
 #. module: mrp_repair
 #: field:mrp.repair.fee,invoice_line_id:0
 #: field:mrp.repair.line,invoice_line_id:0
 msgid "Invoice Line"
-msgstr ""
+msgstr "發票明細"
 
 #. module: mrp_repair
 #: field:mrp.repair,invoice_method:0
@@ -380,16 +351,15 @@
 
 #. module: mrp_repair
 #: view:mrp.repair:mrp_repair.view_repair_order_form_filter
-#: field:mrp.repair,invoiced:0
-#: field:mrp.repair.fee,invoiced:0
+#: field:mrp.repair,invoiced:0 field:mrp.repair.fee,invoiced:0
 #: field:mrp.repair.line,invoiced:0
 msgid "Invoiced"
-msgstr ""
+msgstr "已開票"
 
 #. module: mrp_repair
 #: view:mrp.repair:mrp_repair.view_repair_order_form
 msgid "Invoicing"
-msgstr ""
+msgstr "發票開立"
 
 #. module: mrp_repair
 #: field:mrp.repair,partner_invoice_id:0
@@ -399,7 +369,7 @@
 #. module: mrp_repair
 #: field:mrp.repair,message_is_follower:0
 msgid "Is a Follower"
-msgstr ""
+msgstr "為關注者"
 
 #. module: mrp_repair
 #: field:mrp.repair,message_last_post:0
@@ -407,19 +377,15 @@
 msgstr "最後訊息日期"
 
 #. module: mrp_repair
-#: field:mrp.repair,write_uid:0
-#: field:mrp.repair.cancel,write_uid:0
-#: field:mrp.repair.fee,write_uid:0
-#: field:mrp.repair.line,write_uid:0
+#: field:mrp.repair,write_uid:0 field:mrp.repair.cancel,write_uid:0
+#: field:mrp.repair.fee,write_uid:0 field:mrp.repair.line,write_uid:0
 #: field:mrp.repair.make_invoice,write_uid:0
 msgid "Last Updated by"
 msgstr "最後更新："
 
 #. module: mrp_repair
-#: field:mrp.repair,write_date:0
-#: field:mrp.repair.cancel,write_date:0
-#: field:mrp.repair.fee,write_date:0
-#: field:mrp.repair.line,write_date:0
+#: field:mrp.repair,write_date:0 field:mrp.repair.cancel,write_date:0
+#: field:mrp.repair.fee,write_date:0 field:mrp.repair.line,write_date:0
 #: field:mrp.repair.make_invoice,write_date:0
 msgid "Last Updated on"
 msgstr "最後更新於"
@@ -427,7 +393,7 @@
 #. module: mrp_repair
 #: field:mrp.repair.line,lot_id:0
 msgid "Lot"
-msgstr ""
+msgstr "批次"
 
 #. module: mrp_repair
 #: view:website:mrp_repair.report_mrprepairorder
@@ -442,17 +408,17 @@
 #. module: mrp_repair
 #: field:mrp.repair,message_ids:0
 msgid "Messages"
-msgstr ""
+msgstr "訊息"
 
 #. module: mrp_repair
 #: help:mrp.repair,message_ids:0
 msgid "Messages and communication history"
-msgstr ""
+msgstr "訊息及聯絡紀錄"
 
 #. module: mrp_repair
 #: field:mrp.repair,move_id:0
 msgid "Move"
-msgstr ""
+msgstr "調動"
 
 #. module: mrp_repair
 #: help:mrp.repair,move_id:0
@@ -504,7 +470,7 @@
 #. module: mrp_repair
 #: view:mrp.repair:mrp_repair.view_repair_order_form
 msgid "Notes"
-msgstr ""
+msgstr "備註"
 
 #. module: mrp_repair
 #: view:website:mrp_repair.report_mrprepairorder
@@ -519,23 +485,23 @@
 #. module: mrp_repair
 #: view:mrp.repair:mrp_repair.view_repair_order_form
 msgid "Operations"
-msgstr ""
+msgstr "作業"
 
 #. module: mrp_repair
 #: view:mrp.repair:mrp_repair.view_repair_order_form_filter
 #: field:mrp.repair,partner_id:0
 msgid "Partner"
-msgstr ""
+msgstr "伙伴"
 
 #. module: mrp_repair
 #: view:website:mrp_repair.report_mrprepairorder
 msgid "Price"
-msgstr ""
+msgstr "價格"
 
 #. module: mrp_repair
 #: field:mrp.repair,pricelist_id:0
 msgid "Pricelist"
-msgstr ""
+msgstr "價目表"
 
 #. module: mrp_repair
 #: help:mrp.repair,pricelist_id:0
@@ -549,27 +515,25 @@
 
 #. module: mrp_repair
 #: view:mrp.repair:mrp_repair.view_repair_order_form_filter
-#: field:mrp.repair.fee,product_id:0
-#: field:mrp.repair.line,product_id:0
+#: field:mrp.repair.fee,product_id:0 field:mrp.repair.line,product_id:0
 msgid "Product"
-msgstr ""
+msgstr "產品"
 
 #. module: mrp_repair
 #: view:mrp.repair:mrp_repair.view_repair_order_form
 msgid "Product Information"
-msgstr ""
+msgstr "產品信息"
 
 #. module: mrp_repair
 #: field:mrp.repair,product_qty:0
 msgid "Product Quantity"
-msgstr ""
-
-#. module: mrp_repair
-#: field:mrp.repair,product_uom:0
-#: field:mrp.repair.fee,product_uom:0
+msgstr "產品數量"
+
+#. module: mrp_repair
+#: field:mrp.repair,product_uom:0 field:mrp.repair.fee,product_uom:0
 #: field:mrp.repair.line,product_uom:0
 msgid "Product Unit of Measure"
-msgstr ""
+msgstr "產品度量單位"
 
 #. module: mrp_repair
 #: field:mrp.repair,product_id:0
@@ -592,17 +556,17 @@
 #: field:mrp.repair.line,product_uom_qty:0
 #: view:website:mrp_repair.report_mrprepairorder
 msgid "Quantity"
-msgstr ""
+msgstr "數量"
 
 #. module: mrp_repair
 #: selection:mrp.repair,state:0
 msgid "Quotation"
-msgstr ""
+msgstr "報價單"
 
 #. module: mrp_repair
 #: model:ir.actions.report.xml,name:mrp_repair.action_report_mrp_repair_order
 msgid "Quotation / Order"
-msgstr ""
+msgstr "報價單 / 訂單"
 
 #. module: mrp_repair
 #: field:mrp.repair,quotation_notes:0
@@ -612,7 +576,7 @@
 #. module: mrp_repair
 #: view:mrp.repair:mrp_repair.view_repair_order_form_filter
 msgid "Quotations"
-msgstr ""
+msgstr "報價單"
 
 #. module: mrp_repair
 #: view:mrp.repair:mrp_repair.view_repair_order_form_filter
@@ -632,13 +596,13 @@
 #. module: mrp_repair
 #: view:mrp.repair:mrp_repair.view_repair_order_form
 msgid "Recreate Invoice"
-msgstr ""
+msgstr "重新開立發票"
 
 #. module: mrp_repair
 #: selection:mrp.repair.line,type:0
 #: view:website:mrp_repair.report_mrprepairorder
 msgid "Remove"
-msgstr ""
+msgstr "移除"
 
 #. module: mrp_repair
 #: model:ir.model,name:mrp_repair.model_mrp_repair_fee
@@ -663,8 +627,7 @@
 msgstr ""
 
 #. module: mrp_repair
-#: field:mrp.repair.fee,repair_id:0
-#: field:mrp.repair.line,repair_id:0
+#: field:mrp.repair.fee,repair_id:0 field:mrp.repair.line,repair_id:0
 msgid "Repair Order Reference"
 msgstr ""
 
@@ -697,8 +660,7 @@
 msgstr ""
 
 #. module: mrp_repair
-#: field:mrp.repair,repaired:0
-#: selection:mrp.repair,state:0
+#: field:mrp.repair,repaired:0 selection:mrp.repair,state:0
 msgid "Repaired"
 msgstr ""
 
@@ -735,17 +697,17 @@
 #. module: mrp_repair
 #: view:mrp.repair:mrp_repair.view_repair_order_form
 msgid "Set to Draft"
-msgstr ""
+msgstr "設為草案"
 
 #. module: mrp_repair
 #: view:website:mrp_repair.report_mrprepairorder
 msgid "Shipping address :"
-msgstr ""
+msgstr "貨運地址 :"
 
 #. module: mrp_repair
 #: field:mrp.repair.line,location_id:0
 msgid "Source Location"
-msgstr ""
+msgstr "來源地點"
 
 #. module: mrp_repair
 #: view:mrp.repair:mrp_repair.view_repair_order_form
@@ -754,34 +716,32 @@
 
 #. module: mrp_repair
 #: view:mrp.repair:mrp_repair.view_repair_order_form_filter
-#: field:mrp.repair,state:0
-#: field:mrp.repair.line,state:0
+#: field:mrp.repair,state:0 field:mrp.repair.line,state:0
 msgid "Status"
-msgstr ""
+msgstr "狀態"
 
 #. module: mrp_repair
 #: field:mrp.repair.fee,price_subtotal:0
 #: field:mrp.repair.line,price_subtotal:0
 msgid "Subtotal"
-msgstr ""
+msgstr "小計"
 
 #. module: mrp_repair
 #: field:mrp.repair,message_summary:0
 msgid "Summary"
-msgstr ""
+msgstr "摘要"
 
 #. module: mrp_repair
 #: view:website:mrp_repair.report_mrprepairorder
 msgid "Tax"
-msgstr ""
-
-#. module: mrp_repair
-#: field:mrp.repair,amount_tax:0
-#: field:mrp.repair.fee,tax_id:0
+msgstr "稅額"
+
+#. module: mrp_repair
+#: field:mrp.repair,amount_tax:0 field:mrp.repair.fee,tax_id:0
 #: field:mrp.repair.line,tax_id:0
 #: view:website:mrp_repair.report_mrprepairorder
 msgid "Taxes"
-msgstr ""
+msgstr "稅別"
 
 #. module: mrp_repair
 #: code:addons/mrp_repair/mrp_repair.py:224
@@ -801,8 +761,8 @@
 msgid ""
 "The warranty expiration limit is computed as: last move date + warranty "
 "defined on selected product. If the current date is below the warranty "
-"expiration limit, each operation and fee you will add will be set as 'not to "
-"invoiced' by default. Note that you can change manually afterwards."
+"expiration limit, each operation and fee you will add will be set as 'not to"
+" invoiced' by default. Note that you can change manually afterwards."
 msgstr ""
 
 #. module: mrp_repair
@@ -813,10 +773,9 @@
 msgstr ""
 
 #. module: mrp_repair
-#: field:mrp.repair.fee,to_invoice:0
-#: field:mrp.repair.line,to_invoice:0
+#: field:mrp.repair.fee,to_invoice:0 field:mrp.repair.line,to_invoice:0
 msgid "To Invoice"
-msgstr ""
+msgstr "待開發票"
 
 #. module: mrp_repair
 #: selection:mrp.repair,state:0
@@ -827,7 +786,7 @@
 #: field:mrp.repair,amount_total:0
 #: view:website:mrp_repair.report_mrprepairorder
 msgid "Total"
-msgstr ""
+msgstr "合計"
 
 #. module: mrp_repair
 #: view:website:mrp_repair.report_mrprepairorder
@@ -837,12 +796,12 @@
 #. module: mrp_repair
 #: view:mrp.repair:mrp_repair.view_repair_order_form
 msgid "Total amount"
-msgstr ""
+msgstr "總金額"
 
 #. module: mrp_repair
 #: field:mrp.repair.line,type:0
 msgid "Type"
-msgstr ""
+msgstr "類型"
 
 #. module: mrp_repair
 #: selection:mrp.repair,state:0
@@ -850,26 +809,25 @@
 msgstr ""
 
 #. module: mrp_repair
-#: field:mrp.repair.fee,price_unit:0
-#: field:mrp.repair.line,price_unit:0
+#: field:mrp.repair.fee,price_unit:0 field:mrp.repair.line,price_unit:0
 #: view:website:mrp_repair.report_mrprepairorder
 msgid "Unit Price"
-msgstr ""
+msgstr "單價"
 
 #. module: mrp_repair
 #: view:mrp.repair:mrp_repair.view_repair_order_form
 msgid "Unit of Measure"
-msgstr ""
+msgstr "量度單位"
 
 #. module: mrp_repair
 #: field:mrp.repair,message_unread:0
 msgid "Unread Messages"
-msgstr ""
+msgstr "未讀訊息"
 
 #. module: mrp_repair
 #: field:mrp.repair,amount_untaxed:0
 msgid "Untaxed Amount"
-msgstr ""
+msgstr "未完稅金額"
 
 #. module: mrp_repair
 #: view:mrp.repair:mrp_repair.view_repair_order_form
@@ -879,13 +837,13 @@
 #. module: mrp_repair
 #: view:website:mrp_repair.report_mrprepairorder
 msgid "VAT:"
-msgstr ""
+msgstr "增值稅:"
 
 #. module: mrp_repair
 #: code:addons/mrp_repair/mrp_repair.py:224
 #, python-format
 msgid "Warning"
-msgstr ""
+msgstr "警告"
 
 #. module: mrp_repair
 #: code:addons/mrp_repair/mrp_repair.py:289
@@ -894,7 +852,7 @@
 #: code:addons/mrp_repair/wizard/cancel_repair.py:49
 #, python-format
 msgid "Warning!"
-msgstr ""
+msgstr "警告！"
 
 #. module: mrp_repair
 #: field:mrp.repair,guarantee_limit:0
@@ -914,7 +872,7 @@
 #. module: mrp_repair
 #: view:mrp.repair.cancel:mrp_repair.view_cancel_repair
 msgid "Yes"
-msgstr ""
+msgstr "是"
 
 #. module: mrp_repair
 #: code:addons/mrp_repair/mrp_repair.py:325
@@ -931,6 +889,12 @@
 msgstr ""
 
 #. module: mrp_repair
+#: view:mrp.repair.cancel:mrp_repair.view_cancel_repair
+#: view:mrp.repair.make_invoice:mrp_repair.view_make_invoice
+msgid "or"
+msgstr "或"
+
+#. module: mrp_repair
 #: field:mrp.repair,default_address_id:0
 msgid "unknown"
-msgstr ""+msgstr "不詳"