# -*- coding: utf-8 -*-
# Part of Odoo. See LICENSE file for full copyright and licensing details.
import json

from odoo.addons.web import http
from odoo.addons.web.http import request
from odoo.tools import html_escape as escape


class GoogleMap(http.Controller):
    '''
    This class generates on-the-fly partner maps that can be reused in every
    website page. To do so, just use an ``<iframe ...>`` whose ``src``
    attribute points to ``/google_map`` (this controller generates a complete
    HTML5 page).

    URL query parameters:
    - ``partner_ids``: a comma-separated list of ids (partners to be shown)
    - ``partner_url``: the base-url to display the partner
        (eg: if ``partner_url`` is ``/partners/``, when the user will click on
        a partner on the map, it will be redirected to <myodoo>.com/partners/<id>)

    In order to resize the map, simply resize the ``iframe`` with CSS
    directives ``width`` and ``height``.
    '''

    @http.route(['/google_map'], type='http', auth="public", website=True)
    def google_map(self, *arg, **post):
        clean_ids = []
        for partner_id in post.get('partner_ids', "").split(","):
            try:
                clean_ids.append(int(partner_id))
            except ValueError:
                pass
        partners = request.env['res.partner'].sudo().search([("id", "in", clean_ids),
                                                             ('website_published', '=', True), ('is_company', '=', True)])
        partner_data = {
            "counter": len(partners),
            "partners": []
        }
        for partner in partners.with_context({'show_address': True}):
            # TODO in master, do not use `escape` but `t-esc` in the qweb template.
            partner_data["partners"].append({
                'id': partner.id,
                'name': escape(partner.name),
                'address': escape('\n'.join(partner.name_get()[0][1].split('\n')[1:])),
                'latitude': escape(str(partner.partner_latitude)),
                'longitude': escape(str(partner.partner_longitude)),
<<<<<<< HEAD
            })
=======
                })

        if 'customers' in post.get('partner_url', ''):
            partner_url = '/customers/'
        else:
            partner_url = '/partners/'

        # generate the map
>>>>>>> e0c0a5fb
        values = {
            'partner_url': partner_url,
            'partner_data': json.dumps(partner_data)
        }
        return request.website.render("website_google_map.google_map", values)<|MERGE_RESOLUTION|>--- conflicted
+++ resolved
@@ -46,18 +46,12 @@
                 'address': escape('\n'.join(partner.name_get()[0][1].split('\n')[1:])),
                 'latitude': escape(str(partner.partner_latitude)),
                 'longitude': escape(str(partner.partner_longitude)),
-<<<<<<< HEAD
             })
-=======
-                })
-
         if 'customers' in post.get('partner_url', ''):
             partner_url = '/customers/'
         else:
             partner_url = '/partners/'
 
-        # generate the map
->>>>>>> e0c0a5fb
         values = {
             'partner_url': partner_url,
             'partner_data': json.dumps(partner_data)
