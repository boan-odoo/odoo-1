--- conflicted
+++ resolved
@@ -44,19 +44,6 @@
 def timeformat_convert(cr, uid, time_string, context={}):
 #    Function to convert input time string:: 8.5 to output time string 8:30
 
-<<<<<<< HEAD
-        strg = str(time_string)[-2:]
-        last_strg = str(time_string)[0:-2]
-        if strg != '.0':
-            if '.' not in strg:
-                strg = '.' + strg
-                last_strg = str(time_string)[:-3]
-            new_strg = round(float(strg) / 0.016666667)
-            converted_strg = last_strg + ':' + str(new_strg)[:-2]
-        else:
-            converted_strg = last_strg + ':00'
-        return converted_strg
-=======
         split_list = str(time_string).split('.')
         hour_part = split_list[0]
         mins_part = split_list[1]
@@ -81,7 +68,6 @@
             [leaves.append((dt_start + datetime.timedelta(days=x)).strftime('%Y-%m-%d')) for x in range(int(leave_days))]
             leaves.sort()
         return leaves
->>>>>>> 112e2a75
 
 class wizard_compute_tasks(wizard.interface):
 
@@ -103,21 +89,14 @@
             task_ids.sort()
             task_obj = task_pool.browse(cr,uid,task_ids)
             task_1 = task_obj[0]
-<<<<<<< HEAD
-            dt_start = datetime.datetime.strftime(datetime.datetime.strptime(project.date_start,"%Y-%m-%d"),"%Y-%m-%d %H:%M")
-=======
+
             date_start = datetime.datetime.strftime(datetime.datetime.strptime(project.date_start,"%Y-%m-%d"),"%Y-%m-%d %H:%M")
->>>>>>> 112e2a75
             calendar_id = project.resource_calendar_id.id
 
 #     If project has a working calendar then that would be used otherwise
 #     the default faces calendar would  be used
             if calendar_id:
-<<<<<<< HEAD
-                resource_leave_ids = resource_leaves_pool.search(cr,uid,[('calendar_id','=',project.resource_calendar_id.id)])
-=======
                 resource_leave_ids = resource_leaves_pool.search(cr,uid,[('calendar_id','=',calendar_id)])
->>>>>>> 112e2a75
                 time_range = "8:00-8:00"
                 non_working = ""
                 wk = {"0":"mon","1":"tue","2":"wed","3":"thu","4":"fri","5":"sat","6":"sun"}
@@ -134,10 +113,6 @@
                     if wk.has_key(week['dayofweek']):
                         day = wk[week['dayofweek']]
                         wk_days[week['dayofweek']] = wk[week['dayofweek']]
-<<<<<<< HEAD
-
-=======
->>>>>>> 112e2a75
                     hour_from_str = timeformat_convert(cr,uid,week['hour_from'])
                     hour_to_str = timeformat_convert(cr,uid,week['hour_to'])
                     res_str = hour_from_str + '-' + hour_to_str
@@ -178,17 +153,12 @@
             resource = project.members
             resource_objs = []
             for no in range(len(resource)):
-<<<<<<< HEAD
-                resource_id = resource_pool.search(cr,uid,[('user_id','=',resource[no].id)])
-                resource_objs.append(classobj(str(resource[no].name),(Resource,),{'__doc__':resource[no].name,'__name__':resource[no].name}))
-=======
                 leaves = []
                 resource_id = resource_pool.search(cr,uid,[('user_id','=',resource[no].id)])
                 if resource_id:
             #   Getting list of leaves for specific resource
                     leaves = leaves_resource(cr,uid,resource_id)
                 resource_objs.append(classobj(str(resource[no].name),(Resource,),{'__doc__':resource[no].name,'__name__':resource[no].name,'vacation':tuple(leaves)}))
->>>>>>> 112e2a75
 
 #     To create dynamic no of tasks
             def tasks(j,eff):
@@ -217,11 +187,7 @@
             def Project():
                 resource = reduce(operator.or_,resource_objs)
                 title = project.name
-<<<<<<< HEAD
-                start = dt_start
-=======
                 start = date_start
->>>>>>> 112e2a75
 
 #    If project has calendar
                 if wktime_cal or leaves:
@@ -230,11 +196,7 @@
 
 #    Dynamic Creation of tasks
                 for i in range(len(task_obj)):
-<<<<<<< HEAD
-                    hours = str(task_obj[i].planned_hours / task_obj[i].occupation_rate)[:-2] + 'H'
-=======
                     hours = str(task_obj[i].remaining_hours / task_obj[i].occupation_rate)+ 'H'
->>>>>>> 112e2a75
                     if task_obj[i].user_id:
                         for resource_object in resource_objs:
                             if resource_object.__name__ == task_obj[i].user_id.name:
@@ -250,7 +212,6 @@
                 while loop_no <= task_no:
                     s_date = t.start.to_datetime()
                     e_date = t.end.to_datetime()
-                    print 'Start Date And End Date:::',s_date,e_date,t.name,t.booked_resource
                     if loop_no != 0:
                         user_id = user_pool.search(cr,uid,[('name','=',t.booked_resource[0].__name__)])
                         task_pool.write(cr,uid,[task_obj[loop_no - 1].id],{'date_start':s_date,'date_end':e_date,'user_id':user_id[0]})
