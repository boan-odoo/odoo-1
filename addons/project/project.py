# -*- coding: utf-8 -*-
##############################################################################
#    
#    OpenERP, Open Source Management Solution
#    Copyright (C) 2004-2009 Tiny SPRL (<http://tiny.be>).
#
#    This program is free software: you can redistribute it and/or modify
#    it under the terms of the GNU Affero General Public License as
#    published by the Free Software Foundation, either version 3 of the
#    License, or (at your option) any later version.
#
#    This program is distributed in the hope that it will be useful,
#    but WITHOUT ANY WARRANTY; without even the implied warranty of
#    MERCHANTABILITY or FITNESS FOR A PARTICULAR PURPOSE.  See the
#    GNU Affero General Public License for more details.
#
#    You should have received a copy of the GNU Affero General Public License
#    along with this program.  If not, see <http://www.gnu.org/licenses/>.     
#
##############################################################################

from lxml import etree
from mx import DateTime
from mx.DateTime import now
import time
from tools.translate import _

from osv import fields, osv
from tools.translate import _

class project(osv.osv):
    _name = "project.project"
    _description = "Project"

    def _complete_name(self, cr, uid, ids, name, args, context):
        res = {}
        for m in self.browse(cr, uid, ids, context=context):
            res[m.id] = (m.parent_id and (m.parent_id.name + '/') or '') + m.name
        return res


    def check_recursion(self, cursor, user, ids, parent=None):
        return super(project, self).check_recursion(cursor, user, ids,
                parent=parent)

    def onchange_partner_id(self, cr, uid, ids, part):
        if not part:
            return {'value':{'contact_id': False, 'pricelist_id': False}}
        addr = self.pool.get('res.partner').address_get(cr, uid, [part], ['contact'])

        pricelist = self.pool.get('res.partner').browse(cr, uid, part).property_product_pricelist.id
        return {'value':{'contact_id': addr['contact'], 'pricelist_id': pricelist}}

    def _progress_rate(self, cr, uid, ids, names, arg, context=None):
        res = {}.fromkeys(ids, 0.0)
        progress = {}
        if not ids:
            return res
        ids2 = self.search(cr, uid, [('parent_id','child_of',ids)])
        if ids2:
            cr.execute('''SELECT
                    project_id, sum(planned_hours), sum(total_hours), sum(effective_hours)
                FROM
                    project_task 
                WHERE
                    project_id in ('''+','.join(map(str,ids2))+''') AND
                    state<>'cancelled'
                GROUP BY
                    project_id''')
            progress = dict(map(lambda x: (x[0], (x[1],x[2],x[3])), cr.fetchall()))
        for project in self.browse(cr, uid, ids, context=context):
            s = [0.0,0.0,0.0]
            tocompute = [project]
            while tocompute:
                p = tocompute.pop()
                tocompute += p.child_id
                for i in range(3):
                    s[i] += progress.get(p.id, (0.0,0.0,0.0))[i]
            res[project.id] = {
                'planned_hours': s[0],
                'effective_hours': s[2],
                'total_hours': s[1],
                'progress_rate': s[1] and (100.0 * s[2] / s[1]) or 0.0
            }
        return res

    def unlink(self, cr, uid, ids, *args, **kwargs):
        for proj in self.browse(cr, uid, ids):
            if proj.tasks:
                raise osv.except_osv(_('Operation Not Permitted !'), _('You can not delete a project with tasks. I suggest you to deactivate it.'))
        return super(project, self).unlink(cr, uid, ids, *args, **kwargs)
    _columns = {
        'name': fields.char("Project Name", size=128, required=True),
        'complete_name': fields.function(_complete_name, method=True, string="Project Name", type='char', size=128),
        'active': fields.boolean('Active'),
        'category_id': fields.many2one('account.analytic.account','Analytic Account', help="Link this project to an analytic account if you need financial management on projects. It enables you to connect projects with budgets, planning, cost and revenue analysis, timesheets on projects, etc."),
        'priority': fields.integer('Sequence'),
        'manager': fields.many2one('res.users', 'Project Manager'),
        'warn_manager': fields.boolean('Warn Manager', help="If you check this field, the project manager will receive a request each time a task is completed by his team."),
        'members': fields.many2many('res.users', 'project_user_rel', 'project_id', 'uid', 'Project Members', help="Project's member. Not used in any computation, just for information purpose."),
        'tasks': fields.one2many('project.task', 'project_id', "Project tasks"),
        'parent_id': fields.many2one('project.project', 'Parent Project',\
            help="If you have [?] in the name, it means there are no analytic account linked to project."),
        'child_id': fields.one2many('project.project', 'parent_id', 'Subproject'),
        'planned_hours': fields.function(_progress_rate, multi="progress", method=True, string='Planned Time', help="Sum of planned hours of all tasks related to this project."),
        'effective_hours': fields.function(_progress_rate, multi="progress", method=True, string='Time Spent', help="Sum of spent hours of all tasks related to this project."),
        'total_hours': fields.function(_progress_rate, multi="progress", method=True, string='Total Time', help="Sum of total hours of all tasks related to this project."),
        'progress_rate': fields.function(_progress_rate, multi="progress", method=True, string='Progress', type='float', help="Percent of tasks closed according to the total of tasks todo."),
        'date_start': fields.date('Starting Date'),
        'date_end': fields.date('Expected End'),
        'partner_id': fields.many2one('res.partner', 'Partner'),
        'contact_id': fields.many2one('res.partner.address', 'Contact'),
        'warn_customer': fields.boolean('Warn Partner', help="If you check this, the user will have a popup when closing a task that propose a message to send by email to the customer."),
        'warn_header': fields.text('Mail Header', help="Header added at the beginning of the email for the warning message sent to the customer when a task is closed."),
        'warn_footer': fields.text('Mail Footer', help="Footer added at the beginning of the email for the warning message sent to the customer when a task is closed."),
        'notes': fields.text('Notes', help="Internal description of the project."),
        'timesheet_id': fields.many2one('hr.timesheet.group', 'Working Time', help="Timetable working hours to adjust the gantt diagram report"),
<<<<<<< HEAD
        'state': fields.selection([('template', 'Template'), ('open', 'Running'), ('pending', 'Pending'), ('cancelled', 'Cancelled'), ('done', 'Done')], 'State', required=True, readonly=True),
        'company_id': fields.many2one('res.company', 'Company'),
=======
        'state': fields.selection([('template', 'Template'), ('open', 'Running'), ('pending', 'Pending'), ('cancelled', 'Cancelled'), ('done', 'Done')], 'State', required=True, readonly=True,
                                  help='The project can be in either if the states \'Template\' and \'Running\'. If it is template then we can make projects based on the template projects. If its in \'Running\' state it is a normal project.\
                                  If it is to be reviewed then the state is \'Pending\'. When the project is completed the state is set to \'Done\'.'),
>>>>>>> 5062e644
     }

    _defaults = {
        'active': lambda *a: True,
        'manager': lambda object,cr,uid,context: uid,
        'priority': lambda *a: 1,
        'date_start': lambda *a: time.strftime('%Y-%m-%d'),
        'state': lambda *a: 'open',
        'company_id': lambda self,cr,uid,c: self.pool.get('res.company')._company_default_get(cr, uid, 'project.project', c)
    }

    _order = "parent_id,priority,name"
    _constraints = [
        (check_recursion, 'Error ! You can not create recursive projects.', ['parent_id'])
    ]

    # toggle activity of projects, their sub projects and their tasks
    def set_template(self, cr, uid, ids, context={}):
        res = self.setActive(cr, uid, ids, value=False, context=context) 
        return res

    def set_done(self, cr, uid, ids, context={}):
        self.write(cr, uid, ids, {'state':'done'}, context=context)
        return True

    def set_cancel(self, cr, uid, ids, context={}):
        self.write(cr, uid, ids, {'state':'cancelled'}, context=context)
        return True

    def set_pending(self, cr, uid, ids, context={}):
        self.write(cr, uid, ids, {'state':'pending'}, context=context)
        return True

    def set_open(self, cr, uid, ids, context={}):
        self.write(cr, uid, ids, {'state':'open'}, context=context)
        return True

    def reset_project(self, cr, uid, ids, context={}):
        res = self.setActive(cr, uid, ids,value=True, context=context)
        return res

    def copy(self, cr, uid, id, default={},context={}):
        proj = self.browse(cr, uid, id, context=context)
        default = default or {}
        context['active_test'] = False
        default['state'] = 'open'
        if not default.get('name', False):
            default['name'] = proj.name+_(' (copy)')
        res = super(project, self).copy(cr, uid, id, default, context)
        ids = self.search(cr, uid, [('parent_id','child_of', [res])])
        cr.execute('update project_task set active=True where project_id in ('+','.join(map(str, ids))+')')
        return res

    def duplicate_template(self, cr, uid, ids,context={}):
        for proj in self.browse(cr, uid, ids):
            parent_id=context.get('parent_id',False)
            new_id=self.pool.get('project.project').copy(cr, uid, proj.id,default={'name':proj.name+_(' (copy)'),'state':'open','parent_id':parent_id})
            cr.execute('select id from project_task where project_id=%s', (proj.id,))
            res = cr.fetchall()
            for (tasks_id,) in res:
                self.pool.get('project.task').copy(cr, uid, tasks_id,default={'project_id':new_id,'active':True}, context=context)
            cr.execute('select id from project_project where parent_id=%s', (proj.id,))
            res = cr.fetchall()
            project_ids = [x[0] for x in res]
            for child in project_ids:
                self.duplicate_template(cr, uid, [child],context={'parent_id':new_id})

        # TODO : Improve this to open the new project (using a wizard)

        cr.commit()
        raise osv.except_osv(_('Operation Done'), _('A new project has been created !\nWe suggest you to close this one and work on this new project.'))

    # set active value for a project, its sub projects and its tasks
    def setActive(self, cr, uid, ids, value=True, context={}):   
        for proj in self.browse(cr, uid, ids, context):            
            self.write(cr, uid, [proj.id], {'state': value and 'open' or 'template'}, context)
            cr.execute('select id from project_task where project_id=%s', (proj.id,))
            tasks_id = [x[0] for x in cr.fetchall()]
            if tasks_id:
                self.pool.get('project.task').write(cr, uid, tasks_id, {'active': value}, context)
            cr.execute('select id from project_project where parent_id=%s', (proj.id,))            
            project_ids = [x[0] for x in cr.fetchall()]            
            for child in project_ids:
                self.setActive(cr, uid, [child], value, context)     		
        return True
project()

class project_task_type(osv.osv):
    _name = 'project.task.type'
    _description = 'Project task type'
    _columns = {
        'name': fields.char('Type', required=True, size=64, translate=True),
        'description': fields.text('Description'),
    }
project_task_type()

class task(osv.osv):
    _name = "project.task"
    _description = "Tasks"
    _date_name = "date_start"
    def _str_get(self, task, level=0, border='***', context={}):
        return border+' '+(task.user_id and task.user_id.name.upper() or '')+(level and (': L'+str(level)) or '')+(' - %.1fh / %.1fh'%(task.effective_hours or 0.0,task.planned_hours))+' '+border+'\n'+ \
            border[0]+' '+(task.name or '')+'\n'+ \
            (task.description or '')+'\n\n'

    def _history_get(self, cr, uid, ids, name, args, context={}):
        result = {}
        for task in self.browse(cr, uid, ids, context=context):
            result[task.id] = self._str_get(task, border='===')
            t2 = task.parent_id
            level = 0
            while t2:
                level -= 1
                result[task.id] = self._str_get(t2, level) + result[task.id]
                t2 = t2.parent_id
            t3 = map(lambda x: (x,1), task.child_ids)
            while t3:
                t2 = t3.pop(0)
                result[task.id] = result[task.id] + self._str_get(t2[0], t2[1])
                t3 += map(lambda x: (x,t2[1]+1), t2[0].child_ids)
        return result

# Compute: effective_hours, total_hours, progress
    def _hours_get(self, cr, uid, ids, field_names, args, context):
        task_set = ','.join(map(str, ids))
        cr.execute(("SELECT task_id, COALESCE(SUM(hours),0) FROM project_task_work WHERE task_id in (%s) GROUP BY task_id") % (task_set,))
        hours = dict(cr.fetchall())
        res = {}
        for task in self.browse(cr, uid, ids, context=context):
            res[task.id] = {}
            res[task.id]['effective_hours'] = hours.get(task.id, 0.0)
            res[task.id]['total_hours'] = task.remaining_hours + hours.get(task.id, 0.0)
            if (task.remaining_hours + hours.get(task.id, 0.0)):
                res[task.id]['progress'] = round(min(100.0 * hours.get(task.id, 0.0) / res[task.id]['total_hours'], 100),2)
            else:
                res[task.id]['progress'] = 0.0
            res[task.id]['delay_hours'] = res[task.id]['total_hours'] - task.planned_hours
        return res

    def onchange_planned(self, cr, uid, ids, planned, effective=0.0):
        return {'value':{'remaining_hours': planned-effective}}

    def _default_project(self, cr, uid, context={}):
        if 'project_id' in context and context['project_id']:
            return context['project_id']
        return False

    #_sql_constraints = [
    #    ('remaining_hours', 'CHECK (remaining_hours>=0)', 'Please increase and review remaining hours ! It can not be smaller than 0.'),
    #]
    
    def copy_data(self, cr, uid, id, default={},context={}):
        default = default or {}
        default['work_ids'] = []
        return super(task, self).copy_data(cr, uid, id, default, context)

    _columns = {
        'active': fields.boolean('Active'),
        'name': fields.char('Task summary', size=128, required=True),
        'description': fields.text('Description'),
        'priority' : fields.selection([('4','Very Low'), ('3','Low'), ('2','Medium'), ('1','Urgent'), ('0','Very urgent')], 'Importance'),
        'sequence': fields.integer('Sequence'),
        'type': fields.many2one('project.task.type', 'Type'),
        'state': fields.selection([('draft', 'Draft'),('open', 'In Progress'),('pending', 'Pending'), ('cancelled', 'Cancelled'), ('done', 'Done')], 'State', readonly=True, required=True,
                                  help='If the task is created the state \'Draft\'. If the task is started, the state becomes \'In Progress\'. If review is needed the task is in \'Pending\' state.\
                                  If the task is over, the states is set to \'Done\'.'),
        'date_start': fields.datetime('Starting Date'),
        'date_deadline': fields.datetime('Deadline'),
        'date_close': fields.datetime('Date Closed', readonly=True),
        'project_id': fields.many2one('project.project', 'Project', ondelete='cascade',
            help="If you have [?] in the project name, it means there are no analytic account linked to this project."),
        'parent_id': fields.many2one('project.task', 'Parent Task'),
        'child_ids': fields.one2many('project.task', 'parent_id', 'Delegated Tasks'),
        'history': fields.function(_history_get, method=True, string="Task Details", type="text"),
        'notes': fields.text('Notes'),

        'planned_hours': fields.float('Planned Hours', required=True, help='Estimated time to do the task, usually set by the project manager when the task is in draft state.'),
        'effective_hours': fields.function(_hours_get, method=True, string='Hours Spent', multi='hours', store=True, help="Computed using the sum of the task work done."),
        'remaining_hours': fields.float('Remaining Hours', digits=(16,4), help="Total remaining time, can be re-estimated periodically by the assignee of the task."),
        'total_hours': fields.function(_hours_get, method=True, string='Total Hours', multi='hours', store=True, help="Computed as: Time Spent + Remaining Time."),
        'progress': fields.function(_hours_get, method=True, string='Progress (%)', multi='hours', store=True, help="Computed as: Time Spent / Total Time."),
        'delay_hours': fields.function(_hours_get, method=True, string='Delay Hours', multi='hours', store=True, help="Computed as: Total Time - Estimated Time. It gives the difference of the time estimated by the project manager and the real time to close the task."),

        'user_id': fields.many2one('res.users', 'Assigned to'),
        'delegated_user_id': fields.related('child_ids','user_id',type='many2one', relation='res.users', string='Delegated To'),
        'partner_id': fields.many2one('res.partner', 'Partner'),
        'work_ids': fields.one2many('project.task.work', 'task_id', 'Work done'),
        'manager_id': fields.related('project_id','manager', type='many2one', relation='res.users', string='Project Manager'),
        'company_id': fields.many2one('res.company', 'Company'),
    }
    _defaults = {
        'user_id': lambda obj,cr,uid,context: uid,
        'state': lambda *a: 'draft',
        'priority': lambda *a: '2',
        'progress': lambda *a: 0,
        'sequence': lambda *a: 10,
        'active': lambda *a: True,
        'date_start': lambda *a: time.strftime('%Y-%m-%d %H:%M:%S'),
        'project_id': _default_project,
        'company_id': lambda self,cr,uid,c: self.pool.get('res.company')._company_default_get(cr, uid, 'project.task', c) 
    }
    _order = "sequence, priority, date_deadline, id"

    #
    # Override view according to the company definition
    #
    def fields_view_get(self, cr, uid, view_id=None, view_type='form', context=None, toolbar=False, submenu=False):
        res = super(task, self).fields_view_get(cr, uid, view_id, view_type, context, toolbar=toolbar, submenu=submenu)
        tm = self.pool.get('res.users').browse(cr, uid, uid, context).company_id.project_time_mode_id
        if not tm:
            return res
        tm = tm.name
        f = self.pool.get('res.company').fields_get(cr, uid, ['project_time_mode_id'], context)        
        eview = etree.fromstring(res['arch'])
        def _check_rec(eview, tm):
            if eview.attrib.get('widget',False) == 'float_time':
                eview.set('widget','float')
            for child in eview:
                _check_rec(child, tm)
            return True
        _check_rec(eview, tm)
        res['arch'] = etree.tostring(eview)
        for f in res['fields']:
            if 'Hours' in res['fields'][f]['string']:
                res['fields'][f]['string'] = res['fields'][f]['string'].replace('Hours',tm)
        return res

    def do_close(self, cr, uid, ids, *args):
        request = self.pool.get('res.request')
        tasks = self.browse(cr, uid, ids)
        for task in tasks:
            project = task.project_id
            if project:
                if project.warn_manager and project.manager and (project.manager.id != uid):
                    request.create(cr, uid, {
                        'name': _("Task '%s' closed") % task.name,
                        'state': 'waiting',
                        'act_from': uid,
                        'act_to': project.manager.id,
                        'ref_partner_id': task.partner_id.id,
                        'ref_doc1': 'project.task,%d'% (task.id,),
                        'ref_doc2': 'project.project,%d'% (project.id,),
                    })
            self.write(cr, uid, [task.id], {'state': 'done', 'date_close':time.strftime('%Y-%m-%d %H:%M:%S'), 'remaining_hours': 0.0})
            if task.parent_id and task.parent_id.state in ('pending','draft'):
                reopen = True
                for child in task.parent_id.child_ids:
                    if child.id != task.id and child.state not in ('done','cancelled'):
                        reopen = False
                if reopen:
                    self.do_reopen(cr, uid, [task.parent_id.id])
        return True

    def do_reopen(self, cr, uid, ids, *args):
        request = self.pool.get('res.request')
        tasks = self.browse(cr, uid, ids)
        for task in tasks:
            project = task.project_id
            if project and project.warn_manager and project.manager.id and (project.manager.id != uid):
                request.create(cr, uid, {
                    'name': _("Task '%s' set in progress") % task.name,
                    'state': 'waiting',
                    'act_from': uid,
                    'act_to': project.manager.id,
                    'ref_partner_id': task.partner_id.id,
                    'ref_doc1': 'project.task,%d' % task.id,
                    'ref_doc2': 'project.project,%d' % project.id,
                })

            self.write(cr, uid, [task.id], {'state': 'open'})
        return True

    def do_cancel(self, cr, uid, ids, *args):
        request = self.pool.get('res.request')
        tasks = self.browse(cr, uid, ids)
        for task in tasks:
            project = task.project_id
            if project.warn_manager and project.manager and (project.manager.id != uid):
                request.create(cr, uid, {
                    'name': _("Task '%s' cancelled") % task.name,
                    'state': 'waiting',
                    'act_from': uid,
                    'act_to': project.manager.id,
                    'ref_partner_id': task.partner_id.id,
                    'ref_doc1': 'project.task,%d' % task.id,
                    'ref_doc2': 'project.project,%d' % project.id,
                })
            self.write(cr, uid, [task.id], {'state': 'cancelled', 'remaining_hours':0.0})
        return True

    def do_open(self, cr, uid, ids, *args):
        tasks= self.browse(cr,uid,ids)
        for t in tasks:
            self.write(cr, uid, [t.id], {'state': 'open'})
        return True

    def do_draft(self, cr, uid, ids, *args):
        self.write(cr, uid, ids, {'state': 'draft'})
        return True


    def do_pending(self, cr, uid, ids, *args):
        self.write(cr, uid, ids, {'state': 'pending'})
        return True


task()

class project_work(osv.osv):
    _name = "project.task.work"
    _description = "Task Work"
    _columns = {
        'name': fields.char('Work summary', size=128),
        'date': fields.datetime('Date'),
        'task_id': fields.many2one('project.task', 'Task', ondelete='cascade', required=True),
        'hours': fields.float('Time Spent'),
        'user_id': fields.many2one('res.users', 'Done by', required=True),
    }
    _defaults = {
        'user_id': lambda obj,cr,uid,context: uid,
        'date': lambda *a: time.strftime('%Y-%m-%d %H:%M:%S')
    }
    _order = "date desc"
    def create(self, cr, uid, vals, *args, **kwargs):
        if 'hours' in vals and (not vals['hours']):
            vals['hours'] = 0.00
        if 'task_id' in vals:
            cr.execute('update project_task set remaining_hours=remaining_hours - %s where id=%s', (vals.get('hours',0.0), vals['task_id']))
        return super(project_work,self).create(cr, uid, vals, *args, **kwargs)

    def write(self, cr, uid, ids,vals,context={}):
        if 'hours' in vals and (not vals['hours']):
            vals['hours'] = 0.00
        if 'hours' in vals:
            for work in self.browse(cr, uid, ids, context):
                cr.execute('update project_task set remaining_hours=remaining_hours - %s + (%s) where id=%s', (vals.get('hours',0.0), work.hours, work.task_id.id))
        return super(project_work,self).write(cr, uid, ids, vals, context)

    def unlink(self, cr, uid, ids, *args, **kwargs):
        for work in self.browse(cr, uid, ids):
            cr.execute('update project_task set remaining_hours=remaining_hours + %s where id=%s', (work.hours, work.task_id.id))
        return super(project_work,self).unlink(cr, uid, ids,*args, **kwargs)
project_work()

class config_compute_remaining(osv.osv_memory):
    _name='config.compute.remaining'
    def _get_remaining(self,cr, uid, ctx):
        if 'active_id' in ctx:
            return self.pool.get('project.task').browse(cr,uid,ctx['active_id']).remaining_hours
        return False

    _columns = {
        'remaining_hours' : fields.float('Remaining Hours', digits=(16,2), help="Total remaining time, can be re-estimated periodically by the assignee of the task."),
            }

    _defaults = {
        'remaining_hours': _get_remaining
        }
    
    def compute_hours(self, cr, uid, ids, context=None):
        if 'active_id' in context:
            remaining_hrs=self.browse(cr,uid,ids)[0].remaining_hours
            self.pool.get('project.task').write(cr,uid,context['active_id'],{'remaining_hours':remaining_hrs})
        return {
                'type': 'ir.actions.act_window_close',
         }
config_compute_remaining()

# vim:expandtab:smartindent:tabstop=4:softtabstop=4:shiftwidth=4:
<|MERGE_RESOLUTION|>--- conflicted
+++ resolved
@@ -115,14 +115,9 @@
         'warn_footer': fields.text('Mail Footer', help="Footer added at the beginning of the email for the warning message sent to the customer when a task is closed."),
         'notes': fields.text('Notes', help="Internal description of the project."),
         'timesheet_id': fields.many2one('hr.timesheet.group', 'Working Time', help="Timetable working hours to adjust the gantt diagram report"),
-<<<<<<< HEAD
-        'state': fields.selection([('template', 'Template'), ('open', 'Running'), ('pending', 'Pending'), ('cancelled', 'Cancelled'), ('done', 'Done')], 'State', required=True, readonly=True),
-        'company_id': fields.many2one('res.company', 'Company'),
-=======
         'state': fields.selection([('template', 'Template'), ('open', 'Running'), ('pending', 'Pending'), ('cancelled', 'Cancelled'), ('done', 'Done')], 'State', required=True, readonly=True,
                                   help='The project can be in either if the states \'Template\' and \'Running\'. If it is template then we can make projects based on the template projects. If its in \'Running\' state it is a normal project.\
                                   If it is to be reviewed then the state is \'Pending\'. When the project is completed the state is set to \'Done\'.'),
->>>>>>> 5062e644
      }
 
     _defaults = {
