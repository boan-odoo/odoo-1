--- conflicted
+++ resolved
@@ -629,10 +629,7 @@
             <field name="view_type">form</field>
             <field name="view_mode">tree,form</field>
             <field name="view_id" ref="view_project_message_tree"/>
-<<<<<<< HEAD
-=======
             <field name="context">{"search_default_my_msg":1}</field>
->>>>>>> 5e9e4eaa
             <field name="search_view_id" ref="view_project_message_search"/>
        </record>
 
