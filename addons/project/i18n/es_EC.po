--- conflicted
+++ resolved
@@ -1,658 +1,44 @@
-# Translation of OpenERP Server.
+# Translation of Odoo Server.
 # This file contains the translation of the following modules:
-# 	* project
-#
-msgid ""
-msgstr ""
-<<<<<<< HEAD
-"Project-Id-Version: OpenERP Server 6.0dev\n"
-"Report-Msgid-Bugs-To: support@openerp.com\n"
-"POT-Creation-Date: 2012-12-21 17:04+0000\n"
-"PO-Revision-Date: 2011-02-08 18:07+0000\n"
-"Last-Translator: Cristian Salamea (Gnuthink) <ovnicraft@gmail.com>\n"
-"Language-Team: \n"
-=======
+# * project
+# 
+# Translators:
+msgid ""
+msgstr ""
 "Project-Id-Version: Odoo 8.0\n"
 "Report-Msgid-Bugs-To: \n"
 "POT-Creation-Date: 2015-10-19 06:31+0000\n"
 "PO-Revision-Date: 2015-12-10 06:16+0000\n"
 "Last-Translator: Martin Trigaux\n"
 "Language-Team: Spanish (Ecuador) (http://www.transifex.com/odoo/odoo-8/language/es_EC/)\n"
->>>>>>> f9f7669e
 "MIME-Version: 1.0\n"
 "Content-Type: text/plain; charset=UTF-8\n"
-"Content-Transfer-Encoding: 8bit\n"
-"X-Launchpad-Export-Date: 2014-04-22 05:55+0000\n"
-"X-Generator: Launchpad (build 16985)\n"
-
-#. module: project
-#: view:project.project:0
-msgid "Email Interface"
-msgstr ""
-
-#. module: project
-#: help:account.analytic.account,use_tasks:0
-msgid ""
-"If checked, this contract will be available in the project menu and you will "
-"be able to manage tasks or track issues"
-msgstr ""
-
-#. module: project
-#: field:project.project,progress_rate:0
-#: view:report.project.task.user:0
-#: field:report.project.task.user,progress:0
-msgid "Progress"
-msgstr "Progreso"
-
-#. module: project
-#: model:process.node,name:project.process_node_taskbydelegate0
-msgid "Task by delegate"
-msgstr "Tarea por delegación"
-
-#. module: project
-#: view:project.project:0
-msgid "Parent"
-msgstr "Padre"
-
-#. module: project
-#: model:ir.actions.act_window,name:project.dblc_proj
-msgid "Project's tasks"
-msgstr "Tareas del proyecto"
-
-#. module: project
-#: field:project.task.type,name:0
-msgid "Stage Name"
-msgstr "Nombre de Etapa"
-
-#. module: project
-#: model:process.transition.action,name:project.process_transition_action_openpendingtask0
-msgid "Set pending"
-msgstr "Cambiar a pendiente"
-
-#. module: project
-#: view:project.project:0
-msgid "New Project Based on Template"
-msgstr "Nuevo proyecto basado en plantilla"
-
-#. module: project
-#: view:report.project.task.user:0
-#: field:report.project.task.user,day:0
-msgid "Day"
-msgstr "Día"
-
-#. module: project
-#: model:project.task.type,name:project.project_tt_merge
-msgid "Merge"
-msgstr "Unir"
-
-#. module: project
-<<<<<<< HEAD
-#: view:res.partner:0
-msgid "Start Task"
-msgstr "Iniciar tarea"
-=======
-#: field:project.project,alias_id:0
-msgid "Alias"
-msgstr "Alías"
->>>>>>> f9f7669e
-
-#. module: project
-#: code:addons/project/project.py:944
+"Content-Transfer-Encoding: \n"
+"Language: es_EC\n"
+"Plural-Forms: nplurals=2; plural=(n != 1);\n"
+
+#. module: project
+#: field:res.partner,task_count:0
+msgid "# Tasks"
+msgstr ""
+
+#. module: project
+#: field:report.project.task.user,no_of_days:0
+msgid "# of Days"
+msgstr "# de Días"
+
+#. module: project
+#: field:project.task.history.cumulative,nbr_tasks:0
+#: field:report.project.task.user,nbr:0
+msgid "# of Tasks"
+msgstr ""
+
+#. module: project
+#: code:addons/project/project.py:360 code:addons/project/project.py:380
+#: code:addons/project/project.py:703
 #, python-format
-msgid "Warning !"
-msgstr "¡ Advertencia !"
-
-#. module: project
-#: help:project.project,message_unread:0
-#: help:project.task,message_unread:0
-msgid "If checked new messages require your attention."
-msgstr ""
-
-#. module: project
-#: model:process.node,name:project.process_node_donetask0
-msgid "Done task"
-msgstr "Tarea realizada"
-
-#. module: project
-#: model:process.node,note:project.process_node_donetask0
-msgid "Task is Completed"
-msgstr "Tarea es completada"
-
-#. module: project
-#: view:res.partner:0
-msgid "False"
-msgstr ""
-
-#. module: project
-#: model:project.task.type,name:project.project_tt_testing
-msgid "Testing"
-msgstr "Testing"
-
-#. module: project
-#: model:ir.model,name:project.model_account_analytic_account
-msgid "Analytic Account"
-msgstr "Cuenta analítica"
-
-#. module: project
-#: field:project.config.settings,group_time_work_estimation_tasks:0
-msgid "Manage time estimation on tasks"
-msgstr ""
-
-#. module: project
-#: help:project.project,message_summary:0
-#: help:project.task,message_summary:0
-msgid ""
-"Holds the Chatter summary (number of messages, ...). This summary is "
-"directly in html format in order to be inserted in kanban views."
-msgstr ""
-
-#. module: project
-#: code:addons/project/project.py:444
-#: code:addons/project/project.py:1332
-#, python-format
-msgid "Warning!"
-msgstr ""
-
-#. module: project
-#: model:ir.model,name:project.model_res_partner
-msgid "Partner"
-msgstr "Empresa"
-
-#. module: project
-#: field:project.config.settings,group_manage_delegation_task:0
-msgid "Allow task delegation"
-msgstr ""
-
-#. module: project
-#: field:project.task.delegate,planned_hours:0
-#: view:report.project.task.user:0
-#: field:report.project.task.user,hours_planned:0
-msgid "Planned Hours"
-msgstr "Horas estimadas"
-
-#. module: project
-#: view:project.project:0
-msgid "Reset as Project"
-msgstr "Restaurar como proyecto"
-
-#. module: project
-#: view:report.project.task.user:0
-msgid "In progress tasks"
-msgstr "Tareas en proceso"
-
-#. module: project
-#: help:project.project,progress_rate:0
-msgid "Percent of tasks closed according to the total of tasks todo."
-msgstr "Porcentaje de tareas cerradas según el total de tareas a realizar."
-
-#. module: project
-#: model:ir.actions.client,name:project.action_client_project_menu
-msgid "Open Project Menu"
-msgstr ""
-
-#. module: project
-#: model:ir.actions.act_window,help:project.action_project_task_user_tree
-msgid ""
-"This report allows you to analyse the performance of your projects and "
-"users. You can analyse the quantities of tasks, the hours spent compared to "
-"the planned hours, the average number of days to open or close a task, etc."
-msgstr ""
-"Este informe le permite analizar el rendimiento de sus proyectos y usuarios. "
-"Puede analizar la cantidad de tareas, las horas invertidas en comparación "
-"con las horas previstas, el número promedio de días para abrir o cerrar una "
-"tarea, etc"
-
-#. module: project
-#: view:project.task.delegate:0
-msgid "Validation Task Title"
-msgstr "Texto de Validación"
-
-#. module: project
-#: model:res.groups,name:project.group_delegate_task
-msgid "Task Delegation"
-msgstr ""
-
-#. module: project
-#: field:project.project,planned_hours:0
-#: field:project.task.history,planned_hours:0
-#: field:project.task.history.cumulative,planned_hours:0
-msgid "Planned Time"
-msgstr "Tiempo estimado"
-
-#. module: project
-#: selection:project.project,privacy_visibility:0
-msgid "Public"
-msgstr ""
-
-#. module: project
-#: model:project.category,name:project.project_category_01
-msgid "Contact's suggestion"
-msgstr ""
-
-#. module: project
-#: help:project.config.settings,group_time_work_estimation_tasks:0
-msgid "Allows you to compute Time Estimation on tasks."
-msgstr ""
-
-#. module: project
-#: field:report.project.task.user,user_id:0
-msgid "Assigned To"
-msgstr "Asignado a"
-
-#. module: project
-#: model:mail.message.subtype,name:project.mt_project_task_closed
-#: model:mail.message.subtype,name:project.mt_task_closed
-msgid "Task Done"
-msgstr ""
-
-#. module: project
-#: view:project.project:0
-#: view:report.project.task.user:0
-#: field:report.project.task.user,partner_id:0
-msgid "Contact"
-msgstr "Contacto"
-
-#. module: project
-#: model:process.transition,name:project.process_transition_delegate0
-#: view:project.task:0
-msgid "Delegate"
-msgstr "Delegar"
-
-#. module: project
-#: model:ir.actions.act_window,name:project.open_view_template_project
-#: view:project.project:0
-msgid "Templates of Projects"
-msgstr "Plantillas de Proyectos"
-
-#. module: project
-#: field:project.project,analytic_account_id:0
-msgid "Contract/Analytic"
-msgstr ""
-
-#. module: project
-#: view:project.config.settings:0
-msgid "Project Management"
-msgstr "Administración de Proyectos"
-
-#. module: project
-#: model:ir.actions.act_window,name:project.action_project_task_delegate
-#: view:project.task.delegate:0
-msgid "Project Task Delegate"
-msgstr "Delegación de Tarea"
-
-#. module: project
-#: model:mail.message.subtype,name:project.mt_project_task_started
-#: model:mail.message.subtype,name:project.mt_task_started
-msgid "Task Started"
-msgstr ""
-
-#. module: project
-#: view:project.task:0
-msgid "Very Important"
-msgstr ""
-
-#. module: project
-#: view:project.config.settings:0
-msgid "Support"
-msgstr ""
-
-#. module: project
-#: view:project.project:0
-msgid "Member"
-msgstr "Miembro"
-
-#. module: project
-#: view:project.task:0
-msgid "Cancel Task"
-msgstr ""
-
-#. module: project
-#: help:project.project,members:0
-msgid ""
-"Project's members are users who can have an access to the tasks related to "
-"this project."
-msgstr ""
-"Los miembros del proyecto son usuarios que pueden tener un acceso a las "
-"tareas relacionadas con este proyecto."
-
-#. module: project
-#: view:project.project:0
-#: field:project.task,manager_id:0
-msgid "Project Manager"
-msgstr "Responsable de proyecto"
-
-#. module: project
-#: field:project.project,state:0
-#: field:project.task,state:0
-#: field:project.task.history,state:0
-#: field:project.task.history.cumulative,state:0
-#: field:report.project.task.user,state:0
-msgid "Status"
-msgstr "Estado"
-
-#. module: project
-#: selection:report.project.task.user,month:0
-msgid "August"
-msgstr "Agosto"
-
-#. module: project
-#: view:project.project:0
-#: field:project.project,complete_name:0
-msgid "Project Name"
-msgstr "Nombre del proyecto"
-
-#. module: project
-#: selection:report.project.task.user,month:0
-msgid "June"
-msgstr "Junio"
-
-#. module: project
-#: selection:report.project.task.user,month:0
-msgid "October"
-msgstr "Octubre"
-
-#. module: project
-#: help:project.project,total_hours:0
-msgid ""
-"Sum of total hours of all tasks related to this project and its child "
-"projects."
-msgstr ""
-"Suma de total de horas de todas las tareas relacionadas a este proyecto y "
-"sus hijos."
-
-#. module: project
-#: help:project.project,active:0
-msgid ""
-"If the active field is set to False, it will allow you to hide the project "
-"without removing it."
-msgstr ""
-"Si el campo activo se desmarca, permite ocultar el proyecto sin eliminarlo."
-
-#. module: project
-#: model:process.transition,note:project.process_transition_opendonetask0
-msgid "When task is completed, it will come into the done state."
-msgstr "Cuando se completa una tarea, cambia al estado Realizada."
-
-#. module: project
-#: field:project.project,message_summary:0
-#: field:project.task,message_summary:0
-msgid "Summary"
-msgstr ""
-
-#. module: project
-#: view:project.project:0
-msgid "Append this project to another one using analytic accounts hierarchy"
-msgstr ""
-
-#. module: project
-#: view:project.task:0
-#: view:project.task.history.cumulative:0
-msgid "In Progress Tasks"
-msgstr "Tareas en progreso"
-
-#. module: project
-#: help:res.company,project_time_mode_id:0
-msgid ""
-"This will set the unit of measure used in projects and tasks.\n"
-"If you use the timesheet linked to projects (project_timesheet module), "
-"don't forget to setup the right unit of measure in your employees."
-msgstr ""
-"Permite fijar la unidad de medida utilizada en proyectos y tareas.\n"
-"Si utiliza las hojas de horarios relacionadas con proyectos (módulo "
-"project_timesheet), no olvide configurar la unidad de medida correcta en sus "
-"empleados."
-
-#. module: project
-#: field:project.task,user_id:0
-#: view:report.project.task.user:0
-msgid "Assigned to"
-msgstr "Asignado a"
-
-#. module: project
-#: code:addons/project/project.py:1033
-#, python-format
-msgid "Delegated User should be specified"
-msgstr "Debe especificar un usuario delegado"
-
-#. module: project
-#: view:project.project:0
-msgid "Project(s) Manager"
-msgstr ""
-
-#. module: project
-#: selection:project.project,state:0
-#: view:project.task:0
-#: selection:project.task,state:0
-#: selection:project.task.history,state:0
-#: selection:project.task.history.cumulative,state:0
-#: selection:project.task.type,state:0
-#: selection:report.project.task.user,state:0
-msgid "In Progress"
-msgstr "En progreso"
-
-#. module: project
-#: view:project.task:0
-msgid "Reactivate"
-msgstr "Reactivar"
-
-#. module: project
-#: field:project.project,resource_calendar_id:0
-msgid "Working Time"
-msgstr "Tiempo trabajado"
-
-#. module: project
-#: model:ir.actions.act_window,name:project.action_project_task_reevaluate
-msgid "Re-evaluate Task"
-msgstr "Reevaluar Tarea"
-
-#. module: project
-#: view:project.task:0
-msgid "Validate planned time"
-msgstr ""
-
-#. module: project
-#: field:project.config.settings,module_pad:0
-msgid "Use integrated collaborative note pads on task"
-msgstr ""
-
-#. module: project
-#: model:mail.message.subtype,name:project.mt_project_task_blocked
-#: model:mail.message.subtype,name:project.mt_task_blocked
-msgid "Task Blocked"
-msgstr ""
-
-#. module: project
-#: model:process.node,note:project.process_node_opentask0
-msgid "Encode your working hours."
-msgstr "Codificar sus horas de trabajo."
-
-#. module: project
-#: field:project.project,alias_id:0
-msgid "Alias"
-msgstr ""
-
-#. module: project
-#: view:project.task:0
-msgid "oe_kanban_text_red"
-msgstr ""
-
-#. module: project
-<<<<<<< HEAD
-#: model:mail.message.subtype,description:project.mt_task_blocked
-msgid "Task blocked"
-msgstr ""
-=======
-#: view:project.project:project.edit_project
-msgid "Email Alias"
-msgstr "Alías del Correo electrónico"
->>>>>>> f9f7669e
-
-#. module: project
-#: view:project.task:0
-msgid "Delegation"
-msgstr ""
-
-#. module: project
-#: field:project.task,create_date:0
-msgid "Create Date"
-msgstr "Fecha de Creación"
-
-#. module: project
-#: view:res.partner:0
-msgid "For changing to open state"
-msgstr "Para cambiar a estado abierto"
-
-#. module: project
-#: view:project.config.settings:0
-msgid "Apply"
-msgstr ""
-
-#. module: project
-#: model:ir.model,name:project.model_project_task_delegate
-msgid "Task Delegate"
-msgstr "Delegación de Tarea"
-
-#. module: project
-#: help:project.task.delegate,new_task_description:0
-msgid "Reinclude the description of the task in the task of the user"
-msgstr "Volver a incluir la descripción de la tarea en la tarea del usuario"
-
-#. module: project
-#: view:project.project:0
-msgid "Project Settings"
-msgstr ""
-
-#. module: project
-#: view:report.project.task.user:0
-msgid "My tasks"
-msgstr "Mis tareas"
-
-#. module: project
-#: model:process.transition,name:project.process_transition_opendonetask0
-msgid "Open Done Task"
-msgstr "Abrir tarea realizada"
-
-#. module: project
-#: field:project.task.delegate,planned_hours_me:0
-msgid "Hours to Validate"
-msgstr "Horas a validar"
-
-#. module: project
-#: help:project.task,remaining_hours:0
-msgid ""
-"Total remaining time, can be re-estimated periodically by the assignee of "
-"the task."
-msgstr ""
-"Total tiempo restante, puede ser reestimado periódicamente por quien se le "
-"ha asignado la tarea."
-
-#. module: project
-#: selection:report.project.task.user,month:0
-msgid "March"
-msgstr "Marzo"
-
-#. module: project
-#: view:board.board:0
-#: model:ir.actions.act_window,name:project.my_open_tasks_action
-#: view:project.task:0
-#: view:project.task.history.cumulative:0
-msgid "My Tasks"
-msgstr "Mis tareas"
-
-#. module: project
-#: constraint:project.task:0
-msgid "Error ! You cannot create recursive tasks."
-msgstr "Error ! No puede crear tareas recursivas."
-
-#. module: project
-#: view:report.project.task.user:0
-msgid "Pending tasks"
-msgstr "Tareas pendientes"
-
-#. module: project
-#: view:project.task.reevaluate:0
-msgid "_Evaluate"
-msgstr "_Evaluar"
-
-#. module: project
-#: view:report.project.task.user:0
-#: field:report.project.task.user,opening_days:0
-msgid "Days to Open"
-msgstr "Días para Abrir"
-
-#. module: project
-#: selection:report.project.task.user,priority:0
-msgid "Very urgent"
-msgstr "Muy urgente"
-
-#. module: project
-#: help:project.task.delegate,project_id:0
-#: help:project.task.delegate,user_id:0
-msgid "User you want to delegate this task to"
-msgstr "Usuario al que deseas delegar esta tarea"
-
-#. module: project
-#: view:project.project:0
-msgid "Set as Template"
-msgstr "Fijar como plantilla"
-
-#. module: project
-#: model:ir.model,name:project.model_project_task
-#: view:project.config.settings:0
-#: view:project.project:0
-#: view:project.task:0
-#: field:project.task.history,task_id:0
-#: field:project.task.history.cumulative,task_id:0
-#: field:project.task.work,task_id:0
-#: view:report.project.task.user:0
-msgid "Task"
-msgstr "Tarea"
-
-#. module: project
-#: help:project.config.settings,group_tasks_work_on_tasks:0
-msgid "Allows you to compute work on tasks."
-msgstr ""
-
-#. module: project
-#: view:project.project:0
-msgid "Administration"
-msgstr "Administración"
-
-#. module: project
-#: field:project.config.settings,group_tasks_work_on_tasks:0
-msgid "Log work activities on tasks"
-msgstr ""
-
-#. module: project
-#: model:project.task.type,name:project.project_tt_analysis
-msgid "Analysis"
-msgstr "Análisis"
-
-#. module: project
-#: field:project.task,name:0
-#: field:report.project.task.user,name:0
-msgid "Task Summary"
-msgstr "Resumen de Tarea"
-
-#. module: project
-#: field:project.task,active:0
-msgid "Not a Template Task"
-msgstr "No es plantilla"
-
-#. module: project
-#: field:project.task,planned_hours:0
-msgid "Initially Planned Hours"
-msgstr ""
-
-#. module: project
-#: model:process.transition,note:project.process_transition_delegate0
-msgid "Delegates tasks to the other user"
-msgstr "Delega tareas a otro usuario"
-
-#. module: project
-#: help:project.task,effective_hours:0
-msgid "Computed using the sum of the task work done."
-msgstr "Calculado usando la suma de las tareas realizadas."
+msgid "%s (copy)"
+msgstr "%s (copia)"
 
 #. module: project
 #: model:ir.actions.act_window,help:project.open_view_project_all
@@ -672,539 +58,12 @@
 msgstr ""
 
 #. module: project
-#: view:project.config.settings:0
-msgid "Planning"
-msgstr "Planificación"
-
-#. module: project
-#: view:project.task:0
-#: field:project.task,date_deadline:0
-#: field:report.project.task.user,date_deadline:0
-msgid "Deadline"
-msgstr "Fecha límite"
-
-#. module: project
-#: view:project.task.history.cumulative:0
-msgid "Ready"
-msgstr "Listo"
-
-#. module: project
-#: view:project.task:0
-msgid "New Tasks"
-msgstr "Nuevas tareas"
-
-#. module: project
-#: field:project.config.settings,module_project_issue_sheet:0
-msgid "Invoice working time on issues"
-msgstr ""
-
-#. module: project
-#: view:project.project:0
-#: view:project.task:0
-#: field:project.task.history,end_date:0
-#: field:project.task.history.cumulative,end_date:0
-msgid "End Date"
-msgstr "Fecha Final"
-
-#. module: project
-#: model:project.task.type,name:project.project_tt_specification
-msgid "Specification"
-msgstr "Especificación"
-
-#. module: project
-#: model:process.transition,note:project.process_transition_draftopentask0
-msgid "From draft state, it will come into the open state."
-msgstr "Desde estado borrador, se convierte en estado abierto."
-
-#. module: project
-#: view:project.task.history.cumulative:0
-msgid "Task's Analysis"
-msgstr "Análisis de tareas"
-
-#. module: project
-#: view:project.task.delegate:0
-#: field:project.task.delegate,new_task_description:0
-msgid "New Task Description"
-msgstr "Nueva descripción de tarea"
-
-#. module: project
-#: field:report.project.task.user,delay_endings_days:0
-msgid "Overpassed Deadline"
-msgstr "Tiempo de entrega sobrepasado"
-
-#. module: project
-#: view:report.project.task.user:0
-msgid "New tasks"
-msgstr "Nuevas tareas"
-
-#. module: project
-#: selection:project.task,priority:0
-#: selection:report.project.task.user,priority:0
-msgid "Medium"
-msgstr "Media"
-
-#. module: project
-#: field:project.project,total_hours:0
-msgid "Total Time"
-msgstr "Tiempo total"
-
-#. module: project
-#: view:report.project.task.user:0
-msgid "Creation Date"
-msgstr "Fecha creación"
-
-#. module: project
-#: view:project.project:0
-msgid "Miscellaneous"
-msgstr ""
-
-#. module: project
-#: view:project.task:0
-#: field:project.task,stage_id:0
-#: field:project.task.history,type_id:0
-#: field:project.task.history.cumulative,type_id:0
-msgid "Stage"
-msgstr "Etapa"
-
-#. module: project
-#: model:process.transition,name:project.process_transition_draftopentask0
-msgid "Draft Open task"
-msgstr "Tarea borrador a abierta"
-
-#. module: project
-#: field:project.project,alias_model:0
-msgid "Alias Model"
-msgstr ""
-
-#. module: project
-#: help:report.project.task.user,closing_days:0
-msgid "Number of Days to close the task"
-msgstr "Número de Dias para cerrar la tarea"
-
-#. module: project
-#: view:board.board:0
-msgid "My Board"
-msgstr "Mi tablero"
-
-#. module: project
-#: model:ir.actions.act_window,name:project.open_task_type_form
-msgid "Stages"
-msgstr "Etapas"
-
-#. module: project
-#: view:project.project:0
-#: view:project.task:0
-msgid "Delete"
-msgstr ""
-
-#. module: project
-#: view:report.project.task.user:0
-msgid "In progress"
-msgstr "En proceso"
-
-#. module: project
-#: selection:report.project.task.user,month:0
-msgid "September"
-msgstr "Septiembre"
-
-#. module: project
-#: selection:report.project.task.user,priority:0
-msgid "Urgent"
-msgstr "Urgente"
-
-#. module: project
-#: model:project.category,name:project.project_category_02
-msgid "Feature request"
-msgstr ""
-
-#. module: project
-#: view:project.task:0
-msgid "Delegated tasks"
-msgstr "Tareas delegadas"
-
-#. module: project
-#: model:ir.model,name:project.model_project_task_work
-msgid "Project Task Work"
-msgstr "Trabajo de Proyecto"
-
-#. module: project
-#: code:addons/project/wizard/project_task_delegate.py:81
-#, python-format
-msgid "CHECK: %s"
-msgstr "CONSULTAR: %s"
-
-#. module: project
-#: view:project.project:0
-msgid "Close Project"
-msgstr ""
-
-#. module: project
-#: field:project.project,tasks:0
-msgid "Task Activities"
-msgstr ""
-
-#. module: project
-#: field:project.project,effective_hours:0
-#: field:project.task.work,hours:0
-msgid "Time Spent"
-msgstr "Tiempo dedicado"
-
-#. module: project
-#: view:project.project:0
-#: view:project.task:0
-msgid "í"
-msgstr ""
-
-#. module: project
-#: field:account.analytic.account,company_uom_id:0
-msgid "unknown"
-msgstr ""
-
-#. module: project
-#: field:project.project,message_is_follower:0
-#: field:project.task,message_is_follower:0
-msgid "Is a Follower"
-msgstr ""
-
-#. module: project
-#: field:project.task,work_ids:0
-msgid "Work done"
-msgstr "Trabajo realizado"
-
-#. module: project
-#: view:report.project.task.user:0
-msgid "Extended Filters..."
-msgstr "Filtros extendidos..."
-
-#. module: project
-#: model:ir.ui.menu,name:project.menu_tasks_config
-msgid "GTD"
-msgstr ""
-
-#. module: project
-#: help:project.task,state:0
-msgid ""
-"The status is set to 'Draft', when a case is created.                      "
-"If the case is in progress the status is set to 'Open'.                      "
-"When the case is over, the status is set to 'Done'.                      If "
-"the case needs to be reviewed then the status is                       set "
-"to 'Pending'."
-msgstr ""
-
-#. module: project
-#: model:ir.model,name:project.model_res_company
-msgid "Companies"
-msgstr "Compañias"
-
-#. module: project
-#: field:project.task.type,fold:0
-msgid "Folded by Default"
-msgstr ""
-
-#. module: project
-#: field:project.task.history,date:0
-#: field:project.task.history.cumulative,date:0
-#: field:project.task.work,date:0
-msgid "Date"
-msgstr "Fecha"
-
-#. module: project
-#: help:project.config.settings,module_project_issue:0
-msgid ""
-"Provides management of issues/bugs in projects.\n"
-"                This installs the module project_issue."
-msgstr ""
-
-#. module: project
-#: help:project.task,kanban_state:0
-msgid ""
-"A task's kanban state indicates special situations affecting it:\n"
-" * Normal is the default situation\n"
-" * Blocked indicates something is preventing the progress of this task\n"
-" * Ready for next stage indicates the task is ready to be pulled to the next "
-"stage"
-msgstr ""
-
-#. module: project
-#: view:project.task:0
-msgid "10"
-msgstr ""
-
-#. module: project
-#: help:project.project,analytic_account_id:0
-msgid ""
-"Link this project to an analytic account if you need financial management on "
-"projects. It enables you to connect projects with budgets, planning, cost "
-"and revenue analysis, timesheets on projects, etc."
-msgstr ""
-"Enlace este proyecto a una cuenta analítica si necesita la gestión "
-"financiera de los proyectos. Le permite conectar los proyectos con "
-"presupuestos, planificación, análisis de costes e ingresos, tiempo dedicado "
-"en los proyectos, etc."
-
-#. module: project
-#: model:process.transition.action,name:project.process_transition_action_draftcanceltask0
-#: model:process.transition.action,name:project.process_transition_action_opencanceltask0
-#: view:project.config.settings:0
-#: view:project.task.delegate:0
-#: view:project.task.reevaluate:0
-msgid "Cancel"
-msgstr "Cancelar"
-
-#. module: project
-#: view:project.project:0
-msgid "Other Info"
-msgstr ""
-
-#. module: project
-#: view:project.task.delegate:0
-msgid "_Delegate"
-msgstr "_Delegar"
-
-#. module: project
-#: selection:project.task,priority:0
-#: selection:report.project.task.user,priority:0
-msgid "Very Low"
-msgstr "Muy baja"
-
-#. module: project
-#: help:project.project,effective_hours:0
-msgid ""
-"Sum of spent hours of all tasks related to this project and its child "
-"projects."
-msgstr ""
-"Suma de horas dedicadas a todas las tareas relacionadas a este proyecto y "
-"sus hijos."
-
-#. module: project
-#: view:project.project:0
-msgid ""
-"Follow this project to automatically track the events associated to tasks "
-"and issues of this project."
-msgstr ""
-
-#. module: project
-#: view:project.task:0
-msgid "Users"
-msgstr "Usuarios"
-
-#. module: project
-#: model:mail.message.subtype,name:project.mt_task_stage
-msgid "Stage Changed"
-msgstr ""
-
-#. module: project
-#: view:project.project:0
-#: model:res.groups,name:project.group_project_manager
-msgid "Manager"
-msgstr "Administrador"
-
-#. module: project
-#: selection:project.task,priority:0
-msgid "Important"
-msgstr "Importante"
-
-#. module: project
-#: field:project.category,name:0
-msgid "Name"
-msgstr ""
-
-#. module: project
-#: selection:report.project.task.user,month:0
-msgid "November"
-msgstr "Noviembre"
-
-#. module: project
-#: view:project.task.reevaluate:0
-msgid "Reevaluate Task"
-msgstr "Reevaluar Tarea"
-
-#. module: project
-#: model:ir.model,name:project.model_project_task_type
-#: view:project.task.type:0
-msgid "Task Stage"
-msgstr "Etapa de Tarea"
-
-#. module: project
-#: view:project.task.type:0
-msgid "Common"
-msgstr "Comunes"
-
-#. module: project
-#: help:project.project,message_ids:0
-#: help:project.task,message_ids:0
-msgid "Messages and communication history"
-msgstr ""
-
-#. module: project
-#: view:project.project:0
-msgid ""
-"To invoice or setup invoicing and renewal options, go to the related "
-"contract:"
-msgstr ""
-
-#. module: project
-#: field:project.task.delegate,state:0
-msgid "Validation State"
-msgstr "Estado de validación"
-
-#. module: project
-#: field:project.task.work,name:0
-msgid "Work summary"
-msgstr "Resumen del trabajo"
-
-#. module: project
-#: view:project.project:0
-#: view:project.task:0
-#: view:report.project.task.user:0
-msgid "Group By..."
-msgstr "Agrupar por..."
-
-#. module: project
-#: view:project.project:0
-#: selection:project.project,state:0
-msgid "Template"
-msgstr "Plantilla"
-
-#. module: project
-#: view:project.project:0
-msgid "Re-open project"
-msgstr "Reabrir proyecto"
-
-#. module: project
-#: help:project.project,priority:0
-msgid "Gives the sequence order when displaying the list of projects"
-msgstr ""
-"Indica el orden de secuencia cuando se muestra una lista de proyectos."
-
-#. module: project
-#: constraint:project.project:0
-msgid "Error! project start-date must be lower then project end-date."
-msgstr "Error! fecha de inicio del proyecto debe ser menor a la final."
-
-#. module: project
-#: field:project.project,members:0
-msgid "Project Members"
-msgstr "Miembros del proyecto"
-
-#. module: project
-#: field:project.task,child_ids:0
-msgid "Delegated Tasks"
-msgstr "Tareas delegadas"
-
-#. module: project
-#: view:project.project:0
-#: field:project.project,message_unread:0
-#: view:project.task:0
-#: field:project.task,message_unread:0
-msgid "Unread Messages"
-msgstr ""
-
-#. module: project
-#: view:project.task:0
-#: field:project.task,parent_ids:0
-msgid "Parent Tasks"
-msgstr "Tareas padre"
-
-#. module: project
-#: model:process.node,name:project.process_node_opentask0
-msgid "Open task"
-msgstr "Abrir tarea"
-
-#. module: project
-#: view:project.task.type:0
-msgid "Stages common to all projects"
-msgstr "Etapas comunes a todos los proyectos"
-
-#. module: project
-#: model:process.node,name:project.process_node_drafttask0
-msgid "Draft task"
-msgstr "Tarea borrador"
-
-#. module: project
-#: field:project.task,notes:0
-msgid "Notes"
-msgstr "Notas"
-
-#. module: project
-#: view:project.task:0
-#: view:project.task.history.cumulative:0
-msgid "Pending Tasks"
-msgstr "Tareas pendientes"
-
-#. module: project
-#: view:project.task:0
-msgid "Show only tasks having a deadline"
-msgstr "Mostrar únicamente las tareas con fecha límite"
-
-#. module: project
-#: model:project.category,name:project.project_category_04
-msgid "Usability"
-msgstr ""
-
-#. module: project
-#: view:report.project.task.user:0
-#: field:report.project.task.user,hours_delay:0
-msgid "Avg. Plan.-Eff."
-msgstr "Promedio Plan.-Real"
-
-#. module: project
-#: field:project.task.work,user_id:0
-msgid "Done by"
-msgstr "Realizado por"
-
-#. module: project
-#: code:addons/project/project.py:181
-#, python-format
-msgid "Invalid Action!"
-msgstr ""
-
-#. module: project
-#: help:project.task.type,state:0
-msgid ""
-"The status of your document is automatically changed regarding the selected "
-"stage. For example, if a stage is related to the status 'Close', when your "
-"document reaches this stage, it is automatically closed."
-msgstr ""
-
-#. module: project
-#: view:project.task:0
-msgid "Extra Info"
-msgstr "Información extra"
-
-#. module: project
-#: view:project.task:0
-msgid "Edit..."
-msgstr ""
-
-#. module: project
-#: view:report.project.task.user:0
-#: field:report.project.task.user,nbr:0
-msgid "# of tasks"
-msgstr "# de tareas"
-
-#. module: project
-#: field:project.project,doc_count:0
-msgid "Number of documents attached"
-msgstr ""
-
-#. module: project
-#: field:project.task,priority:0
-#: field:report.project.task.user,priority:0
-msgid "Priority"
-msgstr "Prioridad"
-
-#. module: project
-#: view:project.project:0
-msgid "Open Projects"
-msgstr "Proyectos abiertos"
-
-#. module: project
-#: help:project.project,alias_id:0
-msgid ""
-"Internal email associated with this project. Incoming emails are "
-"automatically synchronizedwith Tasks (or optionally Issues if the Issue "
-"Tracker module is installed)."
+#: model:ir.actions.act_window,help:project.project_category_action
+msgid ""
+"<p class=\"oe_view_nocontent_create\">\n"
+"                Click to add a new tag.\n"
+"              </p>\n"
+"            "
 msgstr ""
 
 #. module: project
@@ -1214,8 +73,7 @@
 "                Click to add a stage in the task pipeline.\n"
 "              </p><p>\n"
 "                Define the steps that will be used in the project from the\n"
-"                creation of the task, up to the closing of the task or "
-"issue.\n"
+"                creation of the task, up to the closing of the task or issue.\n"
 "                You will use these stages in order to track the progress in\n"
 "                solving a task or an issue.\n"
 "              </p>\n"
@@ -1223,170 +81,29 @@
 msgstr ""
 
 #. module: project
-#: help:project.task,total_hours:0
-msgid "Computed as: Time Spent + Remaining Time."
-msgstr "Calculado como: Tiempo dedicado + Tiempo restante."
-
-#. module: project
-#: code:addons/project/project.py:368
-#: code:addons/project/project.py:389
-#: code:addons/project/project.py:721
-#, python-format
-msgid "%s (copy)"
-msgstr "%s (copia)"
-
-#. module: project
-#: model:mail.message.subtype,name:project.mt_project_task_stage
-msgid "Task Stage Changed"
-msgstr ""
-
-#. module: project
-#: view:project.task:0
-#: field:project.task.history,remaining_hours:0
-#: field:project.task.history.cumulative,remaining_hours:0
-msgid "Remaining Time"
-msgstr "Tiempo restante"
-
-#. module: project
-#: field:project.task.delegate,name:0
-msgid "Delegated Title"
-msgstr "Título delegado"
-
-#. module: project
-#: selection:report.project.task.user,month:0
-msgid "July"
-msgstr "Julio"
-
-#. module: project
-#: model:ir.model,name:project.model_project_task_reevaluate
-msgid "project.task.reevaluate"
-msgstr "Reevaluar"
-
-#. module: project
-#: field:project.task,delay_hours:0
-msgid "Delay Hours"
-msgstr "Retraso horas"
-
-#. module: project
-#: view:project.project:0
-msgid "Team"
-msgstr ""
-
-#. module: project
-#: help:project.config.settings,time_unit:0
-msgid "This will set the unit of measure used in projects and tasks."
-msgstr ""
-
-#. module: project
-#: selection:project.task,priority:0
-msgid "Very important"
-msgstr "Muy importante"
-
-#. module: project
-#: view:report.project.task.user:0
-#: field:report.project.task.user,month:0
-msgid "Month"
-msgstr "Mes"
-
-#. module: project
-#: model:project.task.type,name:project.project_tt_design
-msgid "Design"
-msgstr "Diseño"
-
-#. module: project
-#: view:project.task:0
-msgid "Start Date"
-msgstr "Fecha Inicio"
-
-#. module: project
-#: view:project.task:0
-#: selection:project.task,kanban_state:0
-#: selection:project.task.history,kanban_state:0
-#: view:project.task.history.cumulative:0
-#: selection:project.task.history.cumulative,kanban_state:0
-msgid "Blocked"
-msgstr "Bloqueado"
-
-#. module: project
-#: help:project.task,progress:0
-msgid ""
-"If the task has a progress of 99.99% you should close the task if it's "
-"finished or reevaluate the time"
-msgstr ""
-"Si la tarea tiene un progreso de 99,99% debe cerrar la tarea si está "
-"terminada o reevaluar el tiempo"
-
-#. module: project
-#: field:project.task,user_email:0
-msgid "User Email"
-msgstr "Email del usuario"
-
-#. module: project
-#: help:project.task.delegate,prefix:0
-msgid "Title for your validation task"
-msgstr "Título para la validación"
-
-#. module: project
-#: field:project.config.settings,time_unit:0
-msgid "Working time unit"
-msgstr ""
-
-#. module: project
-#: view:project.project:0
-msgid "Projects in which I am a member."
-msgstr "Proyectos en los cuales soy miembro."
-
-#. module: project
-#: selection:project.task,priority:0
-#: selection:report.project.task.user,priority:0
-msgid "Low"
-msgstr "Baja"
-
-#. module: project
-#: selection:project.project,state:0
-msgid "Closed"
-msgstr ""
-
-#. module: project
-#: view:project.project:0
-#: selection:project.project,state:0
-#: view:project.task:0
-#: selection:project.task,state:0
-#: selection:project.task.delegate,state:0
-#: selection:project.task.history,state:0
-#: selection:project.task.history.cumulative,state:0
-#: selection:project.task.type,state:0
-#: view:report.project.task.user:0
-#: selection:report.project.task.user,state:0
-msgid "Pending"
-msgstr "Pendiente"
-
-#. module: project
-#: model:ir.actions.act_window,name:project.project_category_action
-#: model:ir.ui.menu,name:project.menu_project_category_act
-#: view:project.category:0
-#: field:project.task,categ_ids:0
-msgid "Tags"
-msgstr ""
-
-#. module: project
-#: model:ir.model,name:project.model_project_task_history
-#: model:ir.model,name:project.model_project_task_history_cumulative
-msgid "History of Tasks"
-msgstr "Histórico de tareas"
-
-#. module: project
-#: help:project.task.delegate,state:0
-msgid ""
-"New state of your own task. Pending will be reopened automatically when the "
-"delegated task is closed"
-msgstr ""
-"Nuevo estado de tus tareas, Pendientes seran reabiertas automaticamente "
-"cuando las delegadas sean cerradas."
-
-#. module: project
-#: help:project.config.settings,group_manage_delegation_task:0
-msgid "Allows you to delegate tasks to other users."
+#: model:ir.actions.act_window,help:project.act_project_project_2_project_task_all
+#: model:ir.actions.act_window,help:project.action_view_task
+msgid ""
+"<p>\n"
+"                    Odoo's project management allows you to manage the pipeline\n"
+"                    of tasks in order to get things done efficiently. You can\n"
+"                    track progress, discuss on tasks, attach documents, etc.\n"
+"                </p>\n"
+"            "
+msgstr ""
+
+#. module: project
+#: help:project.task,kanban_state:0
+msgid ""
+"A task's kanban state indicates special situations affecting it:\n"
+" * Normal is the default situation\n"
+" * Blocked indicates something is preventing the progress of this task\n"
+" * Ready for next stage indicates the task is ready to be pulled to the next stage"
+msgstr ""
+
+#. module: project
+#: view:project.project:project.edit_project
+msgid "Accept Emails From"
 msgstr ""
 
 #. module: project
@@ -1395,189 +112,69 @@
 msgstr "Activo"
 
 #. module: project
-#: model:ir.model,name:project.model_project_category
-msgid "Category of project's task, issue, ..."
-msgstr ""
-
-#. module: project
-#: help:project.project,resource_calendar_id:0
-msgid "Timetable working hours to adjust the gantt diagram report"
-msgstr ""
-"Horas de trabajo del horario para ajustar el informe del diagrama de Gantt"
-
-#. module: project
-#: help:project.task,delay_hours:0
-msgid ""
-"Computed as difference between planned hours by the project manager and the "
-"total hours of the task."
-msgstr ""
-"Calculado como la diferencia del tiempo estimado por el responsable del "
-"proyecto y el tiempo real para cerrar la tarea."
-
-#. module: project
-#: view:project.config.settings:0
-msgid "Helpdesk & Support"
-msgstr ""
-
-#. module: project
-#: help:report.project.task.user,opening_days:0
-msgid "Number of Days to Open the task"
-msgstr "Número de dias para abrir la tarea"
-
-#. module: project
-#: field:project.task,delegated_user_id:0
-msgid "Delegated To"
-msgstr "Delegado a"
-
-#. module: project
-#: help:project.task,planned_hours:0
-msgid ""
-"Estimated time to do the task, usually set by the project manager when the "
-"task is in draft state."
-msgstr ""
-"Tiempo estimado para realizar la tarea, normalmente fijado por el "
-"responsable del proyecto cuando la tarea está en estado borrador."
-
-#. module: project
-#: code:addons/project/project.py:230
-#, python-format
-msgid "Attachments"
-msgstr ""
-
-#. module: project
-#: view:project.task:0
-#: selection:project.task,state:0
-#: selection:project.task.delegate,state:0
-#: selection:project.task.history,state:0
-#: selection:project.task.history.cumulative,state:0
-#: model:project.task.type,name:project.project_tt_deployment
-#: selection:project.task.type,state:0
-#: view:report.project.task.user:0
-#: selection:report.project.task.user,state:0
-#: view:res.partner:0
-msgid "Done"
-msgstr "Realizado"
-
-#. module: project
-#: code:addons/project/project.py:182
-#, python-format
-msgid ""
-"You cannot delete a project containing tasks. You can either delete all the "
-"project's tasks and then delete the project or simply deactivate the project."
-msgstr ""
-
-#. module: project
-#: model:process.transition.action,name:project.process_transition_action_draftopentask0
-#: view:project.project:0
-msgid "Open"
-msgstr "Abierto"
-
-#. module: project
-#: field:project.project,privacy_visibility:0
-msgid "Privacy / Visibility"
-msgstr ""
-
-#. module: project
-#: view:project.task:0
-#: field:project.task,remaining_hours:0
-#: field:project.task.reevaluate,remaining_hours:0
-#: view:report.project.task.user:0
-#: field:report.project.task.user,remaining_hours:0
-msgid "Remaining Hours"
-msgstr "Horas restantes"
-
-#. module: project
-#: model:mail.message.subtype,description:project.mt_task_stage
-msgid "Stage changed"
-msgstr ""
-
-#. module: project
-#: constraint:project.task:0
-msgid "Error ! Task end-date must be greater then task start-date"
-msgstr ""
-"¡ Error ! La fecha final de la tarea debe ser mayor que la fecha de inicio"
-
-#. module: project
-#: field:project.task.history,user_id:0
-#: field:project.task.history.cumulative,user_id:0
-msgid "Responsible"
-msgstr "Responsable"
-
-#. module: project
-#: view:project.project:0
-msgid "Search Project"
-msgstr "Buscar Proyecto"
-
-#. module: project
-#: view:project.task.delegate:0
-msgid "Delegated Task"
-msgstr "Tarea delegada"
-
-#. module: project
-#: view:report.project.task.user:0
-#: field:report.project.task.user,total_hours:0
-msgid "Total Hours"
-msgstr "Total horas"
-
-#. module: project
-#: model:ir.model,name:project.model_project_config_settings
-msgid "project.config.settings"
-msgstr ""
-
-#. module: project
-#: model:project.task.type,name:project.project_tt_development
-msgid "Development"
-msgstr "Desarrollo"
-
-#. module: project
-#: help:project.task,active:0
-msgid ""
-"This field is computed automatically and have the same behavior than the "
-"boolean 'active' field: if the task is linked to a template or unactivated "
-"project, it will be hidden unless specifically asked."
-msgstr ""
-"Este campo es calculado automaticamente y tiene el mismo comportamiento que "
-"el campo Activo: si la tarea esta ligada a una plantilla o a un proyecto "
-"desactivado, sera escondido a menos que se pregunte."
-
-#. module: project
-#: model:res.request.link,name:project.req_link_task
-msgid "Project task"
-msgstr "Tarea del proyecto"
-
-#. module: project
-#: field:project.task,effective_hours:0
-msgid "Hours Spent"
-msgstr "Horas dedicadas"
-
-#. module: project
-#: help:project.config.settings,module_pad:0
-msgid ""
-"Lets the company customize which Pad installation should be used to link to "
-"new pads\n"
-"                (by default, http://ietherpad.com/).\n"
-"                This installs the module pad."
-msgstr ""
-
-#. module: project
-#: field:project.task,id:0
-msgid "ID"
-msgstr "ID"
-
-#. module: project
-#: model:ir.actions.act_window,name:project.action_view_task_overpassed_draft
-msgid "Overpassed Tasks"
-msgstr "Tareas sobrepasadas"
-
-#. module: project
-#: code:addons/project/project.py:944
-#, python-format
-msgid ""
-"Child task still open.\n"
-"Please cancel or complete child task first."
-msgstr ""
-"Tarea hija sigue abierta.\n"
-"Por favor, cancelar o completar la tarea hija primero."
+#: view:project.task:project.view_task_form2
+msgid "Add a Description..."
+msgstr ""
+
+#. module: project
+#: view:project.task.type:project.task_type_edit
+msgid "Add a description..."
+msgstr ""
+
+#. module: project
+#: view:project.project:project.edit_project
+msgid "Administration"
+msgstr "Administración"
+
+#. module: project
+#: field:project.project,alias_id:0
+msgid "Alias"
+msgstr "Alías"
+
+#. module: project
+#: field:project.project,alias_model:0
+msgid "Alias Model"
+msgstr ""
+
+#. module: project
+#: field:project.config.settings,group_manage_delegation_task:0
+msgid "Allow task delegation"
+msgstr ""
+
+#. module: project
+#: help:project.config.settings,group_time_work_estimation_tasks:0
+msgid "Allows you to compute Time Estimation on tasks."
+msgstr ""
+
+#. module: project
+#: help:project.config.settings,group_tasks_work_on_tasks:0
+msgid "Allows you to compute work on tasks."
+msgstr ""
+
+#. module: project
+#: help:project.config.settings,group_manage_delegation_task:0
+msgid "Allows you to delegate tasks to other users."
+msgstr ""
+
+#. module: project
+#: model:project.task.type,name:project.project_tt_analysis
+msgid "Analysis"
+msgstr "Análisis"
+
+#. module: project
+#: model:ir.model,name:project.model_account_analytic_account
+msgid "Analytic Account"
+msgstr "Cuenta analítica"
+
+#. module: project
+#: view:project.project:project.edit_project
+msgid "Append this project to another one using analytic accounts hierarchy"
+msgstr ""
+
+#. module: project
+#: view:project.config.settings:project.view_config_settings
+msgid "Apply"
+msgstr "Aplicar"
 
 #. module: project
 #: field:project.task.delegate,user_id:0
@@ -1585,41 +182,63 @@
 msgstr "Asignar a"
 
 #. module: project
-#: model:res.groups,name:project.group_time_work_estimation_tasks
-msgid "Time Estimation on Tasks"
-msgstr ""
-
-#. module: project
-#: field:project.task,total_hours:0
-msgid "Total"
-msgstr ""
-
-#. module: project
-#: model:process.node,note:project.process_node_taskbydelegate0
-msgid "Delegate your task to the other user"
-msgstr "Delegar su tarea a otro usuario"
-
-#. module: project
-#: model:mail.message.subtype,description:project.mt_task_started
-msgid "Task started"
-msgstr ""
-
-#. module: project
-#: help:project.task.reevaluate,remaining_hours:0
-msgid "Put here the remaining hours required to close the task."
-msgstr "Escriba aquí las horas restantes para cerrar la tarea."
-
-#. module: project
-#: help:project.task.type,fold:0
-msgid ""
-"This stage is not visible, for example in status bar or kanban view, when "
-"there are no records in that stage to display."
-msgstr ""
-
-#. module: project
-#: view:project.task:0
-msgid "Deadlines"
-msgstr "Tiempos Límites"
+#: field:report.project.task.user,date_start:0
+msgid "Assignation Date"
+msgstr ""
+
+#. module: project
+#: view:project.task:project.view_task_search_form
+#: view:report.project.task.user:project.view_task_project_user_search
+msgid "Assignation Month"
+msgstr ""
+
+#. module: project
+#: model:ir.actions.act_window,name:project.act_res_users_2_project_task_opened
+msgid "Assigned Tasks"
+msgstr "Tareas asignadas"
+
+#. module: project
+#: field:report.project.task.user,user_id:0
+msgid "Assigned To"
+msgstr "Asignado a"
+
+#. module: project
+#: view:project.task:project.view_task_search_form
+#: field:project.task,user_id:0
+#: view:project.task.history.cumulative:project.view_task_history_search
+#: view:report.project.task.user:project.view_task_project_user_search
+msgid "Assigned to"
+msgstr "Asignado a"
+
+#. module: project
+#: code:addons/project/project.py:212
+#, python-format
+msgid "Attachments"
+msgstr "Adjuntos"
+
+#. module: project
+#: field:report.project.task.user,hours_delay:0
+msgid "Avg. Plan.-Eff."
+msgstr "Promedio Plan.-Real"
+
+#. module: project
+#: selection:project.task,kanban_state:0
+#: selection:project.task.history,kanban_state:0
+#: view:project.task.history.cumulative:project.view_task_history_search
+#: selection:project.task.history.cumulative,kanban_state:0
+#: selection:report.project.task.user,state:0
+msgid "Blocked"
+msgstr "Bloqueado"
+
+#. module: project
+#: model:ir.filters,name:project.filter_task_report_responsible
+msgid "By Responsible"
+msgstr ""
+
+#. module: project
+#: model:ir.filters,name:project.filter_task_report_reviewer
+msgid "By Reviewer"
+msgstr ""
 
 #. module: project
 #: code:addons/project/wizard/project_task_delegate.py:69
@@ -1631,331 +250,1295 @@
 msgstr "COMPROBAR: "
 
 #. module: project
-#: code:addons/project/project.py:444
+#: code:addons/project/wizard/project_task_delegate.py:81
 #, python-format
-msgid "You must assign members on the project '%s' !"
-msgstr "¡Usted debe asignar miembros al proyecto '%s'!"
-
-#. module: project
-#: view:project.project:0
-msgid "Pending Projects"
-msgstr "Proyectos pendientes"
-
-#. module: project
-#: view:project.task:0
-msgid "Remaining"
-msgstr ""
-
-#. module: project
-#: field:project.task,progress:0
-msgid "Progress (%)"
-msgstr "Progreso (%)"
-
-#. module: project
-#: field:project.task,company_id:0
-#: field:project.task.work,company_id:0
-#: view:report.project.task.user:0
+msgid "CHECK: %s"
+msgstr "CONSULTAR: %s"
+
+#. module: project
+#: view:project.config.settings:project.view_config_settings
+#: view:project.task.delegate:project.view_project_task_delegate
+msgid "Cancel"
+msgstr "Cancelar"
+
+#. module: project
+#: view:project.project:project.edit_project
+msgid "Cancel Project"
+msgstr ""
+
+#. module: project
+#: selection:project.project,state:0
+#: model:project.task.type,name:project.project_tt_cancel
+msgid "Cancelled"
+msgstr "Cancelado"
+
+#. module: project
+#: model:ir.model,name:project.model_project_category
+msgid "Category of project's task, issue, ..."
+msgstr ""
+
+#. module: project
+#: code:addons/project/project.py:921
+#, python-format
+msgid ""
+"Child task still open.\n"
+"Please cancel or complete child task first."
+msgstr "Tarea hija sigue abierta.\nPor favor, cancelar o completar la tarea hija primero."
+
+#. module: project
+#: view:project.project:project.edit_project
+msgid "Close Project"
+msgstr ""
+
+#. module: project
+#: selection:project.project,state:0
+msgid "Closed"
+msgstr "Cerrado"
+
+#. module: project
+#: field:project.project,color:0 field:project.task,color:0
+msgid "Color Index"
+msgstr "Color del Indice"
+
+#. module: project
+#: view:project.task.type:project.task_type_search
+msgid "Common"
+msgstr "Comunes"
+
+#. module: project
+#: model:ir.model,name:project.model_res_company
+msgid "Companies"
+msgstr "Compañias"
+
+#. module: project
+#: view:project.task:project.view_task_search_form
+#: field:project.task,company_id:0 field:project.task.work,company_id:0
+#: view:report.project.task.user:project.view_task_project_user_search
 #: field:report.project.task.user,company_id:0
 msgid "Company"
 msgstr "Compañía"
 
 #. module: project
-#: help:project.config.settings,module_project_timesheet:0
-msgid ""
-"This allows you to transfer the entries under tasks defined for Project "
-"Management to\n"
-"                the timesheet line entries for particular date and user, "
-"with the effect of creating,\n"
-"                editing and deleting either ways.\n"
-"                This installs the module project_timesheet."
-msgstr ""
-
-#. module: project
-#: field:project.config.settings,module_project_issue:0
-msgid "Track issues and bugs"
-msgstr ""
-
-#. module: project
-#: field:project.config.settings,module_project_mrp:0
+#: help:project.task,delay_hours:0
+msgid ""
+"Computed as difference between planned hours by the project manager and the "
+"total hours of the task."
+msgstr "Calculado como la diferencia del tiempo estimado por el responsable del proyecto y el tiempo real para cerrar la tarea."
+
+#. module: project
+#: help:project.task,total_hours:0
+msgid "Computed as: Time Spent + Remaining Time."
+msgstr "Calculado como: Tiempo dedicado + Tiempo restante."
+
+#. module: project
+#: help:project.task,effective_hours:0
+msgid "Computed using the sum of the task work done."
+msgstr "Calculado usando la suma de las tareas realizadas."
+
+#. module: project
+#: model:ir.actions.act_window,name:project.action_config_settings
+#: view:project.config.settings:project.view_config_settings
+msgid "Configure Project"
+msgstr ""
+
+#. module: project
+#: view:project.project:project.view_project
+#: view:project.project:project.view_project_project_filter
+#: field:report.project.task.user,partner_id:0
+msgid "Contact"
+msgstr "Contacto"
+
+#. module: project
+#: model:project.category,name:project.project_category_01
+msgid "Contact's suggestion"
+msgstr ""
+
+#. module: project
+#: field:project.project,analytic_account_id:0
+msgid "Contract/Analytic"
+msgstr ""
+
+#. module: project
+#: field:project.task,create_date:0
+msgid "Create Date"
+msgstr "Fecha de Creación"
+
+#. module: project
+#: field:project.category,create_uid:0
+#: field:project.config.settings,create_uid:0
+#: field:project.project,create_uid:0 field:project.task,create_uid:0
+#: field:project.task.delegate,create_uid:0
+#: field:project.task.type,create_uid:0 field:project.task.work,create_uid:0
+msgid "Created by"
+msgstr "Creado por:"
+
+#. module: project
+#: field:project.category,create_date:0
+#: field:project.config.settings,create_date:0
+#: field:project.project,create_date:0
+#: field:project.task.delegate,create_date:0
+#: field:project.task.type,create_date:0 field:project.task.work,create_date:0
+msgid "Created on"
+msgstr "Creado"
+
+#. module: project
+#: view:project.task:project.view_task_search_form
+#: view:project.task.history.cumulative:project.view_task_history_search
+#: view:report.project.task.user:project.view_task_project_user_search
+msgid "Creation Date"
+msgstr "Fecha creación"
+
+#. module: project
+#: model:ir.actions.act_window,name:project.action_view_task_history_cumulative
+#: model:ir.ui.menu,name:project.menu_action_view_task_history_cumulative
+msgid "Cumulative Flow"
+msgstr "Flujo acumulado"
+
+#. module: project
+#: view:project.project:project.edit_project field:project.task,partner_id:0
+msgid "Customer"
+msgstr "Cliente"
+
+#. module: project
+#: field:project.task.history,date:0
+#: field:project.task.history.cumulative,date:0 field:project.task.work,date:0
+msgid "Date"
+msgstr "Fecha"
+
+#. module: project
+#: help:project.project,message_last_post:0
+#: help:project.task,message_last_post:0
+msgid "Date of the last message posted on the record."
+msgstr "Fecha de el último mensaje publicado en el registro"
+
+#. module: project
+#: field:report.project.task.user,opening_days:0
+msgid "Days to Assign"
+msgstr ""
+
+#. module: project
+#: field:report.project.task.user,closing_days:0
+msgid "Days to Close"
+msgstr "Dias de Cierre"
+
+#. module: project
+#: field:project.task,date_deadline:0
+#: field:report.project.task.user,date_deadline:0
+msgid "Deadline"
+msgstr "Fecha límite"
+
+#. module: project
+#: field:project.task.type,case_default:0
+msgid "Default for New Projects"
+msgstr ""
+
+#. module: project
+#: field:project.task,delay_hours:0
+msgid "Delay Hours"
+msgstr "Retraso horas"
+
+#. module: project
+#: view:project.task:project.view_task_form2
+msgid "Delegate"
+msgstr "Delegar"
+
+#. module: project
+#: view:project.task.delegate:project.view_project_task_delegate
+msgid "Delegated Task"
+msgstr "Tarea delegada"
+
+#. module: project
+#: field:project.task,child_ids:0
+msgid "Delegated Tasks"
+msgstr "Tareas delegadas"
+
+#. module: project
+#: field:project.task.delegate,name:0
+msgid "Delegated Title"
+msgstr "Título delegado"
+
+#. module: project
+#: field:project.task,delegated_user_id:0
+msgid "Delegated To"
+msgstr "Delegado a"
+
+#. module: project
+#: code:addons/project/project.py:938
+#, python-format
+msgid "Delegated User should be specified"
+msgstr "Debe especificar un usuario delegado"
+
+#. module: project
+#: view:project.task:project.view_task_form2
+msgid "Delegated tasks"
+msgstr "Tareas delegadas"
+
+#. module: project
+#: view:project.task:project.view_task_form2
+msgid "Delegation"
+msgstr ""
+
+#. module: project
+#: view:project.project:project.view_project_kanban
+#: view:project.task:project.view_task_kanban
+msgid "Delete"
+msgstr "Eliminar"
+
+#. module: project
+#: view:project.task:project.view_task_form2 field:project.task,description:0
+#: field:project.task.type,description:0
+msgid "Description"
+msgstr "Descripción"
+
+#. module: project
+#: model:project.task.type,name:project.project_tt_design
+msgid "Design"
+msgstr "Diseño"
+
+#. module: project
+#: model:project.task.type,name:project.project_tt_development
+msgid "Development"
+msgstr "Desarrollo"
+
+#. module: project
+#: view:project.project:project.edit_project
+#: view:project.project:project.view_project_kanban
+msgid "Documents"
+msgstr ""
+
+#. module: project
+#: selection:project.task.delegate,state:0
+#: model:project.task.type,name:project.project_tt_deployment
+msgid "Done"
+msgstr "Realizado"
+
+#. module: project
+#: field:project.task.work,user_id:0
+msgid "Done by"
+msgstr "Realizado por"
+
+#. module: project
+#: view:project.task:project.view_task_kanban
+msgid "Edit..."
+msgstr ""
+
+#. module: project
+#: field:report.project.task.user,hours_effective:0
+msgid "Effective Hours"
+msgstr "Horas reales"
+
+#. module: project
+#: view:project.project:project.edit_project
+msgid "Email Alias"
+msgstr "Alías del Correo electrónico"
+
+#. module: project
+#: view:project.project:project.edit_project
+#: field:project.task.history,end_date:0
+#: field:project.task.history.cumulative,end_date:0
+msgid "End Date"
+msgstr "Fecha Final"
+
+#. module: project
+#: field:project.task,date_end:0 field:report.project.task.user,date_end:0
+msgid "Ending Date"
+msgstr "Fecha de Cierre"
+
+#. module: project
+#: constraint:project.task:0
+msgid "Error ! Task end-date must be greater than task start-date"
+msgstr ""
+
+#. module: project
+#: constraint:project.task:0
+msgid "Error ! You cannot create recursive tasks."
+msgstr "Error ! No puede crear tareas recursivas."
+
+#. module: project
+#: constraint:project.project:0
+msgid "Error! project start-date must be lower than project end-date."
+msgstr ""
+
+#. module: project
+#: help:project.task.delegate,planned_hours_me:0
+msgid ""
+"Estimated time for you to validate the work done by the user to whom you "
+"delegate this task"
+msgstr "Tiempo estimado para validar el trabajo terminado por el usuario a quien delego las tareas"
+
+#. module: project
+#: help:project.task.delegate,planned_hours:0
+msgid "Estimated time to close this task by the delegated user"
+msgstr "Tiempo estimado para cerrar esta tarea por el responsable."
+
+#. module: project
+#: help:project.task,planned_hours:0
+msgid ""
+"Estimated time to do the task, usually set by the project manager when the "
+"task is in draft state."
+msgstr "Tiempo estimado para realizar la tarea, normalmente fijado por el responsable del proyecto cuando la tarea está en estado borrador."
+
+#. module: project
+#: model:project.category,name:project.project_category_03
+msgid "Experiment"
+msgstr ""
+
+#. module: project
+#: view:report.project.task.user:project.view_task_project_user_search
+msgid "Extended Filters"
+msgstr "Filtros Extendidos"
+
+#. module: project
+#: view:project.task:project.view_task_form2
+msgid "Extra Info"
+msgstr "Información extra"
+
+#. module: project
+#: model:project.category,name:project.project_category_02
+msgid "Feature request"
+msgstr ""
+
+#. module: project
+#: field:project.task.type,fold:0
+msgid "Folded in Kanban View"
+msgstr ""
+
+#. module: project
+#: view:project.project:project.edit_project
+msgid ""
+"Follow this project to automatically track the events associated to tasks "
+"and issues of this project."
+msgstr ""
+
+#. module: project
+#: field:project.project,message_follower_ids:0
+#: field:project.task,message_follower_ids:0
+msgid "Followers"
+msgstr "Seguidores"
+
+#. module: project
+#: model:ir.ui.menu,name:project.menu_tasks_config
+msgid "GTD"
+msgstr ""
+
+#. module: project
+#: view:project.task:project.view_task_form2
+msgid "Gantt View"
+msgstr "Vista Gantt"
+
+#. module: project
+#: field:project.config.settings,module_sale_service:0
 msgid "Generate tasks from sale orders"
 msgstr ""
 
 #. module: project
-#: model:ir.ui.menu,name:project.menu_task_types_view
-msgid "Task Stages"
-msgstr ""
-
-#. module: project
-#: model:process.node,note:project.process_node_drafttask0
-msgid "Define the Requirements and Set Planned Hours."
-msgstr "Definir los requerimientos y fijar las horas previstas."
-
-#. module: project
-#: field:project.project,message_ids:0
-#: field:project.task,message_ids:0
+#: help:project.project,sequence:0
+msgid "Gives the sequence order when displaying a list of Projects."
+msgstr "Da una secuencia ordenada cuando muestra la lista de proyectos"
+
+#. module: project
+#: help:project.task,sequence:0
+msgid "Gives the sequence order when displaying a list of tasks."
+msgstr "Da el orden de secuencia cuando se muestra una lista de tareas."
+
+#. module: project
+#: view:project.project:project.view_project_project_filter
+#: view:project.task:project.view_task_search_form
+#: view:project.task.history.cumulative:project.view_task_history_search
+#: view:report.project.task.user:project.view_task_project_user_search
+msgid "Group By"
+msgstr "Agrupar por"
+
+#. module: project
+#: view:project.config.settings:project.view_config_settings
+msgid "Helpdesk & Support"
+msgstr ""
+
+#. module: project
+#: selection:project.task,priority:0
+#: selection:report.project.task.user,priority:0
+msgid "High"
+msgstr "Alto"
+
+#. module: project
+#: model:ir.model,name:project.model_project_task_history
+#: model:ir.model,name:project.model_project_task_history_cumulative
+msgid "History of Tasks"
+msgstr "Histórico de tareas"
+
+#. module: project
+#: help:project.project,message_summary:0 help:project.task,message_summary:0
+msgid ""
+"Holds the Chatter summary (number of messages, ...). This summary is "
+"directly in html format in order to be inserted in kanban views."
+msgstr ""
+
+#. module: project
+#: help:project.project,privacy_visibility:0
+msgid ""
+"Holds visibility of the tasks or issues that belong to the current project:\n"
+"- Public: everybody sees everything; if portal is activated, portal users\n"
+"   see all tasks or issues; if anonymous portal is activated, visitors\n"
+"   see all tasks or issues\n"
+"- Portal (only available if Portal is installed): employees see everything;\n"
+"   if portal is activated, portal users see the tasks or issues followed by\n"
+"   them or by someone of their company\n"
+"- Employees Only: employees see all tasks or issues\n"
+"- Followers Only: employees see only the followed tasks or issues; if portal\n"
+"   is activated, portal users see the followed tasks or issues."
+msgstr ""
+
+#. module: project
+#: field:project.task,effective_hours:0
+msgid "Hours Spent"
+msgstr "Horas dedicadas"
+
+#. module: project
+#: field:project.task.delegate,planned_hours_me:0
+msgid "Hours to Validate"
+msgstr "Horas a validar"
+
+#. module: project
+#: field:project.category,id:0 field:project.config.settings,id:0
+#: field:project.project,id:0 field:project.task,id:0
+#: field:project.task.delegate,id:0 field:project.task.history,id:0
+#: field:project.task.history.cumulative,id:0 field:project.task.type,id:0
+#: field:project.task.work,id:0 field:report.project.task.user,id:0
+msgid "ID"
+msgstr "ID"
+
+#. module: project
+#: help:project.project,message_unread:0 help:project.task,message_unread:0
+msgid "If checked new messages require your attention."
+msgstr "Si esta habilitado, los nuevos mensajes deben ser revisado"
+
+#. module: project
+#: help:account.analytic.account,use_tasks:0
+msgid ""
+"If checked, this contract will be available in the project menu and you will"
+" be able to manage tasks or track issues"
+msgstr ""
+
+#. module: project
+#: help:project.project,active:0
+msgid ""
+"If the active field is set to False, it will allow you to hide the project "
+"without removing it."
+msgstr "Si el campo activo se desmarca, permite ocultar el proyecto sin eliminarlo."
+
+#. module: project
+#: help:project.task,progress:0
+msgid ""
+"If the task has a progress of 99.99% you should close the task if it's "
+"finished or reevaluate the time"
+msgstr "Si la tarea tiene un progreso de 99,99% debe cerrar la tarea si está terminada o reevaluar el tiempo"
+
+#. module: project
+#: help:project.task.type,case_default:0
+msgid ""
+"If you check this field, this stage will be proposed by default on each new "
+"project. It will not assign this stage to existing projects."
+msgstr "Si marca este campo, esta etapa se propondrá de forma predeterminada en cada nuevo proyecto. No se podrá asignar esta etapa en los proyectos existentes."
+
+#. module: project
+#: selection:project.project,state:0 selection:project.task,kanban_state:0
+#: selection:report.project.task.user,state:0
+msgid "In Progress"
+msgstr "En progreso"
+
+#. module: project
+#: view:project.project:project.edit_project
+msgid "Incoming Emails create"
+msgstr ""
+
+#. module: project
+#: field:project.task,planned_hours:0
+msgid "Initially Planned Hours"
+msgstr ""
+
+#. module: project
+#: help:project.project,alias_id:0
+msgid ""
+"Internal email associated with this project. Incoming emails are "
+"automatically synchronizedwith Tasks (or optionally Issues if the Issue "
+"Tracker module is installed)."
+msgstr ""
+
+#. module: project
+#: code:addons/project/project.py:201
+#, python-format
+msgid "Internal project: all employees can access"
+msgstr ""
+
+#. module: project
+#: code:addons/project/project.py:171
+#, python-format
+msgid "Invalid Action!"
+msgstr ""
+
+#. module: project
+#: field:project.config.settings,module_project_issue_sheet:0
+msgid "Invoice working time on issues"
+msgstr ""
+
+#. module: project
+#: field:project.project,message_is_follower:0
+#: field:project.task,message_is_follower:0
+msgid "Is a Follower"
+msgstr ""
+
+#. module: project
+#: view:project.category:project.project_category_search_view
+msgid "Issue Version"
+msgstr "Versión"
+
+#. module: project
+#: field:project.task,kanban_state:0 field:project.task.history,kanban_state:0
+#: field:project.task.history.cumulative,kanban_state:0
+msgid "Kanban State"
+msgstr "Estado Kanban"
+
+#. module: project
+#: view:project.task:project.view_task_search_form
+msgid "Last Message"
+msgstr ""
+
+#. module: project
+#: field:project.project,message_last_post:0
+#: field:project.task,message_last_post:0
+msgid "Last Message Date"
+msgstr "Fecha de último mensaje"
+
+#. module: project
+#: field:project.task,write_date:0
+msgid "Last Modification Date"
+msgstr ""
+
+#. module: project
+#: field:project.task,date_last_stage_update:0
+#: field:report.project.task.user,date_last_stage_update:0
+msgid "Last Stage Update"
+msgstr ""
+
+#. module: project
+#: field:project.category,write_uid:0
+#: field:project.config.settings,write_uid:0 field:project.project,write_uid:0
+#: field:project.task,write_uid:0 field:project.task.delegate,write_uid:0
+#: field:project.task.type,write_uid:0 field:project.task.work,write_uid:0
+msgid "Last Updated by"
+msgstr "Ultima Actualización por"
+
+#. module: project
+#: field:project.category,write_date:0
+#: field:project.config.settings,write_date:0
+#: field:project.project,write_date:0 field:project.task.delegate,write_date:0
+#: field:project.task.type,write_date:0 field:project.task.work,write_date:0
+msgid "Last Updated on"
+msgstr "Actualizado en"
+
+#. module: project
+#: help:project.config.settings,module_pad:0
+msgid ""
+"Lets the company customize which Pad installation should be used to link to new pads (for example: http://ietherpad.com/).\n"
+"-This installs the module pad."
+msgstr ""
+
+#. module: project
+#: help:project.project,analytic_account_id:0
+msgid ""
+"Link this project to an analytic account if you need financial management on"
+" projects. It enables you to connect projects with budgets, planning, cost "
+"and revenue analysis, timesheets on projects, etc."
+msgstr "Enlace este proyecto a una cuenta analítica si necesita la gestión financiera de los proyectos. Le permite conectar los proyectos con presupuestos, planificación, análisis de costes e ingresos, tiempo dedicado en los proyectos, etc."
+
+#. module: project
+#: field:project.config.settings,group_tasks_work_on_tasks:0
+msgid "Log work activities on tasks"
+msgstr ""
+
+#. module: project
+#: selection:project.task,priority:0
+#: selection:report.project.task.user,priority:0
+msgid "Low"
+msgstr "Baja"
+
+#. module: project
+#: field:project.config.settings,group_time_work_estimation_tasks:0
+msgid "Manage time estimation on tasks"
+msgstr ""
+
+#. module: project
+#: view:project.project:project.view_project_project_filter
+#: model:res.groups,name:project.group_project_manager
+msgid "Manager"
+msgstr "Administrador"
+
+#. module: project
+#: view:project.project:project.view_project_project_filter
+msgid "Member"
+msgstr "Miembro"
+
+#. module: project
+#: model:project.task.type,name:project.project_tt_merge
+msgid "Merge"
+msgstr "Unir"
+
+#. module: project
+#: field:project.project,message_ids:0 field:project.task,message_ids:0
 msgid "Messages"
-msgstr ""
-
-#. module: project
-#: field:project.project,color:0
-#: field:project.task,color:0
-msgid "Color Index"
-msgstr "Color del Indice"
-
-#. module: project
-#: model:ir.actions.act_window,name:project.open_board_project
+msgstr "Mensajes"
+
+#. module: project
+#: help:project.project,message_ids:0 help:project.task,message_ids:0
+msgid "Messages and communication history"
+msgstr "Historial de Comunicación y Mensajes"
+
+#. module: project
+#: view:project.project:project.edit_project
+msgid "Miscellaneous"
+msgstr "Miscellaneous"
+
+#. module: project
+#: view:project.task.history.cumulative:project.view_task_history_search
+msgid "Month"
+msgstr "Mes"
+
+#. module: project
+#: view:project.task.history.cumulative:project.view_task_history_search
+msgid "My Projects"
+msgstr "Mis proyectos"
+
+#. module: project
+#: view:report.project.task.user:project.view_task_project_user_search
+msgid "My Task"
+msgstr "Mi Tarea"
+
+#. module: project
+#: view:project.task:project.view_task_search_form
+#: view:project.task.history.cumulative:project.view_task_history_search
+msgid "My Tasks"
+msgstr "Mis tareas"
+
+#. module: project
+#: field:project.category,name:0
+msgid "Name"
+msgstr "Nombre"
+
+#. module: project
+#: selection:project.project,state:0
+#: view:project.task:project.view_task_search_form
+#: view:project.task.history.cumulative:project.view_task_history_search
+#: view:report.project.task.user:project.view_task_project_user_search
+msgid "New"
+msgstr "Nueva"
+
+#. module: project
+#: view:project.project:project.view_project_project_filter
+#: view:project.task:project.view_task_search_form
+msgid "New Mail"
+msgstr "Nuevo Correo"
+
+#. module: project
+#: view:project.project:project.edit_project
+msgid "New Project Based on Template"
+msgstr "Nuevo proyecto basado en plantilla"
+
+#. module: project
+#: view:project.task.delegate:project.view_project_task_delegate
+#: field:project.task.delegate,new_task_description:0
+msgid "New Task Description"
+msgstr "Nueva descripción de tarea"
+
+#. module: project
+#: help:project.task.delegate,state:0
+msgid ""
+"New state of your own task. Pending will be reopened automatically when the "
+"delegated task is closed"
+msgstr "Nuevo estado de tus tareas, Pendientes seran reabiertas automaticamente cuando las delegadas sean cerradas."
+
+#. module: project
+#: help:project.task.delegate,name:0
+msgid "New title of the task delegated to the user"
+msgstr "Nuevo titulo de tarea delegada a usuario"
+
+#. module: project
+#: selection:project.task,priority:0
+#: selection:project.task.history,kanban_state:0
+#: selection:project.task.history.cumulative,kanban_state:0
+#: selection:report.project.task.user,priority:0
+msgid "Normal"
+msgstr "Normal"
+
+#. module: project
+#: field:project.task,active:0
+msgid "Not a Template Task"
+msgstr "No es plantilla"
+
+#. module: project
+#: field:project.task,notes:0
+msgid "Notes"
+msgstr "Notas"
+
+#. module: project
+#: help:report.project.task.user,opening_days:0
+msgid "Number of Days to Open the task"
+msgstr "Número de dias para abrir la tarea"
+
+#. module: project
+#: help:report.project.task.user,closing_days:0
+msgid "Number of Days to close the task"
+msgstr "Número de Dias para cerrar la tarea"
+
+#. module: project
+#: field:project.project,doc_count:0
+msgid "Number of documents attached"
+msgstr ""
+
+#. module: project
+#: view:project.project:project.view_project_project_filter
+msgid "Open"
+msgstr "Abierto"
+
+#. module: project
+#: model:ir.actions.client,name:project.action_client_project_menu
+msgid "Open Project Menu"
+msgstr ""
+
+#. module: project
+#: view:project.project:project.edit_project
+msgid "Other Info"
+msgstr "Otra información"
+
+#. module: project
+#: field:report.project.task.user,delay_endings_days:0
+msgid "Overpassed Deadline"
+msgstr "Tiempo de entrega sobrepasado"
+
+#. module: project
+#: model:ir.actions.act_window,name:project.action_view_task_overpassed_draft
+msgid "Overpassed Tasks"
+msgstr "Tareas sobrepasadas"
+
+#. module: project
+#: view:project.project:project.edit_project
+#: view:project.project:project.view_project
+#: view:project.project:project.view_project_project_filter
+msgid "Parent"
+msgstr "Padre"
+
+#. module: project
+#: view:project.task:project.view_task_form2 field:project.task,parent_ids:0
+msgid "Parent Tasks"
+msgstr "Tareas padre"
+
+#. module: project
+#: model:ir.model,name:project.model_res_partner
+msgid "Partner"
+msgstr "Empresa"
+
+#. module: project
+#: view:project.project:project.edit_project
+#: view:project.project:project.view_project_project_filter
+#: selection:project.project,state:0 selection:project.task.delegate,state:0
+msgid "Pending"
+msgstr "Pendiente"
+
+#. module: project
+#: help:project.project,progress_rate:0
+msgid "Percent of tasks closed according to the total of tasks todo."
+msgstr "Porcentaje de tareas cerradas según el total de tareas a realizar."
+
+#. module: project
+#: field:project.task.delegate,planned_hours:0
+#: field:report.project.task.user,hours_planned:0
+msgid "Planned Hours"
+msgstr "Horas estimadas"
+
+#. module: project
+#: field:project.project,planned_hours:0
+#: field:project.task.history,planned_hours:0
+#: field:project.task.history.cumulative,planned_hours:0
+msgid "Planned Time"
+msgstr "Tiempo estimado"
+
+#. module: project
+#: view:project.config.settings:project.view_config_settings
+msgid "Planning"
+msgstr "Planificación"
+
+#. module: project
+#: code:addons/project/project.py:1228
+#, python-format
+msgid "Please delete the project linked with this account first."
+msgstr "Por favor, elimine primero el proyecto relacionado con esta cuenta."
+
+#. module: project
+#: field:project.task,priority:0 field:report.project.task.user,priority:0
+msgid "Priority"
+msgstr "Prioridad"
+
+#. module: project
+#: field:project.project,privacy_visibility:0
+msgid "Privacy / Visibility"
+msgstr ""
+
+#. module: project
+#: code:addons/project/project.py:202
+#, python-format
+msgid "Private project: followers Only"
+msgstr ""
+
+#. module: project
+#: field:project.project,progress_rate:0
+#: field:report.project.task.user,progress:0
+msgid "Progress"
+msgstr "Progreso"
+
+#. module: project
 #: model:ir.model,name:project.model_project_project
-#: model:ir.ui.menu,name:project.menu_project_dashboard
 #: model:ir.ui.menu,name:project.menu_project_management
-#: view:project.project:0
-#: view:project.task:0
-#: field:project.task,project_id:0
-#: field:project.task.delegate,project_id:0
+#: view:project.project:project.edit_project
+#: view:project.task:project.view_task_form2
+#: view:project.task:project.view_task_search_form
+#: field:project.task,project_id:0 field:project.task.delegate,project_id:0
+#: view:project.task.history.cumulative:project.view_task_history_search
 #: field:project.task.history.cumulative,project_id:0
-#: view:report.project.task.user:0
+#: view:report.project.task.user:project.view_task_project_user_search
 #: field:report.project.task.user,project_id:0
 #: model:res.request.link,name:project.req_link_project
 msgid "Project"
 msgstr "Proyecto"
 
 #. module: project
-#: selection:project.project,state:0
-#: selection:project.task,state:0
-#: selection:project.task.history,state:0
-#: selection:project.task.history.cumulative,state:0
-#: model:project.task.type,name:project.project_tt_cancel
-#: selection:project.task.type,state:0
-#: selection:report.project.task.user,state:0
-msgid "Cancelled"
-msgstr "Cancelado"
-
-#. module: project
-#: model:ir.actions.act_window,help:project.act_project_project_2_project_task_all
-#: model:ir.actions.act_window,help:project.action_view_task
-msgid ""
-"<p class=\"oe_view_nocontent_create\">\n"
-"                Click to create a new task.\n"
-"              </p><p>\n"
-"                OpenERP's project management allows you to manage the "
-"pipeline\n"
-"                of tasks in order to get things done efficiently. You can\n"
-"                track progress, discuss on tasks, attach documents, etc.\n"
-"              </p>\n"
-"            "
-msgstr ""
-
-#. module: project
-#: field:project.task,date_end:0
-#: field:report.project.task.user,date_end:0
-msgid "Ending Date"
-msgstr "Fecha de Cierre"
-
-#. module: project
-#: field:project.task.type,state:0
-msgid "Related Status"
-msgstr ""
-
-#. module: project
-#: view:project.project:0
-msgid "Documents"
-msgstr ""
-
-#. module: project
-#: model:mail.message.subtype,description:project.mt_task_new
-msgid "Task created"
-msgstr ""
-
-#. module: project
-#: view:report.project.task.user:0
-#: field:report.project.task.user,no_of_days:0
-msgid "# of Days"
-msgstr "# de Días"
-
-#. module: project
-#: field:project.project,message_follower_ids:0
-#: field:project.task,message_follower_ids:0
-msgid "Followers"
-msgstr ""
-
-#. module: project
-#: selection:project.project,state:0
-#: view:project.task:0
-#: selection:project.task,state:0
-#: selection:project.task.history,state:0
-#: selection:project.task.history.cumulative,state:0
-#: selection:project.task.type,state:0
-#: view:report.project.task.user:0
-msgid "New"
-msgstr "Nueva"
-
-#. module: project
-#: model:ir.actions.act_window,name:project.action_view_task_history_cumulative
-#: model:ir.ui.menu,name:project.menu_action_view_task_history_cumulative
-msgid "Cumulative Flow"
-msgstr "Flujo acumulado"
-
-#. module: project
-#: view:report.project.task.user:0
-#: field:report.project.task.user,hours_effective:0
-msgid "Effective Hours"
-msgstr "Horas reales"
-
-#. module: project
-#: view:report.project.task.user:0
-msgid "OverPass delay"
-msgstr "OverPass delay"
-
-#. module: project
-#: view:project.task.delegate:0
-msgid "Validation Task"
-msgstr "Validación de tarea"
-
-#. module: project
-#: field:project.config.settings,module_project_long_term:0
-msgid "Manage resources planning on gantt view"
-msgstr ""
-
-#. module: project
-#: view:project.task:0
-#: view:project.task.history.cumulative:0
-msgid "Unassigned Tasks"
-msgstr "Tareas no asignadas"
-
-#. module: project
-#: help:project.project,planned_hours:0
-msgid ""
-"Sum of planned hours of all tasks related to this project and its child "
-"projects."
-msgstr ""
-"Suma de horas planeadas de todas las tareas relacionadas a este proyecto y "
-"proyectos  hijos."
-
-#. module: project
-#: view:res.partner:0
-msgid "For changing to done state"
-msgstr "Para cambiar ha estado realizado"
-
-#. module: project
-#: view:report.project.task.user:0
-msgid "My Task"
-msgstr "Mi Tarea"
-
-#. module: project
-#: view:project.task:0
-#: view:project.task.history.cumulative:0
-#: view:report.project.task.user:0
-msgid "My Projects"
-msgstr "Mis proyectos"
-
-#. module: project
-#: help:project.task,sequence:0
-msgid "Gives the sequence order when displaying a list of tasks."
-msgstr "Da el orden de secuencia cuando se muestra una lista de tareas."
-
-#. module: project
-#: field:project.task,date_start:0
-#: field:report.project.task.user,date_start:0
-msgid "Starting Date"
-msgstr "Fecha de inicio"
-
-#. module: project
-#: code:addons/project/project.py:410
+#: view:project.config.settings:project.view_config_settings
+msgid "Project Management"
+msgstr "Administración de Proyectos"
+
+#. module: project
+#: view:project.project:project.edit_project
+#: view:project.project:project.view_project
+#: view:project.project:project.view_project_project_filter
+#: field:project.task,manager_id:0
+msgid "Project Manager"
+msgstr "Responsable de proyecto"
+
+#. module: project
+#: field:project.project,members:0
+msgid "Project Members"
+msgstr "Miembros del proyecto"
+
+#. module: project
+#: view:project.project:project.edit_project
+#: view:project.project:project.view_project
+#: view:project.project:project.view_project_project_filter
+msgid "Project Name"
+msgstr "Nombre del proyecto"
+
+#. module: project
+#: view:project.project:project.view_project_kanban
+msgid "Project Settings"
+msgstr ""
+
+#. module: project
+#: view:project.project:project.edit_project
+msgid "Project Stages"
+msgstr ""
+
+#. module: project
+#: model:ir.actions.act_window,name:project.action_project_task_delegate
+#: view:project.task.delegate:project.view_project_task_delegate
+msgid "Project Task Delegate"
+msgstr "Delegación de Tarea"
+
+#. module: project
+#: model:ir.model,name:project.model_project_task_work
+msgid "Project Task Work"
+msgstr "Trabajo de Proyecto"
+
+#. module: project
+#: view:project.task:project.view_project_task_graph
+#: view:project.task.history.cumulative:project.view_task_history_graph
+msgid "Project Tasks"
+msgstr "Tareas de proyecto"
+
+#. module: project
+#: field:res.company,project_time_mode_id:0
+msgid "Project Time Unit"
+msgstr "Unidad de tiempo proyecto"
+
+#. module: project
+#: model:res.request.link,name:project.req_link_task
+msgid "Project task"
+msgstr "Tarea del proyecto"
+
+#. module: project
+#: help:project.project,members:0
+msgid ""
+"Project's members are users who can have an access to the tasks related to "
+"this project."
+msgstr "Los miembros del proyecto son usuarios que pueden tener un acceso a las tareas relacionadas con este proyecto."
+
+#. module: project
+#: model:ir.actions.act_window,name:project.dblc_proj
+msgid "Project's tasks"
+msgstr "Tareas del proyecto"
+
+#. module: project
+#: code:addons/project/project.py:401
 #: model:ir.actions.act_window,name:project.open_view_project_all
 #: model:ir.ui.menu,name:project.menu_projects
-#: view:project.project:0
-#: field:project.task.type,project_ids:0
-#: view:res.company:0
+#: view:project.project:project.view_project
+#: view:project.project:project.view_project_project_gantt
+#: field:project.task.type,project_ids:0 view:res.company:project.task_company
 #, python-format
 msgid "Projects"
 msgstr "Proyectos"
 
 #. module: project
+#: help:project.config.settings,module_project_issue:0
+msgid ""
+"Provides management of issues/bugs in projects.\n"
+"-This installs the module project_issue."
+msgstr ""
+
+#. module: project
+#: help:project.config.settings,module_project_issue_sheet:0
+msgid ""
+"Provides timesheet support for the issues/bugs management in project.\n"
+"-This installs the module project_issue_sheet."
+msgstr ""
+
+#. module: project
+#: code:addons/project/project.py:200
+#, python-format
+msgid "Public project"
+msgstr ""
+
+#. module: project
+#: view:project.project:project.edit_project
+msgid "Re-open project"
+msgstr "Reabrir proyecto"
+
+#. module: project
+#: view:project.task.history.cumulative:project.view_task_history_search
+msgid "Ready"
+msgstr "Listo"
+
+#. module: project
+#: selection:project.task,kanban_state:0
+#: selection:project.task.history,kanban_state:0
+#: selection:project.task.history.cumulative,kanban_state:0
+#: selection:report.project.task.user,state:0
+msgid "Ready for next stage"
+msgstr ""
+
+#. module: project
+#: field:project.config.settings,module_project_timesheet:0
+msgid "Record timesheet lines per tasks"
+msgstr ""
+
+#. module: project
+#: help:project.task.delegate,new_task_description:0
+msgid "Reinclude the description of the task in the task of the user"
+msgstr "Volver a incluir la descripción de la tarea en la tarea del usuario"
+
+#. module: project
+#: view:project.task:project.view_task_form2
+msgid "Remaining"
+msgstr ""
+
+#. module: project
+#: view:project.task:project.view_task_tree2
+#: field:project.task,remaining_hours:0
+#: field:report.project.task.user,remaining_hours:0
+msgid "Remaining Hours"
+msgstr "Horas restantes"
+
+#. module: project
+#: view:project.task:project.view_task_kanban
+#: field:project.task.history,remaining_hours:0
+#: field:project.task.history.cumulative,remaining_hours:0
+msgid "Remaining Time"
+msgstr "Tiempo restante"
+
+#. module: project
+#: view:project.project:project.edit_project
+msgid "Reset as Project"
+msgstr "Restaurar como proyecto"
+
+#. module: project
+#: field:project.task.history,user_id:0
+#: field:project.task.history.cumulative,user_id:0
+msgid "Responsible"
+msgstr "Responsable"
+
+#. module: project
+#: field:project.task,reviewer_id:0
+#: field:report.project.task.user,reviewer_id:0
+msgid "Reviewer"
+msgstr ""
+
+#. module: project
+#: view:project.project:project.view_project_project_filter
+msgid "Search Project"
+msgstr "Buscar Proyecto"
+
+#. module: project
+#: field:project.project,sequence:0 field:project.task,sequence:0
+#: field:project.task.type,sequence:0
+msgid "Sequence"
+msgstr "Secuencia"
+
+#. module: project
+#: view:project.project:project.edit_project
+msgid "Set as Template"
+msgstr "Fijar como plantilla"
+
+#. module: project
+#: model:project.task.type,name:project.project_tt_specification
+msgid "Specification"
+msgstr "Especificación"
+
+#. module: project
+#: view:project.task:project.view_task_form2
+#: view:project.task:project.view_task_tree2
+msgid "Spent Hours"
+msgstr "Horas consumidas"
+
+#. module: project
+#: view:project.task:project.view_task_search_form
+#: field:project.task,stage_id:0 field:project.task.history,type_id:0
+#: view:project.task.history.cumulative:project.view_task_history_search
+#: field:project.task.history.cumulative,type_id:0
+#: view:report.project.task.user:project.view_task_project_user_search
+#: field:report.project.task.user,stage_id:0
+msgid "Stage"
+msgstr "Etapa"
+
+#. module: project
+#: model:mail.message.subtype,name:project.mt_task_stage
+msgid "Stage Changed"
+msgstr ""
+
+#. module: project
+#: field:project.task.type,name:0
+msgid "Stage Name"
+msgstr "Nombre de Etapa"
+
+#. module: project
+#: model:mail.message.subtype,description:project.mt_task_stage
+msgid "Stage changed"
+msgstr ""
+
+#. module: project
+#: model:ir.actions.act_window,name:project.open_task_type_form
+msgid "Stages"
+msgstr "Etapas"
+
+#. module: project
+#: view:project.task.type:project.task_type_search
+msgid "Stages common to all projects"
+msgstr "Etapas comunes a todos los proyectos"
+
+#. module: project
+#: view:project.project:project.edit_project
+msgid "Start Date"
+msgstr "Fecha Inicio"
+
+#. module: project
+#: field:project.task,date_start:0
+msgid "Starting Date"
+msgstr "Fecha de inicio"
+
+#. module: project
+#: field:project.project,state:0
+#: view:project.task.history.cumulative:project.view_task_history_search
+#: field:report.project.task.user,state:0
+msgid "Status"
+msgstr "Estado"
+
+#. module: project
+#: help:project.project,planned_hours:0
+msgid ""
+"Sum of planned hours of all tasks related to this project and its child "
+"projects."
+msgstr "Suma de horas planeadas de todas las tareas relacionadas a este proyecto y proyectos  hijos."
+
+#. module: project
+#: help:project.project,effective_hours:0
+msgid ""
+"Sum of spent hours of all tasks related to this project and its child "
+"projects."
+msgstr "Suma de horas dedicadas a todas las tareas relacionadas a este proyecto y sus hijos."
+
+#. module: project
+#: help:project.project,total_hours:0
+msgid ""
+"Sum of total hours of all tasks related to this project and its child "
+"projects."
+msgstr "Suma de total de horas de todas las tareas relacionadas a este proyecto y sus hijos."
+
+#. module: project
+#: field:project.project,message_summary:0
+#: field:project.task,message_summary:0
+msgid "Summary"
+msgstr "Resumen"
+
+#. module: project
+#: view:project.config.settings:project.view_config_settings
+msgid "Support"
+msgstr "Soporte"
+
+#. module: project
+#: model:ir.actions.act_window,name:project.project_category_action
+#: model:ir.ui.menu,name:project.menu_project_category_act
+#: view:project.category:project.project_category_form_view
+#: field:project.task,categ_ids:0
+msgid "Tags"
+msgstr "Etiquetas"
+
+#. module: project
+#: model:ir.model,name:project.model_project_task
+#: view:project.config.settings:project.view_config_settings
+#: view:project.task:project.view_task_form2
+#: view:project.task:project.view_task_search_form
+#: field:project.task.history,task_id:0
+#: view:project.task.history.cumulative:project.view_task_history_search
+#: field:project.task.history.cumulative,task_id:0
+#: field:project.task.work,task_id:0
+#: view:report.project.task.user:project.view_task_project_user_search
+msgid "Task"
+msgstr "Tarea"
+
+#. module: project
+#: field:project.project,tasks:0
+msgid "Task Activities"
+msgstr ""
+
+#. module: project
+#: model:mail.message.subtype,description:project.mt_task_assigned
+#: model:mail.message.subtype,name:project.mt_project_task_assigned
+#: model:mail.message.subtype,name:project.mt_task_assigned
+msgid "Task Assigned"
+msgstr ""
+
+#. module: project
+#: model:mail.message.subtype,name:project.mt_project_task_blocked
+#: model:mail.message.subtype,name:project.mt_task_blocked
+msgid "Task Blocked"
+msgstr ""
+
+#. module: project
+#: model:mail.message.subtype,name:project.mt_project_task_new
+#: model:mail.message.subtype,name:project.mt_task_new
+msgid "Task Created"
+msgstr ""
+
+#. module: project
+#: model:ir.model,name:project.model_project_task_delegate
+msgid "Task Delegate"
+msgstr "Delegación de Tarea"
+
+#. module: project
+#: model:res.groups,name:project.group_delegate_task
+msgid "Task Delegation"
+msgstr ""
+
+#. module: project
+#: model:ir.filters,name:project.filter_task_report_task_pipe
+msgid "Task Pipe"
+msgstr ""
+
+#. module: project
+#: model:mail.message.subtype,description:project.mt_task_ready
+#: model:mail.message.subtype,name:project.mt_task_ready
+msgid "Task Ready for Next Stage"
+msgstr ""
+
+#. module: project
+#: model:ir.model,name:project.model_project_task_type
+#: view:project.task.type:project.task_type_edit
+#: view:project.task.type:project.task_type_tree
+msgid "Task Stage"
+msgstr "Etapa de Tarea"
+
+#. module: project
+#: model:mail.message.subtype,name:project.mt_project_task_stage
+msgid "Task Stage Changed"
+msgstr ""
+
+#. module: project
+#: model:ir.ui.menu,name:project.menu_task_types_view
+msgid "Task Stages"
+msgstr ""
+
+#. module: project
+#: field:project.task,name:0 field:report.project.task.user,name:0
+msgid "Task Summary"
+msgstr "Resumen de Tarea"
+
+#. module: project
+#: view:project.task:project.view_task_form2
+#: view:project.task.work:project.view_task_work_form
+#: view:project.task.work:project.view_task_work_tree
+msgid "Task Work"
+msgstr "Trabajo de tarea"
+
+#. module: project
+#: model:mail.message.subtype,description:project.mt_task_blocked
+msgid "Task blocked"
+msgstr ""
+
+#. module: project
+#: model:mail.message.subtype,description:project.mt_task_new
+msgid "Task created"
+msgstr ""
+
+#. module: project
+#: view:project.task:project.view_task_form2
+msgid "Task summary..."
+msgstr ""
+
+#. module: project
+#: view:project.task.history.cumulative:project.view_task_history_search
+msgid "Task's Analysis"
+msgstr "Análisis de tareas"
+
+#. module: project
 #: model:res.groups,name:project.group_tasks_work_on_tasks
 msgid "Task's Work on Tasks"
 msgstr ""
-
-#. module: project
-#: help:project.task.delegate,name:0
-msgid "New title of the task delegated to the user"
-msgstr "Nuevo titulo de tarea delegada a usuario"
-
-#. module: project
-#: model:ir.actions.act_window,name:project.action_project_task_user_tree
-#: model:ir.ui.menu,name:project.menu_project_task_user_tree
-#: view:report.project.task.user:0
-msgid "Tasks Analysis"
-msgstr "Analisis de Tareas"
-
-#. module: project
-#: view:project.task:0
-#: view:project.task.history.cumulative:0
-msgid "Project Tasks"
-msgstr "Tareas de proyecto"
 
 #. module: project
 #: field:account.analytic.account,use_tasks:0
 #: model:ir.actions.act_window,name:project.act_project_project_2_project_task_all
 #: model:ir.actions.act_window,name:project.action_view_task
 #: model:ir.ui.menu,name:project.menu_action_view_task
-#: model:process.process,name:project.process_process_tasksprocess0
-#: view:project.project:0
-#: view:project.task:0
-#: view:res.partner:0
+#: view:project.project:project.edit_project
+#: view:project.project:project.view_project_kanban
+#: field:project.project,task_count:0
+#: view:project.task:project.view_task_calendar
+#: view:project.task:project.view_task_gantt
+#: view:project.task:project.view_task_search_form
+#: view:project.task:project.view_task_tree2
+#: view:res.partner:project.view_task_partner_info_form
 #: field:res.partner,task_ids:0
 msgid "Tasks"
 msgstr "Tareas"
 
 #. module: project
-#: selection:report.project.task.user,month:0
-msgid "December"
-msgstr "Diciembre"
-
-#. module: project
-#: view:project.config.settings:0
-#: view:project.task.delegate:0
-#: view:project.task.reevaluate:0
-msgid "or"
-msgstr ""
-
-#. module: project
-#: help:project.config.settings,module_project_mrp:0
-msgid ""
-"This feature automatically creates project tasks from service products in "
-"sale orders.\n"
-"                More precisely, tasks are created for procurement lines with "
-"product of type 'Service',\n"
-"                procurement method 'Make to Order', and supply method "
-"'Manufacture'.\n"
-"                This installs the module project_mrp."
-msgstr ""
-
-#. module: project
-#: help:project.task.delegate,planned_hours:0
-msgid "Estimated time to close this task by the delegated user"
-msgstr "Tiempo estimado para cerrar esta tarea por el responsable."
-
-#. module: project
-#: model:project.category,name:project.project_category_03
-msgid "Experiment"
-msgstr ""
-
-#. module: project
-#: model:process.transition.action,name:project.process_transition_action_opendrafttask0
-#: selection:report.project.task.user,state:0
-msgid "Draft"
-msgstr "Borrador"
-
-#. module: project
-#: field:project.task,kanban_state:0
-#: field:project.task.history,kanban_state:0
-#: field:project.task.history.cumulative,kanban_state:0
-msgid "Kanban State"
-msgstr "Estado Kanban"
-
-#. module: project
-#: field:project.config.settings,module_project_timesheet:0
-msgid "Record timesheet lines per tasks"
-msgstr ""
+#: model:ir.actions.act_window,name:project.action_project_task_user_tree
+#: model:ir.ui.menu,name:project.menu_project_task_user_tree
+#: view:report.project.task.user:project.view_task_project_user_graph
+#: view:report.project.task.user:project.view_task_project_user_search
+msgid "Tasks Analysis"
+msgstr "Analisis de Tareas"
+
+#. module: project
+#: field:project.project,type_ids:0
+#: view:project.task.type:project.task_type_search
+msgid "Tasks Stages"
+msgstr "Etapas de Tareas"
 
 #. module: project
 #: model:ir.model,name:project.model_report_project_task_user
@@ -1963,23 +1546,168 @@
 msgstr "Tareas por usuario y proyecto"
 
 #. module: project
-#: field:res.company,project_time_mode_id:0
-msgid "Project Time Unit"
-msgstr "Unidad de tiempo proyecto"
-
-#. module: project
-#: view:project.task:0
-#: selection:project.task,kanban_state:0
-#: selection:project.task.history,kanban_state:0
-#: selection:project.task.history.cumulative,kanban_state:0
-msgid "Normal"
-msgstr "Normal"
-
-#. module: project
-#: view:report.project.task.user:0
-#: field:report.project.task.user,closing_days:0
-msgid "Days to Close"
-msgstr "Dias de Cierre"
+#: view:project.project:project.edit_project
+msgid "Team"
+msgstr "Equipo"
+
+#. module: project
+#: view:project.project:project.view_project_project_filter
+#: selection:project.project,state:0
+msgid "Template"
+msgstr "Plantilla"
+
+#. module: project
+#: model:ir.actions.act_window,name:project.open_view_template_project
+msgid "Templates of Projects"
+msgstr "Plantillas de Proyectos"
+
+#. module: project
+#: model:project.task.type,name:project.project_tt_testing
+msgid "Testing"
+msgstr "Testing"
+
+#. module: project
+#: help:project.project,alias_model:0
+msgid ""
+"The kind of document created when an email is received on this project's "
+"email alias"
+msgstr ""
+
+#. module: project
+#: help:project.config.settings,module_project_timesheet:0
+msgid ""
+"This allows you to transfer the entries under tasks defined for Project Management to the timesheet line entries for particular date and user, with the effect of creating, editing and deleting either ways.\n"
+"-This installs the module project_timesheet."
+msgstr ""
+
+#. module: project
+#: help:project.config.settings,module_sale_service:0
+msgid ""
+"This feature automatically creates project tasks from service products in sale orders. More precisely, tasks are created for procurement lines with product of type 'Service', procurement method 'Make to Order', and supply method 'Manufacture'.\n"
+"-This installs the module sale_service."
+msgstr ""
+
+#. module: project
+#: help:project.task,active:0
+msgid ""
+"This field is computed automatically and have the same behavior than the "
+"boolean 'active' field: if the task is linked to a template or unactivated "
+"project, it will be hidden unless specifically asked."
+msgstr "Este campo es calculado automaticamente y tiene el mismo comportamiento que el campo Activo: si la tarea esta ligada a una plantilla o a un proyecto desactivado, sera escondido a menos que se pregunte."
+
+#. module: project
+#: model:ir.actions.act_window,help:project.action_project_task_user_tree
+msgid ""
+"This report allows you to analyse the performance of your projects and "
+"users. You can analyse the quantities of tasks, the hours spent compared to "
+"the planned hours, the average number of days to open or close a task, etc."
+msgstr "Este informe le permite analizar el rendimiento de sus proyectos y usuarios. Puede analizar la cantidad de tareas, las horas invertidas en comparación con las horas previstas, el número promedio de días para abrir o cerrar una tarea, etc"
+
+#. module: project
+#: help:project.task.type,fold:0
+msgid ""
+"This stage is folded in the kanban view whenthere are no records in that "
+"stage to display."
+msgstr ""
+
+#. module: project
+#: help:project.config.settings,time_unit:0
+msgid ""
+"This will set the unit of measure used in projects and tasks.\n"
+"Changing the unit will only impact new entries."
+msgstr ""
+
+#. module: project
+#: help:res.company,project_time_mode_id:0
+msgid ""
+"This will set the unit of measure used in projects and tasks.\n"
+"If you use the timesheet linked to projects (project_timesheet module), don't forget to setup the right unit of measure in your employees."
+msgstr "Permite fijar la unidad de medida utilizada en proyectos y tareas.\nSi utiliza las hojas de horarios relacionadas con proyectos (módulo project_timesheet), no olvide configurar la unidad de medida correcta en sus empleados."
+
+#. module: project
+#: model:res.groups,name:project.group_time_work_estimation_tasks
+msgid "Time Estimation on Tasks"
+msgstr ""
+
+#. module: project
+#: field:project.project,effective_hours:0 field:project.task.work,hours:0
+msgid "Time Spent"
+msgstr "Tiempo dedicado"
+
+#. module: project
+#: help:project.project,resource_calendar_id:0
+msgid "Timetable working hours to adjust the gantt diagram report"
+msgstr "Horas de trabajo del horario para ajustar el informe del diagrama de Gantt"
+
+#. module: project
+#: help:project.task.delegate,prefix:0
+msgid "Title for your validation task"
+msgstr "Título para la validación"
+
+#. module: project
+#: view:project.project:project.edit_project
+msgid ""
+"To invoice or setup invoicing and renewal options, go to the related "
+"contract:"
+msgstr ""
+
+#. module: project
+#: field:project.task,total_hours:0
+msgid "Total"
+msgstr "Total"
+
+#. module: project
+#: field:report.project.task.user,total_hours:0
+msgid "Total Hours"
+msgstr "Total horas"
+
+#. module: project
+#: field:project.project,total_hours:0
+msgid "Total Time"
+msgstr "Tiempo total"
+
+#. module: project
+#: help:project.task,remaining_hours:0
+msgid ""
+"Total remaining time, can be re-estimated periodically by the assignee of "
+"the task."
+msgstr "Total tiempo restante, puede ser reestimado periódicamente por quien se le ha asignado la tarea."
+
+#. module: project
+#: field:project.config.settings,module_project_issue:0
+msgid "Track issues and bugs"
+msgstr ""
+
+#. module: project
+#: view:project.task:project.view_task_search_form
+#: view:report.project.task.user:project.view_task_project_user_search
+msgid "Unassigned"
+msgstr ""
+
+#. module: project
+#: view:project.task.history.cumulative:project.view_task_history_search
+msgid "Unassigned Tasks"
+msgstr "Tareas no asignadas"
+
+#. module: project
+#: field:project.project,message_unread:0 field:project.task,message_unread:0
+msgid "Unread Messages"
+msgstr "Mensajes no leídos"
+
+#. module: project
+#: model:project.category,name:project.project_category_04
+msgid "Usability"
+msgstr "Usabilidad"
+
+#. module: project
+#: view:project.project:project.edit_project
+msgid "Use Tasks"
+msgstr ""
+
+#. module: project
+#: field:project.config.settings,module_pad:0
+msgid "Use integrated collaborative note pads on task"
+msgstr ""
 
 #. module: project
 #: model:res.groups,name:project.group_project_user
@@ -1987,27 +1715,82 @@
 msgstr "Usuario"
 
 #. module: project
-#: help:project.project,alias_model:0
-msgid ""
-"The kind of document created when an email is received on this project's "
-"email alias"
-msgstr ""
-
-#. module: project
-#: model:ir.actions.act_window,name:project.action_config_settings
-#: view:project.config.settings:0
-msgid "Configure Project"
-msgstr ""
-
-#. module: project
-#: view:project.task.history.cumulative:0
-msgid "Tasks's Cumulative Flow"
-msgstr "Tareas del flujo acumulado"
-
-#. module: project
-#: selection:report.project.task.user,month:0
-msgid "January"
-msgstr "Enero"
+#: field:project.task,user_email:0
+msgid "User Email"
+msgstr "Email del usuario"
+
+#. module: project
+#: help:project.task.delegate,project_id:0
+#: help:project.task.delegate,user_id:0
+msgid "User you want to delegate this task to"
+msgstr "Usuario al que deseas delegar esta tarea"
+
+#. module: project
+#: field:project.task.delegate,state:0
+msgid "Validation State"
+msgstr "Estado de validación"
+
+#. module: project
+#: view:project.task.delegate:project.view_project_task_delegate
+msgid "Validation Task"
+msgstr "Validación de tarea"
+
+#. module: project
+#: view:project.task.delegate:project.view_project_task_delegate
+msgid "Validation Task Title"
+msgstr "Texto de Validación"
+
+#. module: project
+#: code:addons/project/project.py:435 code:addons/project/project.py:921
+#: code:addons/project/project.py:1228
+#, python-format
+msgid "Warning!"
+msgstr "¡Aviso!"
+
+#. module: project
+#: field:project.task,work_ids:0
+msgid "Work done"
+msgstr "Trabajo realizado"
+
+#. module: project
+#: field:project.task.work,name:0
+msgid "Work summary"
+msgstr "Resumen del trabajo"
+
+#. module: project
+#: field:project.project,resource_calendar_id:0
+msgid "Working Time"
+msgstr "Tiempo trabajado"
+
+#. module: project
+#: field:project.task,progress:0
+msgid "Working Time Progress (%)"
+msgstr ""
+
+#. module: project
+#: field:project.config.settings,time_unit:0
+msgid "Working time unit"
+msgstr ""
+
+#. module: project
+#: model:ir.filters,name:project.filter_task_report_workload
+msgid "Workload"
+msgstr ""
+
+#. module: project
+#: code:addons/project/project.py:172
+#, python-format
+msgid ""
+"You cannot delete a project containing tasks. You can either delete all the "
+"project's tasks and then delete the project or simply deactivate the "
+"project."
+msgstr ""
+
+#. module: project
+#: code:addons/project/project.py:435
+#, python-format
+msgid "You must assign members on the project '%s'!"
+msgstr ""
 
 #. module: project
 #: field:project.task.delegate,prefix:0
@@ -2015,1101 +1798,29 @@
 msgstr "Su título de tarea"
 
 #. module: project
-#: view:project.task.reevaluate:0
-msgid "Reevaluation Task"
-msgstr "Reevaluación de Tareas"
-
-#. module: project
-#: code:addons/project/project.py:1332
+#: view:project.task.delegate:project.view_project_task_delegate
+msgid "_Delegate"
+msgstr "_Delegar"
+
+#. module: project
+#: view:project.task:project.view_task_kanban
+msgid "oe_kanban_text_red"
+msgstr ""
+
+#. module: project
+#: view:project.config.settings:project.view_config_settings
+#: view:project.task.delegate:project.view_project_task_delegate
+msgid "or"
+msgstr "o"
+
+#. module: project
+#: code:addons/project/project.py:878
 #, python-format
-msgid "Please delete the project linked with this account first."
-msgstr "Por favor, elimine primero el proyecto relacionado con esta cuenta."
-
-#. module: project
-#: model:mail.message.subtype,name:project.mt_project_task_new
-#: model:mail.message.subtype,name:project.mt_task_new
-msgid "Task Created"
-msgstr ""
-
-#. module: project
-#: view:report.project.task.user:0
-msgid "Non Assigned Tasks to users"
-msgstr "Tareas sin asignar"
-
-#. module: project
-#: view:project.project:0
-msgid "Projects in which I am a manager"
-msgstr "Proyectos en los cuales soy responsable"
-
-#. module: project
-#: view:project.task:0
-#: selection:project.task,kanban_state:0
-#: selection:project.task.history,kanban_state:0
-#: selection:project.task.history.cumulative,kanban_state:0
-msgid "Ready for next stage"
-msgstr ""
-
-#. module: project
-#: field:project.task.type,case_default:0
-msgid "Default for New Projects"
-msgstr ""
-
-#. module: project
-#: view:project.task:0
-#: field:project.task,description:0
-#: field:project.task.type,description:0
-msgid "Description"
-msgstr "Descripción"
-
-#. module: project
-#: selection:report.project.task.user,month:0
-msgid "May"
-msgstr "Mayo"
-
-#. module: project
-#: help:project.task.type,case_default:0
-msgid ""
-"If you check this field, this stage will be proposed by default on each new "
-"project. It will not assign this stage to existing projects."
-msgstr ""
-"Si marca este campo, esta etapa se propondrá de forma predeterminada en cada "
-"nuevo proyecto. No se podrá asignar esta etapa en los proyectos existentes."
-
-#. module: project
-#: field:project.task,partner_id:0
-msgid "Customer"
-msgstr "Cliente"
-
-#. module: project
-#: selection:report.project.task.user,month:0
-msgid "February"
-msgstr "Febrero"
-
-#. module: project
-#: help:project.config.settings,module_project_long_term:0
-msgid ""
-"A long term project management module that tracks planning, scheduling, and "
-"resource allocation.\n"
-"                This installs the module project_long_term."
-msgstr ""
-
-#. module: project
-#: model:mail.message.subtype,description:project.mt_task_closed
-msgid "Task closed"
-msgstr ""
-
-#. module: project
-#: selection:report.project.task.user,month:0
-msgid "April"
-msgstr "Abril"
-
-#. module: project
-#: view:project.task:0
-msgid "Spent Hours"
-msgstr "Horas consumidas"
-
-#. module: project
-#: help:project.project,sequence:0
-msgid "Gives the sequence order when displaying a list of Projects."
-msgstr "Da una secuencia ordenada cuando muestra la lista de proyectos"
-
-#. module: project
-#: model:ir.actions.act_window,name:project.act_res_users_2_project_task_opened
-msgid "Assigned Tasks"
-msgstr "Tareas asignadas"
-
-#. module: project
-#: help:project.config.settings,module_project_issue_sheet:0
-msgid ""
-"Provides timesheet support for the issues/bugs management in project.\n"
-"                This installs the module project_issue_sheet."
-msgstr ""
-
-#. module: project
-#: selection:project.project,privacy_visibility:0
-msgid "Followers Only"
-msgstr ""
-
-#. module: project
-#: view:board.board:0
-#: field:project.project,task_count:0
-msgid "Open Tasks"
-msgstr ""
-
-#. module: project
-#: field:project.project,priority:0
-#: field:project.project,sequence:0
-#: field:project.task,sequence:0
-#: field:project.task.type,sequence:0
-msgid "Sequence"
-msgstr "Secuencia"
-
-#. module: project
-#: view:project.task:0
-#: view:project.task.work:0
-msgid "Task Work"
-msgstr "Trabajo de tarea"
-
-#. module: project
-#: help:project.task.delegate,planned_hours_me:0
-msgid ""
-"Estimated time for you to validate the work done by the user to whom you "
-"delegate this task"
-msgstr ""
-"Tiempo estimado para validar el trabajo terminado por el usuario a quien "
-"delego las tareas"
-
-#. module: project
-#: view:report.project.task.user:0
-#: field:report.project.task.user,year:0
-msgid "Year"
-msgstr "Año"
-
-#. module: project
-#: field:project.project,type_ids:0
-#: view:project.task.type:0
-msgid "Tasks Stages"
-msgstr "Etapas de Tareas"
-
-#~ msgid ""
-#~ "Project's member. Not used in any computation, just for information purpose."
-#~ msgstr ""
-#~ "Miembros del proyecto. No utilizado en ningún cálculo, sólo con el propósito "
-#~ "de informar."
-
-#~ msgid "Update"
-#~ msgstr "Actualizar"
-
-#~ msgid "User you want to delegate this task to."
-#~ msgstr "Usuario al que quiere delegar esta tarea."
-
-#~ msgid "Task Types"
-#~ msgstr "Tipos de tarea"
-
-#~ msgid ""
-#~ "Estimated time for you to validate the work done by the user to whom you "
-#~ "delegate this task."
-#~ msgstr ""
-#~ "Tiempo estimado para que pueda validar el trabajo realizado por el usuario "
-#~ "en el cual delega esta tarea."
-
-#~ msgid "Validate"
-#~ msgstr "Validar"
-
-#~ msgid "Days"
-#~ msgstr "Días"
-
-#~ msgid "My Draft Tasks"
-#~ msgstr "Mis tareas borrador"
-
-#~ msgid ""
-#~ "Automatic variables for headers and footer. Use exactly the same notation."
-#~ msgstr ""
-#~ "Variables automáticas para cabeceras y pie. Utilizar exactamente la misma "
-#~ "notación."
-
-#~ msgid "Mail Header"
-#~ msgstr "Cabecera correo"
-
-#~ msgid "Reinclude the description of the task in the task of the user."
-#~ msgstr "Volver a incluir la descripción de la tarea en la tarea del usuario."
-
-#~ msgid ""
-#~ "If you check this, the user will have a popup when closing a task that "
-#~ "propose a message to send by email to the customer."
-#~ msgstr ""
-#~ "Si marca esto, al usuario le aparecerá una ventana emergente cuando cierre "
-#~ "una tarea que propondrá un mensaje para ser enviado por correo electrónico "
-#~ "al cliente."
-
-#~ msgid "All Tasks"
-#~ msgstr "Todas las tareas"
-
-#~ msgid "Task: %(name)s"
-#~ msgstr "Tarea: %(name)s"
-
-#~ msgid "Send Message"
-#~ msgstr "Enviar mensaje"
-
-#~ msgid "My projects"
-#~ msgstr "Mis proyectos"
-
-#~ msgid "All projects"
-#~ msgstr "Todos los proyectos"
-
-#~ msgid "Parent Project"
-#~ msgstr "Proyecto padre"
-
-#~ msgid "New Project"
-#~ msgstr "Nuevo proyecto"
-
-#~ msgid "Weeks"
-#~ msgstr "Semanas"
-
-#~ msgid "My Current Tasks"
-#~ msgstr "Mis tareas actuales"
-
-#~ msgid "Internal description of the project."
-#~ msgstr "Descripción interna del proyecto."
-
-#~ msgid "Project task type"
-#~ msgstr "Tipo de tarea de proyecto"
-
-#~ msgid "Type"
-#~ msgstr "Tipo"
-
-#~ msgid "Estimated time to close this task by the delegated user."
-#~ msgstr "Tiempo estimado para que el usuario delegado cierre esta tarea."
-
-#~ msgid "Hours"
-#~ msgstr "Horas"
-
-#, python-format
-#~ msgid "Operation Done"
-#~ msgstr "Operación realizada"
-
-#~ msgid "My Pending Tasks"
-#~ msgstr "Mis tareas pendientes"
-
-#~ msgid "Configuration"
-#~ msgstr "Configuración"
-
-#~ msgid "Task Details"
-#~ msgstr "Detalles de tarea"
-
-#~ msgid "Dates"
-#~ msgstr "Fechas"
-
-#~ msgid "Trigger Invoice"
-#~ msgstr "Activar factura"
-
-#~ msgid "Task type"
-#~ msgstr "Tipo de tarea"
-
-#~ msgid "Invalid XML for View Architecture!"
-#~ msgstr "¡XML inválido para la definición de la vista!"
-
-#~ msgid "After task is completed, Create its invoice."
-#~ msgstr "Después que la tarea esté completada, crear su factura."
-
-#, python-format
-#~ msgid "Task '%s' set in progress"
-#~ msgstr "Tarea '%s' en progreso"
-
-#~ msgid "New Task"
-#~ msgstr "Nueva tarea"
-
-#~ msgid "Project's members"
-#~ msgstr "Miembros del proyecto"
-
-#~ msgid "Review"
-#~ msgstr "Revisión"
-
-#, python-format
-#~ msgid "Task '%s' cancelled"
-#~ msgstr "Tarea '%s' cancelada"
-
-#~ msgid "Information"
-#~ msgstr "Información"
-
-#~ msgid "Status: %(state)s"
-#~ msgstr "Estado: %(state)s"
-
-#~ msgid "Computed as: Time Spent / Total Time."
-#~ msgstr "Calculado como: Tiempo dedicado / Tiempo total."
-
-#~ msgid "Sum of total hours of all tasks related to this project."
-#~ msgstr ""
-#~ "Suma del total de horas de todas las tareas relacionadas con este proyecto."
-
-#~ msgid "Trigger invoices from sale order lines"
-#~ msgstr "Activar facturas desde líneas de pedidos de venta"
-
-#~ msgid "Quotation"
-#~ msgstr "Presupuesto"
-
-#~ msgid ""
-#~ "Computed as: Total Time - Estimated Time. It gives the difference of the "
-#~ "time estimated by the project manager and the real time to close the task."
-#~ msgstr ""
-#~ "Calculado como: Tiempo total - Tiempo estimado. Proporciona la diferencia "
-#~ "entre el tiempo estimado por el responsable del proyecto y el tiempo real al "
-#~ "cerrar la tarea."
-
-#~ msgid "Months"
-#~ msgstr "Meses"
-
-#~ msgid "Task edition"
-#~ msgstr "Edición de tarea"
-
-#~ msgid "Bug"
-#~ msgstr "Error"
-
-#, python-format
-#~ msgid "Couldn't send mail because your email address is not configured!"
-#~ msgstr ""
-#~ "¡No se puede enviar el correo porqué su dirección de correo electrónico no "
-#~ "está configurada!"
-
-#~ msgid "Date Closed"
-#~ msgstr "Fecha de cierre"
-
-#~ msgid "Delegate this task to a user"
-#~ msgstr "Delegar esta tarea a un usuario"
-
-#~ msgid "Reactivate Project"
-#~ msgstr "Reactivar proyecto"
-
-#, python-format
-#~ msgid "Error"
-#~ msgstr "Error"
-
-#~ msgid "User's projects"
-#~ msgstr "Proyectos del usuario"
-
-#~ msgid "Gantt Representation"
-#~ msgstr "Representación de Gantt"
-
-#~ msgid "State"
-#~ msgstr "Estado"
-
-#~ msgid "Warn Partner"
-#~ msgstr "Avisar empresa"
-
-#~ msgid "Task summary"
-#~ msgstr "Resumen de tarea"
-
-#~ msgid "Month works"
-#~ msgstr "Trabajos mensuales"
-
-#~ msgid "Sum of spent hours of all tasks related to this project."
-#~ msgstr ""
-#~ "Suma de las horas dedicadas de todas las tareas relacionadas con este "
-#~ "proyecto."
-
-#~ msgid ""
-#~ "If you have [?] in the project name, it means there are no analytic account "
-#~ "linked to this project."
-#~ msgstr ""
-#~ "Si tiene [?] en el nombre del proyecto, significa que no hay cuenta "
-#~ "analítica vinculada a este proyecto."
-
-#, python-format
-#~ msgid ""
-#~ "You can not delete a project with tasks. I suggest you to deactivate it."
-#~ msgstr ""
-#~ "No puede eliminar un proyecto con tareas. Le sugerimos que lo desactive."
-
-#~ msgid "Date Start: %(date_start)s"
-#~ msgstr "Fecha de inicio: %(date_start)s"
-
-#~ msgid "ID: %(task_id)s"
-#~ msgstr "ID: %(task_id)s"
-
-#~ msgid ""
-#~ "The Object name must start with x_ and not contain any special character !"
-#~ msgstr ""
-#~ "¡El nombre del objeto debe empezar con x_ y no contener ningún carácter "
-#~ "especial!"
-
-#~ msgid "Create a Task"
-#~ msgstr "Crear una tarea"
-
-#~ msgid "New title of your own task to validate the work done."
-#~ msgstr "Nuevo título de su propia tarea para validar el trabajo realizado."
-
-#~ msgid "Send mail to customer"
-#~ msgstr "Enviar correo al cliente"
-
-#~ msgid "Delay"
-#~ msgstr "Retraso"
-
-#~ msgid "Parent Task"
-#~ msgstr "Tarea padre"
-
-#~ msgid "Task invoice"
-#~ msgstr "Tarea factura"
-
-#~ msgid ""
-#~ "If you have [?] in the name, it means there are no analytic account linked "
-#~ "to project."
-#~ msgstr ""
-#~ "Si tiene [?] en el nombre, significa que no hay cuenta analítica vinculada "
-#~ "al proyecto."
-
-#~ msgid "Delegate Task"
-#~ msgstr "Tarea delegada"
-
-#~ msgid "Project tasks"
-#~ msgstr "Tareas del proyecto"
-
-#~ msgid ""
-#~ "If you check this field, the project manager will receive a request each "
-#~ "time a task is completed by his team."
-#~ msgstr ""
-#~ "Si marca este campo, el responsable del proyecto recibirá un aviso cada vez "
-#~ "que una tarea sea completada por su equipo."
-
-#~ msgid "Projects Structure"
-#~ msgstr "Estructura del proyecto"
-
-#~ msgid "Template of Projects"
-#~ msgstr "Plantilla de proyectos"
-
-#~ msgid "New Feature"
-#~ msgstr "Nueva característica"
-
-#, python-format
-#~ msgid "Task '%s' closed"
-#~ msgstr "Tarea '%s' cerrada"
-
-#~ msgid "Expected End"
-#~ msgstr "Fin previsto"
-
-#~ msgid "Date Stop: %(date_stop)s"
-#~ msgstr "Fecha de parada: %(date_stop)s"
-
-#~ msgid "Error ! You can not create recursive projects."
-#~ msgstr "¡Error! No puede crear proyectos recursivos."
-
-#~ msgid ""
-#~ "Footer added at the beginning of the email for the warning message sent to "
-#~ "the customer when a task is closed."
-#~ msgstr ""
-#~ "Pie añadido al final del correo electrónico del mensaje de aviso enviado al "
-#~ "cliente cuando una tarea se cierra."
-
-#~ msgid "Compute Remaining Hours"
-#~ msgstr "Calcular horas restantes"
-
-#~ msgid "Running projects"
-#~ msgstr "Proyectos en ejecución"
-
-#, python-format
-#~ msgid "Operation Not Permitted !"
-#~ msgstr "¡Operación no permitida!"
-
-#~ msgid "New title of the task delegated to the user."
-#~ msgstr "Nuevo título de la tarea delegada al usuario."
-
-#~ msgid "Change Remaining Hours"
-#~ msgstr "Cambiar horas restantes"
-
-#~ msgid "Close Task"
-#~ msgstr "Cerrar tarea"
-
-#~ msgid "Delegations"
-#~ msgstr "Delegaciones"
-
-#, python-format
-#~ msgid ""
-#~ "Couldn't send mail because the contact for this task (%s) has no email "
-#~ "address!"
-#~ msgstr ""
-#~ "﻿¡No se puede enviar el correo porqué el contacto para esta tarea (%s) no "
-#~ "tiene ninguna dirección de correo electrónico!"
-
-#~ msgid "Tasks Process"
-#~ msgstr "Proceso de tareas"
-
-#~ msgid "Assigned tasks"
-#~ msgstr "Tareas asignadas"
-
-#~ msgid "Invalid model name in the action definition."
-#~ msgstr "Nombre de modelo no válido en la definición de acción."
-
-#~ msgid "Subproject"
-#~ msgstr "Subproyecto"
-
-#~ msgid "My Running Projects"
-#~ msgstr "Mis proyectos ejecutándose"
-
-#~ msgid ""
-#~ "Header added at the beginning of the email for the warning message sent to "
-#~ "the customer when a task is closed."
-#~ msgstr ""
-#~ "Cabecera añadida al principio del correo electrónico del mensaje de aviso "
-#~ "enviado al cliente cuando una tarea se cierra."
-
-#~ msgid "Importance"
-#~ msgstr "Importancia"
-
-#~ msgid "All Attachments"
-#~ msgstr "Todos los adjuntos"
-
-#~ msgid ""
-#~ "Project management module that track multi-level projects, tasks,\n"
-#~ "works done on tasks, eso. It is able to render planning, order tasks, eso.\n"
-#~ "    "
-#~ msgstr ""
-#~ "Módulo de gestión de proyectos que permite un seguimiento de proyectos multi-"
-#~ "nivel, las tareas,\n"
-#~ "trabajos sobre las tareas, ... Es capaz de visualizar la planificación, "
-#~ "ordenar tareas, ...\n"
-#~ "    "
-
-#~ msgid "My Tasks in Progress"
-#~ msgstr "Mis tareas en progreso"
-
-#~ msgid "Tasks in Progress"
-#~ msgstr "Tareas en progreso"
-
-#~ msgid "User: %(user_id)s"
-#~ msgstr "Usuario: %(user_id)s"
-
-#~ msgid "Planned"
-#~ msgstr "Estimado"
-
-#~ msgid "E-Mails"
-#~ msgstr "Emails"
-
-#~ msgid ""
-#~ "New state of your own task. Pending will be reopened automatically when the "
-#~ "delegated task is closed."
-#~ msgstr ""
-#~ "Nuevo estado de su propia tarea. En espera será reabierta automáticamente "
-#~ "cuándo la tarea delegada se cierre."
-
-#~ msgid "Sum of planned hours of all tasks related to this project."
-#~ msgstr ""
-#~ "Suma de las horas estimadas de todas las tareas relacionadas con este "
-#~ "proyecto."
-
-#~ msgid "Warn Manager"
-#~ msgstr "Avisar responsable"
-
-#~ msgid "config.compute.remaining"
-#~ msgstr "config.calculo.restante"
-
-#~ msgid "Quiet close"
-#~ msgstr "Cerrar silenciosamente"
-
-#~ msgid "Running"
-#~ msgstr "En progreso"
-
-#~ msgid "Partner Info"
-#~ msgstr "Información de empresa"
-
-#~ msgid "Mail Footer"
-#~ msgstr "Pie correo"
-
-#~ msgid "Timesheets"
-#~ msgstr "Hojas de trabajo"
-
-#~ msgid "My Task's Deadlines"
-#~ msgstr "Mis fechas límite de tareas"
-
-#~ msgid "Public Notes"
-#~ msgstr "Notas públicas"
-
-#~ msgid "Project Dashboard"
-#~ msgstr "Tablero de proyectos"
-
-#~ msgid "My accounts to invoice"
-#~ msgstr "Mis cuentas a facturar"
-
-#~ msgid "My Open Tasks"
-#~ msgstr "Mis tareas abiertas"
-
-#~ msgid "Issues Tracker"
-#~ msgstr "Seguimiento de Tareas"
-
-#, python-format
-#~ msgid "Task '%s' Closed"
-#~ msgstr "Tarea '%s' Cerrada"
-
-#~ msgid "SCRUM"
-#~ msgstr "SCRUM"
-
-#~ msgid "Projects: Planned Vs Total hours"
-#~ msgstr "Proyectos: Planeado vs Total de Horas"
-
-#~ msgid "Warn Message"
-#~ msgstr "Aviso"
-
-#~ msgid "Change Stage"
-#~ msgstr "Cambiar de Etapa"
-
-#~ msgid "Error! You cannot assign escalation to the same project!"
-#~ msgstr "Error! No puedes asignar escalación en el mismo rpoyecto."
-
-#, python-format
-#~ msgid "The task '%s' is done"
-#~ msgstr "La tarea '%s' esta terminada."
-
-#~ msgid "Project Close Task"
-#~ msgstr "Tarea de cierre de Proyecto"
-
-#~ msgid "Members"
-#~ msgstr "Miembros"
-
-#~ msgid "Project vs remaining hours"
-#~ msgstr "Proyecto vs Horas restantes"
-
-#~ msgid "Invoice Address"
-#~ msgstr "Dirección de Envío"
-
-#~ msgid ""
-#~ "Helps generate invoices based on time spent on tasks, if activated on the "
-#~ "project."
-#~ msgstr ""
-#~ "Ayuda a generar facturas basadas en el tiempo dedicado sobre las tareas, if "
-#~ "es activdo en el proyecto."
-
-#~ msgid "   Month   "
-#~ msgstr "   Mes   "
-
-#~ msgid "res.users"
-#~ msgstr "Usuarios"
-
-#~ msgid "_Cancel"
-#~ msgstr "_Cancelar"
-
-#~ msgid "Error! You can not create recursive analytic accounts."
-#~ msgstr "Error! No puedes crear cuentas analiticas recursivas"
-
-#, python-format
-#~ msgid " (copy)"
-#~ msgstr " (copia)"
-
-#~ msgid ""
-#~ "Tracks and helps employees encode and validate timesheets and attendances."
-#~ msgstr ""
-#~ "Seguimiento y ayuda para empleados, crear y valida las hojas de trabajo."
-
-#~ msgid "Previous"
-#~ msgstr "Anterior"
-
-#~ msgid "Next"
-#~ msgstr "Siguiente"
-
-#~ msgid "Methodologies"
-#~ msgstr "Metodologías"
-
-#~ msgid "Email Address of Customer"
-#~ msgstr "E-mail de Cliente"
-
-#~ msgid "Reevaluate"
-#~ msgstr "Reevaluar"
-
-#, python-format
-#~ msgid "Send Email after close task"
-#~ msgstr "Enviar email despues de cerrar la tarea"
-
-#~ msgid "Warn Manager by Email"
-#~ msgstr "Aviso de Genrente via e-mail"
-
-#, python-format
-#~ msgid "The task '%s' is opened."
-#~ msgstr "La tarea '%s' esta abierta."
-
-#~ msgid "Project vs Planned and Total Hours"
-#~ msgstr "Proyecto vs Planificado y total horas"
-
-#, python-format
-#~ msgid "Please specify the email address of Project Manager."
-#~ msgstr "Por favor especificar el e-mail de Gerente de Proyecto"
-
-#~ msgid "Configuration Progress"
-#~ msgstr "Progreso de Configuración"
-
-#~ msgid "Image"
-#~ msgstr "Imagen"
-
-#~ msgid ""
-#~ "If the task is created the state is 'Draft'.\n"
-#~ " If the task is started, the state becomes 'In Progress'.\n"
-#~ " If review is needed the task is in 'Pending' state.                         "
-#~ "         \n"
-#~ " If the task is over, the states is set to 'Done'."
-#~ msgstr ""
-#~ "Si la tareas es creada esta en 'Borrador'.\n"
-#~ "Si la tarea es inicada, pasa a 'En progreso'.\n"
-#~ "Si necesita revisión la tarea esta en 'Pendiente'.\n"
-#~ "Si la tarea es terminada, el estado es 'Terminado'."
-
-#~ msgid "Long Term Planning"
-#~ msgstr "Planificación de Largo Plazo"
-
-#~ msgid "  Year  "
-#~ msgstr "  Año  "
-
-#~ msgid "Billing"
-#~ msgstr "Facturación"
-
-#~ msgid "Helps accountants manage analytic and crossover budgets."
-#~ msgstr "Ayuda a contadores sobre presupuestos cruzados."
-
-#~ msgid "Performance"
-#~ msgstr "Rendimiento"
-
-#~ msgid "Task Edition"
-#~ msgstr "Edición de Tarea"
-
-#~ msgid ""
-#~ "Implements and tracks the concepts and task types defined in the SCRUM "
-#~ "methodology."
-#~ msgstr ""
-#~ "Implementa, sigue el concepto y los tipos de tareas definidas en la "
-#~ "metodología SCRUM"
-
-#~ msgid "Customer Email"
-#~ msgstr "E-mail de Cliente"
-
-#, python-format
-#~ msgid "The project '%s' has been closed."
-#~ msgstr "El poryecto '%s' ha sido cerrado"
-
-#~ msgid "Manager Email"
-#~ msgstr "E-mail de Administrador"
-
-#, python-format
-#~ msgid "The project '%s' has been opened."
-#~ msgstr "El proyecto '%s' ha sido abierto."
-
-#~ msgid "Dashboard"
-#~ msgstr "Dashboard"
-
-#~ msgid "History"
-#~ msgstr "Historial"
-
-#~ msgid "Getting Things Done"
-#~ msgstr "Conseguir Todo Terminado"
-
-#~ msgid "Warn Customer by Email"
-#~ msgstr "Aviso de cliente por e-mail"
-
-#~ msgid ""
-#~ "Project management module tracks multi-level projects, tasks,\n"
-#~ "work done on tasks, eso. It is able to render planning, order tasks, eso.\n"
-#~ " Dashboard for project members that includes:\n"
-#~ "    * List of my open tasks\n"
-#~ "    * Members list of project\n"
-#~ "    "
-#~ msgstr ""
-#~ "Módulo de administración de proyectos, con proyectos multi-nivel, tareas, \n"
-#~ "trabajo terminado sobre tareas, posible mostrar planificaciones.\n"
-#~ " Dashboard para miembros de proyectos que incluye:\n"
-#~ "     * Lista de mis tareas abiertas\n"
-#~ "     * Miembros del proyecto\n"
-#~ "    "
-
-#~ msgid "Close"
-#~ msgstr "Cerrado"
-
-#, python-format
-#~ msgid "Please specify the email address of Customer."
-#~ msgstr "Por favor especificar el email"
-
-#~ msgid "Send Email"
-#~ msgstr "Enviar Email"
-
-#~ msgid "Current Activity"
-#~ msgstr "Actividad Actual"
-
-#~ msgid ""
-#~ "GTD is a methodology to efficiently organise yourself and your tasks. This "
-#~ "module fully integrates GTD principle with OpenERP's project management."
-#~ msgstr ""
-#~ "GTD es la metodologia para organizar de manera eficiente tu y tus tareas. "
-#~ "Este módulo integra completamente el concepto GTD con la administración de "
-#~ "Proyectos de OpenERP"
-
-#~ msgid " Project vs  hours"
-#~ msgstr " Proyecto vs horas"
-
-#~ msgid "Current"
-#~ msgstr "Actual"
-
-#~ msgid ""
-#~ "Computed as difference of the time estimated by the project manager and the "
-#~ "real time to close the task."
-#~ msgstr ""
-#~ "Calculado como diferencia del tiempo estimado por administrador de proyecto\n"
-#~ " y el tiempo real para cerrar la tarea."
-
-#~ msgid ""
-#~ "Enables long-term projects tracking, including multiple-phase projects and "
-#~ "resource allocation handling."
-#~ msgstr ""
-#~ "Habilita seguimientos de proyectos a largo plazo, incluyendo multiples fases "
-#~ "y gestión de asignación de recursos"
-
-#~ msgid "Bill Time on Tasks"
-#~ msgstr "Tiempo en Tareas"
-
-#~ msgid "My Remaining Hours by Project"
-#~ msgstr "Mis horas restantes por proyecto"
-
-#~ msgid "Total tasks"
-#~ msgstr "Total de Tareas"
-
-#~ msgid "My Delegated Tasks"
-#~ msgstr "Mis Tareas"
-
-#~ msgid "Project Application Configuration"
-#~ msgstr "Configuracion de Módulo de Proyectos"
-
-#~ msgid "Email Address of Project's Manager"
-#~ msgstr "Email del Administrador de Proyecto"
-
-#~ msgid "Task By Days"
-#~ msgstr "Tareas por Día"
-
-#, python-format
-#~ msgid ""
-#~ "Couldn't send mail! Check the email ids and smtp configuration settings"
-#~ msgstr "No se puede enviar correo! Revisar la configuración smtp"
-
-#~ msgid "Warn Customer"
-#~ msgstr "Aviso"
-
-#~ msgid "Edit"
-#~ msgstr "Editar"
-
-#~ msgid "My Projects: Planned vs Total Hours"
-#~ msgstr "Mis Proyectos: Planificado vs Total de horas"
-
-#~ msgid "project.installer"
-#~ msgstr "Instalador"
-
-#~ msgid "Miscelleanous"
-#~ msgstr "Miscelaneos"
-
-#, python-format
-#~ msgid "The task '%s' is pending."
-#~ msgstr "La tarea '%s' esta pendiente"
-
-#~ msgid "Remaining Hours Per Project"
-#~ msgstr "Horas restantes por proyecto"
-
-#, python-format
-#~ msgid "The task '%s' is cancelled."
-#~ msgstr "La tarea '%s' esta cancelada"
-
-#~ msgid "_Send"
-#~ msgstr "_Enviar"
-
-#~ msgid "title"
-#~ msgstr "Título"
-
-#~ msgid "Automatically synchronizes project tasks and crm cases."
-#~ msgstr "Sicroniza tareas de proyectos y casos de CRM"
-
-#~ msgid "Budgets"
-#~ msgstr "Presupuestos"
-
-#~ msgid ""
-#~ "A task represents a work that has to be done. Each user works in his own "
-#~ "list of tasks where he can record his task work in hours. He can work and "
-#~ "close the task itself or delegate it to another user. If you delegate a task "
-#~ "to another user, you get a new task in pending state, which will be reopened "
-#~ "when you have to review the work achieved. If you install the "
-#~ "project_timesheet module, task work can be invoiced based on the project "
-#~ "configuration. With the project_mrp module, sales orders can create tasks "
-#~ "automatically when they are confirmed."
-#~ msgstr ""
-#~ "Una tarea representa un trabajo que debe realizarse. Cada usuario trabaja en "
-#~ "su propia lista de tareas, donde puede registrar su trabajo de la tarea en "
-#~ "horas. Puede trabajar y cerrar la tarea él mismo o delegarla a otro usuario. "
-#~ "Si delega una tarea a otro usuario, obtiene una nueva tarea en estado "
-#~ "pendiente, que se volverá a abrir cuando tenga que revisar el trabajo "
-#~ "realizado. Si instala el módulo project_timesheet, el trabajo de las tareas "
-#~ "puede facturarse en base a la configuración del proyecto. Con el módulo "
-#~ "project_mrp, los pedidos de venta pueden crear tareas automáticamente cuando "
-#~ "se confirman."
-
-#~ msgid "Error! You can not create recursive companies."
-#~ msgstr "¡Error! No puede crear compañías recursivas."
-
-#~ msgid ""
-#~ "Various OpenERP applications are available to manage your projects with "
-#~ "different level of control and flexibility."
-#~ msgstr ""
-#~ "Están disponibles varias aplicaciones OpenERP para gestionar sus proyectos "
-#~ "con varios niveles de control y flexibilidad."
-
-#~ msgid "Configure Your Project Management Application"
-#~ msgstr "Configure su aplicación de gestión de proyectos"
-
-#~ msgid "You can not have two users with the same login !"
-#~ msgstr "¡No puede tener dos usuarios con el mismo identificador de usuario!"
-
-#~ msgid "Error ! You can not create recursive associated members."
-#~ msgstr "¡Error! No puede crear miembros asociados recursivos."
-
-#~ msgid "Date Stop: %(date)s"
-#~ msgstr "Fecha parada: %(date)s"
-
-#~ msgid ""
-#~ "Define the steps that will be used in the project from the creation of the "
-#~ "task, up to the closing of the task or issue. You will use these stages in "
-#~ "order to track the progress in solving a task or an issue."
-#~ msgstr ""
-#~ "Define los pasos que se utilizarán en el proyecto desde la creación de la "
-#~ "tarea, hasta el cierre de la tarea o incidencia. Usará estas etapas con el "
-#~ "fin de seguir el progreso en la solución de una tarea o una incidencia."
-
-#~ msgid "    Month-1    "
-#~ msgstr "    Mes-1    "
-
-#~ msgid "Configure"
-#~ msgstr "Configurar"
-
-#~ msgid ""
-#~ "A project contains a set of tasks or issues that will be performed by your "
-#~ "resources assigned to it. A project can be hierarchically structured, as a "
-#~ "child of a Parent Project. This allows you to design large project "
-#~ "structures with different phases spread over the project duration cycle. "
-#~ "Each user can set his default project in his own preferences to "
-#~ "automatically filter the tasks or issues he usually works on. If you choose "
-#~ "to invoice the time spent on a project task, you can find project tasks to "
-#~ "be invoiced in the billing section."
-#~ msgstr ""
-#~ "Un proyecto contiene un conjunto de tareas o incidencias que serán "
-#~ "realizadas por los recursos asignados a él. Un proyecto puede estructurarse "
-#~ "jerárquicamente, como hijo de un proyecto padre. Esto le permite diseñar "
-#~ "grandes estructuras de proyecto con distintas fases repartidas en el ciclo "
-#~ "de vida del proyecto. Cada usuario puede establecer su proyecto por defecto "
-#~ "en sus propias preferencias para filtrar automáticamente las tareas o "
-#~ "incidencias en las que normalmente trabaja. Si opta por facturar el tiempo "
-#~ "empleado en una tarea del proyecto, puede encontrar las tareas del proyecto "
-#~ "a facturar en la sección de facturación."
-
-#~ msgid ""
-#~ "Error! The currency has to be the same as the currency of the selected "
-#~ "company"
-#~ msgstr ""
-#~ "¡Error! La divisa tiene que ser la misma que la establecida en la compañía "
-#~ "seleccionada"
-
-#~ msgid "Previous Month"
-#~ msgstr "Mes anterior"
-
-#, python-format
-#~ msgid "The task '%s' has been delegated to %s."
-#~ msgstr "La tarea '%s' ha sido delegada a %s."
-
-#~ msgid "The chosen company is not in the allowed companies for this user"
-#~ msgstr ""
-#~ "La compañía seleccionada no está autorizada como compañía para este usuario"
-
-#~ msgid "Projects and Stages"
-#~ msgstr "Proyectos y Etapas"
-
-#~ msgid "For cancelling the task"
-#~ msgstr "Para cancelar la tarea"
-
-#, python-format
-#~ msgid ""
-#~ "Please specify the Project Manager or email address of Project Manager."
-#~ msgstr ""
-#~ "Por favor, especifique el Administrador del proyecto o la dirección de "
-#~ "correo electrónico del Administrador del proyecto."
-
-#~ msgid "Change Color"
-#~ msgstr "Cambiar color"
-
-#~ msgid "Change to Next Stage"
-#~ msgstr "Cambiar a la siguiente etapa"
-
-#~ msgid "Current Month"
-#~ msgstr "Mes actual"
-
-#~ msgid "E-mail composition wizard"
-#~ msgstr "Asistente de composición de e-mail"
-
-#~ msgid ""
-#~ "If you check this field, the project manager will receive an email each time "
-#~ "a task is completed by his team."
-#~ msgstr ""
-#~ "Si selecciona este campo, el responsable de proyecto recibirá un email cada "
-#~ "vez que una tarea sea completada por su equipo."
-
-#, python-format
-#~ msgid ""
-#~ "You cannot delete a project containing tasks. I suggest you to desactivate "
-#~ "it."
-#~ msgstr ""
-#~ "No puede eliminar un proyecto que contenga tareas. Le sugerimos desactivarlo."
-
-#~ msgid "Burndown Chart of Tasks"
-#~ msgstr "Diagrama de quemado de tareas"
-
-#~ msgid "Ready To Pull"
-#~ msgstr "Listo para extraer"
-
-#~ msgid "Contact Address"
-#~ msgstr "Dirección de contacto"
-
-#~ msgid "Change to Previous Stage"
-#~ msgstr "Cambiar a etapa anterior"
-
-#~ msgid "Mark as Blocked"
-#~ msgstr "Marcar como bloqueada"
-
-#~ msgid "Review Task Stages"
-#~ msgstr "Revisar etapas de tareas"
-
-#~ msgid "For changing to delegate state"
-#~ msgstr "Para cambiar al estado delegar"
-
-#~ msgid ""
-#~ "A task's kanban state indicates special situations affecting it:\n"
-#~ " * Normal is the default situation\n"
-#~ " * Blocked indicates something is preventing the progress of this task\n"
-#~ " * Ready To Pull indicates the task is ready to be pulled to the next stage"
-#~ msgstr ""
-#~ "Las tareas en estado Kanban indican situaciones especiales que le afectan:\n"
-#~ "        * Normal, es la situación por defecto\n"
-#~ "        * Bloqueado, indica que algo está impidiendo el progreso de esta "
-#~ "tarea\n"
-#~ "        * Listo para extraer, indica que la tarea está lista para ser "
-#~ "extraida a la siguiente etapa"
-
-#, python-format
-#~ msgid "Please specify the Customer or email address of Customer."
-#~ msgstr "Por favor indique el cliente o email del cliente"
-
-#~ msgid "Change Type"
-#~ msgstr "Tipo de cambio"
-
-#~ msgid "Validate planned time and open task"
-#~ msgstr "Validar tiempo planificado y abrir tarea"
-
-#~ msgid "Delegations History"
-#~ msgstr "Histórico de delegaciones"
-
-#~ msgid "Create your Firsts Projects"
-#~ msgstr "Cree sus primeros proyectos"
-
-#~ msgid "Common to All Projects"
-#~ msgstr "Común a todos los proyectos"
-
-#~ msgid "Deployment"
-#~ msgstr "Despliegue"
-
-#~ msgid "Month-2"
-#~ msgstr "Mes-2"
-
-#~ msgid "The company name must be unique !"
-#~ msgstr "¡El nombre de la compañía debe ser único!"
-
-#~ msgid "Month-1"
-#~ msgstr "Mes-1"
-
-#~ msgid ""
-#~ "The stages can be common to all project or specific to one project. Each "
-#~ "task will follow the different stages in order to be closed."
-#~ msgstr ""
-#~ "Las etapas pueden ser comunes a todos los proyectos o específicos de un "
-#~ "proyecto. Cada tarea seguirá en orden las diferentes etapas para ser cerrada."
-
-#~ msgid "Burndown Chart"
-#~ msgstr "Grafico de Burndown"
-
-#~ msgid "Current Year"
-#~ msgstr "Año actual"
-
-#~ msgid "Error ! You cannot create recursive associated members."
-#~ msgstr "¡Error! No puede crear miembros asociados recursivamente."+msgid "tasks"
+msgstr ""
+
+#. module: project
+#: field:account.analytic.account,company_uom_id:0
+#: field:project.project,task_ids:0
+msgid "unknown"
+msgstr "desconocido"