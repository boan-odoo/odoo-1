--- conflicted
+++ resolved
@@ -7,11 +7,7 @@
 msgstr ""
 "Project-Id-Version: Odoo 9.0\n"
 "Report-Msgid-Bugs-To: \n"
-<<<<<<< HEAD
-"POT-Creation-Date: 2016-08-19 10:24+0000\n"
-=======
 "POT-Creation-Date: 2016-08-18 14:06+0000\n"
->>>>>>> bc1a0a32
 "PO-Revision-Date: 2016-07-05 20:54+0000\n"
 "Last-Translator: Martin Trigaux\n"
 "Language-Team: Romanian (http://www.transifex.com/odoo/odoo-9/language/ro/)\n"
@@ -213,11 +209,7 @@
 
 #. module: project
 #: code:addons/project/project.py:273 code:addons/project/project.py:294
-<<<<<<< HEAD
-#: code:addons/project/project.py:438
-=======
 #: code:addons/project/project.py:446
->>>>>>> bc1a0a32
 #, python-format
 msgid "%s (copy)"
 msgstr "%s (copie)"
@@ -1013,7 +1005,7 @@
 #. module: project
 #: code:addons/project/project.py:133
 #, python-format
-msgid "All employees"
+msgid "All Employees Project: all employees can access"
 msgstr ""
 
 #. module: project
@@ -1247,11 +1239,7 @@
 msgstr ""
 
 #. module: project
-<<<<<<< HEAD
-#: code:addons/project/project.py:640
-=======
 #: code:addons/project/project.py:648
->>>>>>> bc1a0a32
 #, python-format
 msgid ""
 "Child task still open.\n"
@@ -1475,11 +1463,7 @@
 msgstr ""
 
 #. module: project
-<<<<<<< HEAD
-#: code:addons/project/project.py:860
-=======
 #: code:addons/project/project.py:868
->>>>>>> bc1a0a32
 #: model:ir.model.fields,field_description:project.field_project_project_partner_id
 #: model:ir.model.fields,field_description:project.field_project_task_partner_id
 #: model:ir.ui.view,arch_db:project.edit_project
@@ -1488,25 +1472,18 @@
 msgstr "Client"
 
 #. module: project
-<<<<<<< HEAD
-#: code:addons/project/project.py:860
-=======
 #: code:addons/project/project.py:868
->>>>>>> bc1a0a32
 #, python-format
 msgid "Customer Email"
 msgstr "E-mail Client"
 
 #. module: project
-<<<<<<< HEAD
-=======
 #: code:addons/project/project.py:132
 #, python-format
 msgid "Customer Project: visible in portal if the customer is a follower"
 msgstr ""
 
 #. module: project
->>>>>>> bc1a0a32
 #: model:ir.ui.view,arch_db:project.project_planner
 msgid "Customer Service"
 msgstr ""
@@ -1531,12 +1508,6 @@
 #, python-format
 msgid "Customer has reported new issue"
 msgstr ""
-
-#. module: project
-#: code:addons/project/project.py:132
-#, fuzzy, python-format
-msgid "Customer project"
-msgstr "Client"
 
 #. module: project
 #. openerp-web
@@ -2074,11 +2045,7 @@
 msgstr ""
 
 #. module: project
-<<<<<<< HEAD
-#: code:addons/project/project.py:791
-=======
 #: code:addons/project/project.py:799
->>>>>>> bc1a0a32
 #, python-format
 msgid "I take it"
 msgstr ""
@@ -2496,12 +2463,6 @@
 msgstr ""
 
 #. module: project
-#: model:ir.ui.view,arch_db:project.view_config_settings
-#, fuzzy
-msgid "More Info"
-msgstr "Informatii suplimentare"
-
-#. module: project
 #: model:ir.ui.view,arch_db:project.project_planner
 msgid "More efficient communication between employees"
 msgstr ""
@@ -2541,11 +2502,7 @@
 msgstr "Nou(a)"
 
 #. module: project
-<<<<<<< HEAD
-#: code:addons/project/project.py:793
-=======
 #: code:addons/project/project.py:801
->>>>>>> bc1a0a32
 #, python-format
 msgid "New Task"
 msgstr ""
@@ -2769,11 +2726,7 @@
 msgstr ""
 
 #. module: project
-<<<<<<< HEAD
-#: code:addons/project/project.py:953
-=======
 #: code:addons/project/project.py:961
->>>>>>> bc1a0a32
 #, python-format
 msgid ""
 "Please remove existing tasks in the project linked to the accounts you want "
@@ -2814,7 +2767,7 @@
 #. module: project
 #: code:addons/project/project.py:134
 #, python-format
-msgid "Private: followers only"
+msgid "Private Project: followers only"
 msgstr ""
 
 #. module: project
@@ -2907,12 +2860,6 @@
 msgstr "Proiecte"
 
 #. module: project
-#: model:mail.channel,name:project.mail_channel_project_task
-#, fuzzy
-msgid "Projects & Tasks"
-msgstr "Sarcini Proiect"
-
-#. module: project
 #: model:ir.ui.view,arch_db:project.task_type_edit
 msgid "Projects using this stage"
 msgstr ""
@@ -3254,6 +3201,11 @@
 #: model:ir.model.fields,field_description:project.field_project_task_date_start
 msgid "Starting Date"
 msgstr "Data de inceput"
+
+#. module: project
+#: model:ir.model.fields,field_description:project.field_project_project_account_type
+msgid "State"
+msgstr "Judeţ"
 
 #. module: project
 #: model:ir.model.fields,field_description:project.field_project_project_state
@@ -4021,11 +3973,7 @@
 msgstr ""
 
 #. module: project
-<<<<<<< HEAD
-#: code:addons/project/project.py:597
-=======
 #: code:addons/project/project.py:605
->>>>>>> bc1a0a32
 #, python-format
 msgid "tasks"
 msgstr "sarcini"
@@ -4107,12 +4055,6 @@
 #~ msgid "Record timesheet lines per tasks"
 #~ msgstr "Inregistrati liniile fiselor de pontaj pe sarcini"
 
-<<<<<<< HEAD
-#~ msgid "State"
-#~ msgstr "Judeţ"
-
-=======
->>>>>>> bc1a0a32
 #~ msgid "Task's Work on Tasks"
 #~ msgstr "Sarcina de lucru pe Sarcini"
 
