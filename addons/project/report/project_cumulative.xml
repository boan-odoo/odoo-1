<?xml version="1.0" encoding="utf-8"?>
<openerp>
    <data>

        <record id="view_task_history_tree" model="ir.ui.view">
            <field name="name">project.task.history.cumulative.tree</field>
            <field name="model">project.task.history.cumulative</field>
            <field name="arch" type="xml">
                <tree string="Tasks's Cumulative Flow">
                    <field name="date"/>
                    <field name="project_id"/>
                    <field name="task_id"/>
                    <field name="type_id"/>
                    <field name="user_id"/>
                    <field name="remaining_hours"/>
                    <field name="kanban_state"/>
                    <field name="state" groups="base.group_no_one"/>
                </tree>
            </field>
        </record>
        <record id="view_task_history_graph" model="ir.ui.view">
            <field name="name">project.task.history.cumulative.graph</field>
            <field name="model">project.task.history.cumulative</field>
            <field name="arch" type="xml">
                <graph string="Project Tasks" type="bar">
                    <field name="date"/>
                    <field name="planned_hours" operator="+"/>
                    <field name="type_id" group="True"/>
                </graph>
            </field>
        </record>
        
        <!-- Where is this object in py file ? -->
        
        <!--<record id="view_task_history_burndown_graph" model="ir.ui.view">-->
        <!--    <field name="name">project.task.history.burndown.graph</field>-->
        <!--    <field name="model">project.task.history.burndown</field>-->
        <!--    <field name="arch" type="xml">-->
        <!--        <graph string="Burndown Chart of Tasks" type="bar">-->
        <!--            <field name="date"/>-->
        <!--            <field name="remaining_hours" operator="+"/>-->
        <!--            <field name="type_id" group="True"/>-->
        <!--        </graph>-->
        <!--    </field>-->
        <!--</record>-->


        <record id="view_task_history_search" model="ir.ui.view">
            <field name="name">project.task.history.cumulative.search</field>
            <field name="model">project.task.history.cumulative</field>
            <field name="arch" type="xml">
<<<<<<< HEAD
               <search string="Task's Analysis">
                    <group>
                        <field name="date"/>
                        <separator orientation="vertical"/>
                        <filter name="open" string="In Progress" domain="[('state','in',('open','draft'))]" help="In Progress Tasks" icon="terp-camera_test"/>
                        <filter string="Pending" domain="[('state','=','pending')]" context="{'show_delegated':False}" help="Pending Tasks" icon="terp-gtk-media-pause"/>
                        <filter name="kanban_blocked" string="Blocked" domain="[('kanban_state','=','blocked')]" icon="terp-gtk-media-pause"/>
                        <filter name="kanban_ready" string="Ready" domain="[('kanban_state','=','done')]" icon="terp-camera_test"/>
                        <filter string="My Tasks" domain="[('user_id','=',uid)]" help="My Tasks" icon="terp-personal" />
                        <filter string="Unassigned Tasks" domain="[('user_id','=',False)]"  help="Unassigned Tasks" icon="terp-personal-" />
                        <separator orientation="vertical"/>
                        <field name="user_id"/>
                    </group>
=======
                <search string="Task's Analysis">
                    <field name="date"/>
                    <filter name="open" string="In Progress" domain="[('state','in',('open','draft'))]" help="In Progress Tasks" icon="terp-camera_test"/>
                    <filter string="Pending" domain="[('state','=','pending')]" context="{'show_delegated':False}" help="Pending Tasks" icon="terp-gtk-media-pause"/>
                    <separator/>
                    <filter name="kanban_blocked" string="Blocked" domain="[('kanban_state','=','blocked')]" icon="terp-gtk-media-pause"/>
                    <filter name="kanban_ready" string="Ready" domain="[('kanban_state','=','done')]" icon="terp-camera_test"/>
                    <separator/>
                    <filter string="My Tasks" domain="[('user_id','=',uid)]" help="My Tasks" icon="terp-personal" />
                    <filter string="Unassigned Tasks" domain="[('user_id','=',False)]"  help="Unassigned Tasks" icon="terp-personal-" />
                    <separator/>
                    <filter string="My Projects" domain="[('project_id.user_id','=',uid)]" help="My Projects" icon="terp-personal"/>
                    <field name="project_id"/>
                    <field name="user_id"/>
>>>>>>> a730933c
                </search>
            </field>
        </record>

        <record id="action_view_task_history_cumulative" model="ir.actions.act_window">
            <field name="name">Cumulative Flow</field>
            <field name="res_model">project.task.history.cumulative</field>
            <field name="view_type">form</field>
            <field name="view_mode">graph,tree</field>
            <field name="view_id" ref="view_task_history_graph"/>
            <field eval="False" name="filter"/>
            <field name="context">{"search_default_open":1, "search_default_this_month": 1}</field>
        </record>
        <menuitem action="action_view_task_history_cumulative"
            id="menu_action_view_task_history_cumulative"
            parent="base.menu_project_report" />


        <!--<record id="action_view_task_history_burndown" model="ir.actions.act_window">-->
        <!--    <field name="name">Burndown Chart</field>-->
        <!--    <field name="res_model">project.task.history.cumulative</field>-->
        <!--    <field name="view_type">form</field>-->
        <!--    <field name="view_mode">graph,tree</field>-->
        <!--    <field name="view_id" ref="view_task_history_burndown_graph"/>-->
        <!--    <field eval="False" name="filter"/>-->
        <!--    <field name="context">{"search_default_open":1, "search_default_this_month": 1, "search_default_project_id": project_id}</field>-->
        <!--</record>-->
        <!--<menuitem action="action_view_task_history_burndown"-->
        <!--    id="menu_action_view_task_history_burndown"-->
        <!--    parent="project_report_task" />-->


    </data>
</openerp><|MERGE_RESOLUTION|>--- conflicted
+++ resolved
@@ -49,21 +49,6 @@
             <field name="name">project.task.history.cumulative.search</field>
             <field name="model">project.task.history.cumulative</field>
             <field name="arch" type="xml">
-<<<<<<< HEAD
-               <search string="Task's Analysis">
-                    <group>
-                        <field name="date"/>
-                        <separator orientation="vertical"/>
-                        <filter name="open" string="In Progress" domain="[('state','in',('open','draft'))]" help="In Progress Tasks" icon="terp-camera_test"/>
-                        <filter string="Pending" domain="[('state','=','pending')]" context="{'show_delegated':False}" help="Pending Tasks" icon="terp-gtk-media-pause"/>
-                        <filter name="kanban_blocked" string="Blocked" domain="[('kanban_state','=','blocked')]" icon="terp-gtk-media-pause"/>
-                        <filter name="kanban_ready" string="Ready" domain="[('kanban_state','=','done')]" icon="terp-camera_test"/>
-                        <filter string="My Tasks" domain="[('user_id','=',uid)]" help="My Tasks" icon="terp-personal" />
-                        <filter string="Unassigned Tasks" domain="[('user_id','=',False)]"  help="Unassigned Tasks" icon="terp-personal-" />
-                        <separator orientation="vertical"/>
-                        <field name="user_id"/>
-                    </group>
-=======
                 <search string="Task's Analysis">
                     <field name="date"/>
                     <filter name="open" string="In Progress" domain="[('state','in',('open','draft'))]" help="In Progress Tasks" icon="terp-camera_test"/>
@@ -75,10 +60,7 @@
                     <filter string="My Tasks" domain="[('user_id','=',uid)]" help="My Tasks" icon="terp-personal" />
                     <filter string="Unassigned Tasks" domain="[('user_id','=',False)]"  help="Unassigned Tasks" icon="terp-personal-" />
                     <separator/>
-                    <filter string="My Projects" domain="[('project_id.user_id','=',uid)]" help="My Projects" icon="terp-personal"/>
-                    <field name="project_id"/>
                     <field name="user_id"/>
->>>>>>> a730933c
                 </search>
             </field>
         </record>
