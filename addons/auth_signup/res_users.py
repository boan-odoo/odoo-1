# -*- coding: utf-8 -*-
##############################################################################
#
#    OpenERP, Open Source Management Solution
#    Copyright (C) 2012-today OpenERP SA (<http://www.openerp.com>)
#
#    This program is free software: you can redistribute it and/or modify
#    it under the terms of the GNU Affero General Public License as
#    published by the Free Software Foundation, either version 3 of the
#    License, or (at your option) any later version
#
#    This program is distributed in the hope that it will be useful,
#    but WITHOUT ANY WARRANTY; without even the implied warranty of
#    MERCHANTABILITY or FITNESS FOR A PARTICULAR PURPOSE.  See the
#    GNU Affero General Public License for more details
#
#    You should have received a copy of the GNU Affero General Public License
#    along with this program.  If not, see <http://www.gnu.org/licenses/>
#
##############################################################################
from datetime import datetime, timedelta
import random
from urllib import urlencode
from urlparse import urljoin

from openerp.osv import osv, fields
from openerp.tools.misc import DEFAULT_SERVER_DATETIME_FORMAT
from openerp.tools.safe_eval import safe_eval
from openerp.tools.translate import _

class SignupError(Exception):
    pass

def random_token():
    # the token has an entropy of about 120 bits (6 bits/char * 20 chars)
    chars = 'ABCDEFGHIJKLMNOPQRSTUVWXYZabcdefghijklmnopqrstuvwxyz0123456789'
    return ''.join(random.choice(chars) for i in xrange(20))

def now(**kwargs):
    dt = datetime.now() + timedelta(**kwargs)
    return dt.strftime(DEFAULT_SERVER_DATETIME_FORMAT)


class res_partner(osv.Model):
    _inherit = 'res.partner'

    def _get_signup_valid(self, cr, uid, ids, name, arg, context=None):
        dt = now()
        res = {}
        for partner in self.browse(cr, uid, ids, context):
            res[partner.id] = bool(partner.signup_token) and \
                                (not partner.signup_expiration or dt <= partner.signup_expiration)
        return res

    def _get_signup_url_for_action(self, cr, uid, ids, action='login', view_type=None, menu_id=None, res_id=None, context=None):
        """ generate a signup url for the given partner ids and action, possibly overriding
            the url state components (menu_id, id, view_type) """
        res = dict.fromkeys(ids, False)
        base_url = self.pool.get('ir.config_parameter').get_param(cr, uid, 'web.base.url')
        for partner in self.browse(cr, uid, ids, context):
            # when required, make sure the partner has a valid signup token
            if context and context.get('signup_valid') and not partner.user_ids:
                self.signup_prepare(cr, uid, [partner.id], context=context)

            # the parameters to encode for the query and fragment part of url
            query = {'db': cr.dbname}
            fragment = {'action': action}

            if partner.signup_token:
                fragment['token'] = partner.signup_token
            elif partner.user_ids:
<<<<<<< HEAD
                action_template = "?db=%(db)s#action=%(action)s&login=%(login)s"
                params['login'] = urllib.quote(partner.user_ids[0].login)
            if action_template:
                if view_type:
                    action_template += '&view_type=%s' % urllib.quote(view_type)
                if menu_id:
                    action_template += '&menu_id=%s' % urllib.quote(str(menu_id))
                if res_id:
                    action_template += '&id=%s' % urllib.quote(str(res_id))
                res[partner.id] = urlparse.urljoin(base_url, action_template % params)
=======
                fragment['db'] = cr.dbname
                fragment['login'] = partner.user_ids[0].login
            else:
                continue        # no signup token, no user, thus no signup url!

            if view_type:
                fragment['view_type'] = view_type
            if menu_id:
                fragment['menu_id'] = menu_id
            if res_id:
                fragment['id'] = res_id

            res[partner.id] = urljoin(base_url, "?%s#%s" % (urlencode(query), urlencode(fragment)))

>>>>>>> 34100dd5
        return res

    def _get_signup_url(self, cr, uid, ids, name, arg, context=None):
        """ proxy for function field towards actual implementation """
        return self._get_signup_url_for_action(cr, uid, ids, context=context)

    _columns = {
        'signup_token': fields.char('Signup Token'),
        'signup_expiration': fields.datetime('Signup Expiration'),
        'signup_valid': fields.function(_get_signup_valid, type='boolean', string='Signup Token is Valid'),
        'signup_url': fields.function(_get_signup_url, type='char', string='Signup URL'),
    }

    def action_signup_prepare(self, cr, uid, ids, context=None):
        return self.signup_prepare(cr, uid, ids, context=context)

    def signup_prepare(self, cr, uid, ids, expiration=False, context=None):
        """ generate a new token for the partners with the given validity, if necessary
            :param expiration: the expiration datetime of the token (string, optional)
        """
        for partner in self.browse(cr, uid, ids, context):
            if expiration or not partner.signup_valid:
                token = random_token()
                while self._signup_retrieve_partner(cr, uid, token, context=context):
                    token = random_token()
                partner.write({'signup_token': token, 'signup_expiration': expiration})
        return True

    def _signup_retrieve_partner(self, cr, uid, token,
            check_validity=False, raise_exception=False, context=None):
        """ find the partner corresponding to a token, and possibly check its validity
            :param token: the token to resolve
            :param check_validity: if True, also check validity
            :param raise_exception: if True, raise exception instead of returning False
            :return: partner (browse record) or False (if raise_exception is False)
        """
        partner_ids = self.search(cr, uid, [('signup_token', '=', token)], context=context)
        if not partner_ids:
            if raise_exception:
                raise SignupError("Signup token '%s' is not valid" % token)
            return False
        partner = self.browse(cr, uid, partner_ids[0], context)
        if check_validity and not partner.signup_valid:
            if raise_exception:
                raise SignupError("Signup token '%s' is no longer valid" % token)
            return False
        return partner

    def signup_retrieve_info(self, cr, uid, token, context=None):
        """ retrieve the user info about the token
            :return: a dictionary with the user information:
                - 'db': the name of the database
                - 'token': the token, if token is valid
                - 'name': the name of the partner, if token is valid
                - 'login': the user login, if the user already exists
                - 'email': the partner email, if the user does not exist
        """
        partner = self._signup_retrieve_partner(cr, uid, token, raise_exception=True, context=None)
        res = {'db': cr.dbname}
        if partner.signup_valid:
            res['token'] = token
            res['name'] = partner.name
        if partner.user_ids:
            res['login'] = partner.user_ids[0].login
        else:
            res['email'] = partner.email or ''
        return res

class res_users(osv.Model):
    _inherit = 'res.users'

    def _get_state(self, cr, uid, ids, name, arg, context=None):
        res = {}
        for user in self.browse(cr, uid, ids, context):
            res[user.id] = ('reset' if user.signup_valid else
                            'active' if user.login_date else
                            'new')
        return res

    _columns = {
        'state': fields.function(_get_state, string='Status', type='selection',
                    selection=[('new', 'New'), ('active', 'Active'), ('reset', 'Resetting Password')]),
    }

    def signup(self, cr, uid, values, token=None, context=None):
        """ signup a user, to either:
            - create a new user (no token), or
            - create a user for a partner (with token, but no user for partner), or
            - change the password of a user (with token, and existing user).
            :param values: a dictionary with field values that are written on user
            :param token: signup token (optional)
            :return: (dbname, login, password) for the signed up user
        """
        if token:
            # signup with a token: find the corresponding partner id
            res_partner = self.pool.get('res.partner')
            partner = res_partner._signup_retrieve_partner(
                            cr, uid, token, check_validity=True, raise_exception=True, context=None)
            # invalidate signup token
            partner.write({'signup_token': False, 'signup_expiration': False})

            partner_user = partner.user_ids and partner.user_ids[0] or False
            if partner_user:
                # user exists, modify it according to values
                values.pop('login', None)
                values.pop('name', None)
                partner_user.write(values)
                return (cr.dbname, partner_user.login, values.get('password'))
            else:
                # user does not exist: sign up invited user
                values.update({
                    'name': partner.name,
                    'partner_id': partner.id,
                    'email': values.get('email') or values.get('login'),
                })
                self._signup_create_user(cr, uid, values, context=context)
        else:
            # no token, sign up an external user
            values['email'] = values.get('email') or values.get('login')
            self._signup_create_user(cr, uid, values, context=context)

        return (cr.dbname, values.get('login'), values.get('password'))

    def _signup_create_user(self, cr, uid, values, context=None):
        """ create a new user from the template user """
        ir_config_parameter = self.pool.get('ir.config_parameter')
        template_user_id = safe_eval(ir_config_parameter.get_param(cr, uid, 'auth_signup.template_user_id', 'False'))
        assert template_user_id and self.exists(cr, uid, template_user_id, context=context), 'Signup: invalid template user'

        # check that uninvited users may sign up
        if 'partner_id' not in values:
            if not safe_eval(ir_config_parameter.get_param(cr, uid, 'auth_signup.allow_uninvited', 'False')):
                raise SignupError('Signup is not allowed for uninvited users')

        assert values.get('login'), "Signup: no login given for new user"
        assert values.get('partner_id') or values.get('name'), "Signup: no name or partner given for new user"

        # create a copy of the template user (attached to a specific partner_id if given)
        values['active'] = True
        return self.copy(cr, uid, template_user_id, values, context=context)

    def reset_password(self, cr, uid, login, context=None):
        """ retrieve the user corresponding to login (login or email),
            and reset their password
        """
        user_ids = self.search(cr, uid, [('login', '=', login)], context=context)
        if not user_ids:
            user_ids = self.search(cr, uid, [('email', '=', login)], context=context)
        if len(user_ids) != 1:
            raise Exception('Reset password: invalid username or email')
        return self.action_reset_password(cr, uid, user_ids, context=context)

    def action_reset_password(self, cr, uid, ids, context=None):
        """ create signup token for each user, and send their signup url by email """
        # prepare reset password signup
        res_partner = self.pool.get('res.partner')
        partner_ids = [user.partner_id.id for user in self.browse(cr, uid, ids, context)]
        res_partner.signup_prepare(cr, uid, partner_ids, expiration=now(days=+1), context=context)

        # send email to users with their signup url
        template = self.pool.get('ir.model.data').get_object(cr, uid, 'auth_signup', 'reset_password_email')
        assert template._name == 'email.template'
        for user in self.browse(cr, uid, ids, context):
            if not user.email:
                raise osv.except_osv(_("Cannot send email: user has no email address."), user.name)
            self.pool.get('email.template').send_mail(cr, uid, template.id, user.id, True, context=context)

        return True

    def create(self, cr, uid, values, context=None):
        # overridden to automatically invite user to sign up
        user_id = super(res_users, self).create(cr, uid, values, context=context)
        user = self.browse(cr, uid, user_id, context=context)
        if context and context.get('reset_password') and user.email:
            user.action_reset_password()
        return user_id<|MERGE_RESOLUTION|>--- conflicted
+++ resolved
@@ -69,18 +69,6 @@
             if partner.signup_token:
                 fragment['token'] = partner.signup_token
             elif partner.user_ids:
-<<<<<<< HEAD
-                action_template = "?db=%(db)s#action=%(action)s&login=%(login)s"
-                params['login'] = urllib.quote(partner.user_ids[0].login)
-            if action_template:
-                if view_type:
-                    action_template += '&view_type=%s' % urllib.quote(view_type)
-                if menu_id:
-                    action_template += '&menu_id=%s' % urllib.quote(str(menu_id))
-                if res_id:
-                    action_template += '&id=%s' % urllib.quote(str(res_id))
-                res[partner.id] = urlparse.urljoin(base_url, action_template % params)
-=======
                 fragment['db'] = cr.dbname
                 fragment['login'] = partner.user_ids[0].login
             else:
@@ -95,7 +83,6 @@
 
             res[partner.id] = urljoin(base_url, "?%s#%s" % (urlencode(query), urlencode(fragment)))
 
->>>>>>> 34100dd5
         return res
 
     def _get_signup_url(self, cr, uid, ids, name, arg, context=None):
