# -*- coding: utf-8 -*-
##############################################################################
#
#    OpenERP, Open Source Management Solution
#    Copyright (C) 2012-today OpenERP SA (<http://www.openerp.com>)
#
#    This program is free software: you can redistribute it and/or modify
#    it under the terms of the GNU Affero General Public License as
#    published by the Free Software Foundation, either version 3 of the
#    License, or (at your option) any later version
#
#    This program is distributed in the hope that it will be useful,
#    but WITHOUT ANY WARRANTY; without even the implied warranty of
#    MERCHANTABILITY or FITNESS FOR A PARTICULAR PURPOSE.  See the
#    GNU Affero General Public License for more details
#
#    You should have received a copy of the GNU Affero General Public License
#    along with this program.  If not, see <http://www.gnu.org/licenses/>
#
##############################################################################
import logging

import openerp
import openerp.addons.web.controllers.main as webmain
from openerp.addons.auth_signup.res_users import SignupError
from openerp import http
from openerp.http import request, LazyResponse
from openerp.tools.translate import _
from openerp.tools import exception_to_unicode

_logger = logging.getLogger(__name__)

class AuthSignup(openerp.addons.web.controllers.main.Home):

    @http.route()
    def web_login(self, *args, **kw):
        mode = request.params.get('mode')
        qcontext = request.params.copy()
        super_response = super(AuthSignup, self).web_login(*args, **kw)
        response = webmain.render_bootstrap_template(request.session.db, 'auth_signup.signup', qcontext, lazy=True)
        if isinstance(super_response, LazyResponse):
            response.params['values'].update(super_response.params['values'])
        token = qcontext.get('token', None)
        token_infos = None
        if token:
            try:
                # retrieve the user info (name, login or email) corresponding to a signup token
                res_partner = request.registry.get('res.partner')
                token_infos = res_partner.signup_retrieve_info(request.cr, openerp.SUPERUSER_ID, token)
                for k, v in token_infos.items():
                    qcontext.setdefault(k, v)
            except:
                qcontext['error'] = _("Invalid signup token")
                response.params['template'] = 'web.login'
                return response

        # retrieve the module config (which features are enabled) for the login page
        icp = request.registry.get('ir.config_parameter')
        config = {
            'signup': icp.get_param(request.cr, openerp.SUPERUSER_ID, 'auth_signup.allow_uninvited') == 'True',
            'reset': icp.get_param(request.cr, openerp.SUPERUSER_ID, 'auth_signup.reset_password') == 'True',
        }
        qcontext.update(config)

        if 'error' in qcontext or mode not in ('reset', 'signup') or (not token and not config[mode]):
<<<<<<< HEAD
            response = super(AuthSignup, self).web_login(*args, **kw)
            if isinstance(response, LazyResponse):
                response.params['values'].update(config)
            return response
=======
            if isinstance(super_response, LazyResponse):
                super_response.params['values'].update(config)
            return super_response
>>>>>>> d8c5a1c4

        if request.httprequest.method == 'GET':
            if token_infos:
                qcontext.update(token_infos)
        else:
            res_users = request.registry.get('res.users')
            login = request.params.get('login')
            if mode == 'reset' and not token:
                try:
                    res_users.reset_password(request.cr, openerp.SUPERUSER_ID, login)
                    qcontext['message'] = _("An email has been sent with credentials to reset your password")
                    response.params['template'] = 'web.login'
                except Exception:
                    qcontext['error'] = _("Could not reset your password")
                    _logger.exception('error when resetting password')
            else:
                values = dict((key, qcontext.get(key)) for key in ('login', 'name', 'password'))
                try:
                    self._signup_with_values(token, values)
                    request.cr.commit()
                except SignupError, e:
                    qcontext['error'] = exception_to_unicode(e)
                return super(AuthSignup, self).web_login(*args, **kw)

        return response

    def _signup_with_values(self, token, values):
        request.registry['res.users'].signup(request.cr, openerp.SUPERUSER_ID, values, token)


# vim:expandtab:tabstop=4:softtabstop=4:shiftwidth=4:<|MERGE_RESOLUTION|>--- conflicted
+++ resolved
@@ -63,16 +63,9 @@
         qcontext.update(config)
 
         if 'error' in qcontext or mode not in ('reset', 'signup') or (not token and not config[mode]):
-<<<<<<< HEAD
-            response = super(AuthSignup, self).web_login(*args, **kw)
-            if isinstance(response, LazyResponse):
-                response.params['values'].update(config)
-            return response
-=======
             if isinstance(super_response, LazyResponse):
                 super_response.params['values'].update(config)
             return super_response
->>>>>>> d8c5a1c4
 
         if request.httprequest.method == 'GET':
             if token_infos:
