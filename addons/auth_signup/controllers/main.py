--- conflicted
+++ resolved
@@ -34,8 +34,7 @@
     @http.route()
     def web_login(self, *args, **kw):
         response = super(AuthSignupHome, self).web_login(*args, **kw)
-        if isinstance(response, LazyResponse):
-            response.params['values'].update(self.get_auth_signup_config())
+        response.qcontext.update(self.get_auth_signup_config())
         return response
 
     @http.route('/web/signup', type='http', auth='public', website=True, multilang=True)
@@ -52,9 +51,7 @@
             except (SignupError, AssertionError), e:
                 qcontext['error'] = _(e.message)
 
-        def callback(template, values):
-            return request.registry['ir.ui.view'].render(request.cr, request.uid, template, values)
-        return LazyResponse(callback, template='auth_signup.signup', values=qcontext)
+        return request.render('auth_signup.signup', qcontext)
 
     @http.route('/web/reset_password', type='http', auth='public', website=True, multilang=True)
     def web_auth_reset_password(self, *args, **kw):
@@ -80,9 +77,7 @@
                 qcontext['error'] = _("Could not reset your password")
                 _logger.exception('error when resetting password')
 
-        def callback(template, values):
-            return request.registry['ir.ui.view'].render(request.cr, request.uid, template, values)
-        return LazyResponse(callback, template='auth_signup.reset_password', values=qcontext)
+        return request.render('auth_signup.reset_password', qcontext)
 
     def get_auth_signup_config(self):
         """retrieve the module config (which features are enabled) for the login page"""
@@ -96,21 +91,8 @@
     def get_auth_signup_qcontext(self):
         """ Shared helper returning the rendering context for signup and reset password """
         qcontext = request.params.copy()
-<<<<<<< HEAD
         qcontext.update(self.get_auth_signup_config())
         if qcontext.get('token'):
-=======
-        super_response = None
-        if request.httprequest.method != 'POST' or mode not in ('reset', 'signup'):
-            # Default behavior is to try to login,  which in reset or signup mode in a non-sense.
-            super_response = super(AuthSignup, self).web_login(*args, **kw)
-        response = webmain.render_bootstrap_template('auth_signup.signup', qcontext)
-        if super_response.is_qweb:
-            response.qcontext.update(super_response.qcontext)
-        token = qcontext.get('token', None)
-        token_infos = None
-        if token:
->>>>>>> 3324351b
             try:
                 # retrieve the user info (name, login or email) corresponding to a signup token
                 res_partner = request.registry.get('res.partner')
@@ -119,50 +101,7 @@
                     qcontext.setdefault(k, v)
             except:
                 qcontext['error'] = _("Invalid signup token")
-<<<<<<< HEAD
         return qcontext
-=======
-                response.params['template'] = 'web.login'
-                return response
-
-        # retrieve the module config (which features are enabled) for the login page
-        icp = request.registry.get('ir.config_parameter')
-        config = {
-            'signup': icp.get_param(request.cr, openerp.SUPERUSER_ID, 'auth_signup.allow_uninvited') == 'True',
-            'reset': icp.get_param(request.cr, openerp.SUPERUSER_ID, 'auth_signup.reset_password') == 'True',
-        }
-        qcontext.update(config)
-
-        if 'error' in request.params or mode not in ('reset', 'signup') or (not token and not config[mode]):
-            if super_response.is_qweb:
-                super_response.qcontext.update(config)
-            return super_response
-
-        if request.httprequest.method == 'GET':
-            if token_infos:
-                qcontext.update(token_infos)
-        else:
-            res_users = request.registry.get('res.users')
-            login = request.params.get('login')
-            if mode == 'reset' and not token:
-                try:
-                    res_users.reset_password(request.cr, openerp.SUPERUSER_ID, login)
-                    qcontext['message'] = _("An email has been sent with credentials to reset your password")
-                    response.params['template'] = 'web.login'
-                except Exception, e:
-                    qcontext['error'] = exception_to_unicode(e) or _("Could not reset your password")
-                    _logger.exception('error when resetting password')
-            else:
-                values = dict((key, qcontext.get(key)) for key in ('login', 'name', 'password'))
-                try:
-                    self._signup_with_values(token, values)
-                    redirect = request.params.get('redirect')
-                    if not redirect:
-                        redirect = '/web?' + request.httprequest.query_string
-                    return http.redirect_with_hash(redirect)
-                except SignupError, e:
-                    qcontext['error'] = exception_to_unicode(e)
->>>>>>> 3324351b
 
     def do_signup(self, qcontext):
         """ Shared helper that creates a res.partner out of a token """
