# -*- coding: utf-8 -*-
##############################################################################
#
#    OpenERP, Open Source Management Solution
#    Copyright (C) 2013 OpenERP SA (<http://www.openerp.com>)
#
#    This program is free software: you can redistribute it and/or modify
#    it under the terms of the GNU General Public License as published by
#    the Free Software Foundation, either version 3 of the License, or
#    (at your option) any later version.
#
#    This program is distributed in the hope that it will be useful,
#    but WITHOUT ANY WARRANTY; without even the implied warranty of
#    MERCHANTABILITY or FITNESS FOR A PARTICULAR PURPOSE.  See the
#    GNU General Public License for more details.
#
#    You should have received a copy of the GNU General Public License
#    along with this program.  If not, see <http://www.gnu.org/licenses/>
#
##############################################################################

from openerp import SUPERUSER_ID
from openerp.osv import fields, osv
from openerp.tools import ustr, DEFAULT_SERVER_DATE_FORMAT as DF
from openerp.tools.safe_eval import safe_eval as eval
from openerp.tools.translate import _

from datetime import date, datetime, timedelta
import calendar
import logging
_logger = logging.getLogger(__name__)

# display top 3 in ranking, could be db variable
MAX_VISIBILITY_RANKING = 3

def start_end_date_for_period(period, default_start_date=False, default_end_date=False):
    """Return the start and end date for a goal period based on today

    :return: (start_date, end_date), datetime.date objects, False if the period is
    not defined or unknown"""
    today = date.today()
    if period == 'daily':
        start_date = today
        end_date = start_date
    elif period == 'weekly':
        delta = timedelta(days=today.weekday())
        start_date = today - delta
        end_date = start_date + timedelta(days=7)
    elif period == 'monthly':
        month_range = calendar.monthrange(today.year, today.month)
        start_date = today.replace(day=1)
        end_date = today.replace(day=month_range[1])
    elif period == 'yearly':
        start_date = today.replace(month=1, day=1)
        end_date = today.replace(month=12, day=31)
    else:  # period == 'once':
        start_date = default_start_date  # for manual goal, start each time
        end_date = default_end_date

    if start_date and end_date:
        return (start_date.strftime(DF), end_date.strftime(DF))
    else:
        return (start_date, end_date)


class gamification_challenge(osv.Model):
    """Gamification challenge

    Set of predifined objectives assigned to people with rules for recurrence and
    rewards

    If 'user_ids' is defined and 'period' is different than 'one', the set will
    be assigned to the users for each period (eg: every 1st of each month if
    'monthly' is selected)
    """

    _name = 'gamification.challenge'
    _description = 'Gamification challenge'
    _inherit = 'mail.thread'

    def _get_next_report_date(self, cr, uid, ids, field_name, arg, context=None):
        """Return the next report date based on the last report date and report
        period.

        :return: a string in DEFAULT_SERVER_DATE_FORMAT representing the date"""
        res = {}
        for challenge in self.browse(cr, uid, ids, context=context):
            last = datetime.strptime(challenge.last_report_date, DF).date()
            if challenge.report_message_frequency == 'daily':
                next = last + timedelta(days=1)
                res[challenge.id] = next.strftime(DF)
            elif challenge.report_message_frequency == 'weekly':
                next = last + timedelta(days=7)
                res[challenge.id] = next.strftime(DF)
            elif challenge.report_message_frequency == 'monthly':
                month_range = calendar.monthrange(last.year, last.month)
                next = last.replace(day=month_range[1]) + timedelta(days=1)
                res[challenge.id] = next.strftime(DF)
            elif challenge.report_message_frequency == 'yearly':
                res[challenge.id] = last.replace(year=last.year + 1).strftime(DF)
            # frequency == 'once', reported when closed only
            else:
                res[challenge.id] = False

        return res
    
    def _get_categories(self, cr, uid, context=None):
        return [
            ('hr', 'Human Ressources / Engagement'),
            ('other', 'Settings / Gamification Tools'),
        ]

    def _get_report_template(self, cr, uid, context=None):
        try:
            return self.pool.get('ir.model.data').get_object_reference(cr, uid, 'gamification', 'simple_report_template')[1]
        except ValueError:
            return False

    _order = 'end_date, start_date, name, id'
    _columns = {
        'name': fields.char('Challenge Name', required=True, translate=True),
        'description': fields.text('Description', translate=True),
        'state': fields.selection([
                ('draft', 'Draft'),
                ('inprogress', 'In Progress'),
                ('done', 'Done'),
            ],
            string='State', required=True, track_visibility='onchange'),
        'manager_id': fields.many2one('res.users',
            string='Responsible', help="The user responsible for the challenge."),

        'user_ids': fields.many2many('res.users', 'user_ids',
            string='Users',
            help="List of users participating to the challenge"),
        'user_domain': fields.char('User domain', help="Alternative to a list of users"),

        'period': fields.selection([
                ('once', 'Non recurring'),
                ('daily', 'Daily'),
                ('weekly', 'Weekly'),
                ('monthly', 'Monthly'),
                ('yearly', 'Yearly')
            ],
            string='Periodicity',
            help='Period of automatic goal assigment. If none is selected, should be launched manually.',
            required=True),
        'start_date': fields.date('Start Date',
            help="The day a new challenge will be automatically started. If no periodicity is set, will use this date as the goal start date."),
        'end_date': fields.date('End Date',
            help="The day a new challenge will be automatically closed. If no periodicity is set, will use this date as the goal end date."),

        'invited_user_ids': fields.many2many('res.users', 'invited_user_ids',
            string="Suggest to users"),

        'line_ids': fields.one2many('gamification.challenge.line', 'challenge_id',
            string='Lines',
            help="List of goals that will be set",
            required=True),

        'reward_id': fields.many2one('gamification.badge', string="For Every Succeding User"),
        'reward_first_id': fields.many2one('gamification.badge', string="For 1st user"),
        'reward_second_id': fields.many2one('gamification.badge', string="For 2nd user"),
        'reward_third_id': fields.many2one('gamification.badge', string="For 3rd user"),
        'reward_failure': fields.boolean('Reward Bests if not Succeeded?'),
        'reward_realtime': fields.boolean('Reward as soon as every goal is reached',
            help="With this option enabled, a user can receive a badge only once. The top 3 badges are still rewarded only at the end of the challenge."),

        'visibility_mode': fields.selection([
                ('personal', 'Individual Goals'),
                ('ranking', 'Leader Board (Group Ranking)'),
            ],
            string="Display Mode", required=True),

        'report_message_frequency': fields.selection([
                ('never', 'Never'),
                ('onchange', 'On change'),
                ('daily', 'Daily'),
                ('weekly', 'Weekly'),
                ('monthly', 'Monthly'),
                ('yearly', 'Yearly')
            ],
            string="Report Frequency", required=True),
        'report_message_group_id': fields.many2one('mail.group',
            string='Send a copy to',
            help='Group that will receive a copy of the report in addition to the user'),
        'report_template_id': fields.many2one('email.template', string="Report Template", required=True),
        'remind_update_delay': fields.integer('Non-updated manual goals will be reminded after',
            help="Never reminded if no value or zero is specified."),
        'last_report_date': fields.date('Last Report Date'),
        'next_report_date': fields.function(_get_next_report_date,
            type='date', string='Next Report Date', store=True),

        'category': fields.selection(lambda s, *a, **k: s._get_categories(*a, **k),
            string="Appears in", help="Define the visibility of the challenge through menus", required=True),
        }

    _defaults = {
        'period': 'once',
        'state': 'draft',
        'visibility_mode': 'personal',
        'report_message_frequency': 'never',
        'last_report_date': fields.date.today,
        'manager_id': lambda s, cr, uid, c: uid,
        'category': 'hr',
        'reward_failure': False,
        'report_template_id': lambda s, *a, **k: s._get_report_template(*a, **k),
    }


    def create(self, cr, uid, vals, context=None):
        """Overwrite the create method to add the user of groups"""

        if vals.get('user_domain'):
            user_ids = self._get_challenger_users(cr, uid, vals.get('user_domain'), context=context)

            if not vals.get('user_ids'):
                vals['user_ids'] = []
            vals['user_ids'] += [(4, user_id) for user_id in user_ids]

        return super(gamification_challenge, self).create(cr, uid, vals, context=context)

    def write(self, cr, uid, ids, vals, context=None):
        if isinstance(ids, (int,long)):
            ids = [ids]

        if vals.get('user_domain'):
            user_ids = self._get_challenger_users(cr, uid, vals.get('user_domain'), context=context)

            if not vals.get('user_ids'):
                vals['user_ids'] = []
            vals['user_ids'] += [(4, user_id) for user_id in user_ids]

        write_res = super(gamification_challenge, self).write(cr, uid, ids, vals, context=context)

        if vals.get('report_message_frequency', 'never') != 'never':
            # _recompute_challenge_users do not set users for challenges with no reports, subscribing them now
            for challenge in self.browse(cr, uid, ids, context=context):
                self.message_subscribe(cr, uid, [challenge.id], [user.partner_id.id for user in challenge.user_ids], context=context)

        if vals.get('state') == 'inprogress':
            self._recompute_challenge_users(cr, uid, ids, context=context)
            self._generate_goals_from_challenge(cr, uid, ids, context=context)

        elif vals.get('state') == 'done':
            self.check_challenge_reward(cr, uid, ids, force=True, context=context)

        elif vals.get('state') == 'draft':
            # resetting progress
            if self.pool.get('gamification.goal').search(cr, uid, [('challenge_id', 'in', ids), ('state', '=', 'inprogress')], context=context):
                raise osv.except_osv("Error", "You can not reset a challenge with unfinished goals.")

        return write_res


    ##### Update #####

    def _cron_update(self, cr, uid, context=None, ids=False):
        """Daily cron check.

        - Start planned challenges (in draft and with start_date = today)
        - Create the missing goals (eg: modified the challenge to add lines)
        - Update every running challenge
        """
        if context is None:
            context = {}

        # start scheduled challenges
        planned_challenge_ids = self.search(cr, uid, [
            ('state', '=', 'draft'),
            ('start_date', '<=', fields.date.today())])
        if planned_challenge_ids:
            self.write(cr, uid, planned_challenge_ids, {'state': 'inprogress'}, context=context)

        # close scheduled challenges
        planned_challenge_ids = self.search(cr, uid, [
            ('state', '=', 'inprogress'),
            ('end_date', '>=', fields.date.today())])
        if planned_challenge_ids:
            self.write(cr, uid, planned_challenge_ids, {'state': 'done'}, context=context)

        if not ids:
            ids = self.search(cr, uid, [('state', '=', 'inprogress')], context=context)

        # in cron mode, will do intermediate commits
        # TODO in trunk: replace by parameter
        context.update({'commit_gamification': True})
        return self._update_all(cr, uid, ids, context=context)

    def _update_all(self, cr, uid, ids, context=None):
        """Update the challenges and related goals

        :param list(int) ids: the ids of the challenges to update, if False will
        update only challenges in progress."""
        if isinstance(ids, (int,long)):
            ids = [ids]

        goal_obj = self.pool.get('gamification.goal')

        # we use yesterday to update the goals that just ended
        yesterday = date.today() - timedelta(days=1)
        goal_ids = goal_obj.search(cr, uid, [
            ('challenge_id', 'in', ids),
            '|',
                ('state', '=', 'inprogress'),
                '&',
                    ('state', 'in', ('reached', 'failed')),
                    '|',
                        ('end_date', '>=', yesterday.strftime(DF)),
                        ('end_date', '=', False)
        ], context=context)
        # update every running goal already generated linked to selected challenges
        goal_obj.update(cr, uid, goal_ids, context=context)

        self._recompute_challenge_users(cr, uid, ids, context=context)
        self._generate_goals_from_challenge(cr, uid, ids, context=context)

        for challenge in self.browse(cr, uid, ids, context=context):

            # goals closed but still opened at the last report date
            closed_goals_to_report = goal_obj.search(cr, uid, [
                ('challenge_id', '=', challenge.id),
                ('start_date', '>=', challenge.last_report_date),
                ('end_date', '<=', challenge.last_report_date)
            ])

            if len(closed_goals_to_report) > 0:
                # some goals need a final report
                self.report_progress(cr, uid, challenge, subset_goal_ids=closed_goals_to_report, context=context)

            if fields.date.today() == challenge.next_report_date:
                self.report_progress(cr, uid, challenge, context=context)

        self.check_challenge_reward(cr, uid, ids, context=context)
        return True

    def quick_update(self, cr, uid, challenge_id, context=None):
        """Update all the goals of a specific challenge, no generation of new goals"""
        goal_ids = self.pool.get('gamification.goal').search(cr, uid, [('challenge_id', '=', challenge_id)], context=context)
        self.pool.get('gamification.goal').update(cr, uid, goal_ids, context=context)
        return True

    def _get_challenger_users(self, cr, uid, domain, context=None):
        user_domain = eval(ustr(domain))
        return self.pool['res.users'].search(cr, uid, user_domain, context=context)

    def _recompute_challenge_users(self, cr, uid, challenge_ids, context=None):
        """Recompute the domain to add new users and remove the one no longer matching the domain"""
        for challenge in self.browse(cr, uid, challenge_ids, context=context):
            if challenge.user_domain:

                old_user_ids = [user.id for user in challenge.user_ids]
                new_user_ids = self._get_challenger_users(cr, uid, challenge.user_domain, context=context)
                to_remove_ids = list(set(old_user_ids) - set(new_user_ids))
                to_add_ids = list(set(new_user_ids) - set(old_user_ids))

                write_op = [(3, user_id) for user_id in to_remove_ids]
                write_op += [(4, user_id) for user_id in to_add_ids]
                if write_op:
                    self.write(cr, uid, [challenge.id], {'user_ids': write_op}, context=context)

        return True


    def action_check(self, cr, uid, ids, context=None):
        """Check a challenge

        Create goals that haven't been created yet (eg: if added users)
        Recompute the current value for each goal related"""
        return self._update_all(cr, uid, ids=ids, context=context)

    def action_report_progress(self, cr, uid, ids, context=None):
        """Manual report of a goal, does not influence automatic report frequency"""
        if isinstance(ids, (int,long)):
            ids = [ids]
        for challenge in self.browse(cr, uid, ids, context=context):
            self.report_progress(cr, uid, challenge, context=context)
        return True


    ##### Automatic actions #####

    def generate_goals_from_challenge(self, cr, uid, ids, context=None):
        _logger.warning("Deprecated, use private method _generate_goals_from_challenge(...) instead.")
        return self._generate_goals_from_challenge(cr, uid, ids, context=context)

    def _generate_goals_from_challenge(self, cr, uid, ids, context=None):
        """Generate the goals for each line and user.

        If goals already exist for this line and user, the line is skipped. This
        can be called after each change in the list of users or lines.
        :param list(int) ids: the list of challenge concerned"""

        goal_obj = self.pool.get('gamification.goal')
        for challenge in self.browse(cr, uid, ids, context=context):
            (start_date, end_date) = start_end_date_for_period(challenge.period)
            to_update = []

            # if no periodicity, use challenge dates
            if not start_date and challenge.start_date:
                start_date = challenge.start_date
            if not end_date and challenge.end_date:
                end_date = challenge.end_date

            for line in challenge.line_ids:

                # there is potentially a lot of users
                # detect the ones with no goal linked to this line
                date_clause = ""
                query_params = [line.id]
                if start_date:
                    date_clause += "AND g.start_date = %s"
                    query_params.append(start_date)
                if end_date:
                    date_clause += "AND g.end_date = %s"
                    query_params.append(end_date)
            
                query = """SELECT u.id AS user_id
                             FROM res_users u
                        LEFT JOIN gamification_goal g
                               ON (u.id = g.user_id)
                            WHERE line_id = %s
                              {date_clause}
                        """.format(date_clause=date_clause)

                cr.execute(query, query_params)
                user_with_goal_ids = cr.dictfetchall()

                participant_user_ids = [user.id for user in challenge.user_ids]
                user_without_goal_ids = list(set(participant_user_ids) - set([user['user_id'] for user in user_with_goal_ids]))
                user_squating_challenge_ids = list(set([user['user_id'] for user in user_with_goal_ids]) - set(participant_user_ids))
                if user_squating_challenge_ids:
                    # users that used to match the challenge 
                    goal_to_remove_ids = goal_obj.search(cr, uid, [('challenge_id', '=', challenge.id), ('user_id', 'in', user_squating_challenge_ids)], context=context)
                    goal_obj.unlink(cr, uid, goal_to_remove_ids, context=context)


                values = {
                    'definition_id': line.definition_id.id,
                    'line_id': line.id,
                    'target_goal': line.target_goal,
                    'state': 'inprogress',
                }

                if start_date:
                    values['start_date'] = start_date
                if end_date:
                    values['end_date'] = end_date

<<<<<<< HEAD
                if challenge.remind_update_delay:
                    values['remind_update_delay'] = challenge.remind_update_delay
=======
                    # the goal is initialised over the limit to make sure we will compute it at least once
                    if line.condition == 'higher':
                        values['current'] = line.target_goal - 1
                    else:
                        values['current'] = line.target_goal + 1

                    if challenge.remind_update_delay:
                        values['remind_update_delay'] = challenge.remind_update_delay
>>>>>>> 8ea4f581

                for user_id in user_without_goal_ids:
                    values.update({'user_id': user_id})
                    goal_id = goal_obj.create(cr, uid, values, context=context)
                    to_update.append(goal_id)

            goal_obj.update(cr, uid, to_update, context=context)

        return True

    ##### JS utilities #####

    def _get_serialized_challenge_lines(self, cr, uid, challenge, user_id=False, restrict_goal_ids=False, restrict_top=False, context=None):
        """Return a serialised version of the goals information if the user has not completed every goal

        :challenge: browse record of challenge to compute
        :user_id: res.users id of the user retrieving progress (False if no distinction, only for ranking challenges)
        :restrict_goal_ids: <list(int)> compute only the results for this subset if gamification.goal ids, if False retrieve every goal of current running challenge
        :restrict_top: <int> for challenge lines where visibility_mode == 'ranking', retrieve only these bests results and itself, if False retrieve all
            restrict_goal_ids has priority over restrict_top

        format list
        # if visibility_mode == 'ranking'
        {
            'name': <gamification.goal.description name>,
            'description': <gamification.goal.description description>,
            'condition': <reach condition {lower,higher}>,
            'computation_mode': <target computation {manually,count,sum,python}>,
            'monetary': <{True,False}>,
            'suffix': <value suffix>,
            'action': <{True,False}>,
            'display_mode': <{progress,boolean}>,
            'target': <challenge line target>,
            'own_goal_id': <gamification.goal id where user_id == uid>,
            'goals': [
                {
                    'id': <gamification.goal id>,
                    'rank': <user ranking>,
                    'user_id': <res.users id>,
                    'name': <res.users name>,
                    'state': <gamification.goal state {draft,inprogress,reached,failed,canceled}>,
                    'completeness': <percentage>,
                    'current': <current value>,
                }
            ]
        },
        # if visibility_mode == 'personal'
        {
            'id': <gamification.goal id>,
            'name': <gamification.goal.description name>,
            'description': <gamification.goal.description description>,
            'condition': <reach condition {lower,higher}>,
            'computation_mode': <target computation {manually,count,sum,python}>,
            'monetary': <{True,False}>,
            'suffix': <value suffix>,
            'action': <{True,False}>,
            'display_mode': <{progress,boolean}>,
            'target': <challenge line target>,
            'state': <gamification.goal state {draft,inprogress,reached,failed,canceled}>,                                
            'completeness': <percentage>,
            'current': <current value>,
        }
        """
        goal_obj = self.pool.get('gamification.goal')
        (start_date, end_date) = start_end_date_for_period(challenge.period)

        res_lines = []
        all_reached = True
        for line in challenge.line_ids:
            line_data = {
                'name': line.definition_id.name,
                'description': line.definition_id.description,
                'condition': line.definition_id.condition,
                'computation_mode': line.definition_id.computation_mode,
                'monetary': line.definition_id.monetary,
                'suffix': line.definition_id.suffix,
                'action': True if line.definition_id.action_id else False,
                'display_mode': line.definition_id.display_mode,
                'target': line.target_goal,
            }
            domain = [
                ('line_id', '=', line.id),
                ('state', '!=', 'draft'),
            ]
            if restrict_goal_ids:
                domain.append(('ids', 'in', restrict_goal_ids))
            else:
                # if no subset goals, use the dates for restriction
                if start_date:
                    domain.append(('start_date', '=', start_date))
                if end_date:
                    domain.append(('end_date', '=', end_date))

            if challenge.visibility_mode == 'personal':
                if not user_id:
                    raise osv.except_osv(_('Error!'),_("Retrieving progress for personal challenge without user information"))
                domain.append(('user_id', '=', user_id))
                sorting = goal_obj._order
                limit = 1
            else:
                line_data.update({
                    'own_goal_id': False,
                    'goals': [],
                })
                sorting = "completeness desc, current desc"
                limit = False

            goal_ids = goal_obj.search(cr, uid, domain, order=sorting, limit=limit, context=context)
            ranking = 0
            for goal in goal_obj.browse(cr, uid, goal_ids, context=context):
                if challenge.visibility_mode == 'personal':
                    # limit=1 so only one result
                    line_data.update({
                        'id': goal.id,
                        'current': goal.current,
                        'completeness': goal.completeness,
                        'state': goal.state,
                    })
                    if goal.state != 'reached':
                        all_reached = False
                else:
                    ranking += 1
                    if user_id and goal.user_id.id == user_id:
                        line_data['own_goal_id'] = goal.id
                    elif restrict_top and ranking > restrict_top:
                        # not own goal and too low to be in top
                        continue

                    line_data['goals'].append({
                        'id': goal.id,
                        'user_id': goal.user_id.id,
                        'name': goal.user_id.name,
                        'rank': ranking,
                        'current': goal.current,
                        'completeness': goal.completeness,
                        'state': goal.state,
                    })
                    if goal.state != 'reached':
                        all_reached = False
            if goal_ids:
                res_lines.append(line_data)
        if all_reached:
            return []
        return res_lines

    ##### Reporting #####

    def report_progress(self, cr, uid, challenge, context=None, users=False, subset_goal_ids=False):
        """Post report about the progress of the goals

        :param challenge: the challenge object that need to be reported
        :param users: the list(res.users) of users that are concerned by
          the report. If False, will send the report to every user concerned
          (goal users and group that receive a copy). Only used for challenge with
          a visibility mode set to 'personal'.
        :param goal_ids: the list(int) of goal ids linked to the challenge for
          the report. If not specified, use the goals for the current challenge
          period. This parameter can be used to produce report for previous challenge
          periods.
        :param subset_goal_ids: a list(int) of goal ids to restrict the report
        """
        if context is None:
            context = {}

        temp_obj = self.pool.get('email.template')
        ctx = context.copy()
        if challenge.visibility_mode == 'ranking':
            lines_boards = self._get_serialized_challenge_lines(cr, uid, challenge, user_id=False, restrict_goal_ids=subset_goal_ids, restrict_top=False, context=context)

            ctx.update({'challenge_lines': lines_boards})
            body_html = temp_obj.render_template(cr, uid, challenge.report_template_id.body_html, 'gamification.challenge', challenge.id, context=ctx)

            # send to every follower and participant of the challenge
            self.message_post(cr, uid, challenge.id,
                body=body_html,
                partner_ids=[user.partner_id.id for user in challenge.user_ids],
                context=context,
                subtype='mail.mt_comment')
            if challenge.report_message_group_id:
                self.pool.get('mail.group').message_post(cr, uid, challenge.report_message_group_id.id,
                    body=body_html,
                    context=context,
                    subtype='mail.mt_comment')

        else:
            # generate individual reports
            for user in users or challenge.user_ids:
                goals = self._get_serialized_challenge_lines(cr, uid, challenge, user.id, restrict_goal_ids=subset_goal_ids, context=context)
                if not goals:
                    continue

                ctx.update({'challenge_lines': goals})
                body_html = temp_obj.render_template(cr, user.id,  challenge.report_template_id.body_html, 'gamification.challenge', challenge.id, context=ctx)

                # send message only to users, not on the challenge
                self.message_post(cr, uid, 0,
                                  body=body_html,
                                  partner_ids=[(4, user.partner_id.id)],
                                  context=context,
                                  subtype='mail.mt_comment')
                if challenge.report_message_group_id:
                    self.pool.get('mail.group').message_post(cr, uid, challenge.report_message_group_id.id,
                                                             body=body_html,
                                                             context=context,
                                                             subtype='mail.mt_comment')
        return self.write(cr, uid, challenge.id, {'last_report_date': fields.date.today()}, context=context)

    ##### Challenges #####
    # TODO in trunk, remove unused parameter user_id
    def accept_challenge(self, cr, uid, challenge_ids, context=None, user_id=None):
        """The user accept the suggested challenge"""
        return self._accept_challenge(cr, uid, uid, challenge_ids, context=context)

    def _accept_challenge(self, cr, uid, user_id, challenge_ids, context=None):
        user = self.pool.get('res.users').browse(cr, uid, user_id, context=context)
        message = "%s has joined the challenge" % user.name
        self.message_post(cr, SUPERUSER_ID, challenge_ids, body=message, context=context)
        self.write(cr, SUPERUSER_ID, challenge_ids, {'invited_user_ids': [(3, user_id)], 'user_ids': [(4, user_id)]}, context=context)
        return self._generate_goals_from_challenge(cr, SUPERUSER_ID, challenge_ids, context=context)

    # TODO in trunk, remove unused parameter user_id
    def discard_challenge(self, cr, uid, challenge_ids, context=None, user_id=None):
        """The user discard the suggested challenge"""
        return self._discard_challenge(cr, uid, uid, challenge_ids, context=context)

    def _discard_challenge(self, cr, uid, user_id, challenge_ids, context=None):
        user = self.pool.get('res.users').browse(cr, uid, user_id, context=context)
        message = "%s has refused the challenge" % user.name
        self.message_post(cr, SUPERUSER_ID, challenge_ids, body=message, context=context)
        return self.write(cr, SUPERUSER_ID, challenge_ids, {'invited_user_ids': (3, user_id)}, context=context)

    def reply_challenge_wizard(self, cr, uid, challenge_id, context=None):
        result = self.pool.get('ir.model.data').get_object_reference(cr, uid, 'gamification', 'challenge_wizard')
        id = result and result[1] or False
        result = self.pool.get('ir.actions.act_window').read(cr, uid, [id], context=context)[0]
        result['res_id'] = challenge_id
        return result

    def check_challenge_reward(self, cr, uid, ids, force=False, context=None):
        """Actions for the end of a challenge

        If a reward was selected, grant it to the correct users.
        Rewards granted at:
            - the end date for a challenge with no periodicity
            - the end of a period for challenge with periodicity
            - when a challenge is manually closed
        (if no end date, a running challenge is never rewarded)
        """
        if isinstance(ids, (int,long)):
            ids = [ids]
        for challenge in self.browse(cr, uid, ids, context=context):
            (start_date, end_date) = start_end_date_for_period(challenge.period, challenge.start_date, challenge.end_date)
            yesterday = date.today() - timedelta(days=1)

            rewarded_users = []
            challenge_ended = end_date == yesterday.strftime(DF) or force
            if challenge.reward_id and challenge_ended or challenge.reward_realtime:
                # not using start_date as intemportal goals have a start date but no end_date
                reached_goals = self.pool.get('gamification.goal').read_group(cr, uid, [
                    ('challenge_id', '=', challenge.id),
                    ('end_date', '=', end_date),
                    ('state', '=', 'reached')
                ], fields=['user_id'], groupby=['user_id'], context=context)
                for reach_goals_user in reached_goals:
                    if reach_goals_user['user_id_count'] == len(challenge.line_ids):
                        # the user has succeeded every assigned goal
                        user_id = reach_goals_user['user_id'][0]
                        if challenge.reward_realtime:
                            badges = self.pool['gamification.badge.user'].search(cr, uid, [
                                ('challenge_id', '=', challenge.id),
                                ('badge_id', '=', challenge.reward_id.id),
                                ('user_id', '=', user_id),
                            ], count=True, context=context)
                            if badges > 0:
                                # has already recieved the badge for this challenge
                                continue
                        self.reward_user(cr, uid, user_id, challenge.reward_id.id, challenge.id, context=context)
                        rewarded_users.append(user_id)

            if challenge_ended:
                # open chatter message
                message_body = _("The challenge %s is finished." % challenge.name)

                if rewarded_users:
                    user_names = self.pool['res.users'].name_get(cr, uid, rewarded_users, context=context)
                    message_body += _("<br/>Reward (badge %s) for every succeeding user was sent to %s." % (challenge.reward_id.name, ", ".join([name for (user_id, name) in user_names])))
                else:
                    message_body += _("<br/>Nobody has succeeded to reach every goal, no badge is rewared for this challenge.")

                # reward bests
                if challenge.reward_first_id:
                    (first_user, second_user, third_user) = self.get_top3_users(cr, uid, challenge, context=context)
                    if first_user:
                        self.reward_user(cr, uid, first_user.id, challenge.reward_first_id.id, challenge.id, context=context)
                        message_body += _("<br/>Special rewards were sent to the top competing users. The ranking for this challenge is :")
                        message_body += "<br/> 1. %s - %s" % (first_user.name, challenge.reward_first_id.name)
                    else:
                        message_body += _("Nobody reached the required conditions to receive special badges.")

                    if second_user and challenge.reward_second_id:
                        self.reward_user(cr, uid, second_user.id, challenge.reward_second_id.id, challenge.id, context=context)
                        message_body += "<br/> 2. %s - %s" % (second_user.name, challenge.reward_second_id.name)
                    if third_user and challenge.reward_third_id:
                        self.reward_user(cr, uid, third_user.id, challenge.reward_second_id.id, challenge.id, context=context)
                        message_body += "<br/> 3. %s - %s" % (third_user.name, challenge.reward_third_id.name)

                self.message_post(cr, uid, challenge.id,
                    partner_ids=[user.partner_id.id for user in challenge.user_ids],
                    body=message_body,
                    context=context)

        return True

    def get_top3_users(self, cr, uid, challenge, context=None):
        """Get the top 3 users for a defined challenge

        Ranking criterias:
            1. succeed every goal of the challenge
            2. total completeness of each goal (can be over 100)
        Top 3 is computed only for users succeeding every goal of the challenge,
        except if reward_failure is True, in which case every user is
        considered.
        :return: ('first', 'second', 'third'), tuple containing the res.users
        objects of the top 3 users. If no user meets the criterias for a rank,
        it is set to False. Nobody can receive a rank is noone receives the
        higher one (eg: if 'second' == False, 'third' will be False)
        """
        goal_obj = self.pool.get('gamification.goal')
        (start_date, end_date) = start_end_date_for_period(challenge.period, challenge.start_date, challenge.end_date)
        challengers = []
        for user in challenge.user_ids:
            all_reached = True
            total_completness = 0
            # every goal of the user for the running period
            goal_ids = goal_obj.search(cr, uid, [
                ('challenge_id', '=', challenge.id),
                ('user_id', '=', user.id),
                ('start_date', '=', start_date),
                ('end_date', '=', end_date)
            ], context=context)
            for goal in goal_obj.browse(cr, uid, goal_ids, context=context):
                if goal.state != 'reached':
                    all_reached = False
                if goal.definition_condition == 'higher':
                    # can be over 100
                    total_completness += 100.0 * goal.current / goal.target_goal
                elif goal.state == 'reached':
                    # for lower goals, can not get percentage so 0 or 100
                    total_completness += 100

            challengers.append({'user': user, 'all_reached': all_reached, 'total_completness': total_completness})
        sorted_challengers = sorted(challengers, key=lambda k: (k['all_reached'], k['total_completness']), reverse=True)

        if len(sorted_challengers) == 0 or (not challenge.reward_failure and not sorted_challengers[0]['all_reached']):
            # nobody succeeded
            return (False, False, False)
        if len(sorted_challengers) == 1 or (not challenge.reward_failure and not sorted_challengers[1]['all_reached']):
            # only one user succeeded
            return (sorted_challengers[0]['user'], False, False)
        if len(sorted_challengers) == 2 or (not challenge.reward_failure and not sorted_challengers[2]['all_reached']):
            # only one user succeeded
            return (sorted_challengers[0]['user'], sorted_challengers[1]['user'], False)
        return (sorted_challengers[0]['user'], sorted_challengers[1]['user'], sorted_challengers[2]['user'])

    def reward_user(self, cr, uid, user_id, badge_id, challenge_id=False, context=None):
        """Create a badge user and send the badge to him

        :param user_id: the user to reward
        :param badge_id: the concerned badge
        """
        badge_user_obj = self.pool.get('gamification.badge.user')
        user_badge_id = badge_user_obj.create(cr, uid, {'user_id': user_id, 'badge_id': badge_id, 'challenge_id':challenge_id}, context=context)
        return badge_user_obj._send_badge(cr, uid, [user_badge_id], context=context)


class gamification_challenge_line(osv.Model):
    """Gamification challenge line

    Predifined goal for 'gamification_challenge'
    These are generic list of goals with only the target goal defined
    Should only be created for the gamification_challenge object
    """

    _name = 'gamification.challenge.line'
    _description = 'Gamification generic goal for challenge'
    _order = "sequence, id"

    def on_change_definition_id(self, cr, uid, ids, definition_id=False, context=None):
        goal_definition = self.pool.get('gamification.goal.definition')
        if not definition_id:
            return {'value': {'definition_id': False}}
        goal_definition = goal_definition.browse(cr, uid, definition_id, context=context)
        ret = {
            'value': {
                'condition': goal_definition.condition,
                'definition_full_suffix': goal_definition.full_suffix
            }
        }
        return ret

    _columns = {
        'name': fields.related('definition_id', 'name', string="Name"),
        'challenge_id': fields.many2one('gamification.challenge',
            string='Challenge',
            required=True,
            ondelete="cascade"),
        'definition_id': fields.many2one('gamification.goal.definition',
            string='Goal Definition',
            required=True,
            ondelete="cascade"),
        'target_goal': fields.float('Target Value to Reach',
            required=True),
        'sequence': fields.integer('Sequence',
            help='Sequence number for ordering'),
        'condition': fields.related('definition_id', 'condition', type="selection",
            readonly=True, string="Condition", selection=[('lower', '<='), ('higher', '>=')]),
        'definition_suffix': fields.related('definition_id', 'suffix', type="char", readonly=True, string="Unit"),
        'definition_monetary': fields.related('definition_id', 'monetary', type="boolean", readonly=True, string="Monetary"),
        'definition_full_suffix': fields.related('definition_id', 'full_suffix', type="char", readonly=True, string="Suffix"),
    }

    _default = {
        'sequence': 1,
    }<|MERGE_RESOLUTION|>--- conflicted
+++ resolved
@@ -446,19 +446,14 @@
                 if end_date:
                     values['end_date'] = end_date
 
-<<<<<<< HEAD
-                if challenge.remind_update_delay:
-                    values['remind_update_delay'] = challenge.remind_update_delay
-=======
                     # the goal is initialised over the limit to make sure we will compute it at least once
                     if line.condition == 'higher':
                         values['current'] = line.target_goal - 1
                     else:
                         values['current'] = line.target_goal + 1
 
-                    if challenge.remind_update_delay:
-                        values['remind_update_delay'] = challenge.remind_update_delay
->>>>>>> 8ea4f581
+                if challenge.remind_update_delay:
+                    values['remind_update_delay'] = challenge.remind_update_delay
 
                 for user_id in user_without_goal_ids:
                     values.update({'user_id': user_id})
