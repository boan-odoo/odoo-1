# Translation of Odoo Server.
# This file contains the translation of the following modules:
# * hr
#
# Translators:
msgid ""
msgstr ""
"Project-Id-Version: Odoo 9.0\n"
"Report-Msgid-Bugs-To: \n"
<<<<<<< HEAD
"POT-Creation-Date: 2016-08-19 10:24+0000\n"
=======
"POT-Creation-Date: 2016-08-18 14:07+0000\n"
>>>>>>> bc1a0a32
"PO-Revision-Date: 2016-06-24 04:53+0000\n"
"Last-Translator: Martin Trigaux\n"
"Language-Team: Indonesian (http://www.transifex.com/odoo/odoo-9/language/"
"id/)\n"
"Language: id\n"
"MIME-Version: 1.0\n"
"Content-Type: text/plain; charset=UTF-8\n"
"Content-Transfer-Encoding: \n"
"Plural-Forms: nplurals=1; plural=0;\n"

#. module: hr
<<<<<<< HEAD
#: code:addons/hr/models/hr.py:76
=======
#: code:addons/hr/hr.py:120
>>>>>>> bc1a0a32
#, python-format
msgid "%s (copy)"
msgstr "%s (copy)"

#. module: hr
#: model:hr.job,website_description:hr.job_ceo
#: model:hr.job,website_description:hr.job_consultant
#: model:hr.job,website_description:hr.job_cto
#: model:hr.job,website_description:hr.job_developer
#: model:hr.job,website_description:hr.job_hrm
#: model:hr.job,website_description:hr.job_marketing
#: model:hr.job,website_description:hr.job_trainee
msgid "<i>Work in a fun atmosphere</i>"
msgstr "<i>Bekerja dalam menyenangkan suasana</i>"

#. module: hr
#: model:hr.job,website_description:hr.job_ceo
#: model:hr.job,website_description:hr.job_consultant
#: model:hr.job,website_description:hr.job_cto
#: model:hr.job,website_description:hr.job_developer
#: model:hr.job,website_description:hr.job_hrm
#: model:hr.job,website_description:hr.job_marketing
#: model:hr.job,website_description:hr.job_trainee
msgid "<i>You are passionate</i>"
msgstr "<i>Anda bergairah</i>"

#. module: hr
#: model:hr.job,website_description:hr.job_cto
#: model:hr.job,website_description:hr.job_developer
#: model:hr.job,website_description:hr.job_trainee
msgid "<i>You autonomously and quickly learn</i>"
msgstr "<i>Anda secara otonom dan dengan cepat belajar</i>"

#. module: hr
#: model:hr.job,website_description:hr.job_ceo
#: model:hr.job,website_description:hr.job_consultant
#: model:hr.job,website_description:hr.job_hrm
#: model:hr.job,website_description:hr.job_marketing
msgid "<i>You easily manage them</i>"
msgstr "<i>Anda dengan mudah mengelola mereka</i>"

#. module: hr
#: model:ir.ui.view,arch_db:hr.hr_kanban_view_employees
msgid ""
"<span class=\"o_unfollow\">Unfollow</span>\n"
"                                    <span class=\"o_following\">Following</"
"span>"
msgstr ""
"<span class=\"o_unfollow\">Unfollow</span> <span class=\"o_following"
"\">Berikut</span>"

#. module: hr
#: model:ir.ui.view,arch_db:hr.hr_department_view_kanban
msgid "<span>Reports</span>"
msgstr "<span>Laporan</span>"

#. module: hr
#: model:ir.ui.view,arch_db:hr.hr_department_view_kanban
msgid "<span>To Approve</span>"
msgstr "<span>Untuk menyetujui</span>"

#. module: hr
#: model:ir.ui.view,arch_db:hr.hr_department_view_kanban
msgid "<span>To Do</span>"
msgstr "<span>Untuk melakukan</span>"

#. module: hr
#: model:hr.job,website_description:hr.job_ceo
#: model:hr.job,website_description:hr.job_consultant
#: model:hr.job,website_description:hr.job_cto
#: model:hr.job,website_description:hr.job_developer
#: model:hr.job,website_description:hr.job_hrm
#: model:hr.job,website_description:hr.job_marketing
#: model:hr.job,website_description:hr.job_trainee
msgid ""
"A full time job, with an attractive salary package in a small team of smart "
"people. You will start contract with a full technical and functional "
"training. If you are passionate, motivate and flexible apply for this job, "
"you will certainly join the best company ever."
msgstr ""
"Pekerjaan penuh waktu, dengan paket menarik gaji dalam sebuah tim kecil "
"orang pintar. Anda akan mulai kontrak dengan pelatihan penuh teknis dan "
"fungsional. Jika Anda bergairah, memotivasi dan fleksibel menerapkan untuk "
"pekerjaan ini, Anda pasti akan bergabung dengan perusahaan yang terbaik yang "
"pernah."

#. module: hr
#: model:hr.job,website_description:hr.job_ceo
#: model:hr.job,website_description:hr.job_consultant
#: model:hr.job,website_description:hr.job_cto
#: model:hr.job,website_description:hr.job_developer
#: model:hr.job,website_description:hr.job_hrm
#: model:hr.job,website_description:hr.job_marketing
#: model:hr.job,website_description:hr.job_trainee
msgid "A good job in a young and dynamic team"
msgstr "Pekerjaan yang baik dalam tim muda dan dinamis"

#. module: hr
<<<<<<< HEAD
#: model:ir.model.fields,field_description:hr.field_hr_department_active
=======
>>>>>>> bc1a0a32
#: model:ir.model.fields,field_description:hr.field_hr_employee_active
msgid "Active"
msgstr "Aktif"

#. module: hr
#: model:hr.job,website_description:hr.job_consultant
msgid "Analyse needs, write specification documents and quotation"
msgstr "Menganalisis kebutuhan, menulis dokumen spesifikasi dan kutipan"

#. module: hr
#: model:ir.ui.view,arch_db:hr.view_department_filter
#: model:ir.ui.view,arch_db:hr.view_employee_filter
msgid "Archived"
msgstr "Diarsipkan"

#. module: hr
#: model:ir.model.fields,field_description:hr.field_hr_employee_bank_account_id
msgid "Bank Account Number"
msgstr "Nomor Rekening Bank"

#. module: hr
#: model:hr.job,website_description:hr.job_cto
msgid ""
"Because of our constant growth, we're now looking for people to reinforce "
"our team of enthusiastic chief technical officer. So if working on an open "
"source project in a friendly and cooperative atmosphere sounds like fun to "
"you, read on..."
msgstr ""
"Karena pertumbuhan kami terus-menerus, kami sekarang sedang mencari orang "
"untuk memperkuat tim kami dari antusias pejabat teknis. Jadi jika bekerja "
"pada sebuah proyek open source dalam suasana yang ramah dan koperasi "
"terdengar seperti menyenangkan untuk Anda, Baca terus..."

#. module: hr
#: model:hr.job,website_description:hr.job_ceo
#: model:hr.job,website_description:hr.job_consultant
#: model:hr.job,website_description:hr.job_developer
#: model:hr.job,website_description:hr.job_hrm
#: model:hr.job,website_description:hr.job_marketing
msgid ""
"Because of our constant growth, we're now looking for people to reinforce "
"our team of enthusiastic developers. So if working on an open source project "
"in a friendly and cooperative atmosphere sounds like fun to you, read on..."
msgstr ""
"Karena pertumbuhan kami terus-menerus, kami sekarang sedang mencari orang "
"untuk memperkuat tim pengembang antusias. Jadi jika bekerja pada sebuah "
"proyek open source dalam suasana yang ramah dan koperasi terdengar seperti "
"menyenangkan untuk Anda, Baca terus..."

#. module: hr
#: model:hr.job,website_description:hr.job_trainee
msgid ""
"Because of our constant growth, we're now looking for people to reinforce "
"our team of enthusiastic trainees. So if working on an open source project "
"in a friendly and cooperative atmosphere sounds like fun to you, read on..."
msgstr ""
"Karena pertumbuhan kami terus-menerus, kami sekarang sedang mencari orang "
"untuk memperkuat tim kami dari antusias peserta. Jadi jika bekerja pada "
"sebuah proyek open source dalam suasana yang ramah dan koperasi terdengar "
"seperti menyenangkan untuk Anda, Baca terus..."

#. module: hr
#: model:ir.ui.view,arch_db:hr.view_employee_form
msgid "Birth"
msgstr "Lahir"

#. module: hr
#: model:hr.job,name:hr.job_ceo
msgid "Chief Executive Officer"
msgstr "Direktur Utama"

#. module: hr
#: model:hr.job,name:hr.job_cto
msgid "Chief Technical Officer"
msgstr "Chief Technical Officer"

#. module: hr
#: model:ir.model.fields,field_description:hr.field_hr_department_child_ids
msgid "Child Departments"
msgstr "Departemen Anak"

#. module: hr
#: model:ir.ui.view,arch_db:hr.view_employee_form
msgid "Citizenship & Other Information"
msgstr "Kewarganegaraan & informasi lainnya"

#. module: hr
#: model:ir.model.fields,field_description:hr.field_hr_employee_city
msgid "City"
msgstr "Kota"

#. module: hr
#: model:web.tip,description:hr.hr_tip_2
msgid "Click here to change the recruitment goal!"
msgstr ""

#. module: hr
#: model:ir.actions.act_window,help:hr.act_employee_from_department
#: model:ir.actions.act_window,help:hr.open_view_employee_list_my
msgid "Click to add a new employee."
msgstr "Klik untuk menambahkan karyawan baru."

#. module: hr
#: model:ir.actions.act_window,help:hr.open_module_tree_department
msgid "Click to create a department."
msgstr "Klik untuk menciptakan Departemen."

#. module: hr
#: model:ir.actions.act_window,help:hr.action_hr_job
msgid "Click to define a new job position."
msgstr "Klik untuk menentukan posisi pekerjaan baru."

#. module: hr
#: model:hr.job,website_description:hr.job_ceo
#: model:hr.job,website_description:hr.job_consultant
#: model:hr.job,website_description:hr.job_cto
#: model:hr.job,website_description:hr.job_developer
#: model:hr.job,website_description:hr.job_hrm
#: model:hr.job,website_description:hr.job_marketing
#: model:hr.job,website_description:hr.job_trainee
msgid "Close to the perfection ..."
msgstr "Dekat kesempurnaan..."

#. module: hr
#: model:ir.model.fields,field_description:hr.field_hr_employee_coach_id
#: model:ir.ui.view,arch_db:hr.view_employee_filter
msgid "Coach"
msgstr "Pelatih"

#. module: hr
#: model:ir.model.fields,field_description:hr.field_hr_employee_code
msgid "Code"
msgstr "Kode"

#. module: hr
#: model:ir.model.fields,field_description:hr.field_hr_department_color
#: model:ir.model.fields,field_description:hr.field_hr_employee_category_color
#: model:ir.model.fields,field_description:hr.field_hr_employee_color
msgid "Color Index"
msgstr "urutan warna"

#. module: hr
#: model:ir.ui.view,arch_db:hr.view_department_tree
msgid "Companies"
msgstr "Perusahaan"

#. module: hr
#: model:ir.model.fields,field_description:hr.field_hr_department_company_id
#: model:ir.model.fields,field_description:hr.field_hr_employee_company_id
#: model:ir.model.fields,field_description:hr.field_hr_job_company_id
#: model:ir.ui.view,arch_db:hr.view_employee_filter
#: model:ir.ui.view,arch_db:hr.view_job_filter
msgid "Company"
msgstr "Perusahaan"

#. module: hr
#: model:ir.ui.menu,name:hr.menu_human_resources_configuration
msgid "Configuration"
msgstr "Pengaturan"

#. module: hr
#: model:hr.job,name:hr.job_consultant
msgid "Consultant"
msgstr "Konsultan"

#. module: hr
#: model:ir.ui.view,arch_db:hr.view_employee_form
msgid "Contact Information"
msgstr "Informasi Kontak"

#. module: hr
#: model:hr.job,website_description:hr.job_cto
#: model:hr.job,website_description:hr.job_developer
#: model:hr.job,website_description:hr.job_trainee
msgid "Contributions to open source projects"
msgstr "Kontribusi untuk proyek-proyek sumber terbuka"

#. module: hr
#: model:ir.model.fields,field_description:hr.field_hr_department_create_uid
#: model:ir.model.fields,field_description:hr.field_hr_employee_category_create_uid
#: model:ir.model.fields,field_description:hr.field_hr_employee_create_uid
#: model:ir.model.fields,field_description:hr.field_hr_job_create_uid
msgid "Created by"
msgstr "Dibuat oleh"

#. module: hr
#: model:ir.model.fields,field_description:hr.field_hr_department_create_date
#: model:ir.model.fields,field_description:hr.field_hr_employee_category_create_date
#: model:ir.model.fields,field_description:hr.field_hr_employee_create_date
#: model:ir.model.fields,field_description:hr.field_hr_job_create_date
msgid "Created on"
msgstr "Dibuat pada"

#. module: hr
#: model:ir.model.fields,field_description:hr.field_hr_job_no_of_employee
msgid "Current Number of Employees"
msgstr "Jumlah Karyawan"

#. module: hr
#: model:ir.model.fields,field_description:hr.field_hr_employee_birthday
msgid "Date of Birth"
msgstr "Tanggal Lahir"

#. module: hr
#: model:hr.job,website_description:hr.job_ceo
#: model:hr.job,website_description:hr.job_hrm
#: model:hr.job,website_description:hr.job_marketing
msgid "Define a clear communication strategy"
msgstr "Mendefinisikan strategi komunikasi yang jelas"

#. module: hr
#: model:ir.model.fields,help:hr.field_hr_employee_calendar_id
msgid "Define the schedule of resource"
msgstr "Tentukan jadwal sumber daya"

#. module: hr
#: model:hr.job,website_description:hr.job_consultant
msgid "Deliver generic Odoo functional training sessions"
msgstr "Memberikan Odoo generik yang fungsional pelatihan"

#. module: hr
#: model:ir.model,name:hr.model_hr_department
#: model:ir.model.fields,field_description:hr.field_hr_employee_department_id
#: model:ir.model.fields,field_description:hr.field_hr_job_department_id
#: model:ir.ui.view,arch_db:hr.view_department_filter
#: model:ir.ui.view,arch_db:hr.view_employee_filter
#: model:ir.ui.view,arch_db:hr.view_job_filter
msgid "Department"
msgstr "Departemen"

#. module: hr
#: model:ir.model.fields,field_description:hr.field_hr_department_name
msgid "Department Name"
msgstr "Nama Departemen"

#. module: hr
#: model:ir.actions.act_window,name:hr.open_module_tree_department
#: model:ir.ui.menu,name:hr.menu_hr_department_tree
#: model:ir.ui.view,arch_db:hr.view_department_filter
msgid "Departments"
msgstr "Departemen"

#. module: hr
#: model:ir.model.fields,field_description:hr.field_hr_department_display_name
#: model:ir.model.fields,field_description:hr.field_hr_employee_category_display_name
#: model:ir.model.fields,field_description:hr.field_hr_employee_display_name
#: model:ir.model.fields,field_description:hr.field_hr_job_display_name
msgid "Display Name"
msgstr "Nama Tampilan"

#. module: hr
#: selection:hr.employee,marital:0
msgid "Divorced"
msgstr "Cerai"

#. module: hr
#: model:ir.model.fields,field_description:hr.field_hr_employee_time_efficiency
msgid "Efficiency Factor"
msgstr "Faktor efisiensi"

#. module: hr
#: model:ir.model,name:hr.model_hr_employee
#: model:ir.ui.view,arch_db:hr.view_employee_form
msgid "Employee"
msgstr "Karyawan"

#. module: hr
#: model:ir.model,name:hr.model_hr_employee_category
msgid "Employee Category"
msgstr "Kategori Karyawan"

#. module: hr
#: model:ir.model.fields,field_description:hr.field_hr_employee_category_name
msgid "Employee Tag"
msgstr "Karyawan(s) baru yang diharapkan"

#. module: hr
#: model:ir.actions.act_window,name:hr.open_view_categ_form
#: model:ir.ui.menu,name:hr.menu_view_employee_category_form
#: model:ir.ui.view,arch_db:hr.view_employee_category_form
msgid "Employee Tags"
msgstr "Karyawan Tags"

#. module: hr
#: model:ir.model.fields,help:hr.field_hr_employee_bank_account_id
msgid "Employee bank salary account"
msgstr "Rekening bank gaji pegawai"

#. module: hr
#: model:ir.ui.view,arch_db:hr.view_employee_form
msgid "Employee's Name"
msgstr "Nama karyawan"

#. module: hr
#: model:ir.actions.act_window,name:hr.act_employee_from_department
#: model:ir.actions.act_window,name:hr.open_view_employee_list
#: model:ir.actions.act_window,name:hr.open_view_employee_list_my
#: model:ir.model.fields,field_description:hr.field_hr_employee_category_employee_ids
#: model:ir.model.fields,field_description:hr.field_hr_job_employee_ids
#: model:ir.ui.menu,name:hr.menu_hr_root
#: model:ir.ui.menu,name:hr.menu_open_view_employee_list_my
#: model:ir.ui.view,arch_db:hr.hr_department_view_kanban
#: model:ir.ui.view,arch_db:hr.view_employee_filter
#: model:ir.ui.view,arch_db:hr.view_employee_tree
#: model:ir.ui.view,arch_db:hr.view_partner_tree2
msgid "Employees"
msgstr "Karyawan"

#. module: hr
#: model:ir.actions.act_window,name:hr.open_view_employee_tree
msgid "Employees Structure"
msgstr "Struktur Karyawan"

#. module: hr
#: model:ir.ui.view,arch_db:hr.view_employee_category_list
msgid "Employees Tags"
msgstr "Tags karyawan"

#. module: hr
<<<<<<< HEAD
#: code:addons/hr/models/hr.py:264
=======
#: code:addons/hr/hr.py:294 constraint:hr.department:0
>>>>>>> bc1a0a32
#, python-format
msgid "Error! You cannot create recursive departments."
msgstr "Kesalahan! Anda tidak dapat membuat Departemen rekursif."

#. module: hr
<<<<<<< HEAD
#: code:addons/hr/models/hr.py:177
=======
#: code:addons/hr/hr.py:264 constraint:hr.employee:0
>>>>>>> bc1a0a32
#, python-format
msgid "Error! You cannot create recursive hierarchy of Employee(s)."
msgstr "Kesalahan! Anda tidak dapat membuat hierarki rekursif Karyawan(s)."

#. module: hr
#: model:ir.model.fields,field_description:hr.field_hr_job_no_of_recruitment
msgid "Expected New Employees"
msgstr "Karyawan baru yang diharapkan"

#. module: hr
#: model:ir.model.fields,help:hr.field_hr_job_expected_employees
msgid ""
"Expected number of employees for this job position after new recruitment."
msgstr ""
"Diharapkan jumlah Karyawan untuk posisi pekerjaan ini setelah baru "
"perekrutan."

#. module: hr
#: model:hr.job,name:hr.job_developer
msgid "Experienced Developer"
msgstr "Pengembang berpengalaman"

#. module: hr
#: selection:hr.employee,gender:0
msgid "Female"
msgstr "Perempuan"

#. module: hr
#: model:ir.ui.view,arch_db:hr.hr_kanban_view_employees
msgid "Follow"
msgstr "Ikuti"

#. module: hr
#: model:hr.job,website_description:hr.job_consultant
msgid "Follow and check the development part"
msgstr "Ikuti dan memeriksa bagian pengembangan"

#. module: hr
#: model:ir.ui.view,arch_db:hr.hr_kanban_view_employees
msgid "Followers"
msgstr "Pengikut"

#. module: hr
#: model:ir.model.fields,field_description:hr.field_hr_employee_gender
msgid "Gender"
msgstr "Jenis kelamin"

#. module: hr
#: model:web.tip,description:hr.hr_tip_1
msgid "Get all applications related to this job position."
msgstr ""

#. module: hr
#: model:hr.job,website_description:hr.job_developer
msgid "Good knowledge of HTML and Javascript"
msgstr "Baik pengetahuan tentang HTML dan Javascript"

#. module: hr
#: model:hr.job,website_description:hr.job_cto
#: model:hr.job,website_description:hr.job_developer
#: model:hr.job,website_description:hr.job_trainee
msgid "Good knowledge of object oriented programming"
msgstr "Baik pengetahuan tentang pemrograman berorientasi objek"

#. module: hr
#: model:hr.job,website_description:hr.job_cto
#: model:hr.job,website_description:hr.job_developer
#: model:hr.job,website_description:hr.job_trainee
msgid "Good knowledge of the latest web technologies"
msgstr "Baik pengetahuan tentang teknologi web terbaru"

#. module: hr
#: model:hr.job,website_description:hr.job_cto
#: model:hr.job,website_description:hr.job_developer
#: model:hr.job,website_description:hr.job_trainee
msgid "Good knowledge of the programming language"
msgstr "Baik pengetahuan tentang bahasa pemrograman"

#. module: hr
#: model:hr.job,website_description:hr.job_cto
#: model:hr.job,website_description:hr.job_developer
#: model:hr.job,website_description:hr.job_trainee
msgid "Good knowledge of web design"
msgstr "Baik pengetahuan tentang desain web"

#. module: hr
#: model:hr.job,website_description:hr.job_cto
#: model:hr.job,website_description:hr.job_developer
#: model:hr.job,website_description:hr.job_trainee
msgid "Good language skills in another language"
msgstr "Keterampilan bahasa yang baik dalam bahasa lain"

#. module: hr
#: model:ir.ui.view,arch_db:hr.view_employee_filter
#: model:ir.ui.view,arch_db:hr.view_job_filter
msgid "Group By"
msgstr "Dikelompokan berdasarkan .."

#. module: hr
#: model:ir.ui.view,arch_db:hr.view_employee_form
msgid "HR Settings"
msgstr "HR Settings"

#. module: hr
#: model:hr.job,website_description:hr.job_consultant
msgid "Help with the configuration of the software"
msgstr "Membantu dengan konfigurasi perangkat lunak"

#. module: hr
#: model:hr.job,website_description:hr.job_hrm
msgid "Hire a team of great Human Resources people"
msgstr "Penyewaan sebuah tim besar orang sumber daya manusia"

#. module: hr
#: model:hr.job,website_description:hr.job_ceo
msgid "Hire a team of great executive people"
msgstr "Penyewaan sebuah tim besar eksekutif orang"

#. module: hr
#: model:hr.job,website_description:hr.job_marketing
msgid "Hire a team of great marketing people"
msgstr "Penyewaan sebuah tim dari orang-orang pemasaran yang besar"

#. module: hr
#: model:ir.model.fields,field_description:hr.field_hr_job_no_of_hired_employee
msgid "Hired Employees"
msgstr "Karyawan yang disarankan"

#. module: hr
#: model:ir.model.fields,field_description:hr.field_hr_employee_address_home_id
msgid "Home Address"
msgstr "Alamat Rumah"

#. module: hr
#: model:ir.model,name:hr.model_hr_department
#, fuzzy
msgid "Hr Department"
msgstr "Departemen HR"

#. module: hr
#: model:ir.ui.menu,name:hr.menu_hr_main
msgid "Human Resources"
msgstr "Sumber Daya Manusia"

#. module: hr
#: model:hr.job,name:hr.job_hrm
msgid "Human Resources Manager"
msgstr "Manajer sumber daya manusia"

#. module: hr
#: model:ir.model.fields,field_description:hr.field_hr_department_id
#: model:ir.model.fields,field_description:hr.field_hr_employee_category_id
#: model:ir.model.fields,field_description:hr.field_hr_employee_id
#: model:ir.model.fields,field_description:hr.field_hr_job_id
msgid "ID"
msgstr "ID"

#. module: hr
#: model:ir.model.fields,field_description:hr.field_hr_employee_identification_id
msgid "Identification No"
msgstr "No. Identitas"

#. module: hr
#: model:ir.model.fields,help:hr.field_hr_employee_active
msgid ""
"If the active field is set to False, it will allow you to hide the resource "
"record without removing it."
msgstr ""
"Jika bidang aktif diatur ke False, itu akan memungkinkan Anda untuk "
"menyembunyikan catatan sumber daya tanpa menghapusnya."

#. module: hr
#: model:hr.job,website_description:hr.job_ceo
#: model:hr.job,website_description:hr.job_hrm
#: model:hr.job,website_description:hr.job_marketing
msgid "Improve our communication to customers"
msgstr "Meningkatkan komunikasi kami kepada pelanggan"

#. module: hr
#: model:ir.ui.view,arch_db:hr.view_job_filter
msgid "In Position"
msgstr "Dalam Posisi"

#. module: hr
#: model:ir.ui.view,arch_db:hr.view_job_filter
msgid "In Recruitment"
msgstr "Dalam Perekrutan"

#. module: hr
#: model:hr.job,website_description:hr.job_ceo
#: model:hr.job,website_description:hr.job_hrm
#: model:hr.job,website_description:hr.job_marketing
msgid "Increase opportunities"
msgstr "Meningkatkan kesempatan"

#. module: hr
#: model:hr.job,website_description:hr.job_ceo
#: model:hr.job,website_description:hr.job_hrm
#: model:hr.job,website_description:hr.job_marketing
msgid "Increase the visibility of the product"
msgstr "Meningkatkan visibilitas produk"

#. module: hr
#: model:ir.ui.view,arch_db:hr.view_employee_filter
#: model:ir.ui.view,arch_db:hr.view_hr_job_form
#: model:ir.ui.view,arch_db:hr.view_hr_job_tree
#: model:ir.ui.view,arch_db:hr.view_job_filter
msgid "Job"
msgstr "Pekerjaan"

#. module: hr
#: model:ir.model.fields,field_description:hr.field_hr_job_description
msgid "Job Description"
msgstr "Deskripsi Pekerjaan"

#. module: hr
#: model:ir.model.fields,field_description:hr.field_hr_job_name
msgid "Job Name"
msgstr "Nama Tugas"

#. module: hr
#: model:ir.model,name:hr.model_hr_job
msgid "Job Position"
msgstr "Posisi"

#. module: hr
#: model:ir.ui.view,arch_db:hr.view_hr_job_form
msgid "Job Position Name"
msgstr "Nama posisi pekerjaan"

#. module: hr
#: model:ir.actions.act_window,name:hr.action_hr_job
#: model:ir.ui.menu,name:hr.menu_hr_job_position
#: model:ir.ui.menu,name:hr.menu_hr_job_position_config
msgid "Job Positions"
msgstr "Posisi Pekerjaan"

#. module: hr
#: model:ir.actions.act_window,help:hr.action_hr_job
msgid ""
"Job Positions are used to define jobs and their requirements.\n"
"                You can keep track of the number of employees you have per "
"job\n"
"                position and follow the evolution according to what you "
"planned\n"
"                for the future."
msgstr ""
"Posisi pekerjaan yang digunakan untuk mendefinisikan pekerjaan dan kebutuhan "
"mereka.\n"
"                Anda dapat melacak dari jumlah karyawan Anda per posisi "
"pekerjaan dan mengikuti evolusi sesuai dengan apa yang Anda rencanakan untuk "
"masa depan."

#. module: hr
#: model:ir.model.fields,field_description:hr.field_hr_employee_job_id
msgid "Job Title"
msgstr "Jabatan"

#. module: hr
#: model:ir.model.fields,field_description:hr.field_hr_department_jobs_ids
#: model:ir.ui.view,arch_db:hr.view_job_filter
msgid "Jobs"
msgstr "Pekerjaan"

#. module: hr
#: model:ir.model.fields,field_description:hr.field_hr_department___last_update
#: model:ir.model.fields,field_description:hr.field_hr_employee___last_update
#: model:ir.model.fields,field_description:hr.field_hr_employee_category___last_update
#: model:ir.model.fields,field_description:hr.field_hr_job___last_update
msgid "Last Modified on"
msgstr "Terakhir Dimodifikasi pada"

#. module: hr
#: model:ir.model.fields,field_description:hr.field_hr_department_write_uid
#: model:ir.model.fields,field_description:hr.field_hr_employee_category_write_uid
#: model:ir.model.fields,field_description:hr.field_hr_employee_write_uid
#: model:ir.model.fields,field_description:hr.field_hr_job_write_uid
msgid "Last Updated by"
msgstr "Diperbaharui oleh"

#. module: hr
#: model:ir.model.fields,field_description:hr.field_hr_department_write_date
#: model:ir.model.fields,field_description:hr.field_hr_employee_category_write_date
#: model:ir.model.fields,field_description:hr.field_hr_employee_write_date
#: model:ir.model.fields,field_description:hr.field_hr_job_write_date
msgid "Last Updated on"
msgstr "Diperbaharui pada"

#. module: hr
#: model:ir.model.fields,field_description:hr.field_hr_employee_last_login
msgid "Latest Connection"
msgstr "Pemesanan sambungan"

#. module: hr
#: model:ir.ui.view,arch_db:hr.view_hr_job_form
msgid "Launch Recruitment"
msgstr "Berhenti perekrutan"

#. module: hr
#: model:hr.job,website_description:hr.job_marketing
msgid "Launch new marketing campaigns and offers"
msgstr "Meluncurkan kampanye pemasaran baru dan menawarkan"

#. module: hr
#: model:hr.job,website_description:hr.job_hrm
msgid "Launch new products, Human Resources campaigns and offers"
msgstr "Peluncuran produk baru, sumber daya manusia kampanye dan Penawaran"

#. module: hr
#: model:hr.job,website_description:hr.job_ceo
msgid "Launch new products, marketing campaigns and offers"
msgstr "Meluncurkan produk baru, pemasaran kampanye dan Penawaran"

#. module: hr
#: model:ir.model.fields,field_description:hr.field_hr_employee_login
msgid "Login"
msgstr "Log masuk"

#. module: hr
#: selection:hr.employee,gender:0
msgid "Male"
msgstr "Laki-laki"

#. module: hr
#: model:ir.model.fields,field_description:hr.field_hr_department_manager_id
#: model:ir.model.fields,field_description:hr.field_hr_employee_parent_id
#: model:ir.ui.view,arch_db:hr.view_employee_filter
msgid "Manager"
msgstr "Manajer"

#. module: hr
#: model:ir.model.fields,field_description:hr.field_hr_employee_marital
msgid "Marital Status"
msgstr "Status Pernikahan"

#. module: hr
#: model:hr.job,name:hr.job_marketing
msgid "Marketing and Community Manager"
msgstr "Pemasaran dan manajer komunitas"

#. module: hr
#: selection:hr.employee,marital:0
msgid "Married"
msgstr "Menikah"

#. module: hr
#: model:hr.job,website_description:hr.job_cto
#: model:hr.job,website_description:hr.job_developer
#: model:hr.job,website_description:hr.job_trainee
msgid "Master or engineer in computer science"
msgstr "Master atau insinyur dalam ilmu komputer"

#. module: hr
#: model:ir.model.fields,field_description:hr.field_hr_employee_image_medium
msgid "Medium-sized photo"
msgstr "Foto berukuran sedang"

#. module: hr
#: model:ir.model.fields,help:hr.field_hr_employee_image_medium
msgid ""
"Medium-sized photo of the employee. It is automatically resized as a "
"128x128px image, with aspect ratio preserved. Use this field in form views "
"or some kanban views."
msgstr ""
"Menengah foto dari Karyawan. Itu adalah secara otomatis diubah ukurannya "
"sebagai gambar 128x128px, dengan rasio aspek yang diawetkan. Gunakan bidang "
"ini dalam bentuk pemandangan atau beberapa kanban."

#. module: hr
#: model:ir.model.fields,field_description:hr.field_hr_department_member_ids
msgid "Members"
msgstr "Anggota"

#. module: hr
#: model:ir.ui.view,arch_db:hr.hr_kanban_view_employees
msgid "Messages"
msgstr "Pesan"

#. module: hr
#: model:ir.ui.view,arch_db:hr.hr_department_view_kanban
msgid "More <i class=\"fa fa-caret-down\"/>"
msgstr "Lebih<i class=\"fa fa-caret-down\"></i>"

#. module: hr
#: model:hr.job,website_description:hr.job_ceo
#: model:hr.job,website_description:hr.job_consultant
#: model:hr.job,website_description:hr.job_cto
#: model:hr.job,website_description:hr.job_developer
#: model:hr.job,website_description:hr.job_hrm
#: model:hr.job,website_description:hr.job_marketing
#: model:hr.job,website_description:hr.job_trainee
msgid "Must have ..."
msgstr "Harus memiliki..."

#. module: hr
#: model:ir.model.fields,field_description:hr.field_hr_employee_name
#: model:ir.model.fields,field_description:hr.field_hr_employee_name_related
msgid "Name"
msgstr "Nama"

#. module: hr
#: model:ir.model.fields,field_description:hr.field_hr_employee_country_id
msgid "Nationality (Country)"
msgstr "Kewarganegaraan (negara)"

#. module: hr
#: model:hr.job,website_description:hr.job_ceo
#: model:hr.job,website_description:hr.job_consultant
#: model:hr.job,website_description:hr.job_cto
#: model:hr.job,website_description:hr.job_developer
#: model:hr.job,website_description:hr.job_hrm
#: model:hr.job,website_description:hr.job_marketing
#: model:hr.job,website_description:hr.job_trainee
msgid "Nice to have"
msgstr "Baik untuk memiliki"

#. module: hr
#: model:ir.model.fields,field_description:hr.field_hr_department_note
msgid "Note"
msgstr "Catatan"

#. module: hr
#: model:ir.model.fields,field_description:hr.field_hr_employee_notes
msgid "Notes"
msgstr "Catatan"

#. module: hr
#: model:ir.model.fields,help:hr.field_hr_job_no_of_employee
msgid "Number of employees currently occupying this job position."
msgstr "Jumlah Karyawan saat ini menduduki posisi pekerjaan ini."

#. module: hr
#: model:ir.model.fields,help:hr.field_hr_job_no_of_hired_employee
msgid ""
"Number of hired employees for this job position during recruitment phase."
msgstr ""
"Jumlah Karyawan yang dipekerjakan untuk posisi pekerjaan ini selama fase "
"perekrutan."

#. module: hr
#: model:ir.model.fields,help:hr.field_hr_job_no_of_recruitment
msgid "Number of new employees you expect to recruit."
msgstr "Jumlah Karyawan baru yang Anda mengharapkan untuk merekrut."

#. module: hr
#: model:ir.actions.act_window,help:hr.open_module_tree_department
msgid ""
"Odoo's department structure is used to manage all documents\n"
"                related to employees by departments: expenses, timesheets,\n"
"                leaves and holidays, recruitments, etc."
msgstr ""
"Odoo's Departemen struktur digunakan untuk mengelola semua dokumen yang "
"berhubungan dengan karyawan oleh Departemen: biaya, timesheets, daun dan "
"hari libur, perekrutan, dll."

#. module: hr
#: selection:hr.employee,gender:0
msgid "Other"
msgstr "Lainnya"

#. module: hr
#: model:ir.ui.view,arch_db:hr.view_employee_form
msgid "Other Information ..."
msgstr "Info Lain"

#. module: hr
#: model:hr.job,website_description:hr.job_ceo
#: model:hr.job,website_description:hr.job_consultant
#: model:hr.job,website_description:hr.job_cto
#: model:hr.job,website_description:hr.job_developer
#: model:hr.job,website_description:hr.job_hrm
#: model:hr.job,website_description:hr.job_marketing
#: model:hr.job,website_description:hr.job_trainee
msgid "Our staff at work"
msgstr "Staf kami bekerja"

#. module: hr
#: model:ir.model.fields,field_description:hr.field_hr_department_parent_id
msgid "Parent Department"
msgstr "Departemen Induk"

#. module: hr
#: model:ir.model,name:hr.model_res_partner
msgid "Partner"
msgstr ""

#. module: hr
#: model:hr.job,website_description:hr.job_developer
msgid "Passion for the Internet and its culture"
msgstr "Gairah untuk Internet dan budaya"

#. module: hr
#: model:ir.model.fields,field_description:hr.field_hr_employee_passport_id
msgid "Passport No"
msgstr "Nomor Passport"

#. module: hr
#: model:ir.ui.view,arch_db:hr.view_employee_form
msgid "Personal Information"
msgstr "Informasi Pribadi"

#. module: hr
#: model:ir.model.fields,field_description:hr.field_hr_employee_image
msgid "Photo"
msgstr "Foto"

#. module: hr
#: model:hr.job,website_description:hr.job_ceo
#: model:hr.job,website_description:hr.job_consultant
#: model:hr.job,website_description:hr.job_cto
#: model:hr.job,website_description:hr.job_developer
#: model:hr.job,website_description:hr.job_hrm
#: model:hr.job,website_description:hr.job_marketing
#: model:hr.job,website_description:hr.job_trainee
msgid "Pictures of smart and enthusiastic people"
msgstr "Gambar dari orang yang cerdas dan antusias"

#. module: hr
#: model:ir.ui.view,arch_db:hr.view_employee_form
msgid "Position"
msgstr "Posisi"

#. module: hr
#: model:hr.job,website_description:hr.job_cto
#: model:hr.job,website_description:hr.job_developer
#: model:hr.job,website_description:hr.job_trainee
msgid "Preferably 1 year of experience"
msgstr "Sebaiknya pengalaman 1 tahun"

#. module: hr
#: model:ir.ui.view,arch_db:hr.view_employee_form
msgid "Public Information"
msgstr "Informasi publik"

#. module: hr
#: model:hr.job,website_description:hr.job_consultant
msgid "Quantify and negotiate the resources required"
msgstr "Mengukur dan menegosiasikan sumber daya yang diperlukan"

#. module: hr
#: model:hr.job,website_description:hr.job_developer
msgid "Quick and autonomous learner"
msgstr "Cepat dan otonomi pelajar"

#. module: hr
#: selection:hr.job,state:0
msgid "Recruitment Closed"
msgstr "Perekrutan ditutup"

#. module: hr
#: selection:hr.job,state:0
msgid "Recruitment in Progress"
msgstr "Berhenti perekrutan"

#. module: hr
#: model:ir.ui.view,arch_db:hr.view_employee_form
msgid "Related User"
msgstr "Pengguna"

#. module: hr
#: model:ir.model.fields,field_description:hr.field_res_users_employee_ids
msgid "Related employees"
msgstr ""
"<p class=\"oe_view_nocontent_create\">Klik untuk mendefinisikan sebuah "
"departemen baru.</p><p>Struktur Departemen Anda digunakan untuk mengelola "
"semua dokumen yang berhubungan dengan Karyawan oleh Departemen: biaya dan "
"timesheets, daun dan liburan, perekrutan, dll.</p>"

#. module: hr
#: model:ir.model.fields,help:hr.field_hr_employee_user_id
msgid "Related user name for the resource to manage its access."
msgstr "Terkait nama pengguna untuk sumber daya untuk mengelola aksesnya."

#. module: hr
#: model:ir.ui.menu,name:hr.menu_hr_reporting_timesheet
msgid "Reports"
msgstr "Laporan"

#. module: hr
#: model:ir.model.fields,field_description:hr.field_hr_job_requirements
msgid "Requirements"
msgstr "Persyaratan"

#. module: hr
#: model:ir.model.fields,field_description:hr.field_hr_employee_resource_id
msgid "Resource"
msgstr "Sumber Daya"

#. module: hr
#: model:ir.model.fields,field_description:hr.field_hr_employee_resource_type
msgid "Resource Type"
msgstr "Jenis sumber daya"

#. module: hr
#: model:hr.job,website_description:hr.job_ceo
#: model:hr.job,website_description:hr.job_consultant
#: model:hr.job,website_description:hr.job_cto
#: model:hr.job,website_description:hr.job_developer
#: model:hr.job,website_description:hr.job_hrm
#: model:hr.job,website_description:hr.job_marketing
#: model:hr.job,website_description:hr.job_trainee
msgid "Responsibilities"
msgstr "Tanggung Jawab"

#. module: hr
#: model:ir.model.fields,field_description:hr.field_hr_employee_sinid
msgid "SIN No"
msgstr "No. KTP"

#. module: hr
#: model:ir.model.fields,field_description:hr.field_hr_employee_ssnid
msgid "SSN No"
msgstr "Nomor Jamkesmas"

#. module: hr
#: model:hr.job,website_description:hr.job_ceo
#: model:hr.job,website_description:hr.job_hrm
#: model:hr.job,website_description:hr.job_marketing
msgid "Scale our events organization all around the world"
msgstr "Skala organisasi acara kami di seluruh dunia"

#. module: hr
#: model:ir.model.fields,help:hr.field_hr_job_state
msgid ""
"Set whether the recruitment process is open or closed for this job position."
msgstr ""
"Menetapkan apakah proses rekrutmen terbuka atau tertutup untuk posisi "
"pekerjaan ini."

#. module: hr
#: model:ir.ui.view,arch_db:hr.hr_department_view_kanban
msgid "Settings"
msgstr "Konfigurasi"

#. module: hr
#: selection:hr.employee,marital:0
msgid "Single"
msgstr "Single"

#. module: hr
#: model:hr.job,website_description:hr.job_ceo
#: model:hr.job,website_description:hr.job_consultant
#: model:hr.job,website_description:hr.job_cto
#: model:hr.job,website_description:hr.job_developer
#: model:hr.job,website_description:hr.job_hrm
#: model:hr.job,website_description:hr.job_marketing
#: model:hr.job,website_description:hr.job_trainee
msgid "Skills"
msgstr "Kemampuan"

#. module: hr
#: model:ir.model.fields,field_description:hr.field_hr_employee_image_small
msgid "Small-sized photo"
msgstr "Foto ukuran kecil"

#. module: hr
#: model:ir.model.fields,help:hr.field_hr_employee_image_small
msgid ""
"Small-sized photo of the employee. It is automatically resized as a 64x64px "
"image, with aspect ratio preserved. Use this field anywhere a small image is "
"required."
msgstr ""
"Foto berukuran kecil dari Karyawan. Itu adalah secara otomatis diubah "
"ukurannya sebagai gambar 64x64px, dengan rasio aspek yang diawetkan. Gunakan "
"field ini di mana saja gambar kecil yang diperlukan."

#. module: hr
#: model:ir.model.fields,help:hr.field_hr_employee_sinid
msgid "Social Insurance Number"
msgstr "Nomor Sosial Asuransi"

#. module: hr
#: model:ir.model.fields,help:hr.field_hr_employee_ssnid
msgid "Social Security Number"
msgstr "Nomor Keamanan Sosial"

#. module: hr
#: model:ir.model.fields,field_description:hr.field_hr_job_state
#: model:ir.ui.view,arch_db:hr.view_employee_form
#: model:ir.ui.view,arch_db:hr.view_job_filter
msgid "Status"
msgstr "Status"

#. module: hr
#: model:ir.ui.view,arch_db:hr.view_hr_job_form
msgid "Stop Recruitment"
msgstr "Berhenti perekrutan"

#. module: hr
#: model:ir.actions.act_window,name:hr.hr_employee_action_subordinate_hierachy
msgid "Subordinate Hierarchy"
msgstr "Subordinat hirarki"

#. module: hr
#: model:ir.model.fields,field_description:hr.field_hr_employee_child_ids
msgid "Subordinates"
msgstr "Bawahan"

#. module: hr
#: sql_constraint:hr.employee.category:0
msgid "Tag name already exists !"
msgstr "Nama tag sudah ada!"

#. module: hr
#: model:ir.model.fields,field_description:hr.field_hr_employee_category_ids
msgid "Tags"
msgstr "Tags"

#. module: hr
#: model:hr.job,website_description:hr.job_consultant
msgid "Take part in the consulting services"
msgstr "Mengambil bagian dalam jasa konsultan"

#. module: hr
#: model:hr.job,website_description:hr.job_developer
msgid "Team spirit and good communication"
msgstr "Semangat tim dan komunikasi yang baik"

#. module: hr
#: sql_constraint:hr.job:0
msgid "The name of the job position must be unique per department in company!"
msgstr "Nama Lowongan Kerja harus unik per departemen di perusahaan!"

#. module: hr
#: model:ir.model.fields,help:hr.field_hr_employee_time_efficiency
msgid ""
"This field depict the efficiency of the resource to complete tasks. e.g  "
"resource put alone on a phase of 5 days with 5 tasks assigned to him, will "
"show a load of 100% for this phase by default, but if we put a efficiency of "
"200%, then his load will only be 50%."
msgstr ""
"Bidang ini menggambarkan efisiensi sumber daya untuk menyelesaikan tugas. "
"misalnya sumber daya menempatkan sendirian di fase 5 hari dengan 5 tugas "
"yang diberikan kepadanya, akan menunjukkan beban 100% untuk fase ini secara "
"default, tetapi jika kita menempatkan efisiensi suatu dari 200%, maka "
"bebannya hanya akan menjadi 50%."

#. module: hr
#: model:ir.model.fields,help:hr.field_hr_employee_image
msgid ""
"This field holds the image used as photo for the employee, limited to "
"1024x1024px."
msgstr ""
"Bidang ini memegang gambar yang digunakan sebagai foto untuk Karyawan, "
"terbatas pada 1024x1024px."

#. module: hr
#: model:ir.model.fields,field_description:hr.field_hr_job_expected_employees
msgid "Total Forecasted Employees"
msgstr "Total diperkirakan Karyawan"

#. module: hr
#: model:hr.job,name:hr.job_trainee
msgid "Trainee"
msgstr "Peserta pelatihan"

#. module: hr
#: model:hr.job,website_description:hr.job_marketing
msgid "Transform our product into a suite of well positioned business Apps"
msgstr "Mengubah produk kami ke suite memiliki posisi Bisnis Apps"

#. module: hr
#: model:ir.ui.view,arch_db:hr.hr_kanban_view_employees
#: model:ir.ui.view,arch_db:hr.view_department_filter
#: model:ir.ui.view,arch_db:hr.view_employee_filter
#: model:ir.ui.view,arch_db:hr.view_job_filter
msgid "Unread Messages"
msgstr "Pesan Belum Dibaca"

#. module: hr
<<<<<<< HEAD
#: model:ir.model.fields,help:hr.field_hr_employee_login
msgid "Used to log into the system"
msgstr ""

#. module: hr
=======
>>>>>>> bc1a0a32
#: model:ir.model.fields,field_description:hr.field_hr_employee_user_id
msgid "User"
msgstr "Pengguna"

#. module: hr
#: model:ir.model,name:hr.model_res_users
msgid "Users"
msgstr "Pengguna"

#. module: hr
#: model:hr.job,website_description:hr.job_consultant
msgid ""
"We are looking for a motivated and results-driven Functional Consultant! You "
"will take part in the consulting services we provide to our partners and "
"customers, on the functional side. Your job start from the quotation to the "
"customer to the delivery to the customer. You listen the customer and try to "
"give him the best service. You report to the head of consulting service and "
"will be coached by a senior consultant."
msgstr ""
"Kami sedang mencari konsultan fungsional termotivasi dan didorong hasil! "
"Anda akan mengambil bagian dalam jasa konsultasi yang kami sediakan untuk "
"kami mitra dan pelanggan, di sisi fungsional. Pekerjaan Anda mulai dari "
"kutipan pelanggan untuk pengiriman ke pelanggan. Anda mendengarkan pelanggan "
"dan mencoba untuk memberikan pelayanan yang terbaik. Anda melaporkan kepada "
"kepala konsultasi layanan dan akan dilatih oleh konsultan senior."

#. module: hr
#: model:hr.job,website_description:hr.job_hrm
msgid ""
"We are looking for a passionated Human Resources Manager to help us make "
"products people love to use. We need someone who is ambitious, passionated, "
"and ..... not afraid to start new things, a lot of new things and scale them."
msgstr ""
"Kami mencari passionated manajer sumber daya manusia untuk membantu kami "
"membuat produk yang orang-orang suka menggunakan. Kami membutuhkan seseorang "
"yang ambisius, passionated, dan... tidak takut untuk memulai hal-hal baru, "
"banyak hal-hal baru dan skala mereka."

#. module: hr
#: model:hr.job,website_description:hr.job_ceo
msgid ""
"We are looking for a passionated executive manager to help us make products "
"people love to use. We need someone who is ambitious, passionated, and ..... "
"not afraid to start new things, a lot of new things and scale them."
msgstr ""
"Kami sedang mencari seorang manajer eksekutif passionated untuk membantu "
"kami membuat produk yang orang-orang suka menggunakan. Kami membutuhkan "
"seseorang yang ambisius, passionated, dan... tidak takut untuk memulai hal-"
"hal baru, banyak hal-hal baru dan skala mereka."

#. module: hr
#: model:hr.job,website_description:hr.job_marketing
msgid ""
"We are looking for a passionated marketer manager to help us make products "
"people love to use. We need someone who is ambitious, passionated, and ..... "
"not afraid to start new things, a lot of new things and scale them."
msgstr ""
"Kami sedang mencari seorang marketer passionated manajer untuk membantu kami "
"membuat produk yang orang-orang suka menggunakan. Kami membutuhkan seseorang "
"yang ambisius, passionated, dan... tidak takut untuk memulai hal-hal baru, "
"banyak hal-hal baru dan skala mereka."

#. module: hr
#: model:hr.job,website_description:hr.job_ceo
#: model:hr.job,website_description:hr.job_consultant
#: model:hr.job,website_description:hr.job_cto
#: model:hr.job,website_description:hr.job_developer
#: model:hr.job,website_description:hr.job_hrm
#: model:hr.job,website_description:hr.job_marketing
#: model:hr.job,website_description:hr.job_trainee
msgid "What we offer"
msgstr "Apa yang kami tawarkan"

#. module: hr
#: model:hr.job,website_description:hr.job_ceo
#: model:hr.job,website_description:hr.job_consultant
#: model:hr.job,website_description:hr.job_cto
#: model:hr.job,website_description:hr.job_developer
#: model:hr.job,website_description:hr.job_hrm
#: model:hr.job,website_description:hr.job_marketing
#: model:hr.job,website_description:hr.job_trainee
msgid "What you will do ..."
msgstr "Apa yang akan Anda lakukan..."

#. module: hr
#: selection:hr.employee,marital:0
msgid "Widower"
msgstr "Duda"

#. module: hr
#: model:hr.job,website_description:hr.job_consultant
msgid "Will report to the Head of Professional Services"
msgstr "Akan melaporkan kepada kepala layanan profesional"

#. module: hr
#: model:ir.actions.act_window,help:hr.act_employee_from_department
#: model:ir.actions.act_window,help:hr.open_view_employee_list_my
msgid ""
"With just a quick glance on the Odoo employee screen, you\n"
"                can easily find all the information you need for each "
"person;\n"
"                contact data, job position, availability, etc."
msgstr ""
"Dengan hanya sekilas pada layar karyawan Odoo, Anda dapat dengan mudah "
"menemukan semua informasi yang Anda butuhkan untuk setiap orang;\n"
"                data kontak, lowongan kerja, ketersediaan, dll."

#. module: hr
#: model:hr.job,website_description:hr.job_ceo
#: model:hr.job,website_description:hr.job_consultant
#: model:hr.job,website_description:hr.job_cto
#: model:hr.job,website_description:hr.job_developer
#: model:hr.job,website_description:hr.job_hrm
#: model:hr.job,website_description:hr.job_marketing
#: model:hr.job,website_description:hr.job_trainee
msgid ""
"With our product, which is a suite of 3000 business apps. It is fully open "
"source, full featured and it’s online offer is 3 times cheaper than "
"traditional competitors. We have 2.000.000 users, and we're growing fast."
msgstr ""
"Dengan produk kami, yang merupakan suite 3000 aplikasi bisnis. Itu adalah "
"sepenuhnya open source, penuh fitur dan Penawaran online 3 kali lebih murah "
"daripada pesaing tradisional. Kami memiliki 2.000.000 pengguna, dan kami "
"sedang berkembang cepat."

#. module: hr
#: model:ir.model.fields,field_description:hr.field_hr_employee_work_email
msgid "Work Email"
msgstr "Email Kantor"

#. module: hr
#: model:ir.model.fields,field_description:hr.field_hr_employee_work_location
msgid "Work Location"
msgstr "Lokasi kerja"

#. module: hr
#: model:ir.model.fields,field_description:hr.field_hr_employee_mobile_phone
msgid "Work Mobile"
msgstr "Nomor HP"

#. module: hr
#: model:ir.model.fields,field_description:hr.field_hr_employee_work_phone
msgid "Work Phone"
msgstr "Telepon Kantor"

#. module: hr
#: model:ir.model.fields,field_description:hr.field_hr_employee_address_id
msgid "Working Address"
msgstr "Alamat Kerja"

#. module: hr
#: model:ir.model.fields,field_description:hr.field_hr_employee_calendar_id
msgid "Working Time"
msgstr "Hari Kerja"

#. module: hr
#: model:hr.job,website_description:hr.job_marketing
msgid "Write attractive content"
msgstr "Menulis konten yang menarik"

#. module: hr
#: model:hr.job,website_description:hr.job_hrm
msgid "Write attractive content and build up Human Resources materials"
msgstr ""
"Menulis konten yang menarik dan membangun bahan-bahan sumber daya manusia"

#. module: hr
#: model:hr.job,website_description:hr.job_ceo
msgid "Write attractive content and build up executive materials"
msgstr "Menulis konten yang menarik dan membangun bahan Eksekutif"

#. module: hr
#: model:hr.job,website_description:hr.job_consultant
msgid "You are a quick and autonomous learner"
msgstr "Anda adalah seorang pembelajar yang cepat dan otonomi"

#. module: hr
#: model:hr.job,website_description:hr.job_consultant
msgid "You are an excellent communicator and negotiator"
msgstr "Anda adalah komunikator hebat dan negosiator"

#. module: hr
#: model:hr.job,website_description:hr.job_ceo
#: model:hr.job,website_description:hr.job_hrm
#: model:hr.job,website_description:hr.job_marketing
msgid "You are approachable, honest and fun team player"
msgstr "Anda adalah pemain tim didekati, jujur dan menyenangkan"

#. module: hr
#: model:hr.job,website_description:hr.job_consultant
msgid "You are available immediately"
msgstr "Anda dapat segera"

#. module: hr
#: model:hr.job,website_description:hr.job_ceo
#: model:hr.job,website_description:hr.job_hrm
#: model:hr.job,website_description:hr.job_marketing
msgid "You are creative"
msgstr "Anda kreatif"

#. module: hr
#: model:hr.job,website_description:hr.job_consultant
msgid "You are ready to travel in US"
msgstr "Anda siap untuk melakukan perjalanan di AS"

#. module: hr
#: model:hr.job,website_description:hr.job_ceo
#: model:hr.job,website_description:hr.job_hrm
#: model:hr.job,website_description:hr.job_marketing
msgid "You are ready to work in a dynamic company"
msgstr "Anda siap untuk bekerja di perusahaan dinamis"

#. module: hr
#: model:ir.actions.act_window,help:hr.action_hr_job
msgid ""
"You can attach a survey to a job position. It will be used in\n"
"                the recruitment process to evaluate the applicants for this "
"job\n"
"                position."
msgstr ""
"Anda dapat melampirkan sebuah survei ke posisi pekerjaan. Ini akan digunakan "
"dalam proses perekrutan untuk mengevaluasi pelamar untuk posisi pekerjaan "
"ini."

#. module: hr
#: model:hr.job,website_description:hr.job_consultant
msgid "You have 2 or 3 years of experience"
msgstr "Anda memiliki 2 atau 3 tahun pengalaman"

#. module: hr
#: model:hr.job,website_description:hr.job_consultant
msgid "You have a Master degree in Business Management"
msgstr "Anda telah menguasai bidang manajemen bisnis"

#. module: hr
#: model:hr.job,website_description:hr.job_consultant
#: model:hr.job,website_description:hr.job_marketing
msgid "You have an affinity with the IT world"
msgstr "Anda memiliki kesamaan dengan dunia IT"

#. module: hr
#: model:hr.job,website_description:hr.job_ceo
#: model:hr.job,website_description:hr.job_hrm
#: model:hr.job,website_description:hr.job_marketing
msgid "You have an affinity with the product"
msgstr "Anda memiliki kesamaan dengan produk"

#. module: hr
#: model:hr.job,website_description:hr.job_consultant
msgid "You have good knowledge in accounting"
msgstr "Anda memiliki pengetahuan yang baik dalam akuntansi"

#. module: hr
#: model:hr.job,website_description:hr.job_consultant
msgid "You speak a third language"
msgstr "Anda berbicara bahasa ketiga"

#. module: hr
#: model:hr.job,website_description:hr.job_consultant
msgid "You speak fluently French and English"
msgstr "Anda berbicara dengan fasih Perancis dan Inggris"

#. module: hr
#: model:hr.job,website_description:hr.job_cto
#: model:hr.job,website_description:hr.job_trainee
#, fuzzy
msgid ""
"You will be responsible for developing and improving applications. You will "
"work autonomously as well as                     coordinate and supervise "
"small distributed development teams for specific projects. You will become a "
"technical                 expert of the product."
msgstr ""
"Anda akan bertanggung jawab untuk mengembangkan dan meningkatkan aplikasi, "
"seperti Anda akan bekerja secara otonom seperti koordinat dan mengawasi tim "
"pengembangan didistribusikan kecil untuk proyek-proyek tertentu. Anda akan "
"menjadi seorang ahli teknis produk."

#. module: hr
#: model:hr.job,website_description:hr.job_developer
#, fuzzy
msgid ""
"You will be responsible for developing and improving applications. You will "
"work autonomously as well as coordinate and supervise small distributed "
"development teams for specific projects. You will become a technical expert "
"of the product."
msgstr ""
"Anda akan bertanggung jawab untuk mengembangkan dan meningkatkan aplikasi, "
"seperti Anda akan bekerja secara otonom seperti koordinat dan mengawasi tim "
"pengembangan didistribusikan kecil untuk proyek-proyek tertentu. Anda akan "
"menjadi seorang ahli teknis produk."

#. module: hr
#: model:hr.job,website_description:hr.job_ceo
#: model:hr.job,website_description:hr.job_hrm
#: model:hr.job,website_description:hr.job_marketing
msgid ""
"You will be responsible for developing and improving product communication. "
"You will work autonomously as well as coordinate and supervise small "
"distributed development teams for specific projects. You will become a "
"techinical expert of the product."
msgstr ""
"Anda akan bertanggung jawab untuk mengembangkan dan meningkatkan komunikasi "
"produk. Anda akan bekerja secara otonom seperti koordinat dan mengawasi tim "
"pengembangan didistribusikan kecil untuk proyek-proyek tertentu. Anda akan "
"menjadi techinical ahli produk."

#. module: hr
#: model:hr.job,website_description:hr.job_cto
#: model:hr.job,website_description:hr.job_developer
#: model:hr.job,website_description:hr.job_trainee
msgid "You will become a technical expert of the product."
msgstr "Anda akan menjadi seorang ahli teknis produk."

#. module: hr
#: model:hr.job,website_description:hr.job_developer
msgid "You will initially be coached by senior developers"
msgstr "Anda awalnya akan dilatih oleh pengembang senior"

#. module: hr
#: model:hr.job,website_description:hr.job_cto
msgid "You will initially be coached by senior technical officer"
msgstr "Anda awalnya akan dilatih oleh senior officer teknis"

#. module: hr
#: model:hr.job,website_description:hr.job_trainee
msgid "You will initially be coached by senior trainees"
msgstr "Anda awalnya akan dilatih oleh senior peserta"

#. module: hr
#: model:hr.job,website_description:hr.job_cto
#: model:hr.job,website_description:hr.job_developer
#: model:hr.job,website_description:hr.job_trainee
msgid "You will report to the head of R&amp;D"
msgstr "Anda akan melaporkan kepada kepala R &amp; D"

#. module: hr
#: model:hr.job,website_description:hr.job_developer
msgid "You will work closely with all developers"
msgstr "Anda akan bekerja sama dengan semua pengembang"

#. module: hr
#: model:hr.job,website_description:hr.job_cto
msgid "You will work closely with all technical officer"
msgstr "Anda akan bekerja sama dengan semua perwira teknis"

#. module: hr
#: model:hr.job,website_description:hr.job_trainee
msgid "You will work closely with all trainees"
msgstr "Anda akan bekerja sama dengan semua peserta pelatihan"

#. module: hr
<<<<<<< HEAD
=======
#: model:ir.actions.act_window,help:hr.view_department_form_installer
msgid ""
"Your departments structure is used to manage all documents\n"
"                related to employees by departments: expenses and "
"timesheets,\n"
"                leaves and holidays, recruitments, etc."
msgstr ""
"Struktur Departemen Anda digunakan untuk mengelola semua dokumen yang "
"berhubungan dengan karyawan oleh Departemen: biaya dan timesheets, daun dan "
"liburan, perekrutan, dll."

#. module: hr
>>>>>>> bc1a0a32
#: model:ir.ui.view,arch_db:hr.view_department_form
msgid "department"
msgstr "Departemen"

#. module: hr
#: model:ir.ui.view,arch_db:hr.view_employee_form
msgid "e.g. Part Time"
msgstr "misal: Paruh Waktu"

#~ msgid "Action Needed"
#~ msgstr "Tindakan diperlukan"

<<<<<<< HEAD
#~ msgid "Click to define a new department."
#~ msgstr "Klik untuk mendefinisikan sebuah departemen baru."

#~ msgid "Create Your Departments"
#~ msgstr "Buat Departemen Ansa"

=======
>>>>>>> bc1a0a32
#~ msgid "Date of the last message posted on the record."
#~ msgstr "Tanggal pesan terakhir diposting pada catatan."

#~ msgid "Followers (Channels)"
#~ msgstr "Pengikut (saluran)"

#~ msgid "Followers (Partners)"
#~ msgstr "Pengikut (mitra)"

<<<<<<< HEAD
=======
#~ msgid "HR Department"
#~ msgstr "Departemen HR"

>>>>>>> bc1a0a32
#~ msgid "If checked new messages require your attention."
#~ msgstr "Jika dicentang pesan baru membutuhkan perhatian Anda."

#~ msgid "If checked, new messages require your attention."
#~ msgstr "Jika dicentang, pesan baru memerlukan perhatian Anda."

#~ msgid "Is Follower"
#~ msgstr "Adalah pengikut"

#~ msgid "Last Message Date"
#~ msgstr "Tanggal pesan terakhir"

#~ msgid "Number of Actions"
#~ msgstr "Jumlah tindakan"

#~ msgid "Number of messages which requires an action"
#~ msgstr "Jumlah pesan yang memerlukan tindakan"

#~ msgid "Number of unread messages"
#~ msgstr "Jumlah pesan yang belum dibaca"

#~ msgid "Open HR Menu"
#~ msgstr "JAM buka Menu"

#~ msgid "Subscriptions"
#~ msgstr "Langganan"

#~ msgid "Unread Messages Counter"
#~ msgstr "Pesan yang belum dibaca Counter"

#~ msgid "Update Date"
<<<<<<< HEAD
#~ msgstr "Pembaharuan Tanggal"

#~ msgid ""
#~ "Your departments structure is used to manage all documents\n"
#~ "                related to employees by departments: expenses and "
#~ "timesheets,\n"
#~ "                leaves and holidays, recruitments, etc."
#~ msgstr ""
#~ "Struktur Departemen Anda digunakan untuk mengelola semua dokumen yang "
#~ "berhubungan dengan karyawan oleh Departemen: biaya dan timesheets, daun "
#~ "dan liburan, perekrutan, dll."
=======
#~ msgstr "Pembaharuan Tanggal"
>>>>>>> bc1a0a32
<|MERGE_RESOLUTION|>--- conflicted
+++ resolved
@@ -7,11 +7,7 @@
 msgstr ""
 "Project-Id-Version: Odoo 9.0\n"
 "Report-Msgid-Bugs-To: \n"
-<<<<<<< HEAD
-"POT-Creation-Date: 2016-08-19 10:24+0000\n"
-=======
 "POT-Creation-Date: 2016-08-18 14:07+0000\n"
->>>>>>> bc1a0a32
 "PO-Revision-Date: 2016-06-24 04:53+0000\n"
 "Last-Translator: Martin Trigaux\n"
 "Language-Team: Indonesian (http://www.transifex.com/odoo/odoo-9/language/"
@@ -23,11 +19,7 @@
 "Plural-Forms: nplurals=1; plural=0;\n"
 
 #. module: hr
-<<<<<<< HEAD
-#: code:addons/hr/models/hr.py:76
-=======
 #: code:addons/hr/hr.py:120
->>>>>>> bc1a0a32
 #, python-format
 msgid "%s (copy)"
 msgstr "%s (copy)"
@@ -126,10 +118,6 @@
 msgstr "Pekerjaan yang baik dalam tim muda dan dinamis"
 
 #. module: hr
-<<<<<<< HEAD
-#: model:ir.model.fields,field_description:hr.field_hr_department_active
-=======
->>>>>>> bc1a0a32
 #: model:ir.model.fields,field_description:hr.field_hr_employee_active
 msgid "Active"
 msgstr "Aktif"
@@ -140,7 +128,6 @@
 msgstr "Menganalisis kebutuhan, menulis dokumen spesifikasi dan kutipan"
 
 #. module: hr
-#: model:ir.ui.view,arch_db:hr.view_department_filter
 #: model:ir.ui.view,arch_db:hr.view_employee_filter
 msgid "Archived"
 msgstr "Diarsipkan"
@@ -236,6 +223,11 @@
 #: model:ir.actions.act_window,help:hr.open_module_tree_department
 msgid "Click to create a department."
 msgstr "Klik untuk menciptakan Departemen."
+
+#. module: hr
+#: model:ir.actions.act_window,help:hr.view_department_form_installer
+msgid "Click to define a new department."
+msgstr "Klik untuk mendefinisikan sebuah departemen baru."
 
 #. module: hr
 #: model:ir.actions.act_window,help:hr.action_hr_job
@@ -306,6 +298,11 @@
 #: model:hr.job,website_description:hr.job_trainee
 msgid "Contributions to open source projects"
 msgstr "Kontribusi untuk proyek-proyek sumber terbuka"
+
+#. module: hr
+#: model:ir.actions.act_window,name:hr.view_department_form_installer
+msgid "Create Your Departments"
+msgstr "Buat Departemen Ansa"
 
 #. module: hr
 #: model:ir.model.fields,field_description:hr.field_hr_department_create_uid
@@ -449,21 +446,13 @@
 msgstr "Tags karyawan"
 
 #. module: hr
-<<<<<<< HEAD
-#: code:addons/hr/models/hr.py:264
-=======
 #: code:addons/hr/hr.py:294 constraint:hr.department:0
->>>>>>> bc1a0a32
 #, python-format
 msgid "Error! You cannot create recursive departments."
 msgstr "Kesalahan! Anda tidak dapat membuat Departemen rekursif."
 
 #. module: hr
-<<<<<<< HEAD
-#: code:addons/hr/models/hr.py:177
-=======
 #: code:addons/hr/hr.py:264 constraint:hr.employee:0
->>>>>>> bc1a0a32
 #, python-format
 msgid "Error! You cannot create recursive hierarchy of Employee(s)."
 msgstr "Kesalahan! Anda tidak dapat membuat hierarki rekursif Karyawan(s)."
@@ -596,12 +585,6 @@
 #: model:ir.model.fields,field_description:hr.field_hr_employee_address_home_id
 msgid "Home Address"
 msgstr "Alamat Rumah"
-
-#. module: hr
-#: model:ir.model,name:hr.model_hr_department
-#, fuzzy
-msgid "Hr Department"
-msgstr "Departemen HR"
 
 #. module: hr
 #: model:ir.ui.menu,name:hr.menu_hr_main
@@ -859,6 +842,7 @@
 msgstr "Harus memiliki..."
 
 #. module: hr
+#: model:ir.model.fields,field_description:hr.field_hr_department_complete_name
 #: model:ir.model.fields,field_description:hr.field_hr_employee_name
 #: model:ir.model.fields,field_description:hr.field_hr_employee_name_related
 msgid "Name"
@@ -1234,14 +1218,6 @@
 msgstr "Pesan Belum Dibaca"
 
 #. module: hr
-<<<<<<< HEAD
-#: model:ir.model.fields,help:hr.field_hr_employee_login
-msgid "Used to log into the system"
-msgstr ""
-
-#. module: hr
-=======
->>>>>>> bc1a0a32
 #: model:ir.model.fields,field_description:hr.field_hr_employee_user_id
 msgid "User"
 msgstr "Pengguna"
@@ -1593,8 +1569,6 @@
 msgstr "Anda akan bekerja sama dengan semua peserta pelatihan"
 
 #. module: hr
-<<<<<<< HEAD
-=======
 #: model:ir.actions.act_window,help:hr.view_department_form_installer
 msgid ""
 "Your departments structure is used to manage all documents\n"
@@ -1607,7 +1581,6 @@
 "liburan, perekrutan, dll."
 
 #. module: hr
->>>>>>> bc1a0a32
 #: model:ir.ui.view,arch_db:hr.view_department_form
 msgid "department"
 msgstr "Departemen"
@@ -1620,15 +1593,6 @@
 #~ msgid "Action Needed"
 #~ msgstr "Tindakan diperlukan"
 
-<<<<<<< HEAD
-#~ msgid "Click to define a new department."
-#~ msgstr "Klik untuk mendefinisikan sebuah departemen baru."
-
-#~ msgid "Create Your Departments"
-#~ msgstr "Buat Departemen Ansa"
-
-=======
->>>>>>> bc1a0a32
 #~ msgid "Date of the last message posted on the record."
 #~ msgstr "Tanggal pesan terakhir diposting pada catatan."
 
@@ -1638,12 +1602,9 @@
 #~ msgid "Followers (Partners)"
 #~ msgstr "Pengikut (mitra)"
 
-<<<<<<< HEAD
-=======
 #~ msgid "HR Department"
 #~ msgstr "Departemen HR"
 
->>>>>>> bc1a0a32
 #~ msgid "If checked new messages require your attention."
 #~ msgstr "Jika dicentang pesan baru membutuhkan perhatian Anda."
 
@@ -1675,18 +1636,4 @@
 #~ msgstr "Pesan yang belum dibaca Counter"
 
 #~ msgid "Update Date"
-<<<<<<< HEAD
-#~ msgstr "Pembaharuan Tanggal"
-
-#~ msgid ""
-#~ "Your departments structure is used to manage all documents\n"
-#~ "                related to employees by departments: expenses and "
-#~ "timesheets,\n"
-#~ "                leaves and holidays, recruitments, etc."
-#~ msgstr ""
-#~ "Struktur Departemen Anda digunakan untuk mengelola semua dokumen yang "
-#~ "berhubungan dengan karyawan oleh Departemen: biaya dan timesheets, daun "
-#~ "dan liburan, perekrutan, dll."
-=======
-#~ msgstr "Pembaharuan Tanggal"
->>>>>>> bc1a0a32
+#~ msgstr "Pembaharuan Tanggal"