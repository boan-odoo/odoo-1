# Croatian translation for openobject-addons
# Copyright (c) 2014 Rosetta Contributors and Canonical Ltd 2014
# This file is distributed under the same license as the openobject-addons package.
# FIRST AUTHOR <EMAIL@ADDRESS>, 2014.
#
msgid ""
msgstr ""
<<<<<<< HEAD
"Project-Id-Version: openobject-addons\n"
"Report-Msgid-Bugs-To: FULL NAME <EMAIL@ADDRESS>\n"
"POT-Creation-Date: 2014-08-14 13:09+0000\n"
"PO-Revision-Date: 2014-09-01 09:51+0000\n"
"Last-Translator: Goran Kliska <gkliska@gmail.com>\n"
"Language-Team: Croatian <hr@li.org>\n"
=======
"Project-Id-Version: Odoo 8.0\n"
"Report-Msgid-Bugs-To: \n"
"POT-Creation-Date: 2015-01-21 14:08+0000\n"
"PO-Revision-Date: 2016-05-13 13:31+0000\n"
"Last-Translator: Martin Trigaux\n"
"Language-Team: Croatian (http://www.transifex.com/odoo/odoo-8/language/hr/)\n"
>>>>>>> 393c14d3
"MIME-Version: 1.0\n"
"Content-Type: text/plain; charset=UTF-8\n"
"Content-Transfer-Encoding: 8bit\n"
"X-Launchpad-Export-Date: 2014-09-02 07:34+0000\n"
"X-Generator: Launchpad (build 17192)\n"

#. module: payment
#: help:account.config.settings,module_payment_adyen:0
msgid "-It installs the module payment_adyen."
msgstr ""

#. module: payment
#: help:account.config.settings,module_payment_buckaroo:0
msgid "-It installs the module payment_buckaroo."
msgstr ""

#. module: payment
#: help:account.config.settings,module_payment_ogone:0
msgid "-It installs the module payment_ogone."
msgstr ""

#. module: payment
#: help:account.config.settings,module_payment_paypal:0
msgid "-It installs the module payment_paypal."
msgstr ""

#. module: payment
#: field:payment.transaction,acquirer_id:0
msgid "Acquirer"
msgstr ""

#. module: payment
#: field:payment.transaction,acquirer_reference:0
msgid "Acquirer Order Reference"
msgstr ""

#. module: payment
#: field:payment.transaction,partner_address:0
msgid "Address"
msgstr "Adresa"

#. module: payment
#: field:payment.transaction,amount:0
msgid "Amount"
msgstr "Iznos"

#. module: payment
#: help:payment.transaction,amount:0
msgid "Amount in cents"
msgstr ""

#. module: payment
#: selection:payment.acquirer,validation:0
msgid "Automatic"
msgstr "Automatski"

#. module: payment
#: selection:payment.transaction,state:0
msgid "Canceled"
msgstr "Otkazano"

#. module: payment
#: field:payment.transaction,partner_city:0
msgid "City"
msgstr "Mjesto"

#. module: payment
#: field:payment.acquirer,company_id:0
msgid "Company"
msgstr "Tvrtka"

#. module: payment
#: field:payment.acquirer,fees_active:0
msgid "Compute fees"
msgstr ""

#. module: payment
#: field:payment.transaction,partner_country_id:0
msgid "Country"
msgstr "Država"

#. module: payment
#: field:payment.acquirer,create_uid:0
#: field:payment.transaction,create_uid:0
msgid "Created by"
msgstr "Kreirao"

#. module: payment
#: field:payment.acquirer,create_date:0
#: field:payment.transaction,create_date:0
msgid "Created on"
msgstr "Vrijeme kreiranja"

#. module: payment
#: field:payment.transaction,date_create:0
msgid "Creation Date"
msgstr "Datum kreiranja"

#. module: payment
#: field:payment.transaction,currency_id:0
msgid "Currency"
msgstr "Valuta"

#. module: payment
#: help:payment.transaction,message_last_post:0
msgid "Date of the last message posted on the record."
msgstr ""

#. module: payment
#: selection:payment.transaction,state:0
msgid "Done"
msgstr "Izvršeno"

#. module: payment
#: selection:payment.transaction,state:0
msgid "Draft"
msgstr "Nacrt"

#. module: payment
#: field:payment.transaction,partner_email:0
msgid "Email"
msgstr "E-mail"

#. module: payment
#: field:payment.acquirer,environment:0
msgid "Environment"
msgstr "Okolina"

#. module: payment
#: selection:payment.transaction,state:0
msgid "Error"
msgstr "Greška"

#. module: payment
#: field:payment.transaction,fees:0
msgid "Fees"
msgstr "Naknade"

#. module: payment
#: help:payment.transaction,fees:0
msgid "Fees amount; set by the system because depends on the acquirer"
msgstr ""

#. module: payment
#: help:payment.transaction,state_message:0
msgid "Field used to store error and/or validation messages for information"
msgstr ""

#. module: payment
#: field:payment.acquirer,fees_dom_fixed:0
msgid "Fixed domestic fees"
msgstr ""

#. module: payment
#: field:payment.acquirer,fees_int_fixed:0
msgid "Fixed international fees"
msgstr ""

#. module: payment
#: field:payment.transaction,message_follower_ids:0
msgid "Followers"
msgstr ""

#. module: payment
#: selection:payment.transaction,type:0
msgid "Form"
msgstr ""

#. module: payment
#: field:payment.acquirer,view_template_id:0
msgid "Form Button Template"
msgstr ""

#. module: payment
#: view:payment.acquirer:payment.acquirer_search
msgid "Group By"
msgstr ""

#. module: payment
#: help:payment.transaction,message_summary:0
msgid ""
"Holds the Chatter summary (number of messages, ...). This summary is "
"directly in html format in order to be inserted in kanban views."
msgstr ""

#. module: payment
#: field:payment.acquirer,id:0
#: field:payment.transaction,id:0
msgid "ID"
msgstr ""

#. module: payment
#: help:payment.transaction,message_unread:0
msgid "If checked new messages require your attention."
msgstr ""

#. module: payment
#: field:payment.transaction,message_is_follower:0
msgid "Is a Follower"
msgstr ""

#. module: payment
#: field:payment.transaction,partner_lang:0
msgid "Lang"
msgstr ""

#. module: payment
#: field:payment.transaction,message_last_post:0
msgid "Last Message Date"
msgstr ""

#. module: payment
#: field:payment.acquirer,write_uid:0
#: field:payment.transaction,write_uid:0
msgid "Last Updated by"
msgstr ""

#. module: payment
#: field:payment.acquirer,write_date:0
#: field:payment.transaction,write_date:0
msgid "Last Updated on"
msgstr ""

#. module: payment
#: help:payment.acquirer,website_published:0
msgid "Make this payment acquirer available (Customer invoices, etc.)"
msgstr ""

#. module: payment
#: field:account.config.settings,module_payment_adyen:0
msgid "Manage Payments Using Adyen"
msgstr ""

#. module: payment
#: field:account.config.settings,module_payment_buckaroo:0
msgid "Manage Payments Using Buckaroo"
msgstr ""

#. module: payment
#: field:account.config.settings,module_payment_ogone:0
msgid "Manage Payments Using Ogone"
msgstr ""

#. module: payment
#: field:account.config.settings,module_payment_paypal:0
msgid "Manage Payments Using Paypal"
msgstr ""

#. module: payment
#: selection:payment.acquirer,validation:0
msgid "Manual"
msgstr ""

#. module: payment
#: field:payment.acquirer,pre_msg:0
#: field:payment.transaction,state_message:0
msgid "Message"
msgstr ""

#. module: payment
#: help:payment.acquirer,post_msg:0
msgid "Message displayed after having done the payment process."
msgstr ""

#. module: payment
#: help:payment.acquirer,pre_msg:0
msgid "Message displayed to explain and help the payment process."
msgstr ""

#. module: payment
#: field:payment.transaction,message_ids:0
msgid "Messages"
msgstr ""

#. module: payment
#: help:payment.transaction,message_ids:0
msgid "Messages and communication history"
msgstr ""

#. module: payment
#: field:payment.acquirer,name:0
msgid "Name"
msgstr ""

#. module: payment
#: field:payment.transaction,reference:0
msgid "Order Reference"
msgstr ""

#. module: payment
#: field:payment.transaction,partner_id:0
msgid "Partner"
msgstr ""

#. module: payment
#: field:payment.transaction,partner_name:0
msgid "Partner Name"
msgstr ""

#. module: payment
#: field:payment.transaction,partner_reference:0
msgid "Partner Reference"
msgstr "Šifra partnera"

#. module: payment
#: code:addons/payment/models/payment_acquirer.py:273
#, python-format
msgid "Pay safely online"
msgstr ""

#. module: payment
#: model:ir.model,name:payment.model_payment_acquirer
#: view:payment.acquirer:payment.acquirer_form
msgid "Payment Acquirer"
msgstr ""

#. module: payment
#: model:ir.actions.act_window,name:payment.action_payment_acquirer
#: model:ir.ui.menu,name:payment.payment_acquirer_menu
#: view:payment.acquirer:payment.acquirer_list
msgid "Payment Acquirers"
msgstr ""

#. module: payment
#: model:ir.model,name:payment.model_payment_transaction
msgid "Payment Transaction"
msgstr ""

#. module: payment
#: model:ir.actions.act_window,name:payment.action_payment_transaction
#: model:ir.ui.menu,name:payment.payment_transaction_menu
#: view:payment.transaction:payment.transaction_form
#: view:payment.transaction:payment.transaction_list
msgid "Payment Transactions"
msgstr ""

#. module: payment
#: model:ir.ui.menu,name:payment.root_payment_menu
msgid "Payments"
msgstr ""

#. module: payment
#: selection:payment.transaction,state:0
msgid "Pending"
msgstr ""

#. module: payment
#: field:payment.transaction,partner_phone:0
msgid "Phone"
msgstr ""

#. module: payment
#: field:payment.acquirer,validation:0
msgid "Process Method"
msgstr ""

#. module: payment
#: selection:payment.acquirer,environment:0
msgid "Production"
msgstr ""

#. module: payment
#: view:payment.acquirer:payment.acquirer_search
#: field:payment.acquirer,provider:0
msgid "Provider"
msgstr ""

#. module: payment
#: help:payment.transaction,acquirer_reference:0
msgid "Reference of the TX as stored in the acquirer database"
msgstr ""

#. module: payment
#: help:payment.transaction,partner_reference:0
msgid "Reference of the customer in the acquirer database"
msgstr ""

#. module: payment
#: constraint:payment.acquirer:0
msgid "Required fields not filled"
msgstr ""

#. module: payment
#: view:payment.transaction:payment.transaction_form
msgid "Send a message to the group"
msgstr ""

#. module: payment
#: selection:payment.transaction,type:0
msgid "Server To Server"
msgstr ""

#. module: payment
#: help:payment.acquirer,validation:0
msgid ""
"Static payments are payments like transfer, that require manual steps."
msgstr ""

#. module: payment
#: field:payment.transaction,state:0
msgid "Status"
msgstr ""

#. module: payment
#: field:payment.transaction,message_summary:0
msgid "Summary"
msgstr ""

#. module: payment
#: selection:payment.acquirer,environment:0
msgid "Test"
msgstr ""

#. module: payment
#: field:payment.acquirer,post_msg:0
msgid "Thanks Message"
msgstr ""

#. module: payment
#: sql_constraint:payment.transaction:0
msgid "The payment transaction reference must be unique!"
msgstr ""

#. module: payment
#: view:payment.acquirer:payment.acquirer_form
msgid ""
"This template renders the acquirer button with all necessary values.\n"
"                                    It is be rendered with qWeb with the "
"following evaluation context:"
msgstr ""

#. module: payment
#: field:payment.transaction,type:0
msgid "Type"
msgstr ""

#. module: payment
#: field:payment.transaction,message_unread:0
msgid "Unread Messages"
msgstr ""

#. module: payment
#: field:payment.transaction,date_validate:0
msgid "Validation Date"
msgstr ""

#. module: payment
#: field:payment.acquirer,fees_dom_var:0
msgid "Variable domestic fees (in percents)"
msgstr ""

#. module: payment
#: field:payment.acquirer,fees_int_var:0
msgid "Variable international fees (in percents)"
msgstr ""

#. module: payment
#: field:payment.acquirer,website_published:0
msgid "Visible in Portal / Website"
msgstr ""

#. module: payment
#: field:payment.transaction,website_message_ids:0
msgid "Website Messages"
msgstr ""

#. module: payment
#: help:payment.transaction,website_message_ids:0
msgid "Website communication history"
msgstr ""

#. module: payment
#: field:payment.transaction,partner_zip:0
msgid "Zip"
msgstr ""

#. module: payment
#: view:payment.acquirer:payment.acquirer_form
msgid "acquirer: payment.acquirer browse record"
msgstr ""

#. module: payment
#: view:payment.acquirer:payment.acquirer_form
msgid "amount: the transaction amount, a float"
msgstr ""

#. module: payment
#: view:payment.acquirer:payment.acquirer_form
msgid "context: the current context dictionary"
msgstr ""

#. module: payment
#: view:payment.acquirer:payment.acquirer_form
msgid "currency: the transaction currency browse record"
msgstr ""

#. module: payment
#: view:payment.acquirer:payment.acquirer_form
msgid "partner: the buyer partner browse record, not necessarily set"
msgstr ""

#. module: payment
#: view:payment.acquirer:payment.acquirer_form
msgid ""
"partner_values: specific values about the buyer, for example coming from a "
"shipping form"
msgstr ""

#. module: payment
#: view:payment.acquirer:payment.acquirer_form
msgid "reference: the transaction reference number"
msgstr ""

#. module: payment
#: view:payment.acquirer:payment.acquirer_form
msgid "tx_url: transaction URL to post the form"
msgstr ""

#. module: payment
#: view:payment.acquirer:payment.acquirer_form
msgid "tx_values: transaction values"
msgstr ""

#. module: payment
#: view:payment.acquirer:payment.acquirer_form
msgid "user: current user browse record"
msgstr ""<|MERGE_RESOLUTION|>--- conflicted
+++ resolved
@@ -1,55 +1,47 @@
-# Croatian translation for openobject-addons
-# Copyright (c) 2014 Rosetta Contributors and Canonical Ltd 2014
-# This file is distributed under the same license as the openobject-addons package.
-# FIRST AUTHOR <EMAIL@ADDRESS>, 2014.
-#
+# Translation of Odoo Server.
+# This file contains the translation of the following modules:
+# * payment
+# 
+# Translators:
+# FIRST AUTHOR <EMAIL@ADDRESS>, 2014
 msgid ""
 msgstr ""
-<<<<<<< HEAD
-"Project-Id-Version: openobject-addons\n"
-"Report-Msgid-Bugs-To: FULL NAME <EMAIL@ADDRESS>\n"
-"POT-Creation-Date: 2014-08-14 13:09+0000\n"
-"PO-Revision-Date: 2014-09-01 09:51+0000\n"
-"Last-Translator: Goran Kliska <gkliska@gmail.com>\n"
-"Language-Team: Croatian <hr@li.org>\n"
-=======
 "Project-Id-Version: Odoo 8.0\n"
 "Report-Msgid-Bugs-To: \n"
 "POT-Creation-Date: 2015-01-21 14:08+0000\n"
 "PO-Revision-Date: 2016-05-13 13:31+0000\n"
 "Last-Translator: Martin Trigaux\n"
 "Language-Team: Croatian (http://www.transifex.com/odoo/odoo-8/language/hr/)\n"
->>>>>>> 393c14d3
 "MIME-Version: 1.0\n"
 "Content-Type: text/plain; charset=UTF-8\n"
-"Content-Transfer-Encoding: 8bit\n"
-"X-Launchpad-Export-Date: 2014-09-02 07:34+0000\n"
-"X-Generator: Launchpad (build 17192)\n"
+"Content-Transfer-Encoding: \n"
+"Language: hr\n"
+"Plural-Forms: nplurals=3; plural=n%10==1 && n%100!=11 ? 0 : n%10>=2 && n%10<=4 && (n%100<10 || n%100>=20) ? 1 : 2;\n"
 
 #. module: payment
 #: help:account.config.settings,module_payment_adyen:0
 msgid "-It installs the module payment_adyen."
-msgstr ""
+msgstr "-Instalira modul payment_adyen."
 
 #. module: payment
 #: help:account.config.settings,module_payment_buckaroo:0
 msgid "-It installs the module payment_buckaroo."
-msgstr ""
+msgstr "-Instalira modul payment_buckaroo."
 
 #. module: payment
 #: help:account.config.settings,module_payment_ogone:0
 msgid "-It installs the module payment_ogone."
-msgstr ""
+msgstr "-Instalira modul payment_ogone."
 
 #. module: payment
 #: help:account.config.settings,module_payment_paypal:0
 msgid "-It installs the module payment_paypal."
-msgstr ""
+msgstr "-Instalira modul payment_paypal."
 
 #. module: payment
 #: field:payment.transaction,acquirer_id:0
 msgid "Acquirer"
-msgstr ""
+msgstr "Stjecatelj"
 
 #. module: payment
 #: field:payment.transaction,acquirer_reference:0
@@ -102,8 +94,7 @@
 msgstr "Država"
 
 #. module: payment
-#: field:payment.acquirer,create_uid:0
-#: field:payment.transaction,create_uid:0
+#: field:payment.acquirer,create_uid:0 field:payment.transaction,create_uid:0
 msgid "Created by"
 msgstr "Kreirao"
 
@@ -126,7 +117,7 @@
 #. module: payment
 #: help:payment.transaction,message_last_post:0
 msgid "Date of the last message posted on the record."
-msgstr ""
+msgstr "Datum zadnjeg zapisa"
 
 #. module: payment
 #: selection:payment.transaction,state:0
@@ -161,32 +152,32 @@
 #. module: payment
 #: help:payment.transaction,fees:0
 msgid "Fees amount; set by the system because depends on the acquirer"
-msgstr ""
+msgstr "Iznos naknade; postavlja sustav jer ovisi o stjecatelju"
 
 #. module: payment
 #: help:payment.transaction,state_message:0
 msgid "Field used to store error and/or validation messages for information"
-msgstr ""
+msgstr "Polje se koristi za pohranu pogreške i/ili poruke o potvrdi za informacije "
 
 #. module: payment
 #: field:payment.acquirer,fees_dom_fixed:0
 msgid "Fixed domestic fees"
-msgstr ""
+msgstr "Fiksne domaće naknade"
 
 #. module: payment
 #: field:payment.acquirer,fees_int_fixed:0
 msgid "Fixed international fees"
-msgstr ""
+msgstr "Fiksne međunarodne naknade"
 
 #. module: payment
 #: field:payment.transaction,message_follower_ids:0
 msgid "Followers"
-msgstr ""
+msgstr "Pratitelji"
 
 #. module: payment
 #: selection:payment.transaction,type:0
 msgid "Form"
-msgstr ""
+msgstr "Ekran"
 
 #. module: payment
 #: field:payment.acquirer,view_template_id:0
@@ -196,30 +187,29 @@
 #. module: payment
 #: view:payment.acquirer:payment.acquirer_search
 msgid "Group By"
-msgstr ""
+msgstr "Grupiraj po"
 
 #. module: payment
 #: help:payment.transaction,message_summary:0
 msgid ""
 "Holds the Chatter summary (number of messages, ...). This summary is "
 "directly in html format in order to be inserted in kanban views."
-msgstr ""
-
-#. module: payment
-#: field:payment.acquirer,id:0
-#: field:payment.transaction,id:0
+msgstr "Sadrži sažetak konverzacije (broj poruka..). Ovaj sažetak je u html formatu da bi mogao biti ubačen u kanban pogled."
+
+#. module: payment
+#: field:payment.acquirer,id:0 field:payment.transaction,id:0
 msgid "ID"
-msgstr ""
+msgstr "ID"
 
 #. module: payment
 #: help:payment.transaction,message_unread:0
 msgid "If checked new messages require your attention."
-msgstr ""
+msgstr "Ako je odabrano, nove poruke zahtijevaju Vašu pažnju."
 
 #. module: payment
 #: field:payment.transaction,message_is_follower:0
 msgid "Is a Follower"
-msgstr ""
+msgstr "Je pratitelj"
 
 #. module: payment
 #: field:payment.transaction,partner_lang:0
@@ -229,19 +219,17 @@
 #. module: payment
 #: field:payment.transaction,message_last_post:0
 msgid "Last Message Date"
-msgstr ""
-
-#. module: payment
-#: field:payment.acquirer,write_uid:0
-#: field:payment.transaction,write_uid:0
+msgstr "Datum zadnje poruke"
+
+#. module: payment
+#: field:payment.acquirer,write_uid:0 field:payment.transaction,write_uid:0
 msgid "Last Updated by"
-msgstr ""
-
-#. module: payment
-#: field:payment.acquirer,write_date:0
-#: field:payment.transaction,write_date:0
+msgstr "Promijenio"
+
+#. module: payment
+#: field:payment.acquirer,write_date:0 field:payment.transaction,write_date:0
 msgid "Last Updated on"
-msgstr ""
+msgstr "Vrijeme promjene"
 
 #. module: payment
 #: help:payment.acquirer,website_published:0
@@ -271,53 +259,52 @@
 #. module: payment
 #: selection:payment.acquirer,validation:0
 msgid "Manual"
-msgstr ""
-
-#. module: payment
-#: field:payment.acquirer,pre_msg:0
-#: field:payment.transaction,state_message:0
+msgstr "Ručno"
+
+#. module: payment
+#: field:payment.acquirer,pre_msg:0 field:payment.transaction,state_message:0
 msgid "Message"
-msgstr ""
+msgstr "Poruka"
 
 #. module: payment
 #: help:payment.acquirer,post_msg:0
 msgid "Message displayed after having done the payment process."
-msgstr ""
+msgstr "Poruka se prikazuje nakon postupka plaćanja."
 
 #. module: payment
 #: help:payment.acquirer,pre_msg:0
 msgid "Message displayed to explain and help the payment process."
-msgstr ""
+msgstr "Poruka se prikazuje za objašnjavanje i pomoć u postupku plaćanja."
 
 #. module: payment
 #: field:payment.transaction,message_ids:0
 msgid "Messages"
-msgstr ""
+msgstr "Poruke"
 
 #. module: payment
 #: help:payment.transaction,message_ids:0
 msgid "Messages and communication history"
-msgstr ""
+msgstr "Poruke i povijest komuniciranja"
 
 #. module: payment
 #: field:payment.acquirer,name:0
 msgid "Name"
-msgstr ""
+msgstr "Naziv"
 
 #. module: payment
 #: field:payment.transaction,reference:0
 msgid "Order Reference"
-msgstr ""
+msgstr "Referenca narudžbe"
 
 #. module: payment
 #: field:payment.transaction,partner_id:0
 msgid "Partner"
-msgstr ""
+msgstr "Partner"
 
 #. module: payment
 #: field:payment.transaction,partner_name:0
 msgid "Partner Name"
-msgstr ""
+msgstr "Ime partnera"
 
 #. module: payment
 #: field:payment.transaction,partner_reference:0
@@ -325,28 +312,28 @@
 msgstr "Šifra partnera"
 
 #. module: payment
-#: code:addons/payment/models/payment_acquirer.py:273
+#: code:addons/payment/models/payment_acquirer.py:274
 #, python-format
 msgid "Pay safely online"
-msgstr ""
+msgstr "Sigurno online plaćanje"
 
 #. module: payment
 #: model:ir.model,name:payment.model_payment_acquirer
 #: view:payment.acquirer:payment.acquirer_form
 msgid "Payment Acquirer"
-msgstr ""
+msgstr "Stjecatelj plaćanja"
 
 #. module: payment
 #: model:ir.actions.act_window,name:payment.action_payment_acquirer
 #: model:ir.ui.menu,name:payment.payment_acquirer_menu
 #: view:payment.acquirer:payment.acquirer_list
 msgid "Payment Acquirers"
-msgstr ""
+msgstr "Stjecatelj plaćanja"
 
 #. module: payment
 #: model:ir.model,name:payment.model_payment_transaction
 msgid "Payment Transaction"
-msgstr ""
+msgstr "Transakcija plaćanja"
 
 #. module: payment
 #: model:ir.actions.act_window,name:payment.action_payment_transaction
@@ -354,22 +341,22 @@
 #: view:payment.transaction:payment.transaction_form
 #: view:payment.transaction:payment.transaction_list
 msgid "Payment Transactions"
-msgstr ""
+msgstr "Transakcija plaćanja"
 
 #. module: payment
 #: model:ir.ui.menu,name:payment.root_payment_menu
 msgid "Payments"
-msgstr ""
+msgstr "Plaćanja"
 
 #. module: payment
 #: selection:payment.transaction,state:0
 msgid "Pending"
-msgstr ""
+msgstr "Na čekanju"
 
 #. module: payment
 #: field:payment.transaction,partner_phone:0
 msgid "Phone"
-msgstr ""
+msgstr "Telefon"
 
 #. module: payment
 #: field:payment.acquirer,validation:0
@@ -379,13 +366,13 @@
 #. module: payment
 #: selection:payment.acquirer,environment:0
 msgid "Production"
-msgstr ""
+msgstr "Proizvodnja"
 
 #. module: payment
 #: view:payment.acquirer:payment.acquirer_search
 #: field:payment.acquirer,provider:0
 msgid "Provider"
-msgstr ""
+msgstr "Davatelj "
 
 #. module: payment
 #: help:payment.transaction,acquirer_reference:0
@@ -400,43 +387,42 @@
 #. module: payment
 #: constraint:payment.acquirer:0
 msgid "Required fields not filled"
-msgstr ""
+msgstr "Nije popunjeno obavezno polje"
 
 #. module: payment
 #: view:payment.transaction:payment.transaction_form
 msgid "Send a message to the group"
-msgstr ""
+msgstr "Pošalji poruku grupi"
 
 #. module: payment
 #: selection:payment.transaction,type:0
 msgid "Server To Server"
-msgstr ""
+msgstr "Poslužitelj do poslužitelja"
 
 #. module: payment
 #: help:payment.acquirer,validation:0
-msgid ""
-"Static payments are payments like transfer, that require manual steps."
+msgid "Static payments are payments like transfer, that require manual steps."
 msgstr ""
 
 #. module: payment
 #: field:payment.transaction,state:0
 msgid "Status"
-msgstr ""
+msgstr "Status"
 
 #. module: payment
 #: field:payment.transaction,message_summary:0
 msgid "Summary"
-msgstr ""
+msgstr "Sažetak"
 
 #. module: payment
 #: selection:payment.acquirer,environment:0
 msgid "Test"
-msgstr ""
+msgstr "Test"
 
 #. module: payment
 #: field:payment.acquirer,post_msg:0
 msgid "Thanks Message"
-msgstr ""
+msgstr "Poruka zahvale"
 
 #. module: payment
 #: sql_constraint:payment.transaction:0
@@ -447,54 +433,53 @@
 #: view:payment.acquirer:payment.acquirer_form
 msgid ""
 "This template renders the acquirer button with all necessary values.\n"
-"                                    It is be rendered with qWeb with the "
-"following evaluation context:"
+"                                    It is be rendered with qWeb with the following evaluation context:"
 msgstr ""
 
 #. module: payment
 #: field:payment.transaction,type:0
 msgid "Type"
-msgstr ""
+msgstr "Tip"
 
 #. module: payment
 #: field:payment.transaction,message_unread:0
 msgid "Unread Messages"
-msgstr ""
+msgstr "Nepročitane poruke"
 
 #. module: payment
 #: field:payment.transaction,date_validate:0
 msgid "Validation Date"
-msgstr ""
+msgstr "Provjera valjanosti datuma"
 
 #. module: payment
 #: field:payment.acquirer,fees_dom_var:0
 msgid "Variable domestic fees (in percents)"
-msgstr ""
+msgstr "Domaća varijabilna naknada (u postocima)"
 
 #. module: payment
 #: field:payment.acquirer,fees_int_var:0
 msgid "Variable international fees (in percents)"
-msgstr ""
+msgstr "Međunarodna varijabilna naknada (u postocima)"
 
 #. module: payment
 #: field:payment.acquirer,website_published:0
 msgid "Visible in Portal / Website"
-msgstr ""
+msgstr "Vidljivo na portalu / web stranici"
 
 #. module: payment
 #: field:payment.transaction,website_message_ids:0
 msgid "Website Messages"
-msgstr ""
+msgstr "Website poruke"
 
 #. module: payment
 #: help:payment.transaction,website_message_ids:0
 msgid "Website communication history"
-msgstr ""
+msgstr "Povijest komunikacije Web stranice"
 
 #. module: payment
 #: field:payment.transaction,partner_zip:0
 msgid "Zip"
-msgstr ""
+msgstr "Poštanski kod"
 
 #. module: payment
 #: view:payment.acquirer:payment.acquirer_form
@@ -531,7 +516,7 @@
 #. module: payment
 #: view:payment.acquirer:payment.acquirer_form
 msgid "reference: the transaction reference number"
-msgstr ""
+msgstr "referenca: referentni broj transakcije"
 
 #. module: payment
 #: view:payment.acquirer:payment.acquirer_form
