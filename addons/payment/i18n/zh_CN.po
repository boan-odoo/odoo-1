--- conflicted
+++ resolved
@@ -10,13 +10,8 @@
 "Project-Id-Version: Odoo 9.0\n"
 "Report-Msgid-Bugs-To: \n"
 "POT-Creation-Date: 2015-09-07 14:40+0000\n"
-<<<<<<< HEAD
-"PO-Revision-Date: 2015-10-22 07:23+0000\n"
-"Last-Translator: Martin Trigaux\n"
-=======
 "PO-Revision-Date: 2015-12-09 14:14+0000\n"
 "Last-Translator: jeffery chen fan <jeffery9@gmail.com>\n"
->>>>>>> 7892d99f
 "Language-Team: Chinese (China) (http://www.transifex.com/odoo/odoo-9/language/zh_CN/)\n"
 "MIME-Version: 1.0\n"
 "Content-Type: text/plain; charset=UTF-8\n"
@@ -29,7 +24,7 @@
 msgid ""
 "            Will be safe_eval with `self` being the current transaction. i.e.:\n"
 "                self.env['my.model'].payment_validated(self)"
-msgstr ""
+msgstr "            Will be safe_eval with `self` being the current transaction. i.e.:\n                self.env['my.model'].payment_validated(self)"
 
 #. module: payment
 #: model:ir.model.fields,help:payment.field_account_config_settings_module_payment_adyen
@@ -39,7 +34,7 @@
 #. module: payment
 #: model:ir.model.fields,help:payment.field_account_config_settings_module_payment_authorize
 msgid "-It installs the module payment_authorize."
-msgstr ""
+msgstr "需要安装模块payment_authorize"
 
 #. module: payment
 #: model:ir.model.fields,help:payment.field_account_config_settings_module_payment_buckaroo
@@ -64,7 +59,7 @@
 #. module: payment
 #: model:ir.model.fields,field_description:payment.field_payment_transaction_html_3ds
 msgid "3D Secure HTML"
-msgstr ""
+msgstr "3D Secure HTML"
 
 #. module: payment
 #: model:ir.model.fields,field_description:payment.field_payment_transaction_acquirer_id
@@ -74,29 +69,17 @@
 #. module: payment
 #: model:ir.model.fields,field_description:payment.field_payment_method_acquirer_id
 msgid "Acquirer Account"
-<<<<<<< HEAD
-msgstr "采购方帐号"
-=======
 msgstr "收单帐号"
->>>>>>> 7892d99f
 
 #. module: payment
 #: model:ir.model.fields,field_description:payment.field_payment_method_acquirer_ref
 msgid "Acquirer Ref."
-<<<<<<< HEAD
-msgstr ""
-=======
 msgstr "收单参照"
->>>>>>> 7892d99f
 
 #. module: payment
 #: model:ir.model.fields,field_description:payment.field_payment_transaction_acquirer_reference
 msgid "Acquirer Reference"
-<<<<<<< HEAD
-msgstr "采购方参考"
-=======
 msgstr "收单参考"
->>>>>>> 7892d99f
 
 #. module: payment
 #: model:ir.model.fields,field_description:payment.field_payment_method_active
@@ -117,7 +100,7 @@
 #. module: payment
 #: model:ir.model.fields,field_description:payment.field_account_config_settings_module_payment_adyen
 msgid "Adyen"
-msgstr ""
+msgstr "Adyen"
 
 #. module: payment
 #: model:ir.model.fields,field_description:payment.field_payment_transaction_amount
@@ -128,12 +111,12 @@
 #. module: payment
 #: selection:payment.acquirer,auto_confirm:0
 msgid "At payment no acquirer confirmation needed"
-msgstr ""
+msgstr "付款时候不须收款确认信息"
 
 #. module: payment
 #: selection:payment.acquirer,auto_confirm:0
 msgid "At payment with acquirer confirmation"
-msgstr ""
+msgstr "付款时有收款确认"
 
 #. module: payment
 #: model:ir.model.fields,field_description:payment.field_account_config_settings_module_payment_buckaroo
@@ -240,7 +223,7 @@
 #. module: payment
 #: model:ir.model.fields,field_description:payment.field_payment_acquirer_done_msg
 msgid "Done Message"
-msgstr ""
+msgstr "完成的信息"
 
 #. module: payment
 #: selection:payment.transaction,state:0
@@ -310,7 +293,7 @@
 #. module: payment
 #: selection:payment.transaction,type:0
 msgid "Form with credentials storage"
-msgstr ""
+msgstr "带有凭证存储的表单"
 
 #. module: payment
 #: model:ir.ui.view,arch_db:payment.acquirer_search
@@ -381,7 +364,7 @@
 "Medium-sized image of this provider. It is automatically resized as a "
 "128x128px image, with aspect ratio preserved. Use this field in form views "
 "or some kanban views."
-msgstr ""
+msgstr "这个供应方的中等大小的图片。它被自动调整为128*128图片纵横比保存起来。通常在表单视图或者看板视图中用这个字段"
 
 #. module: payment
 #: model:ir.model.fields,field_description:payment.field_payment_transaction_state_message
@@ -402,26 +385,26 @@
 #. module: payment
 #: model:ir.model.fields,help:payment.field_payment_acquirer_error_msg
 msgid "Message displayed, if error is occur during the payment process."
-msgstr ""
+msgstr "如果在付款过程中发生错误，会有消息提示"
 
 #. module: payment
 #: model:ir.model.fields,help:payment.field_payment_acquirer_cancel_msg
 msgid "Message displayed, if order is cancel during the payment process."
-msgstr ""
+msgstr "如果在付款的时候订单被取消，会有消息提示"
 
 #. module: payment
 #: model:ir.model.fields,help:payment.field_payment_acquirer_done_msg
 msgid ""
 "Message displayed, if order is done successfully after having done the "
 "payment process."
-msgstr ""
+msgstr "如果付款后订单被顺利完成，会有消息提示"
 
 #. module: payment
 #: model:ir.model.fields,help:payment.field_payment_acquirer_pending_msg
 msgid ""
 "Message displayed, if order is in pending state after having done the "
 "payment process."
-msgstr ""
+msgstr "如果在付款后订单还是打开的状态，会有消息提示"
 
 #. module: payment
 #: model:ir.ui.view,arch_db:payment.acquirer_form
@@ -449,7 +432,7 @@
 #. module: payment
 #: model:ir.model.fields,field_description:payment.field_account_config_settings_module_payment_ogone
 msgid "Ogone"
-msgstr ""
+msgstr "Ogone"
 
 #. module: payment
 #: model:ir.model.fields,field_description:payment.field_payment_acquirer_auto_confirm
@@ -568,12 +551,12 @@
 #. module: payment
 #: model:ir.model.fields,field_description:payment.field_payment_transaction_callback_eval
 msgid "S2S Callback"
-msgstr ""
+msgstr "S2S回调"
 
 #. module: payment
 #: model:ir.model.fields,field_description:payment.field_payment_acquirer_registration_view_template_id
 msgid "S2S Form Template"
-msgstr ""
+msgstr "S2S表单模板"
 
 #. module: payment
 #: model:ir.actions.act_window,name:payment.payment_method_action
@@ -603,7 +586,7 @@
 "Small-sized image of this provider. It is automatically resized as a 64x64px"
 " image, with aspect ratio preserved. Use this field anywhere a small image "
 "is required."
-msgstr ""
+msgstr "这个供应方的小尺寸图片。他会被自动调整为６４＊６４大小的图片被保存起来，任何地方用这个小图片字段是必要的"
 
 #. module: payment
 #: model:ir.model.fields,field_description:payment.field_payment_transaction_state
@@ -613,7 +596,7 @@
 #. module: payment
 #: model:ir.model.fields,help:payment.field_payment_acquirer_registration_view_template_id
 msgid "Template for method registration"
-msgstr ""
+msgstr "用来登记方法的模板"
 
 #. module: payment
 #: selection:payment.acquirer,environment:0
@@ -634,14 +617,14 @@
 #: model:ir.model.fields,help:payment.field_payment_acquirer_image
 msgid ""
 "This field holds the image used for this provider, limited to 1024x1024px"
-msgstr ""
+msgstr "这个字段保持着这个供应方的图片，限制为1024x1024px"
 
 #. module: payment
 #: model:ir.ui.view,arch_db:payment.acquirer_form
 msgid ""
 "This template renders the acquirer button with all necessary values.\n"
 "                                            It is be rendered with qWeb with the following evaluation context:"
-msgstr ""
+msgstr "这个模板渲染了带有必要价值的接收方按钮\n　　　　　　　　　　　　　　　　　　它被带有估值上下文的Qweb渲染"
 
 #. module: payment
 #: model:ir.model.fields,field_description:payment.field_payment_transaction_type
@@ -723,7 +706,7 @@
 #. module: payment
 #: model:ir.model,name:payment.model_payment_method
 msgid "payment.method"
-msgstr ""
+msgstr "payment.method"
 
 #. module: payment
 #: model:ir.ui.view,arch_db:payment.acquirer_form
