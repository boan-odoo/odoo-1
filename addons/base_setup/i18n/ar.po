--- conflicted
+++ resolved
@@ -7,11 +7,7 @@
 msgstr ""
 "Project-Id-Version: Odoo 9.0\n"
 "Report-Msgid-Bugs-To: \n"
-<<<<<<< HEAD
-"POT-Creation-Date: 2016-08-19 10:24+0000\n"
-=======
 "POT-Creation-Date: 2016-08-18 14:07+0000\n"
->>>>>>> bc1a0a32
 "PO-Revision-Date: 2016-05-15 20:50+0000\n"
 "Last-Translator: Martin Trigaux\n"
 "Language-Team: Arabic (http://www.transifex.com/odoo/odoo-9/language/ar/)\n"
@@ -75,6 +71,11 @@
 msgstr "إلغاء"
 
 #. module: base_setup
+#: selection:base.setup.terminology,partner:0
+msgid "Client"
+msgstr "العميل"
+
+#. module: base_setup
 #: model:ir.actions.act_window,name:base_setup.action_sale_config
 #: model:ir.ui.view,arch_db:base_setup.view_sale_config_settings
 msgid "Configure Sales"
@@ -92,23 +93,36 @@
 
 #. module: base_setup
 #: model:ir.model.fields,field_description:base_setup.field_base_config_settings_create_uid
+#: model:ir.model.fields,field_description:base_setup.field_base_setup_terminology_create_uid
 #: model:ir.model.fields,field_description:base_setup.field_sale_config_settings_create_uid
 msgid "Created by"
 msgstr "أنشئ بواسطة"
 
 #. module: base_setup
 #: model:ir.model.fields,field_description:base_setup.field_base_config_settings_create_date
+#: model:ir.model.fields,field_description:base_setup.field_base_setup_terminology_create_date
 #: model:ir.model.fields,field_description:base_setup.field_sale_config_settings_create_date
 msgid "Created on"
 msgstr "أنشئ في"
 
 #. module: base_setup
+#: selection:base.setup.terminology,partner:0
+msgid "Customer"
+msgstr "العميل"
+
+#. module: base_setup
 #: model:ir.model.fields,field_description:base_setup.field_base_config_settings_display_name
+#: model:ir.model.fields,field_description:base_setup.field_base_setup_terminology_display_name
 #: model:ir.model.fields,field_description:base_setup.field_sale_config_settings_display_name
 msgid "Display Name"
 msgstr "اسم العرض"
 
 #. module: base_setup
+#: selection:base.setup.terminology,partner:0
+msgid "Donor"
+msgstr "المتبرع"
+
+#. module: base_setup
 #: model:ir.ui.view,arch_db:base_setup.view_general_configuration
 msgid "Email"
 msgstr "البريد الإلكتروني"
@@ -140,7 +154,18 @@
 msgstr ""
 
 #. module: base_setup
+#: selection:base.setup.terminology,partner:0
+msgid "Guest"
+msgstr "الزائر"
+
+#. module: base_setup
+#: model:ir.model.fields,field_description:base_setup.field_base_setup_terminology_partner
+msgid "How do you call a Customer"
+msgstr "ماذا تسمي العميل"
+
+#. module: base_setup
 #: model:ir.model.fields,field_description:base_setup.field_base_config_settings_id
+#: model:ir.model.fields,field_description:base_setup.field_base_setup_terminology_id
 #: model:ir.model.fields,field_description:base_setup.field_sale_config_settings_id
 msgid "ID"
 msgstr "المعرف"
@@ -157,18 +182,21 @@
 
 #. module: base_setup
 #: model:ir.model.fields,field_description:base_setup.field_base_config_settings___last_update
+#: model:ir.model.fields,field_description:base_setup.field_base_setup_terminology___last_update
 #: model:ir.model.fields,field_description:base_setup.field_sale_config_settings___last_update
 msgid "Last Modified on"
 msgstr "آخر تعديل في"
 
 #. module: base_setup
 #: model:ir.model.fields,field_description:base_setup.field_base_config_settings_write_uid
+#: model:ir.model.fields,field_description:base_setup.field_base_setup_terminology_write_uid
 #: model:ir.model.fields,field_description:base_setup.field_sale_config_settings_write_uid
 msgid "Last Updated by"
 msgstr "آخر تحديث بواسطة"
 
 #. module: base_setup
 #: model:ir.model.fields,field_description:base_setup.field_base_config_settings_write_date
+#: model:ir.model.fields,field_description:base_setup.field_base_setup_terminology_write_date
 #: model:ir.model.fields,field_description:base_setup.field_sale_config_settings_write_date
 msgid "Last Updated on"
 msgstr "آخر تحديث في"
@@ -184,6 +212,11 @@
 msgstr "إدارة عدة مؤسسات"
 
 #. module: base_setup
+#: selection:base.setup.terminology,partner:0
+msgid "Member"
+msgstr "العضو"
+
+#. module: base_setup
 #: model:ir.ui.view,arch_db:base_setup.view_general_configuration
 msgid "Multi Company"
 msgstr "تعدد المؤسسات"
@@ -192,8 +225,6 @@
 #: model:ir.ui.view,arch_db:base_setup.view_general_configuration
 msgid "Multi Currencies"
 msgstr ""
-<<<<<<< HEAD
-=======
 
 #. module: base_setup
 #: model:ir.ui.view,arch_db:base_setup.view_general_configuration
@@ -206,14 +237,11 @@
 #: selection:base.setup.terminology,partner:0
 msgid "Partner"
 msgstr "الشريك"
->>>>>>> bc1a0a32
-
-#. module: base_setup
-#: model:ir.ui.view,arch_db:base_setup.view_general_configuration
-msgid ""
-"Once installed, you can configure your API credentials for \"Google calendar"
-"\""
-msgstr "بمجرد التركيب، يمكنك تكوين اعتماد API الخاص ب \"تقويم جوجل\""
+
+#. module: base_setup
+#: selection:base.setup.terminology,partner:0
+msgid "Patient"
+msgstr "المريض"
 
 #. module: base_setup
 #: model:ir.ui.view,arch_db:base_setup.view_general_configuration
@@ -246,6 +274,16 @@
 msgstr ""
 
 #. module: base_setup
+#: model:ir.ui.view,arch_db:base_setup.base_setup_terminology_form
+msgid "Specify Your Terminology"
+msgstr "اختر مصطلحاتك"
+
+#. module: base_setup
+#: selection:base.setup.terminology,partner:0
+msgid "Tenant"
+msgstr "مستأجر"
+
+#. module: base_setup
 #: model:ir.model.fields,help:base_setup.field_base_config_settings_module_google_calendar
 msgid "This installs the module google_calendar."
 msgstr "سيثبت هذا الموديول google_calendar."
@@ -264,25 +302,18 @@
 msgstr ""
 
 #. module: base_setup
+#: model:ir.actions.act_window,name:base_setup.action_partner_terminology_config_form
+msgid "Use another word to say \"Customer\""
+msgstr "استخدم كلمة أخرى بدلاً عن عميل."
+
+#. module: base_setup
 #: model:ir.model.fields,field_description:base_setup.field_base_config_settings_module_auth_oauth
-msgid "Use external authentication providers (OAuth)"
-msgstr ""
-
-#. module: base_setup
-#: model:ir.ui.view,arch_db:base_setup.view_general_configuration
-msgid ""
-"When you send a document to a customer\n"
-"                                    (quotation, invoice), your customer will "
-"be\n"
-"                                    able to signup to get all his "
-"documents,\n"
-"                                    read your company news, check his "
-"projects,\n"
-<<<<<<< HEAD
-"                                    etc."
-=======
-"                                    etc."
-msgstr ""
+msgid "Use external authentication providers, sign in with Google..."
+msgstr ""
+
+#. module: base_setup
+#: model:ir.ui.view,arch_db:base_setup.view_general_configuration
+msgid ""
 "When you send a document to a customer\n"
 "                                    (quotation, invoice), your customer will "
 "be\n"
@@ -291,13 +322,6 @@
 "                                    read your company news, check his "
 "projects,\n"
 "                                    etc."
-
-#. module: base_setup
-#: model:ir.model.fields,help:base_setup.field_base_config_settings_group_multi_company
-msgid ""
-"Work in multi-company environments, with appropriate security access between "
-"companies."
->>>>>>> bc1a0a32
 msgstr ""
 "When you send a document to a customer\n"
 "                                    (quotation, invoice), your customer will "
@@ -311,16 +335,17 @@
 #. module: base_setup
 #: model:ir.model.fields,help:base_setup.field_base_config_settings_group_multi_company
 msgid ""
-<<<<<<< HEAD
 "Work in multi-company environments, with appropriate security access between "
 "companies."
 msgstr ""
-=======
+
+#. module: base_setup
+#: model:ir.ui.view,arch_db:base_setup.base_setup_terminology_form
+msgid ""
 "You can use this wizard to change the terminologies for customers in the "
 "whole application."
 msgstr ""
 "يمكنك استخدام صندوق الحوار لتغيير المصطلحات للعملاء في التطبيق بالكامل."
->>>>>>> bc1a0a32
 
 #. module: base_setup
 #: model:ir.ui.view,arch_db:base_setup.view_general_configuration
@@ -337,48 +362,11 @@
 msgstr ""
 
 #. module: base_setup
+#: model:ir.model,name:base_setup.model_base_setup_terminology
+msgid "base.setup.terminology"
+msgstr "base.setup.terminology"
+
+#. module: base_setup
 #: model:ir.model,name:base_setup.model_sale_config_settings
 msgid "sale.config.settings"
-msgstr ""
-
-#~ msgid "Client"
-#~ msgstr "العميل"
-
-#~ msgid "Customer"
-#~ msgstr "العميل"
-
-#~ msgid "Donor"
-#~ msgstr "المتبرع"
-
-#~ msgid "Guest"
-#~ msgstr "الزائر"
-
-#~ msgid "How do you call a Customer"
-#~ msgstr "ماذا تسمي العميل"
-
-#~ msgid "Member"
-#~ msgstr "العضو"
-
-#~ msgid "Partner"
-#~ msgstr "الشريك"
-
-#~ msgid "Patient"
-#~ msgstr "المريض"
-
-#~ msgid "Specify Your Terminology"
-#~ msgstr "اختر مصطلحاتك"
-
-#~ msgid "Tenant"
-#~ msgstr "مستأجر"
-
-#~ msgid "Use another word to say \"Customer\""
-#~ msgstr "استخدم كلمة أخرى بدلاً عن عميل."
-
-#~ msgid ""
-#~ "You can use this wizard to change the terminologies for customers in the "
-#~ "whole application."
-#~ msgstr ""
-#~ "يمكنك استخدام صندوق الحوار لتغيير المصطلحات للعملاء في التطبيق بالكامل."
-
-#~ msgid "base.setup.terminology"
-#~ msgstr "base.setup.terminology"+msgstr ""