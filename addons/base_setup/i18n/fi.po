--- conflicted
+++ resolved
@@ -8,24 +8,19 @@
 "Project-Id-Version: openobject-addons\n"
 "Report-Msgid-Bugs-To: FULL NAME <EMAIL@ADDRESS>\n"
 "POT-Creation-Date: 2013-06-07 19:36+0000\n"
-"PO-Revision-Date: 2012-12-21 23:00+0000\n"
-"Last-Translator: FULL NAME <EMAIL@ADDRESS>\n"
+"PO-Revision-Date: 2013-11-13 17:16+0000\n"
+"Last-Translator: Harri Luuppala <Unknown>\n"
 "Language-Team: Finnish <fi@li.org>\n"
 "MIME-Version: 1.0\n"
 "Content-Type: text/plain; charset=UTF-8\n"
 "Content-Transfer-Encoding: 8bit\n"
-<<<<<<< HEAD
-"X-Launchpad-Export-Date: 2013-07-11 05:52+0000\n"
-"X-Generator: Launchpad (build 16696)\n"
-=======
 "X-Launchpad-Export-Date: 2013-11-21 06:03+0000\n"
 "X-Generator: Launchpad (build 16831)\n"
->>>>>>> 94b4618c
 
 #. module: base_setup
 #: view:sale.config.settings:0
 msgid "Emails Integration"
-msgstr ""
+msgstr "Sähköpostien integrointi"
 
 #. module: base_setup
 #: selection:base.setup.terminology,partner:0
@@ -35,18 +30,18 @@
 #. module: base_setup
 #: view:sale.config.settings:0
 msgid "Contacts"
-msgstr ""
+msgstr "Yhteystiedot"
 
 #. module: base_setup
 #: model:ir.model,name:base_setup.model_base_config_settings
 msgid "base.config.settings"
-msgstr ""
+msgstr "base.config.settings"
 
 #. module: base_setup
 #: field:base.config.settings,module_auth_oauth:0
 msgid ""
 "Use external authentication providers, sign in with google, facebook, ..."
-msgstr ""
+msgstr "Käytä ulkoista todentamista kuten: google, facebook,..."
 
 #. module: base_setup
 #: view:sale.config.settings:0
@@ -60,11 +55,20 @@
 "OpenERP using specific\n"
 "                            plugins for your preferred email application."
 msgstr ""
+"OpenERP sallii automaattisesti liidien ja muiden dokumenttien luonnin "
+"saapuvista sähköposteista.\n"
+"                            Voit automaattisesti synkronoida sähköpostit "
+"OpenERP:in kanssa käyttäen normaaleita\n"
+"                            POP/IMAP -tunnuksia, käyttäen suoria "
+"sähköpostiskriptejä sähköpostipalvelimelle tai \n"
+"                            manuaalisesti käynnistäen sähköpostien siirron "
+"OpenERP:iin käyttäen erityistä sinun\n"
+"                            sähköpostiisi tarkoitettua liitännäistä."
 
 #. module: base_setup
 #: field:sale.config.settings,module_sale:0
 msgid "SALE"
-msgstr ""
+msgstr "MYYNTI"
 
 #. module: base_setup
 #: selection:base.setup.terminology,partner:0
@@ -74,39 +78,39 @@
 #. module: base_setup
 #: view:base.config.settings:0
 msgid "Portal access"
-msgstr ""
+msgstr "Portaaliin pääsy"
 
 #. module: base_setup
 #: view:base.config.settings:0
 msgid "Authentication"
-msgstr ""
+msgstr "Todennus"
 
 #. module: base_setup
 #: view:sale.config.settings:0
 msgid "Quotations and Sales Orders"
-msgstr ""
+msgstr "Tarjoukset ja myyntitilaukset"
 
 #. module: base_setup
 #: view:base.config.settings:0
 #: model:ir.actions.act_window,name:base_setup.action_general_configuration
 #: model:ir.ui.menu,name:base_setup.menu_general_configuration
 msgid "General Settings"
-msgstr ""
+msgstr "Yleiset asetukset"
 
 #. module: base_setup
 #: selection:base.setup.terminology,partner:0
 msgid "Donor"
-msgstr ""
+msgstr "Lahjoittaja"
 
 #. module: base_setup
 #: view:base.config.settings:0
 msgid "Email"
-msgstr ""
+msgstr "Sähköposti"
 
 #. module: base_setup
 #: field:sale.config.settings,module_crm:0
 msgid "CRM"
-msgstr ""
+msgstr "Asiakkuudenhallinta"
 
 #. module: base_setup
 #: selection:base.setup.terminology,partner:0
@@ -116,32 +120,32 @@
 #. module: base_setup
 #: field:base.config.settings,module_base_import:0
 msgid "Allow users to import data from CSV files"
-msgstr ""
+msgstr "Sallii käyttäjien tuoda tietoa CSV-tiedostoista"
 
 #. module: base_setup
 #: field:base.config.settings,module_multi_company:0
 msgid "Manage multiple companies"
-msgstr ""
+msgstr "Hallitse useita yrityksiä"
 
 #. module: base_setup
 #: view:sale.config.settings:0
 msgid "On Mail Client"
-msgstr ""
+msgstr "Linkki sähköpostiohjelmaan"
 
 #. module: base_setup
 #: view:base.config.settings:0
 msgid "--db-filter=YOUR_DATABAE"
-msgstr ""
+msgstr "--db-filter=TIETOKANTASI_NIMI"
 
 #. module: base_setup
 #: field:sale.config.settings,module_web_linkedin:0
 msgid "Get contacts automatically from linkedIn"
-msgstr ""
+msgstr "Tuo yhteystiedot automaattisesti LinkedIn:stä"
 
 #. module: base_setup
 #: field:sale.config.settings,module_plugin_thunderbird:0
 msgid "Enable Thunderbird plug-in"
-msgstr ""
+msgstr "Salli Thunderbird-liitännäinen"
 
 #. module: base_setup
 #: view:base.setup.terminology:0
@@ -151,22 +155,22 @@
 #. module: base_setup
 #: view:sale.config.settings:0
 msgid "Customer Features"
-msgstr ""
+msgstr "Asiakkaan ominaisuudet"
 
 #. module: base_setup
 #: view:base.config.settings:0
 msgid "Import / Export"
-msgstr ""
+msgstr "Tuo/Vie"
 
 #. module: base_setup
 #: view:sale.config.settings:0
 msgid "Sale Features"
-msgstr ""
+msgstr "Myyntiominaisuudet"
 
 #. module: base_setup
 #: field:sale.config.settings,module_plugin_outlook:0
 msgid "Enable Outlook plug-in"
-msgstr ""
+msgstr "Salli Outlook- liitännäinen"
 
 #. module: base_setup
 #: view:base.setup.terminology:0
@@ -174,7 +178,8 @@
 "You can use this wizard to change the terminologies for customers in the "
 "whole application."
 msgstr ""
-"Voit käyttää tätä velhoa vaihtaaksesi asiakastermejä koko ohjelmistossa"
+"Voit käyttää tätä ohjattua toimintoa vaihtaaksesi asiakastermejä koko "
+"ohjelmistossa"
 
 #. module: base_setup
 #: selection:base.setup.terminology,partner:0
@@ -184,7 +189,7 @@
 #. module: base_setup
 #: help:base.config.settings,module_share:0
 msgid "Share or embbed any screen of openerp."
-msgstr ""
+msgstr "Jaa tai upota mikä tahansa OpenERP:n näyttö."
 
 #. module: base_setup
 #: selection:base.setup.terminology,partner:0
@@ -197,6 +202,8 @@
 "When you create a new contact (person or company), you will be able to load "
 "all the data from LinkedIn (photos, address, etc)."
 msgstr ""
+"Kun luot uuden yhteystiedon (henkilö tai yritys), voit tuoda kaikki tiedot "
+"LinkedIn:istä (kuvat, osoitteet, jne.)."
 
 #. module: base_setup
 #: help:base.config.settings,module_multi_company:0
@@ -205,6 +212,9 @@
 "companies.\n"
 "                This installs the module multi_company."
 msgstr ""
+"Tee työtä moniyritysympäristössä, jossa on asianmukainen tietoturvallinen "
+"pääsynhallinta yritysten välillä.\n"
+"                Tämä asentaa multi_company-moduulin."
 
 #. module: base_setup
 #: view:base.config.settings:0
@@ -213,6 +223,9 @@
 "You can\n"
 "                                    launch the OpenERP Server with the option"
 msgstr ""
+"Julkinen portaali on käytettävissä yhden tietokannan tilassa. Voit \n"
+"                                    käynnistää OpenERP-palvelimen tällä "
+"optiolla"
 
 #. module: base_setup
 #: view:base.config.settings:0
@@ -220,11 +233,13 @@
 "You will find more options in your company details: address for the header "
 "and footer, overdue payments texts, etc."
 msgstr ""
+"Löydät lisää valintoja yrityksesi tiedoista: osoitteen ylä- ja "
+"alatunnisteeseen, maksuehdot, jne."
 
 #. module: base_setup
 #: model:ir.model,name:base_setup.model_sale_config_settings
 msgid "sale.config.settings"
-msgstr ""
+msgstr "sale.config.settings"
 
 #. module: base_setup
 #: field:base.setup.terminology,partner:0
@@ -243,11 +258,18 @@
 "projects,\n"
 "                                    etc."
 msgstr ""
+"Kun lähetät dokumentin asiakkaalle\n"
+"                                    (tarjous, lasku), asiakkaasi) voi "
+"tunnistautua käyttäjäksi\n"
+"                                    saadakseen kaikki hänen dokumenttinsa, "
+"lukeakseen\n"
+"                                    yrityksesi outset, tarkistaakseen hänen "
+"projektinsa jne."
 
 #. module: base_setup
 #: model:ir.model,name:base_setup.model_base_setup_terminology
 msgid "base.setup.terminology"
-msgstr ""
+msgstr "base.setup.terminology"
 
 #. module: base_setup
 #: selection:base.setup.terminology,partner:0
@@ -258,6 +280,8 @@
 #: help:base.config.settings,module_portal_anonymous:0
 msgid "Enable the public part of openerp, openerp becomes a public website."
 msgstr ""
+"Salli OpenERP:in julkinen osa, jolloin OpenERP:istä tulee julkinen web-"
+"portaali."
 
 #. module: base_setup
 #: help:sale.config.settings,module_plugin_thunderbird:0
@@ -270,11 +294,21 @@
 "                Partner from the selected emails.\n"
 "                This installs the module plugin_thunderbird."
 msgstr ""
+"Liitännäinen sallii sinun arkistoida sähköpostit ja niiden liitteet "
+"valittuihin \n"
+"                OpenERP objekteihin. Voit valuta kumppanin tai liidin ja "
+"liittää\n"
+"                kook valitun sähköpostin .eml-tiedostona liitteeksi "
+"valittuun\n"
+"                tietueeseen. Voit luoda dokumentteja liideiksi ja "
+"kumppaneiksi\n"
+"                halutuista sähköposteista. \n"
+"                Tämä asentaa plugin_thunderbird-moduulin."
 
 #. module: base_setup
 #: selection:base.setup.terminology,partner:0
 msgid "Partner"
-msgstr "Yhteistyökumppani"
+msgstr "Kumppani"
 
 #. module: base_setup
 #: model:ir.actions.act_window,name:base_setup.action_partner_terminology_config_form
@@ -285,7 +319,7 @@
 #: model:ir.actions.act_window,name:base_setup.action_sale_config
 #: view:sale.config.settings:0
 msgid "Configure Sales"
-msgstr ""
+msgstr "Konfiguroi myynti"
 
 #. module: base_setup
 #: help:sale.config.settings,module_plugin_outlook:0
@@ -298,16 +332,22 @@
 "                email into an OpenERP mail message with attachments.\n"
 "                This installs the module plugin_outlook."
 msgstr ""
+"Outlook-liitännäinen sallii sinun valita objektin MS Outllokista ja voit "
+"lisätä sen sähköpostiisi ja\n"
+"                sähköpostin liitteiksi. Voit valuta kumppanin tai liidiin "
+"liittyvän objektin ja arkistoida \n"
+"                valitut sähköpostit OpenERP:ion liitteineen. \n"
+"                Tämä asentaa plugin_outlook -moduulin."
 
 #. module: base_setup
 #: view:base.config.settings:0
 msgid "Options"
-msgstr ""
+msgstr "Vaihtoehdot"
 
 #. module: base_setup
 #: field:base.config.settings,module_portal:0
 msgid "Activate the customer portal"
-msgstr ""
+msgstr "Aktivoi asiakasportaali"
 
 #. module: base_setup
 #: view:base.config.settings:0
@@ -316,36 +356,39 @@
 "                                    Once activated, the login page will be "
 "replaced by the public website."
 msgstr ""
+"tehdään niin.\n"
+"                                    Kun portaali on aktivoitu, niin "
+"kirjaantumissivu vaihtuu julkiseksi web-portaaliksi."
 
 #. module: base_setup
 #: field:base.config.settings,module_share:0
 msgid "Allow documents sharing"
-msgstr ""
+msgstr "Salli dokumenttien jako"
 
 #. module: base_setup
 #: view:base.config.settings:0
 msgid "(company news, jobs, contact form, etc.)"
-msgstr ""
+msgstr "(yritysuutiset, työpaikat, yhteystiedot, jne.)"
 
 #. module: base_setup
 #: field:base.config.settings,module_portal_anonymous:0
 msgid "Activate the public portal"
-msgstr ""
+msgstr "Aktivoi julkinen portaali"
 
 #. module: base_setup
 #: view:base.config.settings:0
 msgid "Configure outgoing email servers"
-msgstr ""
+msgstr "Konfiguroi lähtevien sähköpostien palvelimet"
 
 #. module: base_setup
 #: view:sale.config.settings:0
 msgid "Social Network Integration"
-msgstr ""
+msgstr "Integrointi someen"
 
 #. module: base_setup
 #: help:base.config.settings,module_portal:0
 msgid "Give your customers access to their documents."
-msgstr ""
+msgstr "Anna asiakkaillesi pääsy heidän dokumentteihinsa."
 
 #. module: base_setup
 #: view:base.config.settings:0
@@ -357,20 +400,20 @@
 #: view:base.config.settings:0
 #: view:sale.config.settings:0
 msgid "Apply"
-msgstr ""
+msgstr "Tallenna"
 
 #. module: base_setup
 #: view:base.setup.terminology:0
 msgid "Specify Your Terminology"
-msgstr "Määrittele termisi"
+msgstr "Määrittele terminologiasi"
 
 #. module: base_setup
 #: view:base.config.settings:0
 #: view:sale.config.settings:0
 msgid "or"
-msgstr ""
+msgstr "tai"
 
 #. module: base_setup
 #: view:base.config.settings:0
 msgid "Configure your company data"
-msgstr ""+msgstr "Konfiguroi yrityksesi tiedot"