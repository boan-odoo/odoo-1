--- conflicted
+++ resolved
@@ -1,30 +1,22 @@
-# Finnish translation for openobject-addons
-# Copyright (c) 2014 Rosetta Contributors and Canonical Ltd 2014
-# This file is distributed under the same license as the openobject-addons package.
-# FIRST AUTHOR <EMAIL@ADDRESS>, 2014.
-#
+# Translation of Odoo Server.
+# This file contains the translation of the following modules:
+# * report_webkit
+# 
+# Translators:
+# FIRST AUTHOR <EMAIL@ADDRESS>, 2014
 msgid ""
 msgstr ""
-<<<<<<< HEAD
-"Project-Id-Version: openobject-addons\n"
-"Report-Msgid-Bugs-To: FULL NAME <EMAIL@ADDRESS>\n"
-"POT-Creation-Date: 2014-08-14 13:09+0000\n"
-"PO-Revision-Date: 2014-08-14 16:10+0000\n"
-"Last-Translator: FULL NAME <EMAIL@ADDRESS>\n"
-"Language-Team: Finnish <fi@li.org>\n"
-=======
 "Project-Id-Version: Odoo 8.0\n"
 "Report-Msgid-Bugs-To: \n"
 "POT-Creation-Date: 2015-01-21 14:08+0000\n"
 "PO-Revision-Date: 2016-05-03 11:34+0000\n"
 "Last-Translator: Martin Trigaux\n"
 "Language-Team: Finnish (http://www.transifex.com/odoo/odoo-8/language/fi/)\n"
->>>>>>> 3a320211
 "MIME-Version: 1.0\n"
 "Content-Type: text/plain; charset=UTF-8\n"
-"Content-Transfer-Encoding: 8bit\n"
-"X-Launchpad-Export-Date: 2014-08-15 07:45+0000\n"
-"X-Generator: Launchpad (build 17156)\n"
+"Content-Transfer-Encoding: \n"
+"Language: fi\n"
+"Plural-Forms: nplurals=2; plural=(n != 1);\n"
 
 #. module: report_webkit
 #: selection:ir.header_webkit,format:0
@@ -165,16 +157,14 @@
 #. module: report_webkit
 #: view:report.webkit.actions:report_webkit.view_report_webkit_actions
 msgid "Cancel"
-msgstr ""
+msgstr "Peruuta"
 
 #. module: report_webkit
 #: help:report.webkit.actions,print_button:0
 msgid ""
 "Check this to add a Print action for this Report in the sidebar of the "
 "corresponding document types"
-msgstr ""
-"Valitse tämä lisätäksesi tulostustoiminto tälle raportille vastaavien "
-"asiakirjatyyppien sivupalkkiin"
+msgstr "Valitse tämä lisätäksesi tulostustoiminto tälle raportille vastaavien asiakirjatyyppien sivupalkkiin"
 
 #. module: report_webkit
 #: help:report.webkit.actions,open_action:0
@@ -200,8 +190,7 @@
 msgstr "Yritykset"
 
 #. module: report_webkit
-#: field:ir.header_img,company_id:0
-#: field:ir.header_webkit,company_id:0
+#: field:ir.header_img,company_id:0 field:ir.header_webkit,company_id:0
 msgid "Company"
 msgstr "Yritys"
 
@@ -211,18 +200,16 @@
 msgstr ""
 
 #. module: report_webkit
-#: field:ir.header_img,create_uid:0
-#: field:ir.header_webkit,create_uid:0
+#: field:ir.header_img,create_uid:0 field:ir.header_webkit,create_uid:0
 #: field:report.webkit.actions,create_uid:0
 msgid "Created by"
-msgstr ""
-
-#. module: report_webkit
-#: field:ir.header_img,create_date:0
-#: field:ir.header_webkit,create_date:0
+msgstr "Luonut"
+
+#. module: report_webkit
+#: field:ir.header_img,create_date:0 field:ir.header_webkit,create_date:0
 #: field:report.webkit.actions,create_date:0
 msgid "Created on"
-msgstr ""
+msgstr "Luotu"
 
 #. module: report_webkit
 #: selection:ir.header_webkit,format:0
@@ -266,11 +253,10 @@
 msgstr ""
 
 #. module: report_webkit
-#: field:ir.header_img,id:0
-#: field:ir.header_webkit,id:0
+#: field:ir.header_img,id:0 field:ir.header_webkit,id:0
 #: field:report.webkit.actions,id:0
 msgid "ID"
-msgstr ""
+msgstr "ID"
 
 #. module: report_webkit
 #: field:ir.header_img,img:0
@@ -288,18 +274,16 @@
 msgstr "Vaakasuuntainen"
 
 #. module: report_webkit
-#: field:ir.header_img,write_uid:0
-#: field:ir.header_webkit,write_uid:0
+#: field:ir.header_img,write_uid:0 field:ir.header_webkit,write_uid:0
 #: field:report.webkit.actions,write_uid:0
 msgid "Last Updated by"
-msgstr ""
-
-#. module: report_webkit
-#: field:ir.header_img,write_date:0
-#: field:ir.header_webkit,write_date:0
+msgstr "Viimeksi päivittänyt"
+
+#. module: report_webkit
+#: field:ir.header_img,write_date:0 field:ir.header_webkit,write_date:0
 #: field:report.webkit.actions,write_date:0
 msgid "Last Updated on"
-msgstr ""
+msgstr "Viimeksi päivitetty"
 
 #. module: report_webkit
 #: selection:ir.header_webkit,format:0
@@ -322,8 +306,7 @@
 msgstr "Letter 2 8,5 x 11 tuumaa, 215,9 x 279,4 mm"
 
 #. module: report_webkit
-#: field:ir.header_img,name:0
-#: field:ir.header_webkit,name:0
+#: field:ir.header_img,name:0 field:ir.header_webkit,name:0
 msgid "Name"
 msgstr "Nimi"
 
@@ -435,8 +418,8 @@
 #. module: report_webkit
 #: help:ir.actions.report.xml,precise_mode:0
 msgid ""
-"This mode allow more precise element position as each object is printed on a "
-"separate HTML but memory and disk usage are wider."
+"This mode allow more precise element position as each object is printed on a"
+" separate HTML but memory and disk usage are wider."
 msgstr ""
 
 #. module: report_webkit
@@ -531,6 +514,11 @@
 msgstr ""
 
 #. module: report_webkit
+#: view:report.webkit.actions:report_webkit.view_report_webkit_actions
+msgid "or"
+msgstr "tai"
+
+#. module: report_webkit
 #: field:ir.header_webkit,footer_html:0
 msgid "webkit footer"
 msgstr "Webkitin alatunniste"
