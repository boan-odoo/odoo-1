<?xml version="1.0" encoding="utf-8"?>
<openerp>
<data noupdate="1">

    <record id="group_uos" context="{'noadmin':True}" model="res.groups">
        <field name="name">Product UoS View</field>
        <field name="category_id" ref="base.module_category_usability"/>
    </record>

    <record id="product_comp_rule" model="ir.rule">
        <field name="name" >Product multi-company</field>
        <field name="model_id" ref="model_product_template"/>
        <field name="global" eval="True"/>
        <field name="domain_force"> ['|','|',('company_id.child_ids','child_of',[user.company_id.id]),('company_id','child_of',[user.company_id.id]),('company_id','=',False)]</field>
    </record>

    <record id="group_product_variant" model="res.groups" context="{'noadmin':True}">
        <field name="name">Product Variant</field>
        <field name="category_id" ref="base.module_category_usability"/>
    </record>

    <record id="group_sale_pricelist" model="res.groups">
        <field name="name">Sales Pricelists</field>
        <field name="category_id" ref="base.module_category_hidden"/>
    </record>

<<<<<<< HEAD
    <record id="group_purchase_pricelist" model="res.groups">
=======
    <record id="base.group_purchase_pricelist_per_supplier" model="res.groups">
>>>>>>> 00d525e3
        <field name="name">Purchase Pricelists</field>
        <field name="category_id" ref="base.module_category_hidden"/>
    </record>

<<<<<<< HEAD
    <record id="group_uom" model="res.groups">
        <field name="name">Multiple UoM per Product</field>
=======
    <record id="base.group_sale_uom_per_product" model="res.groups">
        <field name="name">Product UOM</field>
        <field name="category_id" ref="base.module_category_hidden"/>
    </record>

    <record id="base.group_stock_packaging" model="res.groups">
        <field name="name">Packaging</field>
>>>>>>> 00d525e3
        <field name="category_id" ref="base.module_category_hidden"/>
    </record>

    <record id="group_packaging" model="res.groups">
        <field name="name">Manage Product Packaging</field>
        <field name="category_id" ref="base.module_category_hidden"/>
    </record>

    <record model="ir.rule" id="product_pricelist_comp_rule">
        <field name="name">product pricelist company rule</field>
        <field name="model_id" ref="model_product_pricelist"/>
        <field name="global" eval="True"/>
        <field name="domain_force"> ['|','|',('company_id.child_ids','child_of',[user.company_id.id]),('company_id','child_of',[user.company_id.id]),('company_id','=',False)]</field>
    </record>

    <record model="ir.rule" id="product_pricelist_item_comp_rule">
        <field name="name">product pricelist item company rule</field>
        <field name="model_id" ref="model_product_pricelist_item"/>
        <field name="global" eval="True"/>
        <field name="domain_force"> ['|','|',('company_id.child_ids','child_of',[user.company_id.id]),('company_id','child_of',[user.company_id.id]),('company_id','=',False)]</field>
    </record>

    <record model="ir.rule" id="product_pricelist_version_comp_rule">
        <field name="name">product pricelist version company rule</field>
        <field name="model_id" ref="model_product_pricelist_version"/>
        <field name="global" eval="True"/>
        <field name="domain_force"> ['|','|',('company_id.child_ids','child_of',[user.company_id.id]),('company_id','child_of',[user.company_id.id]),('company_id','=',False)]</field>
    </record>

    <record model="ir.rule" id="product_supplierinfo_comp_rule">
        <field name="name">product supplierinfo company rule</field>
        <field name="model_id" ref="model_product_supplierinfo"/>
        <field name="global" eval="True"/>
        <field name="domain_force">['|',('company_id','=',False),('company_id','child_of',[user.company_id.id])]</field>
    </record>

</data>
</openerp><|MERGE_RESOLUTION|>--- conflicted
+++ resolved
@@ -24,31 +24,17 @@
         <field name="category_id" ref="base.module_category_hidden"/>
     </record>
 
-<<<<<<< HEAD
     <record id="group_purchase_pricelist" model="res.groups">
-=======
-    <record id="base.group_purchase_pricelist_per_supplier" model="res.groups">
->>>>>>> 00d525e3
         <field name="name">Purchase Pricelists</field>
         <field name="category_id" ref="base.module_category_hidden"/>
     </record>
 
-<<<<<<< HEAD
     <record id="group_uom" model="res.groups">
         <field name="name">Multiple UoM per Product</field>
-=======
-    <record id="base.group_sale_uom_per_product" model="res.groups">
-        <field name="name">Product UOM</field>
         <field name="category_id" ref="base.module_category_hidden"/>
     </record>
 
     <record id="base.group_stock_packaging" model="res.groups">
-        <field name="name">Packaging</field>
->>>>>>> 00d525e3
-        <field name="category_id" ref="base.module_category_hidden"/>
-    </record>
-
-    <record id="group_packaging" model="res.groups">
         <field name="name">Manage Product Packaging</field>
         <field name="category_id" ref="base.module_category_hidden"/>
     </record>
