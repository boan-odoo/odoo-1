# -*- coding: utf-8 -*-
##############################################################################
#
#    OpenERP, Open Source Management Solution
#    Copyright (C) 2004-2010 Tiny SPRL (<http://tiny.be>).
#
#    This program is free software: you can redistribute it and/or modify
#    it under the terms of the GNU Affero General Public License as
#    published by the Free Software Foundation, either version 3 of the
#    License, or (at your option) any later version.
#
#    This program is distributed in the hope that it will be useful,
#    but WITHOUT ANY WARRANTY; without even the implied warranty of
#    MERCHANTABILITY or FITNESS FOR A PARTICULAR PURPOSE.  See the
#    GNU Affero General Public License for more details.
#
#    You should have received a copy of the GNU Affero General Public License
#    along with this program.  If not, see <http://www.gnu.org/licenses/>.
#
##############################################################################

import math
import re

from _common import ceiling

<<<<<<< HEAD
from openerp import SUPERUSER_ID
from openerp import tools
from openerp.osv import osv, orm, fields
=======
from openerp import tools, SUPERUSER_ID
from openerp.osv import osv, fields
>>>>>>> 12eb1573
from openerp.tools.translate import _

import openerp.addons.decimal_precision as dp

def ean_checksum(eancode):
    """returns the checksum of an ean string of length 13, returns -1 if the string has the wrong length"""
    if len(eancode) != 13:
        return -1
    oddsum=0
    evensum=0
    total=0
    eanvalue=eancode
    reversevalue = eanvalue[::-1]
    finalean=reversevalue[1:]

    for i in range(len(finalean)):
        if i % 2 == 0:
            oddsum += int(finalean[i])
        else:
            evensum += int(finalean[i])
    total=(oddsum * 3) + evensum

    check = int(10 - math.ceil(total % 10.0)) %10
    return check

def check_ean(eancode):
    """returns True if eancode is a valid ean13 string, or null"""
    if not eancode:
        return True
    if len(eancode) != 13:
        return False
    try:
        int(eancode)
    except:
        return False
    return ean_checksum(eancode) == int(eancode[-1])

def sanitize_ean13(ean13):
    """Creates and returns a valid ean13 from an invalid one"""
    if not ean13:
        return "0000000000000"
    ean13 = re.sub("[A-Za-z]","0",ean13);
    ean13 = re.sub("[^0-9]","",ean13);
    ean13 = ean13[:13]
    if len(ean13) < 13:
        ean13 = ean13 + '0' * (13-len(ean13))
    return ean13[:-1] + str(ean_checksum(ean13))

#----------------------------------------------------------
# UOM
#----------------------------------------------------------

class product_uom_categ(osv.osv):
    _name = 'product.uom.categ'
    _description = 'Product uom categ'
    _columns = {
        'name': fields.char('Name', required=True, translate=True),
    }

class product_uom(osv.osv):
    _name = 'product.uom'
    _description = 'Product Unit of Measure'

    def _compute_factor_inv(self, factor):
        return factor and (1.0 / factor) or 0.0

    def _factor_inv(self, cursor, user, ids, name, arg, context=None):
        res = {}
        for uom in self.browse(cursor, user, ids, context=context):
            res[uom.id] = self._compute_factor_inv(uom.factor)
        return res

    def _factor_inv_write(self, cursor, user, id, name, value, arg, context=None):
        return self.write(cursor, user, id, {'factor': self._compute_factor_inv(value)}, context=context)

    def name_create(self, cr, uid, name, context=None):
        """ The UoM category and factor are required, so we'll have to add temporary values
            for imported UoMs """
        uom_categ = self.pool.get('product.uom.categ')
        # look for the category based on the english name, i.e. no context on purpose!
        # TODO: should find a way to have it translated but not created until actually used
        categ_misc = 'Unsorted/Imported Units'
        categ_id = uom_categ.search(cr, uid, [('name', '=', categ_misc)])
        if categ_id:
            categ_id = categ_id[0]
        else:
            categ_id, _ = uom_categ.name_create(cr, uid, categ_misc)
        uom_id = self.create(cr, uid, {self._rec_name: name,
                                       'category_id': categ_id,
                                       'factor': 1})
        return self.name_get(cr, uid, [uom_id], context=context)[0]

    def create(self, cr, uid, data, context=None):
        if 'factor_inv' in data:
            if data['factor_inv'] != 1:
                data['factor'] = self._compute_factor_inv(data['factor_inv'])
            del(data['factor_inv'])
        return super(product_uom, self).create(cr, uid, data, context)

    _order = "name"
    _columns = {
        'name': fields.char('Unit of Measure', required=True, translate=True),
        'category_id': fields.many2one('product.uom.categ', 'Category', required=True, ondelete='cascade',
            help="Conversion between Units of Measure can only occur if they belong to the same category. The conversion will be made based on the ratios."),
        'factor': fields.float('Ratio', required=True,digits=(12, 12),
            help='How much bigger or smaller this unit is compared to the reference Unit of Measure for this category:\n'\
                    '1 * (reference unit) = ratio * (this unit)'),
        'factor_inv': fields.function(_factor_inv, digits=(12,12),
            fnct_inv=_factor_inv_write,
            string='Bigger Ratio',
            help='How many times this Unit of Measure is bigger than the reference Unit of Measure in this category:\n'\
                    '1 * (this unit) = ratio * (reference unit)', required=True),
        'rounding': fields.float('Rounding Precision', digits_compute=dp.get_precision('Product Unit of Measure'), required=True,
            help="The computed quantity will be a multiple of this value. "\
                 "Use 1.0 for a Unit of Measure that cannot be further split, such as a piece."),
        'active': fields.boolean('Active', help="By unchecking the active field you can disable a unit of measure without deleting it."),
        'uom_type': fields.selection([('bigger','Bigger than the reference Unit of Measure'),
                                      ('reference','Reference Unit of Measure for this category'),
                                      ('smaller','Smaller than the reference Unit of Measure')],'Type', required=1),
    }

    _defaults = {
        'active': 1,
        'rounding': 0.01,
        'uom_type': 'reference',
    }

    _sql_constraints = [
        ('factor_gt_zero', 'CHECK (factor!=0)', 'The conversion ratio for a unit of measure cannot be 0!')
    ]

    def _compute_qty(self, cr, uid, from_uom_id, qty, to_uom_id=False):
        if not from_uom_id or not qty or not to_uom_id:
            return qty
        uoms = self.browse(cr, uid, [from_uom_id, to_uom_id])
        if uoms[0].id == from_uom_id:
            from_unit, to_unit = uoms[0], uoms[-1]
        else:
            from_unit, to_unit = uoms[-1], uoms[0]
        return self._compute_qty_obj(cr, uid, from_unit, qty, to_unit)

    def _compute_qty_obj(self, cr, uid, from_unit, qty, to_unit, context=None):
        if context is None:
            context = {}
        if from_unit.category_id.id != to_unit.category_id.id:
            if context.get('raise-exception', True):
                raise osv.except_osv(_('Error!'), _('Conversion from Product UoM %s to Default UoM %s is not possible as they both belong to different Category!.') % (from_unit.name,to_unit.name,))
            else:
                return qty
        amount = qty / from_unit.factor
        if to_unit:
            amount = ceiling(amount * to_unit.factor, to_unit.rounding)
        return amount

    def _compute_price(self, cr, uid, from_uom_id, price, to_uom_id=False):
        if not from_uom_id or not price or not to_uom_id:
            return price
        uoms = self.browse(cr, uid, [from_uom_id, to_uom_id])
        if uoms[0].id == from_uom_id:
            from_unit, to_unit = uoms[0], uoms[-1]
        else:
            from_unit, to_unit = uoms[-1], uoms[0]
        if from_unit.category_id.id != to_unit.category_id.id:
            return price
        amount = price * from_unit.factor
        if to_uom_id:
            amount = amount / to_unit.factor
        return amount

    def onchange_type(self, cursor, user, ids, value):
        if value == 'reference':
            return {'value': {'factor': 1, 'factor_inv': 1}}
        return {}

    def write(self, cr, uid, ids, vals, context=None):
        if 'category_id' in vals:
            for uom in self.browse(cr, uid, ids, context=context):
                if uom.category_id.id != vals['category_id']:
                    raise osv.except_osv(_('Warning!'),_("Cannot change the category of existing Unit of Measure '%s'.") % (uom.name,))
        return super(product_uom, self).write(cr, uid, ids, vals, context=context)



class product_ul(osv.osv):
    _name = "product.ul"
    _description = "Shipping Unit"
    _columns = {
        'name' : fields.char('Name', select=True, required=True, translate=True),
        'type' : fields.selection([('unit','Unit'),('pack','Pack'),('box', 'Box'), ('pallet', 'Pallet')], 'Type', required=True),
    }


#----------------------------------------------------------
# Categories
#----------------------------------------------------------
class product_category(osv.osv):

    def name_get(self, cr, uid, ids, context=None):
        if isinstance(ids, (list, tuple)) and not len(ids):
            return []
        if isinstance(ids, (long, int)):
            ids = [ids]
        reads = self.read(cr, uid, ids, ['name','parent_id'], context=context)
        res = []
        for record in reads:
            name = record['name']
            if record['parent_id']:
                name = record['parent_id'][1]+' / '+name
            res.append((record['id'], name))
        return res

    def _name_get_fnc(self, cr, uid, ids, prop, unknow_none, context=None):
        res = self.name_get(cr, uid, ids, context=context)
        return dict(res)

    _name = "product.category"
    _description = "Product Category"
    _columns = {
        'name': fields.char('Name', required=True, translate=True, select=True),
        'complete_name': fields.function(_name_get_fnc, type="char", string='Name'),
        'parent_id': fields.many2one('product.category','Parent Category', select=True, ondelete='cascade'),
        'child_id': fields.one2many('product.category', 'parent_id', string='Child Categories'),
        'sequence': fields.integer('Sequence', select=True, help="Gives the sequence order when displaying a list of product categories."),
        'type': fields.selection([('view','View'), ('normal','Normal')], 'Category Type', help="A category of the view type is a virtual category that can be used as the parent of another category to create a hierarchical structure."),
        'parent_left': fields.integer('Left Parent', select=1),
        'parent_right': fields.integer('Right Parent', select=1),
    }


    _defaults = {
        'type' : lambda *a : 'normal',
    }

    _parent_name = "parent_id"
    _parent_store = True
    _parent_order = 'sequence, name'
    _order = 'parent_left'

    _constraints = [
        (osv.osv._check_recursion, 'Error ! You cannot create recursive categories.', ['parent_id'])
    ]
    def child_get(self, cr, uid, ids):
        return [ids]


class product_public_category(osv.osv):
    _name = "product.public.category"
    _description = "Public Category"
    _order = "sequence, name"

    _constraints = [
        (osv.osv._check_recursion, 'Error ! You cannot create recursive categories.', ['parent_id'])
    ]

    def name_get(self, cr, uid, ids, context=None):
        if not len(ids):
            return []
        reads = self.read(cr, uid, ids, ['name','parent_id'], context=context)
        res = []
        for record in reads:
            name = record['name']
            if record['parent_id']:
                name = record['parent_id'][1]+' / '+name
            res.append((record['id'], name))
        return res

    def _name_get_fnc(self, cr, uid, ids, prop, unknow_none, context=None):
        res = self.name_get(cr, uid, ids, context=context)
        return dict(res)

    def _get_image(self, cr, uid, ids, name, args, context=None):
        result = dict.fromkeys(ids, False)
        for obj in self.browse(cr, uid, ids, context=context):
            result[obj.id] = tools.image_get_resized_images(obj.image)
        return result
    
    def _set_image(self, cr, uid, id, name, value, args, context=None):
        return self.write(cr, uid, [id], {'image': tools.image_resize_image_big(value)}, context=context)

    _columns = {
        'name': fields.char('Name', required=True, translate=True),
        'complete_name': fields.function(_name_get_fnc, type="char", string='Name'),
        'parent_id': fields.many2one('product.public.category','Parent Category', select=True),
        'child_id': fields.one2many('product.public.category', 'parent_id', string='Children Categories'),
        'sequence': fields.integer('Sequence', help="Gives the sequence order when displaying a list of product categories."),
        
        # NOTE: there is no 'default image', because by default we don't show thumbnails for categories. However if we have a thumbnail
        # for at least one category, then we display a default image on the other, so that the buttons have consistent styling.
        # In this case, the default image is set by the js code.
        # NOTE2: image: all image fields are base64 encoded and PIL-supported
        'image': fields.binary("Image",
            help="This field holds the image used as image for the cateogry, limited to 1024x1024px."),
        'image_medium': fields.function(_get_image, fnct_inv=_set_image,
            string="Medium-sized image", type="binary", multi="_get_image",
            store={
                'product.public.category': (lambda self, cr, uid, ids, c={}: ids, ['image'], 10),
            },
            help="Medium-sized image of the category. It is automatically "\
                 "resized as a 128x128px image, with aspect ratio preserved. "\
                 "Use this field in form views or some kanban views."),
        'image_small': fields.function(_get_image, fnct_inv=_set_image,
            string="Smal-sized image", type="binary", multi="_get_image",
            store={
                'product.public.category': (lambda self, cr, uid, ids, c={}: ids, ['image'], 10),
            },
            help="Small-sized image of the category. It is automatically "\
                 "resized as a 64x64px image, with aspect ratio preserved. "\
                 "Use this field anywhere a small image is required."),
    }


#----------------------------------------------------------
# Products
#----------------------------------------------------------
class product_template(osv.osv):
    _name = "product.template"
    _inherit = ['mail.thread']
    _description = "Product Template"

    def _get_image(self, cr, uid, ids, name, args, context=None):
        result = dict.fromkeys(ids, False)
        for obj in self.browse(cr, uid, ids, context=context):
            result[obj.id] = tools.image_get_resized_images(obj.image, avoid_resize_medium=True)
        return result

    def _set_image(self, cr, uid, id, name, value, args, context=None):
        return self.write(cr, uid, [id], {'image': tools.image_resize_image_big(value)}, context=context)

    _columns = {
        'name': fields.char('Name', required=True, translate=True, select=True),
        'product_manager': fields.many2one('res.users','Product Manager'),
        'description': fields.text('Description',translate=True,
            help="A precise description of the Product, used only for internal information purposes."),
        'description_purchase': fields.text('Purchase Description',translate=True,
            help="A description of the Product that you want to communicate to your suppliers. "
                 "This description will be copied to every Purchase Order, Reception and Supplier Invoice/Refund."),
        'description_sale': fields.text('Sale Description',translate=True,
            help="A description of the Product that you want to communicate to your customers. "
                 "This description will be copied to every Sale Order, Delivery Order and Customer Invoice/Refund"),
        'type': fields.selection([('consu', 'Consumable'),('service','Service')], 'Product Type', required=True, help="Consumable are product where you don't manage stock, a service is a non-material product provided by a company or an individual."),
        'produce_delay': fields.float('Manufacturing Lead Time', help="Average delay in days to produce this product. In the case of multi-level BOM, the manufacturing lead times of the components will be added."),
        'rental': fields.boolean('Can be Rent'),
        'categ_id': fields.many2one('product.category','Category', required=True, change_default=True, domain="[('type','=','normal')]" ,help="Select category for the current product"),
        'public_categ_id': fields.many2one('product.public.category','Public Category', help="Those categories are used to group similar products for public sales (eg.: point of sale, e-commerce)."),
        'list_price': fields.float('Sale Price', digits_compute=dp.get_precision('Product Price'), help="Base price to compute the customer price. Sometimes called the catalog price."),
        'standard_price': fields.float('Cost Price', digits_compute=dp.get_precision('Product Price'), help="Cost price of the product template used for standard stock valuation in accounting and used as a base price on purchase orders.", groups="base.group_user"),
        'volume': fields.float('Volume', help="The volume in m3."),
        'weight': fields.float('Gross Weight', digits_compute=dp.get_precision('Stock Weight'), help="The gross weight in Kg."),
        'weight_net': fields.float('Net Weight', digits_compute=dp.get_precision('Stock Weight'), help="The net weight in Kg."),
        'cost_method': fields.selection([('standard','Standard Price'), ('average','Average Price')], 'Costing Method', required=True,
            help="Standard Price: The cost price is manually updated at the end of a specific period (usually every year). \nAverage Price: The cost price is recomputed at each incoming shipment."),
        'warranty': fields.float('Warranty'),
        'sale_ok': fields.boolean('Can be Sold', help="Specify if the product can be selected in a sales order line."),
        'state': fields.selection([('',''),
            ('draft', 'In Development'),
            ('sellable','Normal'),
            ('end','End of Lifecycle'),
            ('obsolete','Obsolete')], 'Status'),
        'uom_id': fields.many2one('product.uom', 'Unit of Measure', required=True, help="Default Unit of Measure used for all stock operation."),
        'uom_po_id': fields.many2one('product.uom', 'Purchase Unit of Measure', required=True, help="Default Unit of Measure used for purchase orders. It must be in the same category than the default unit of measure."),
        'uos_id' : fields.many2one('product.uom', 'Unit of Sale',
            help='Specify a unit of measure here if invoicing is made in another unit of measure than inventory. Keep empty to use the default unit of measure.'),
        'uos_coeff': fields.float('Unit of Measure -> UOS Coeff', digits_compute= dp.get_precision('Product UoS'),
            help='Coefficient to convert default Unit of Measure to Unit of Sale\n'
            ' uos = uom * coeff'),
        'mes_type': fields.selection((('fixed', 'Fixed'), ('variable', 'Variable')), 'Measure Type'),
        'seller_ids': fields.one2many('product.supplierinfo', 'product_tmpl_id', 'Supplier'),
        'company_id': fields.many2one('res.company', 'Company', select=1),
        # image: all image fields are base64 encoded and PIL-supported
        'image': fields.binary("Image",
            help="This field holds the image used as image for the product, limited to 1024x1024px."),
        'image_medium': fields.function(_get_image, fnct_inv=_set_image,
            string="Medium-sized image", type="binary", multi="_get_image",
            store={
                'product.template': (lambda self, cr, uid, ids, c={}: ids, ['image'], 10),
            },
            help="Medium-sized image of the product. It is automatically "\
                 "resized as a 128x128px image, with aspect ratio preserved, "\
                 "only when the image exceeds one of those sizes. Use this field in form views or some kanban views."),
        'image_small': fields.function(_get_image, fnct_inv=_set_image,
            string="Small-sized image", type="binary", multi="_get_image",
            store={
                'product.template': (lambda self, cr, uid, ids, c={}: ids, ['image'], 10),
            },
            help="Small-sized image of the product. It is automatically "\
                 "resized as a 64x64px image, with aspect ratio preserved. "\
                 "Use this field anywhere a small image is required."),
        'product_variant_ids': fields.one2many('product.product', 'product_tmpl_id', 'Product Variants', required=True),
    }

    def _get_uom_id(self, cr, uid, *args):
        cr.execute('select id from product_uom order by id limit 1')
        res = cr.fetchone()
        return res and res[0] or False

    def _default_category(self, cr, uid, context=None):
        if context is None:
            context = {}
        if 'categ_id' in context and context['categ_id']:
            return context['categ_id']
        md = self.pool.get('ir.model.data')
        res = False
        try:
            res = md.get_object_reference(cr, uid, 'product', 'product_category_all')[1]
        except ValueError:
            res = False
        return res

    def onchange_uom(self, cursor, user, ids, uom_id, uom_po_id):
        if uom_id:
            return {'value': {'uom_po_id': uom_id}}
        return {}

    def write(self, cr, uid, ids, vals, context=None):
        if 'uom_po_id' in vals:
            new_uom = self.pool.get('product.uom').browse(cr, uid, vals['uom_po_id'], context=context)
            for product in self.browse(cr, uid, ids, context=context):
                old_uom = product.uom_po_id
                if old_uom.category_id.id != new_uom.category_id.id:
                    raise osv.except_osv(_('Unit of Measure categories Mismatch!'), _("New Unit of Measure '%s' must belong to same Unit of Measure category '%s' as of old Unit of Measure '%s'. If you need to change the unit of measure, you may deactivate this product from the 'Procurements' tab and create a new one.") % (new_uom.name, old_uom.category_id.name, old_uom.name,))
        return super(product_template, self).write(cr, uid, ids, vals, context=context)

    def copy(self, cr, uid, id, default=None, context=None):
        if default is None:
            default = {}
        template = self.browse(cr, uid, id, context=context)
        default['name'] = _("%s (copy)") % (template['name'])
        return super(product_template, self).copy(cr, uid, id, default=default, context=context)

    _defaults = {
        'company_id': lambda s,cr,uid,c: s.pool.get('res.company')._company_default_get(cr, uid, 'product.template', context=c),
        'list_price': 1,
        'cost_method': 'standard',
        'standard_price': 0.0,
        'sale_ok': 1,
        'produce_delay': 1,
        'uom_id': _get_uom_id,
        'uom_po_id': _get_uom_id,
        'uos_coeff' : 1.0,
        'mes_type' : 'fixed',
        'categ_id' : _default_category,
        'type' : 'consu',
    }

    def _check_uom(self, cursor, user, ids, context=None):
        for product in self.browse(cursor, user, ids, context=context):
            if product.uom_id.category_id.id != product.uom_po_id.category_id.id:
                return False
        return True

    def _check_uos(self, cursor, user, ids, context=None):
        for product in self.browse(cursor, user, ids, context=context):
            if product.uos_id \
                    and product.uos_id.category_id.id \
                    == product.uom_id.category_id.id:
                return False
        return True

    _constraints = [
        (_check_uom, 'Error: The default Unit of Measure and the purchase Unit of Measure must be in the same category.', ['uom_id']),
    ]

    def name_get(self, cr, user, ids, context=None):
        if context is None:
            context = {}
        if 'partner_id' in context:
            pass
        return super(product_template, self).name_get(cr, user, ids, context)


class product_product(osv.osv):
    _name = "product.product"
    _description = "Product"
    _inherits = {'product.template': 'product_tmpl_id'}
    _inherit = ['mail.thread']
    _order = 'default_code,name_template'

    def view_header_get(self, cr, uid, view_id, view_type, context=None):
        if context is None:
            context = {}
        res = super(product_product, self).view_header_get(cr, uid, view_id, view_type, context)
        if (context.get('categ_id', False)):
            return _('Products: ')+self.pool.get('product.category').browse(cr, uid, context['categ_id'], context=context).name
        return res

    def _product_price(self, cr, uid, ids, name, arg, context=None):
        plobj = self.pool.get('product.pricelist')
        res = {}
        if context is None:
            context = {}
        quantity = context.get('quantity') or 1.0
        pricelist = context.get('pricelist', False)
        partner = context.get('partner', False)
        if pricelist:
            # Support context pricelists specified as display_name or ID for compatibility
            if isinstance(pricelist, basestring):
                pricelist_ids = plobj.name_search(
                    cr, uid, pricelist, operator='=', context=context, limit=1)
                pricelist = pricelist_ids[0][0] if pricelist_ids else pricelist

            if isinstance(pricelist, (int, long)):
                products = self.browse(cr, uid, ids, context=context)
                qtys = map(lambda x: (x, quantity, partner), products)
                pl = plobj.browse(cr, uid, pricelist, context=context)
                price = plobj._price_get_multi(cr,uid, pl, qtys, context=context)
                for id in ids:
                    res[id] = price.get(id, 0.0)
        for id in ids:
            res.setdefault(id, 0.0)
        return res

    def _get_product_available_func(states, what):
        def _product_available(self, cr, uid, ids, name, arg, context=None):
            return {}.fromkeys(ids, 0.0)
        return _product_available

    _product_qty_available = _get_product_available_func(('done',), ('in', 'out'))
    _product_virtual_available = _get_product_available_func(('confirmed','waiting','assigned','done'), ('in', 'out'))
    _product_outgoing_qty = _get_product_available_func(('confirmed','waiting','assigned'), ('out',))
    _product_incoming_qty = _get_product_available_func(('confirmed','waiting','assigned'), ('in',))

    def _product_lst_price(self, cr, uid, ids, name, arg, context=None):
        res = {}
        product_uom_obj = self.pool.get('product.uom')
        for id in ids:
            res.setdefault(id, 0.0)
        for product in self.browse(cr, uid, ids, context=context):
            if 'uom' in context:
                uom = product.uos_id or product.uom_id
                res[product.id] = product_uom_obj._compute_price(cr, uid,
                        uom.id, product.list_price, context['uom'])
            else:
                res[product.id] = product.list_price
            res[product.id] =  (res[product.id] or 0.0) * (product.price_margin or 1.0) + product.price_extra
        return res

    def _save_product_lst_price(self, cr, uid, product_id, field_name, field_value, arg, context=None):
        field_value = field_value or 0.0
        product = self.browse(cr, uid, product_id, context=context)
        list_price = (field_value - product.price_extra) / (product.price_margin or 1.0)
        return self.write(cr, uid, [product_id], {'list_price': list_price}, context=context)


    def _get_partner_code_name(self, cr, uid, ids, product, partner_id, context=None):
        for supinfo in product.seller_ids:
            if supinfo.name.id == partner_id:
                return {'code': supinfo.product_code or product.default_code, 'name': supinfo.product_name or product.name, 'variants': ''}
        res = {'code': product.default_code, 'name': product.name, 'variants': product.variants}
        return res

    def _product_code(self, cr, uid, ids, name, arg, context=None):
        res = {}
        if context is None:
            context = {}
        for p in self.browse(cr, uid, ids, context=context):
            res[p.id] = self._get_partner_code_name(cr, uid, [], p, context.get('partner_id', None), context=context)['code']
        return res

    def _product_partner_ref(self, cr, uid, ids, name, arg, context=None):
        res = {}
        if context is None:
            context = {}
        for p in self.browse(cr, uid, ids, context=context):
            data = self._get_partner_code_name(cr, uid, [], p, context.get('partner_id', None), context=context)
            if not data['variants']:
                data['variants'] = p.variants
            if not data['code']:
                data['code'] = p.code
            if not data['name']:
                data['name'] = p.name
            res[p.id] = (data['code'] and ('['+data['code']+'] ') or '') + \
                    (data['name'] or '') + (data['variants'] and (' - '+data['variants']) or '')
        return res

    def _is_only_child(self, cr, uid, ids, name, arg, context=None):
        res = dict.fromkeys(ids, True)
        for product in self.browse(cr, uid, ids, context=context):
            if product.product_tmpl_id and len(product.product_tmpl_id.product_variant_ids) > 1:
                res[product.id] = False
        return res

    def _get_main_product_supplier(self, cr, uid, product, context=None):
        """Determines the main (best) product supplier for ``product``,
        returning the corresponding ``supplierinfo`` record, or False
        if none were found. The default strategy is to select the
        supplier with the highest priority (i.e. smallest sequence).

        :param browse_record product: product to supply
        :rtype: product.supplierinfo browse_record or False
        """
        sellers = [(seller_info.sequence, seller_info)
                       for seller_info in product.seller_ids or []
                       if seller_info and isinstance(seller_info.sequence, (int, long))]
        return sellers and sellers[0][1] or False

    def _calc_seller(self, cr, uid, ids, fields, arg, context=None):
        result = {}
        for product in self.browse(cr, uid, ids, context=context):
            main_supplier = self._get_main_product_supplier(cr, uid, product, context=context)
            result[product.id] = {
                'seller_info_id': main_supplier and main_supplier.id or False,
                'seller_delay': main_supplier.delay if main_supplier else 1,
                'seller_qty': main_supplier and main_supplier.qty or 0.0,
                'seller_id': main_supplier and main_supplier.name.id or False
            }
        return result

    def _get_name_template_ids(self, cr, uid, ids, context=None):
        result = set()
        template_ids = self.pool.get('product.product').search(cr, uid, [('product_tmpl_id', 'in', ids)])
        for el in template_ids:
            result.add(el)
        return list(result)

    _columns = {
        'qty_available': fields.function(_product_qty_available, type='float', string='Quantity On Hand'),
        'virtual_available': fields.function(_product_virtual_available, type='float', string='Quantity Available'),
        'incoming_qty': fields.function(_product_incoming_qty, type='float', string='Incoming'),
        'outgoing_qty': fields.function(_product_outgoing_qty, type='float', string='Outgoing'),
        'price': fields.function(_product_price, fnct_inv=_save_product_lst_price, type='float', string='Price', digits_compute=dp.get_precision('Product Price')),
        'lst_price' : fields.function(_product_lst_price, fnct_inv=_save_product_lst_price, type='float', string='Public Price', digits_compute=dp.get_precision('Product Price')),
        'code': fields.function(_product_code, type='char', string='Internal Reference'),
        'partner_ref' : fields.function(_product_partner_ref, type='char', string='Customer ref'),
        'default_code' : fields.char('Internal Reference', select=True),
        'active': fields.boolean('Active', help="If unchecked, it will allow you to hide the product without removing it."),
        'variants': fields.char('Variants', translate=True),
        'product_tmpl_id': fields.many2one('product.template', 'Product Template', required=True, ondelete="cascade", select=True),
        'is_only_child': fields.function(
            _is_only_child, type='boolean', string='Sole child of the parent template'),
        'ean13': fields.char('EAN13 Barcode', size=13, help="International Article Number used for product identification."),
        'packaging' : fields.one2many('product.packaging', 'product_id', 'Logistical Units', help="Gives the different ways to package the same product. This has no impact on the picking order and is mainly used if you use the EDI module."),
        'price_extra': fields.float('Variant Price Extra', digits_compute=dp.get_precision('Product Price'), help="Price Extra: Extra price for the variant on sale price. eg. 200 price extra, 1000 + 200 = 1200."),
        'price_margin': fields.float('Variant Price Margin', digits_compute=dp.get_precision('Product Price'), help="Price Margin: Margin in percentage amount on sale price for the variant. eg. 10 price margin, 1000 * 1.1 = 1100."),
        'pricelist_id': fields.dummy(string='Pricelist', relation='product.pricelist', type='many2one'),
        'name_template': fields.related('product_tmpl_id', 'name', string="Template Name", type='char', store={
            'product.template': (_get_name_template_ids, ['name'], 10),
            'product.product': (lambda self, cr, uid, ids, c=None: ids, [], 10),
        }, select=True),
        'color': fields.integer('Color Index'),
        'seller_info_id': fields.function(_calc_seller, type='many2one', relation="product.supplierinfo", string="Supplier Info", multi="seller_info"),
        'seller_delay': fields.function(_calc_seller, type='integer', string='Supplier Lead Time', multi="seller_info", help="This is the average delay in days between the purchase order confirmation and the reception of goods for this product and for the default supplier. It is used by the scheduler to order requests based on reordering delays."),
        'seller_qty': fields.function(_calc_seller, type='float', string='Supplier Quantity', multi="seller_info", help="This is minimum quantity to purchase from Main Supplier."),
        'seller_id': fields.function(_calc_seller, type='many2one', relation="res.partner", string='Main Supplier', help="Main Supplier who has highest priority in Supplier List.", multi="seller_info"),
    }

    _defaults = {
        'active': lambda *a: 1,
        'price_extra': lambda *a: 0.0,
        'price_margin': lambda *a: 1.0,
        'color': 0,
        'is_only_child': True,
    }

    def unlink(self, cr, uid, ids, context=None):
        unlink_ids = []
        unlink_product_tmpl_ids = []
        for product in self.browse(cr, uid, ids, context=context):
            tmpl_id = product.product_tmpl_id.id
            # Check if the product is last product of this template
            other_product_ids = self.search(cr, uid, [('product_tmpl_id', '=', tmpl_id), ('id', '!=', product.id)], context=context)
            if not other_product_ids:
                unlink_product_tmpl_ids.append(tmpl_id)
            unlink_ids.append(product.id)
        res = super(product_product, self).unlink(cr, uid, unlink_ids, context=context)
        # delete templates after calling super, as deleting template could lead to deleting
        # products due to ondelete='cascade'
        self.pool.get('product.template').unlink(cr, uid, unlink_product_tmpl_ids, context=context)
        return res

    def onchange_uom(self, cursor, user, ids, uom_id, uom_po_id):
        if uom_id and uom_po_id:
            uom_obj=self.pool.get('product.uom')
            uom=uom_obj.browse(cursor,user,[uom_id])[0]
            uom_po=uom_obj.browse(cursor,user,[uom_po_id])[0]
            if uom.category_id.id != uom_po.category_id.id:
                return {'value': {'uom_po_id': uom_id}}
        return False

    def _check_ean_key(self, cr, uid, ids, context=None):
        for product in self.read(cr, uid, ids, ['ean13'], context=context):
            res = check_ean(product['ean13'])
        return res

    _constraints = [(_check_ean_key, 'You provided an invalid "EAN13 Barcode" reference. You may use the "Internal Reference" field instead.', ['ean13'])]

    def on_order(self, cr, uid, ids, orderline, quantity):
        pass

    def name_get(self, cr, user, ids, context=None):
        if context is None:
            context = {}
        if isinstance(ids, (int, long)):
            ids = [ids]
        if not len(ids):
            return []
        def _name_get(d):
            name = d.get('name','')
            code = d.get('default_code',False)
            if code:
                name = '[%s] %s' % (code,name)
            if d.get('variants'):
                name = name + ' - %s' % (d['variants'],)
            return (d['id'], name)

        partner_id = context.get('partner_id', False)

        # all user don't have access to seller and partner
        # check access and use superuser
        self.check_access_rights(cr, user, "read")
        self.check_access_rule(cr, user, ids, "read", context=context)

        result = []
        for product in self.browse(cr, SUPERUSER_ID, ids, context=context):
            sellers = filter(lambda x: x.name.id == partner_id, product.seller_ids)
            if sellers:
                for s in sellers:
                    mydict = {
                              'id': product.id,
                              'name': s.product_name or product.name,
                              'default_code': s.product_code or product.default_code,
                              'variants': product.variants
                              }
                    result.append(_name_get(mydict))
            else:
                mydict = {
                          'id': product.id,
                          'name': product.name,
                          'default_code': product.default_code,
                          'variants': product.variants
                          }
                result.append(_name_get(mydict))
        return result

    def name_search(self, cr, user, name='', args=None, operator='ilike', context=None, limit=100):
        if not args:
            args = []
        if name:
            ids = self.search(cr, user, [('default_code','=',name)]+ args, limit=limit, context=context)
            if not ids:
                ids = self.search(cr, user, [('ean13','=',name)]+ args, limit=limit, context=context)
            if not ids:
                # Do not merge the 2 next lines into one single search, SQL search performance would be abysmal
                # on a database with thousands of matching products, due to the huge merge+unique needed for the
                # OR operator (and given the fact that the 'name' lookup results come from the ir.translation table
                # Performing a quick memory merge of ids in Python will give much better performance
                ids = set(self.search(cr, user, args + [('default_code', operator, name)], limit=limit, context=context))
                if not limit or len(ids) < limit:
                    # we may underrun the limit because of dupes in the results, that's fine
                    limit2 = (limit - len(ids)) if limit else False
                    ids.update(self.search(cr, user, args + [('name', operator, name)], limit=limit2, context=context))
                ids = list(ids)
            if not ids:
                ptrn = re.compile('(\[(.*?)\])')
                res = ptrn.search(name)
                if res:
                    ids = self.search(cr, user, [('default_code','=', res.group(2))] + args, limit=limit, context=context)
        else:
            ids = self.search(cr, user, args, limit=limit, context=context)
        result = self.name_get(cr, user, ids, context=context)
        return result

    #
    # Could be overrided for variants matrices prices
    #
    def price_get(self, cr, uid, ids, ptype='list_price', context=None):
        products = self.browse(cr, uid, ids, context=context)
        return self._price_get(cr, uid, products, ptype=ptype, context=context)

    def _price_get(self, cr, uid, products, ptype='list_price', context=None):
        if context is None:
            context = {}

        if 'currency_id' in context:
            pricetype_obj = self.pool.get('product.price.type')
            price_type_id = pricetype_obj.search(cr, uid, [('field','=',ptype)])[0]
            price_type_currency_id = pricetype_obj.browse(cr,uid,price_type_id).currency_id.id

        res = {}
        product_uom_obj = self.pool.get('product.uom')
<<<<<<< HEAD
        for product in products:
=======
        for product in self.browse(cr, SUPERUSER_ID, ids, context=context):
>>>>>>> 12eb1573
            res[product.id] = product[ptype] or 0.0
            if ptype == 'list_price':
                res[product.id] = (res[product.id] * (product.price_margin or 1.0)) + \
                        product.price_extra
            if 'uom' in context:
                uom = product.uom_id or product.uos_id
                res[product.id] = product_uom_obj._compute_price(cr, uid,
                        uom.id, res[product.id], context['uom'])
            # Convert from price_type currency to asked one
            if 'currency_id' in context:
                # Take the price_type currency from the product field
                # This is right cause a field cannot be in more than one currency
                res[product.id] = self.pool.get('res.currency').compute(cr, uid, price_type_currency_id,
                    context['currency_id'], res[product.id],context=context)

        return res

    def copy(self, cr, uid, id, default=None, context=None):
        context = context or {}
        default = dict(default or {})

        # Craft our own `<name> (copy)` in en_US (self.copy_translation()
        # will do the other languages).
        context_wo_lang = dict(context or {})
        context_wo_lang.pop('lang', None)
        product = self.browse(cr, uid, id, context_wo_lang)
        if context.get('variant'):
            # if we copy a variant or create one, we keep the same template
            default['product_tmpl_id'] = product.product_tmpl_id.id
        elif 'name' not in default:
            default['name'] = _("%s (copy)") % (product.name,)

        return super(product_product, self).copy(cr, uid, id, default=default, context=context)

    def search(self, cr, uid, args, offset=0, limit=None, order=None, context=None, count=False):
        if context is None:
            context = {}
        if context.get('search_default_categ_id'):
            args.append((('categ_id', 'child_of', context['search_default_categ_id'])))
        return super(product_product, self).search(cr, uid, args, offset=offset, limit=limit, order=order, context=context, count=count)

    def open_product_template(self, cr, uid, ids, context=None):
        """ Utility method used to add an "Open Template" button in product views """
        product = self.browse(cr, uid, ids[0], context=context)
        return {'type': 'ir.actions.act_window',
                'res_model': 'product.template',
                'view_mode': 'form',
                'res_id': product.product_tmpl_id.id,
                'target': 'new'}


class product_packaging(osv.osv):
    _name = "product.packaging"
    _description = "Packaging"
    _rec_name = 'ean'
    _order = 'sequence'
    _columns = {
        'sequence': fields.integer('Sequence', help="Gives the sequence order when displaying a list of packaging."),
        'name' : fields.text('Description'),
        'qty' : fields.float('Quantity by Package',
            help="The total number of products you can put by pallet or box."),
        'ul' : fields.many2one('product.ul', 'Type of Package', required=True),
        'ul_qty' : fields.integer('Package by layer', help='The number of packages by layer'),
        'rows' : fields.integer('Number of Layers', required=True,
            help='The number of layers on a pallet or box'),
        'product_id' : fields.many2one('product.product', 'Product', select=1, ondelete='cascade', required=True),
        'ean' : fields.char('EAN', size=14, help="The EAN code of the package unit."),
        'code' : fields.char('Code', help="The code of the transport unit."),
        'weight': fields.float('Total Package Weight',
            help='The weight of a full package, pallet or box.'),
        'weight_ul': fields.float('Empty Package Weight'),
        'height': fields.float('Height', help='The height of the package'),
        'width': fields.float('Width', help='The width of the package'),
        'length': fields.float('Length', help='The length of the package'),
    }


    def _check_ean_key(self, cr, uid, ids, context=None):
        for pack in self.browse(cr, uid, ids, context=context):
            res = check_ean(pack.ean)
        return res

    _constraints = [(_check_ean_key, 'Error: Invalid ean code', ['ean'])]

    def name_get(self, cr, uid, ids, context=None):
        if not len(ids):
            return []
        res = []
        for pckg in self.browse(cr, uid, ids, context=context):
            p_name = pckg.ean and '[' + pckg.ean + '] ' or ''
            p_name += pckg.ul.name
            res.append((pckg.id,p_name))
        return res

    def _get_1st_ul(self, cr, uid, context=None):
        cr.execute('select id from product_ul order by id asc limit 1')
        res = cr.fetchone()
        return (res and res[0]) or False

    _defaults = {
        'rows' : lambda *a : 3,
        'sequence' : lambda *a : 1,
        'ul' : _get_1st_ul,
    }

    def checksum(ean):
        salt = '31' * 6 + '3'
        sum = 0
        for ean_part, salt_part in zip(ean, salt):
            sum += int(ean_part) * int(salt_part)
        return (10 - (sum % 10)) % 10
    checksum = staticmethod(checksum)



class product_supplierinfo(osv.osv):
    _name = "product.supplierinfo"
    _description = "Information about a product supplier"
    def _calc_qty(self, cr, uid, ids, fields, arg, context=None):
        result = {}
        for supplier_info in self.browse(cr, uid, ids, context=context):
            for field in fields:
                result[supplier_info.id] = {field:False}
            qty = supplier_info.min_qty
            result[supplier_info.id]['qty'] = qty
        return result

    _columns = {
        'name' : fields.many2one('res.partner', 'Supplier', required=True,domain = [('supplier','=',True)], ondelete='cascade', help="Supplier of this product"),
        'product_name': fields.char('Supplier Product Name', help="This supplier's product name will be used when printing a request for quotation. Keep empty to use the internal one."),
        'product_code': fields.char('Supplier Product Code', help="This supplier's product code will be used when printing a request for quotation. Keep empty to use the internal one."),
        'sequence' : fields.integer('Sequence', help="Assigns the priority to the list of product supplier."),
        'product_uom': fields.related('product_tmpl_id', 'uom_po_id', type='many2one', relation='product.uom', string="Supplier Unit of Measure", readonly="1", help="This comes from the product form."),
        'min_qty': fields.float('Minimal Quantity', required=True, help="The minimal quantity to purchase to this supplier, expressed in the supplier Product Unit of Measure if not empty, in the default unit of measure of the product otherwise."),
        'qty': fields.function(_calc_qty, store=True, type='float', string='Quantity', multi="qty", help="This is a quantity which is converted into Default Unit of Measure."),
        'product_tmpl_id' : fields.many2one('product.template', 'Product Template', required=True, ondelete='cascade', select=True, oldname='product_id'),
        'delay' : fields.integer('Delivery Lead Time', required=True, help="Lead time in days between the confirmation of the purchase order and the reception of the products in your warehouse. Used by the scheduler for automatic computation of the purchase order planning."),
        'pricelist_ids': fields.one2many('pricelist.partnerinfo', 'suppinfo_id', 'Supplier Pricelist'),
        'company_id':fields.many2one('res.company','Company',select=1),
    }
    _defaults = {
        'qty': lambda *a: 0.0,
        'sequence': lambda *a: 1,
        'delay': lambda *a: 1,
        'company_id': lambda self,cr,uid,c: self.pool.get('res.company')._company_default_get(cr, uid, 'product.supplierinfo', context=c),
    }
    def price_get(self, cr, uid, supplier_ids, product_id, product_qty=1, context=None):
        """
        Calculate price from supplier pricelist.
        @param supplier_ids: Ids of res.partner object.
        @param product_id: Id of product.
        @param product_qty: specify quantity to purchase.
        """
        if type(supplier_ids) in (int,long,):
            supplier_ids = [supplier_ids]
        res = {}
        product_pool = self.pool.get('product.product')
        partner_pool = self.pool.get('res.partner')
        pricelist_pool = self.pool.get('product.pricelist')
        currency_pool = self.pool.get('res.currency')
        currency_id = self.pool.get('res.users').browse(cr, uid, uid, context=context).company_id.currency_id.id
        # Compute price from standard price of product
        product_price = product_pool.price_get(cr, uid, [product_id], 'standard_price', context=context)[product_id]
        product = product_pool.browse(cr, uid, product_id, context=context)
        for supplier in partner_pool.browse(cr, uid, supplier_ids, context=context):
            price = product_price
            # Compute price from Purchase pricelist of supplier
            pricelist_id = supplier.property_product_pricelist_purchase.id
            if pricelist_id:
                price = pricelist_pool.price_get(cr, uid, [pricelist_id], product_id, product_qty, context=context).setdefault(pricelist_id, 0)
                price = currency_pool.compute(cr, uid, pricelist_pool.browse(cr, uid, pricelist_id).currency_id.id, currency_id, price)

            # Compute price from supplier pricelist which are in Supplier Information
            supplier_info_ids = self.search(cr, uid, [('name','=',supplier.id),('product_tmpl_id','=',product.product_tmpl_id.id)])
            if supplier_info_ids:
                cr.execute('SELECT * ' \
                    'FROM pricelist_partnerinfo ' \
                    'WHERE suppinfo_id IN %s' \
                    'AND min_quantity <= %s ' \
                    'ORDER BY min_quantity DESC LIMIT 1', (tuple(supplier_info_ids),product_qty,))
                res2 = cr.dictfetchone()
                if res2:
                    price = res2['price']
            res[supplier.id] = price
        return res
    _order = 'sequence'


class pricelist_partnerinfo(osv.osv):
    _name = 'pricelist.partnerinfo'
    _columns = {
        'name': fields.char('Description'),
        'suppinfo_id': fields.many2one('product.supplierinfo', 'Partner Information', required=True, ondelete='cascade'),
        'min_quantity': fields.float('Quantity', required=True, help="The minimal quantity to trigger this rule, expressed in the supplier Unit of Measure if any or in the default Unit of Measure of the product otherrwise."),
        'price': fields.float('Unit Price', required=True, digits_compute=dp.get_precision('Product Price'), help="This price will be considered as a price for the supplier Unit of Measure if any or the default Unit of Measure of the product otherwise"),
    }
    _order = 'min_quantity asc'

class res_currency(osv.osv):
    _inherit = 'res.currency'

    def _check_main_currency_rounding(self, cr, uid, ids, context=None):
        cr.execute('SELECT digits FROM decimal_precision WHERE name like %s',('Account',))
        digits = cr.fetchone()
        if digits and len(digits):
            digits = digits[0]
            main_currency = self.pool.get('res.users').browse(cr, uid, uid, context=context).company_id.currency_id
            for currency_id in ids:
                if currency_id == main_currency.id:
                    if main_currency.rounding < 10 ** -digits:
                        return False
        return True

    _constraints = [
        (_check_main_currency_rounding, 'Error! You cannot define a rounding factor for the company\'s main currency that is smaller than the decimal precision of \'Account\'.', ['rounding']),
    ]

class decimal_precision(osv.osv):
    _inherit = 'decimal.precision'

    def _check_main_currency_rounding(self, cr, uid, ids, context=None):
        cr.execute('SELECT id, digits FROM decimal_precision WHERE name like %s',('Account',))
        res = cr.fetchone()
        if res and len(res):
            account_precision_id, digits = res
            main_currency = self.pool.get('res.users').browse(cr, uid, uid, context=context).company_id.currency_id
            for decimal_precision in ids:
                if decimal_precision == account_precision_id:
                    if main_currency.rounding < 10 ** -digits:
                        return False
        return True

    _constraints = [
        (_check_main_currency_rounding, 'Error! You cannot define the decimal precision of \'Account\' as greater than the rounding factor of the company\'s main currency', ['digits']),
    ]

# vim:expandtab:smartindent:tabstop=4:softtabstop=4:shiftwidth=4:<|MERGE_RESOLUTION|>--- conflicted
+++ resolved
@@ -24,14 +24,9 @@
 
 from _common import ceiling
 
-<<<<<<< HEAD
 from openerp import SUPERUSER_ID
 from openerp import tools
 from openerp.osv import osv, orm, fields
-=======
-from openerp import tools, SUPERUSER_ID
-from openerp.osv import osv, fields
->>>>>>> 12eb1573
 from openerp.tools.translate import _
 
 import openerp.addons.decimal_precision as dp
@@ -810,13 +805,17 @@
             price_type_currency_id = pricetype_obj.browse(cr,uid,price_type_id).currency_id.id
 
         res = {}
+        # standard_price field can only be seen by users in base.group_user
+        # Thus, in order to compute the sale price from the cost price for users not in this group
+        # We fetch the standard price as the superuser
+        for product in products:
+            if ptype != 'standard_price':
+                res[product.id] = product[ptype] or 0.0
+            else: 
+                res[product.id] = self.read(cr, SUPERUSER_ID, product.id, [ptype], context=context)[ptype] or 0.0
+
         product_uom_obj = self.pool.get('product.uom')
-<<<<<<< HEAD
         for product in products:
-=======
-        for product in self.browse(cr, SUPERUSER_ID, ids, context=context):
->>>>>>> 12eb1573
-            res[product.id] = product[ptype] or 0.0
             if ptype == 'list_price':
                 res[product.id] = (res[product.id] * (product.price_margin or 1.0)) + \
                         product.price_extra
