# -*- coding: utf-8 -*-
# Part of Odoo. See LICENSE file for full copyright and licensing details.

import re
import time

import openerp
from openerp import api, tools, SUPERUSER_ID
from openerp.osv import osv, fields, expression
from openerp.tools.translate import _
from openerp.tools import DEFAULT_SERVER_DATETIME_FORMAT, DEFAULT_SERVER_DATE_FORMAT
import psycopg2

import openerp.addons.decimal_precision as dp
from openerp.tools.float_utils import float_round, float_compare
from openerp.exceptions import UserError
from openerp.exceptions import except_orm

#----------------------------------------------------------
# UOM
#----------------------------------------------------------

class product_uom_categ(osv.osv):
    _name = 'product.uom.categ'
    _description = 'Product uom categ'
    _columns = {
        'name': fields.char('Name', required=True, translate=True),
    }

class product_uom(osv.osv):
    _name = 'product.uom'
    _description = 'Product Unit of Measure'

    def _compute_factor_inv(self, factor):
        return factor and (1.0 / factor) or 0.0

    def _factor_inv(self, cursor, user, ids, name, arg, context=None):
        res = {}
        for uom in self.browse(cursor, user, ids, context=context):
            res[uom.id] = self._compute_factor_inv(uom.factor)
        return res

    def _factor_inv_write(self, cursor, user, id, name, value, arg, context=None):
        return self.write(cursor, user, id, {'factor': self._compute_factor_inv(value)}, context=context)

    def name_create(self, cr, uid, name, context=None):
        """ The UoM category and factor are required, so we'll have to add temporary values
            for imported UoMs """
        if not context:
            context = {}
        uom_categ = self.pool.get('product.uom.categ')
        values = {self._rec_name: name, 'factor': 1}
        # look for the category based on the english name, i.e. no context on purpose!
        # TODO: should find a way to have it translated but not created until actually used
        if not context.get('default_category_id'):
            categ_misc = 'Unsorted/Imported Units'
            categ_id = uom_categ.search(cr, uid, [('name', '=', categ_misc)])
            if categ_id:
                values['category_id'] = categ_id[0]
            else:
                values['category_id'] = uom_categ.name_create(
                    cr, uid, categ_misc, context=context)[0]
        uom_id = self.create(cr, uid, values, context=context)
        return self.name_get(cr, uid, [uom_id], context=context)[0]

    def create(self, cr, uid, data, context=None):
        if 'factor_inv' in data:
            if data['factor_inv'] != 1:
                data['factor'] = self._compute_factor_inv(data['factor_inv'])
            del(data['factor_inv'])
        return super(product_uom, self).create(cr, uid, data, context)

    _order = "name"
    _columns = {
        'name': fields.char('Unit of Measure', required=True, translate=True),
        'category_id': fields.many2one('product.uom.categ', 'Unit of Measure Category', required=True, ondelete='cascade',
            help="Conversion between Units of Measure can only occur if they belong to the same category. The conversion will be made based on the ratios."),
        'factor': fields.float('Ratio', required=True, digits=0, # force NUMERIC with unlimited precision
            help='How much bigger or smaller this unit is compared to the reference Unit of Measure for this category:\n'\
                    '1 * (reference unit) = ratio * (this unit)'),
        'factor_inv': fields.function(_factor_inv, digits=0, # force NUMERIC with unlimited precision
            fnct_inv=_factor_inv_write,
            string='Bigger Ratio',
            help='How many times this Unit of Measure is bigger than the reference Unit of Measure in this category:\n'\
                    '1 * (this unit) = ratio * (reference unit)', required=True),
        'rounding': fields.float('Rounding Precision', digits=0, required=True,
            help="The computed quantity will be a multiple of this value. "\
                 "Use 1.0 for a Unit of Measure that cannot be further split, such as a piece."),
        'active': fields.boolean('Active', help="By unchecking the active field you can disable a unit of measure without deleting it."),
        'uom_type': fields.selection([('bigger','Bigger than the reference Unit of Measure'),
                                      ('reference','Reference Unit of Measure for this category'),
                                      ('smaller','Smaller than the reference Unit of Measure')],'Type', required=1),
    }

    _defaults = {
        'active': 1,
        'rounding': 0.01,
        'factor': 1,
        'uom_type': 'reference',
        'factor': 1.0,
    }

    _sql_constraints = [
        ('factor_gt_zero', 'CHECK (factor!=0)', 'The conversion ratio for a unit of measure cannot be 0!')
    ]

    def _compute_qty(self, cr, uid, from_uom_id, qty, to_uom_id=False, round=True, rounding_method='UP'):
        if not from_uom_id or not qty or not to_uom_id:
            return qty
        uoms = self.browse(cr, uid, [from_uom_id, to_uom_id])
        if uoms[0].id == from_uom_id:
            from_unit, to_unit = uoms[0], uoms[-1]
        else:
            from_unit, to_unit = uoms[-1], uoms[0]
        return self._compute_qty_obj(cr, uid, from_unit, qty, to_unit, round=round, rounding_method=rounding_method)

    def _compute_qty_obj(self, cr, uid, from_unit, qty, to_unit, round=True, rounding_method='UP', context=None):
        if context is None:
            context = {}
        if from_unit.category_id.id != to_unit.category_id.id:
            if context.get('raise-exception', True):
                raise UserError(_('Conversion from Product UoM %s to Default UoM %s is not possible as they both belong to different Category!.') % (from_unit.name,to_unit.name))
            else:
                return qty
        amount = qty/from_unit.factor
        if to_unit:
            amount = amount * to_unit.factor
            if round:
                amount = float_round(amount, precision_rounding=to_unit.rounding, rounding_method=rounding_method)
        return amount

    def _compute_price(self, cr, uid, from_uom_id, price, to_uom_id=False):
        if (not from_uom_id or not price or not to_uom_id
                or (to_uom_id == from_uom_id)):
            return price
        from_unit, to_unit = self.browse(cr, uid, [from_uom_id, to_uom_id])
        if from_unit.category_id.id != to_unit.category_id.id:
            return price
        amount = price * from_unit.factor
        if to_uom_id:
            amount = amount / to_unit.factor
        return amount

    def onchange_type(self, cursor, user, ids, value):
        if value == 'reference':
            return {'value': {'factor': 1, 'factor_inv': 1}}
        return {}

#----------------------------------------------------------
# Categories
#----------------------------------------------------------
class product_category(osv.osv):

    @api.multi
    def name_get(self):
        def get_names(cat):
            """ Return the list [cat.name, cat.parent_id.name, ...] """
            res = []
            while cat:
                res.append(cat.name)
                cat = cat.parent_id
            return res

        return [(cat.id, " / ".join(reversed(get_names(cat)))) for cat in self]

    def name_search(self, cr, uid, name, args=None, operator='ilike', context=None, limit=100):
        if not args:
            args = []
        if not context:
            context = {}
        if name:
            # Be sure name_search is symetric to name_get
            categories = name.split(' / ')
            parents = list(categories)
            child = parents.pop()
            domain = [('name', operator, child)]
            if parents:
                names_ids = self.name_search(cr, uid, ' / '.join(parents), args=args, operator='ilike', context=context, limit=limit)
                category_ids = [name_id[0] for name_id in names_ids]
                if operator in expression.NEGATIVE_TERM_OPERATORS:
                    category_ids = self.search(cr, uid, [('id', 'not in', category_ids)])
                    domain = expression.OR([[('parent_id', 'in', category_ids)], domain])
                else:
                    domain = expression.AND([[('parent_id', 'in', category_ids)], domain])
                for i in range(1, len(categories)):
                    domain = [[('name', operator, ' / '.join(categories[-1 - i:]))], domain]
                    if operator in expression.NEGATIVE_TERM_OPERATORS:
                        domain = expression.AND(domain)
                    else:
                        domain = expression.OR(domain)
            ids = self.search(cr, uid, expression.AND([domain, args]), limit=limit, context=context)
        else:
            ids = self.search(cr, uid, args, limit=limit, context=context)
        return self.name_get(cr, uid, ids, context)

    def _name_get_fnc(self, cr, uid, ids, prop, unknow_none, context=None):
        res = self.name_get(cr, uid, ids, context=context)
        return dict(res)

    _name = "product.category"
    _description = "Product Category"
    _columns = {
        'name': fields.char('Name', required=True, translate=True, select=True),
        'complete_name': fields.function(_name_get_fnc, type="char", string='Name'),
        'parent_id': fields.many2one('product.category','Parent Category', select=True, ondelete='cascade'),
        'child_id': fields.one2many('product.category', 'parent_id', string='Child Categories'),
        'sequence': fields.integer('Sequence', select=True, help="Gives the sequence order when displaying a list of product categories."),
        'type': fields.selection([('view','View'), ('normal','Normal')], 'Category Type', help="A category of the view type is a virtual category that can be used as the parent of another category to create a hierarchical structure."),
        'parent_left': fields.integer('Left Parent', select=1),
        'parent_right': fields.integer('Right Parent', select=1),
    }


    _defaults = {
        'type' : 'normal',
    }

    _parent_name = "parent_id"
    _parent_store = True
    _parent_order = 'sequence, name'
    _order = 'parent_left'

    _constraints = [
        (osv.osv._check_recursion, 'Error ! You cannot create recursive categories.', ['parent_id'])
    ]


class produce_price_history(osv.osv):
    """
    Keep track of the ``product.template`` standard prices as they are changed.
    """

    _name = 'product.price.history'
    _rec_name = 'datetime'
    _order = 'datetime desc'

    _columns = {
        'company_id': fields.many2one('res.company', required=True),
        'product_id': fields.many2one('product.product', 'Product', required=True, ondelete='cascade'),
        'datetime': fields.datetime('Date'),
        'cost': fields.float('Cost'),
    }

    def _get_default_company(self, cr, uid, context=None):
        if 'force_company' in context:
            return context['force_company']
        else:
            company = self.pool['res.users'].browse(cr, uid, uid,
                context=context).company_id
            return company.id if company else False

    _defaults = {
        'datetime': fields.datetime.now,
        'company_id': _get_default_company,
    }


#----------------------------------------------------------
# Product Attributes
#----------------------------------------------------------
class product_attribute(osv.osv):
    _name = "product.attribute"
    _description = "Product Attribute"
    _order = 'sequence,id'
    _columns = {
        'name': fields.char('Name', translate=True, required=True),
        'value_ids': fields.one2many('product.attribute.value', 'attribute_id', 'Values', copy=True),
        'sequence': fields.integer('Sequence', help="Determine the display order"),
        'attribute_line_ids': fields.one2many('product.attribute.line', 'attribute_id', 'Lines'),
    }

class product_attribute_value(osv.osv):
    _name = "product.attribute.value"
    _order = 'sequence'
    def _get_price_extra(self, cr, uid, ids, name, args, context=None):
        result = dict.fromkeys(ids, 0)
        if not context.get('active_id'):
            return result

        for obj in self.browse(cr, uid, ids, context=context):
            for price_id in obj.price_ids:
                if price_id.product_tmpl_id.id == context.get('active_id'):
                    result[obj.id] = price_id.price_extra
                    break
        return result

    def _set_price_extra(self, cr, uid, id, name, value, args, context=None):
        if context is None:
            context = {}
        if 'active_id' not in context:
            return None
        p_obj = self.pool['product.attribute.price']
        p_ids = p_obj.search(cr, uid, [('value_id', '=', id), ('product_tmpl_id', '=', context['active_id'])], context=context)
        if p_ids:
            p_obj.write(cr, uid, p_ids, {'price_extra': value}, context=context)
        else:
            p_obj.create(cr, uid, {
                    'product_tmpl_id': context['active_id'],
                    'value_id': id,
                    'price_extra': value,
                }, context=context)

    def name_get(self, cr, uid, ids, context=None):
        if context and not context.get('show_attribute', True):
            return super(product_attribute_value, self).name_get(cr, uid, ids, context=context)
        res = []
        for value in self.browse(cr, uid, ids, context=context):
            res.append([value.id, "%s: %s" % (value.attribute_id.name, value.name)])
        return res

    _columns = {
        'sequence': fields.integer('Sequence', help="Determine the display order"),
        'name': fields.char('Value', translate=True, required=True),
        'attribute_id': fields.many2one('product.attribute', 'Attribute', required=True, ondelete='cascade'),
        'product_ids': fields.many2many('product.product', id1='att_id', id2='prod_id', string='Variants', readonly=True),
        'price_extra': fields.function(_get_price_extra, type='float', string='Attribute Price Extra',
            fnct_inv=_set_price_extra,
            digits_compute=dp.get_precision('Product Price'),
            help="Price Extra: Extra price for the variant with this attribute value on sale price. eg. 200 price extra, 1000 + 200 = 1200."),
        'price_ids': fields.one2many('product.attribute.price', 'value_id', string='Attribute Prices', readonly=True),
    }
    _sql_constraints = [
        ('value_company_uniq', 'unique (name,attribute_id)', 'This attribute value already exists !')
    ]
    _defaults = {
        'price_extra': 0.0,
    }
    def unlink(self, cr, uid, ids, context=None):
        ctx = dict(context or {}, active_test=False)
        product_ids = self.pool['product.product'].search(cr, uid, [('attribute_value_ids', 'in', ids)], context=ctx)
        if product_ids:
            raise UserError(_('The operation cannot be completed:\nYou are trying to delete an attribute value with a reference on a product variant.'))
        return super(product_attribute_value, self).unlink(cr, uid, ids, context=context)

class product_attribute_price(osv.osv):
    _name = "product.attribute.price"
    _columns = {
        'product_tmpl_id': fields.many2one('product.template', 'Product Template', required=True, ondelete='cascade'),
        'value_id': fields.many2one('product.attribute.value', 'Product Attribute Value', required=True, ondelete='cascade'),
        'price_extra': fields.float('Price Extra', digits_compute=dp.get_precision('Product Price')),
    }

class product_attribute_line(osv.osv):
    _name = "product.attribute.line"
    _rec_name = 'attribute_id'
    _columns = {
        'product_tmpl_id': fields.many2one('product.template', 'Product Template', required=True, ondelete='cascade'),
        'attribute_id': fields.many2one('product.attribute', 'Attribute', required=True, ondelete='restrict'),
        'value_ids': fields.many2many('product.attribute.value', id1='line_id', id2='val_id', string='Attribute Values'),
    }

<<<<<<< HEAD
    def name_search(self, cr, uid, name='', args=None, operator='ilike', context=None, limit=100):
        # TDE FIXME: currently overriding the domain; however as it includes a
        # search on a m2o and one on a m2m, probably this will quickly become
        # difficult to compute - check if performance optimization is required
        if name and operator in ('=', 'ilike', '=ilike', 'like', '=like'):
            new_args = ['|', ('attribute_id', operator, name), ('value_ids', operator, name)]
        else:
            new_args = args
        return super(product_attribute_line, self).name_search(
            cr, uid, name=name,
            args=new_args,
            operator=operator, context=context, limit=limit)
=======
    def _check_valid_attribute(self, cr, uid, ids, context=None):
        obj_pal = self.browse(cr, uid, ids[0], context=context)
        return obj_pal.value_ids <= obj_pal.attribute_id.value_ids

    _constraints = [
        (_check_valid_attribute, 'Error ! You cannot use this attribute with the following value.', ['attribute_id'])
    ]
>>>>>>> dade7e3c


#----------------------------------------------------------
# Products
#----------------------------------------------------------
class product_template(osv.osv):
    _name = "product.template"
    _inherit = ['mail.thread']
    _description = "Product Template"
    _order = "name"

    def _is_product_variant(self, cr, uid, ids, name, arg, context=None):
        return self._is_product_variant_impl(cr, uid, ids, name, arg, context=context)

    def _is_product_variant_impl(self, cr, uid, ids, name, arg, context=None):
        return dict.fromkeys(ids, False)

    def _product_template_price(self, cr, uid, ids, name, arg, context=None):
        plobj = self.pool.get('product.pricelist')
        res = {}
        quantity = context.get('quantity') or 1.0
        pricelist = context.get('pricelist', False)
        partner = context.get('partner', False)
        if pricelist:
            # Support context pricelists specified as display_name or ID for compatibility
            if isinstance(pricelist, basestring):
                pricelist_ids = plobj.name_search(
                    cr, uid, pricelist, operator='=', context=context, limit=1)
                pricelist = pricelist_ids[0][0] if pricelist_ids else pricelist

            if isinstance(pricelist, (int, long)):
                products = self.browse(cr, uid, ids, context=context)
                qtys = map(lambda x: (x, quantity, partner), products)
                pl = plobj.browse(cr, uid, pricelist, context=context)
                price = plobj._price_get_multi(cr, uid, pl, qtys, context=context)
                for id in ids:
                    res[id] = price.get(id, 0.0)
        for id in ids:
            res.setdefault(id, 0.0)
        return res

    def _set_product_template_price(self, cr, uid, id, name, value, args, context=None):
        product_uom_obj = self.pool.get('product.uom')

        product = self.browse(cr, uid, id, context=context)
        if 'uom' in context:
            uom = product.uom_id
            value = product_uom_obj._compute_price(cr, uid,
                    context['uom'], value, uom.id)

        return product.write({'list_price': value})

    def _get_product_variant_count(self, cr, uid, ids, name, arg, context=None):
        res = {}
        for product in self.browse(cr, uid, ids, context=context):
            res[product.id] = len(product.product_variant_ids)
        return res

    def _compute_product_template_field(self, cr, uid, ids, names, arg, context=None):
        ''' Compute the field from the product_variant if there is only one variant, otherwise returns 0.0 '''
        if isinstance(names, basestring):
            names = [names]
        res = {id: {} for id in ids}
        templates = self.browse(cr, uid, ids, context=context)
        unique_templates = [template.id for template in templates if template.product_variant_count == 1]
        for template in templates:
            for name in names:
                res[template.id][name] = getattr(template.product_variant_ids[0], name) if template.id in unique_templates else 0.0
        return res

    def _set_product_template_field(self, cr, uid, product_tmpl_id, name, value, args, context=None):
        ''' Set the standard price modification on the variant if there is only one variant '''
        template = self.pool['product.template'].browse(cr, uid, product_tmpl_id, context=context)
        if template.product_variant_count == 1:
            variant = self.pool['product.product'].browse(cr, uid, template.product_variant_ids.id, context=context)
            return variant.write({name: value})
        return {}

    def _search_by_standard_price(self, cr, uid, obj, name, domain, context=None):
        r = self.pool['product.product'].search_read(cr, uid, domain, ['product_tmpl_id'],
                                                     limit=None, context=context)
        return [('id', 'in', [x['product_tmpl_id'][0] for x in r])]

    def _get_template_id_from_product(self, cr, uid, ids, context=None):
        r = self.pool['product.product'].read(cr, uid, ids, ['product_tmpl_id'], context=context)
        return [x['product_tmpl_id'][0] for x in r]

    def _get_product_template_type(self, cr, uid, context=None):
        return [('consu', 'Consumable'), ('service', 'Service')]
    _get_product_template_type_wrapper = lambda self, *args, **kwargs: self._get_product_template_type(*args, **kwargs)

    _columns = {
        'name': fields.char('Name', required=True, translate=True, select=True),
        'sequence': fields.integer('Sequence', help='Gives the sequence order when displaying a product list'),
        'product_manager': fields.many2one('res.users','Product Manager'),
        'description': fields.text('Description',translate=True,
            help="A precise description of the Product, used only for internal information purposes."),
        'description_purchase': fields.text('Purchase Description',translate=True,
            help="A description of the Product that you want to communicate to your vendors. "
                 "This description will be copied to every Purchase Order, Receipt and Vendor Bill/Refund."),
        'description_sale': fields.text('Sale Description',translate=True,
            help="A description of the Product that you want to communicate to your customers. "
                 "This description will be copied to every Sale Order, Delivery Order and Customer Invoice/Refund"),
        'type': fields.selection(_get_product_template_type_wrapper, 'Product Type', required=True,
            help="A consumable is a product for which you don't manage stock, a service is a non-material product provided by a company or an individual."),
        'rental': fields.boolean('Can be Rent'),
        'categ_id': fields.many2one('product.category','Internal Category', required=True, change_default=True, domain="[('type','=','normal')]" ,help="Select category for the current product"),
        'price': fields.function(_product_template_price, fnct_inv=_set_product_template_price, type='float', string='Price', digits_compute=dp.get_precision('Product Price')),
        'currency_id': fields.related(
            'company_id', 'currency_id',
            type='many2one',
            relation='res.currency',
            string='Currency'),
        'list_price': fields.float('Sale Price', digits_compute=dp.get_precision('Product Price'), help="Base price to compute the customer price. Sometimes called the catalog price."),
        'lst_price' : fields.related('list_price', type="float", string='Public Price', digits_compute=dp.get_precision('Product Price')),
        'standard_price': fields.function(_compute_product_template_field, fnct_inv=_set_product_template_field, fnct_search=_search_by_standard_price, multi='_compute_product_template_field', type='float', string='Cost', digits_compute=dp.get_precision('Product Price'),
                                          help="Cost of the product, in the default unit of measure of the product.", groups="base.group_user"),
        'volume': fields.function(_compute_product_template_field, fnct_inv=_set_product_template_field, multi='_compute_product_template_field', type='float', string='Volume', help="The volume in m3.", store={
            _name: (lambda s,c,u,i,t: i, ['product_variant_ids'], 10),
            'product.product': (_get_template_id_from_product, ['product_tmpl_id', 'volume'], 10),
        }),
        'weight': fields.function(_compute_product_template_field, fnct_inv=_set_product_template_field, multi='_compute_product_template_field', type='float', string='Gross Weight', digits_compute=dp.get_precision('Stock Weight'), help="The weight of the contents in Kg, not including any packaging, etc.", store={
            _name: (lambda s,c,u,i,t: i, ['product_variant_ids'], 10),
            'product.product': (_get_template_id_from_product, ['product_tmpl_id', 'weight'], 10),
        }),
        'warranty': fields.float('Warranty'),
        'sale_ok': fields.boolean('Can be Sold', help="Specify if the product can be selected in a sales order line."),
        'pricelist_id': fields.dummy(string='Pricelist', relation='product.pricelist', type='many2one'),
        'state': fields.selection([('draft', 'In Development'),
            ('sellable','Normal'),
            ('end','End of Lifecycle'),
            ('obsolete','Obsolete')], 'Status'),
        'uom_id': fields.many2one('product.uom', 'Unit of Measure', required=True, help="Default Unit of Measure used for all stock operation."),
        'uom_po_id': fields.many2one('product.uom', 'Purchase Unit of Measure', required=True, help="Default Unit of Measure used for purchase orders. It must be in the same category than the default unit of measure."),
        'company_id': fields.many2one('res.company', 'Company', select=1),
        'packaging_ids': fields.one2many(
            'product.packaging', 'product_tmpl_id', 'Logistical Units',
            help="Gives the different ways to package the same product. This has no impact on "
                 "the picking order and is mainly used if you use the EDI module."),
        'seller_ids': fields.one2many('product.supplierinfo', 'product_tmpl_id', 'Vendor'),

        'active': fields.boolean('Active', help="If unchecked, it will allow you to hide the product without removing it."),
        'color': fields.integer('Color Index'),
        'is_product_variant': fields.function(_is_product_variant, type='boolean', string='Is a product variant'),

        'attribute_line_ids': fields.one2many('product.attribute.line', 'product_tmpl_id', 'Product Attributes'),
        'product_variant_ids': fields.one2many('product.product', 'product_tmpl_id', 'Products', required=True),
        'product_variant_count': fields.function(_get_product_variant_count, type='integer', string='# of Product Variants'),

        # related to display product product information if is_product_variant
        'barcode': fields.related('product_variant_ids', 'barcode', type='char', string='Barcode', oldname='ean13'),
        'default_code': fields.related('product_variant_ids', 'default_code', type='char', string='Internal Reference'),
        'item_ids': fields.one2many('product.pricelist.item', 'product_tmpl_id', 'Pricelist Items'),
    }

    # image: all image fields are base64 encoded and PIL-supported
    image = openerp.fields.Binary("Image", attachment=True,
        help="This field holds the image used as image for the product, limited to 1024x1024px.")
    image_medium = openerp.fields.Binary("Medium-sized image",
        compute='_compute_images', inverse='_inverse_image_medium', store=True, attachment=True,
        help="Medium-sized image of the product. It is automatically "\
             "resized as a 128x128px image, with aspect ratio preserved, "\
             "only when the image exceeds one of those sizes. Use this field in form views or some kanban views.")
    image_small = openerp.fields.Binary("Small-sized image",
        compute='_compute_images', inverse='_inverse_image_small', store=True, attachment=True,
        help="Small-sized image of the product. It is automatically "\
             "resized as a 64x64px image, with aspect ratio preserved. "\
             "Use this field anywhere a small image is required.")

    @api.depends('image')
    def _compute_images(self):
        for rec in self:
            rec.image_medium = tools.image_resize_image_medium(rec.image, avoid_if_small=True)
            rec.image_small = tools.image_resize_image_small(rec.image)

    def _inverse_image_medium(self):
        for rec in self:
            rec.image = tools.image_resize_image_big(rec.image_medium)

    def _inverse_image_small(self):
        for rec in self:
            rec.image = tools.image_resize_image_big(rec.image_small)

    def _price_get(self, cr, uid, products, ptype='list_price', context=None):
        if context is None:
            context = {}

        if 'currency_id' in context:
            currency_id = self.pool['res.users'].browse(cr, uid, uid, context=context).company_id.currency_id.id
        res = {}
        product_uom_obj = self.pool.get('product.uom')
        for product in products:
            # standard_price field can only be seen by users in base.group_user
            # Thus, in order to compute the sale price from the cost for users not in this group
            # We fetch the standard price as the superuser
            if ptype != 'standard_price':
                res[product.id] = product[ptype] or 0.0
            else:
                company_id = product.env.user.company_id.id
                product = product.with_context(force_company=company_id)
                res[product.id] = res[product.id] = product.sudo()[ptype]
            if ptype == 'list_price':
                res[product.id] += product._name == "product.product" and product.price_extra or 0.0
            if 'uom' in context:
                uom = product.uom_id
                res[product.id] = product_uom_obj._compute_price(cr, uid,
                        uom.id, res[product.id], context['uom'])
            # Convert from current user company currency to asked one
            if 'currency_id' in context:
                # Take current user company currency.
                # This is right cause a field cannot be in more than one currency
                res[product.id] = self.pool.get('res.currency').compute(cr, uid, currency_id,
                    context['currency_id'], res[product.id], context=context)
        return res

    def _get_uom_id(self, cr, uid, *args):
        return self.pool["product.uom"].search(cr, uid, [], limit=1, order='id')[0]

    def _default_category(self, cr, uid, context=None):
        if context is None:
            context = {}
        if 'categ_id' in context and context['categ_id']:
            return context['categ_id']
        md = self.pool.get('ir.model.data')
        res = False
        try:
            res = md.get_object_reference(cr, uid, 'product', 'product_category_all')[1]
        except ValueError:
            res = False
        return res

    def onchange_type(self, cr, uid, ids, type, context=None):
        return {'value': {}}

    def onchange_uom(self, cursor, user, ids, uom_id, uom_po_id):
        if uom_id:
            return {'value': {'uom_po_id': uom_id}}
        return {}

    def create_variant_ids(self, cr, uid, ids, context=None):
        product_obj = self.pool.get("product.product")
        ctx = context and context.copy() or {}
        if ctx.get("create_product_variant"):
            return None

        ctx.update(active_test=False, create_product_variant=True)

        tmpl_ids = self.browse(cr, uid, ids, context=ctx)
        for tmpl_id in tmpl_ids:

            # list of values combination
            variant_alone = []
            all_variants = [[]]
            for variant_id in tmpl_id.attribute_line_ids:
                if len(variant_id.value_ids) == 1:
                    variant_alone.append(variant_id.value_ids[0])
                temp_variants = []
                for variant in all_variants:
                    for value_id in variant_id.value_ids:
                        temp_variants.append(sorted(variant + [int(value_id)]))
                if temp_variants:
                    all_variants = temp_variants

            # adding an attribute with only one value should not recreate product
            # write this attribute on every product to make sure we don't lose them
            for variant_id in variant_alone:
                product_ids = []
                for product_id in tmpl_id.product_variant_ids:
                    if variant_id.id not in map(int, product_id.attribute_value_ids):
                        product_ids.append(product_id.id)
                product_obj.write(cr, uid, product_ids, {'attribute_value_ids': [(4, variant_id.id)]}, context=ctx)

            # check product
            variant_ids_to_active = []
            variants_active_ids = []
            variants_inactive = []
            for product_id in tmpl_id.product_variant_ids:
                variants = sorted(map(int,product_id.attribute_value_ids))
                if variants in all_variants:
                    variants_active_ids.append(product_id.id)
                    all_variants.pop(all_variants.index(variants))
                    if not product_id.active:
                        variant_ids_to_active.append(product_id.id)
                else:
                    variants_inactive.append(product_id)
            if variant_ids_to_active:
                product_obj.write(cr, uid, variant_ids_to_active, {'active': True}, context=ctx)

            # create new product
            for variant_ids in all_variants:
                values = {
                    'product_tmpl_id': tmpl_id.id,
                    'attribute_value_ids': [(6, 0, variant_ids)]
                }
                id = product_obj.create(cr, uid, values, context=ctx)
                variants_active_ids.append(id)

            # unlink or inactive product
            for variant_id in map(int,variants_inactive):
                try:
                    with cr.savepoint(), tools.mute_logger('openerp.sql_db'):
                        product_obj.unlink(cr, uid, [variant_id], context=ctx)
                #We catch all kind of exception to be sure that the operation doesn't fail.
                except (psycopg2.Error, except_orm):
                    product_obj.write(cr, uid, [variant_id], {'active': False}, context=ctx)
                    pass
        return True

    def create(self, cr, uid, vals, context=None):
        ''' Store the initial standard price in order to be able to retrieve the cost of a product template for a given date'''
        product_template_id = super(product_template, self).create(cr, uid, vals, context=context)
        if not context or "create_product_product" not in context:
            self.create_variant_ids(cr, uid, [product_template_id], context=context)

        # TODO: this is needed to set given values to first variant after creation
        # these fields should be moved to product as lead to confusion
        related_vals = {}
        if vals.get('barcode'):
            related_vals['barcode'] = vals['barcode']
        if vals.get('default_code'):
            related_vals['default_code'] = vals['default_code']
        if vals.get('standard_price'):
            related_vals['standard_price'] = vals['standard_price']
        if vals.get('volume'):
            related_vals['volume'] = vals['volume']
        if vals.get('weight'):
            related_vals['weight'] = vals['weight']
        if related_vals:
            self.write(cr, uid, product_template_id, related_vals, context=context)

        return product_template_id

    def write(self, cr, uid, ids, vals, context=None):
        res = super(product_template, self).write(cr, uid, ids, vals, context=context)
        if 'attribute_line_ids' in vals or vals.get('active'):
            self.create_variant_ids(cr, uid, ids, context=context)
        if 'active' in vals and not vals.get('active'):
            ctx = context and context.copy() or {}
            ctx.update(active_test=False)
            product_ids = []
            for product in self.browse(cr, uid, ids, context=ctx):
                product_ids = map(int,product.product_variant_ids)
            self.pool.get("product.product").write(cr, uid, product_ids, {'active': vals.get('active')}, context=ctx)
        return res

    def copy(self, cr, uid, id, default=None, context=None):
        if default is None:
            default = {}
        template = self.browse(cr, uid, id, context=context)
        default['name'] = _("%s (copy)") % (template['name'])
        return super(product_template, self).copy(cr, uid, id, default=default, context=context)

    _defaults = {
        'company_id': lambda s,cr,uid,c: s.pool.get('res.company')._company_default_get(cr, uid, 'product.template', context=c),
        'list_price': 1,
        'standard_price': 0.0,
        'sale_ok': 1,
        'uom_id': _get_uom_id,
        'uom_po_id': _get_uom_id,
        'categ_id' : _default_category,
        'type' : 'consu',
        'active': True,
        'sequence': 1,
    }

    def _check_uom(self, cursor, user, ids, context=None):
        for product in self.browse(cursor, user, ids, context=context):
            if product.uom_id.category_id.id != product.uom_po_id.category_id.id:
                return False
        return True

    _constraints = [
        (_check_uom, 'Error: The default Unit of Measure and the purchase Unit of Measure must be in the same category.', ['uom_id', 'uom_po_id']),
    ]

    def name_get(self, cr, user, ids, context=None):
        if context is None:
            context = {}
        if 'partner_id' in context:
            pass
        return super(product_template, self).name_get(cr, user, ids, context)

    def name_search(self, cr, user, name='', args=None, operator='ilike', context=None, limit=100):
        # Only use the product.product heuristics if there is a search term and the domain
        # does not specify a match on `product.template` IDs.
        if not name or any(term[0] == 'id' for term in (args or [])):
            return super(product_template, self).name_search(
                cr, user, name=name, args=args, operator=operator, context=context, limit=limit)
        template_ids = set()
        product_product = self.pool['product.product']
        results = product_product.name_search(cr, user, name, args, operator=operator, context=context, limit=limit)
        product_ids = [p[0] for p in results]
        for p in product_product.browse(cr, user, product_ids, context=context):
            template_ids.add(p.product_tmpl_id.id)
        while (results and len(template_ids) < limit):
            domain = [('product_tmpl_id', 'not in', list(template_ids))]
            args = args if args is not None else []
            results = product_product.name_search(
                cr, user, name, args+domain, operator=operator, context=context, limit=limit)
            product_ids = [p[0] for p in results]
            for p in product_product.browse(cr, user, product_ids, context=context):
                template_ids.add(p.product_tmpl_id.id)


        # re-apply product.template order + name_get
        return super(product_template, self).name_search(
            cr, user, '', args=[('id', 'in', list(template_ids))],
            operator='ilike', context=context, limit=limit)

class product_product(osv.osv):
    _name = "product.product"
    _description = "Product"
    _inherits = {'product.template': 'product_tmpl_id'}
    _inherit = ['mail.thread']
    _order = 'default_code,name_template'

    def _product_price(self, cr, uid, ids, name, arg, context=None):
        plobj = self.pool.get('product.pricelist')
        res = {}
        if context is None:
            context = {}
        quantity = context.get('quantity') or 1.0
        pricelist = context.get('pricelist', False)
        partner = context.get('partner', False)
        if pricelist:
            # Support context pricelists specified as display_name or ID for compatibility
            if isinstance(pricelist, basestring):
                pricelist_ids = plobj.name_search(
                    cr, uid, pricelist, operator='=', context=context, limit=1)
                pricelist = pricelist_ids[0][0] if pricelist_ids else pricelist

            if isinstance(pricelist, (int, long)):
                products = self.browse(cr, uid, ids, context=context)
                qtys = map(lambda x: (x, quantity, partner), products)
                pl = plobj.browse(cr, uid, pricelist, context=context)
                price = plobj._price_get_multi(cr,uid, pl, qtys, context=context)
                for id in ids:
                    res[id] = price.get(id, 0.0)
        for id in ids:
            res.setdefault(id, 0.0)
        return res

    def open_product_template(self, cr, uid, ids, context=None):
        """ Utility method used to add an "Open Template" button in product views """
        product_product = self.browse(cr, uid, ids[0], context=context)
        return {'type': 'ir.actions.act_window',
                'res_model': 'product.template',
                'view_mode': 'form',
                'res_id': product_product.product_tmpl_id.id,
                'target': 'current',
                'flags': {'form': {'action_buttons': True}}}

    def view_header_get(self, cr, uid, view_id, view_type, context=None):
        if context is None:
            context = {}
        res = super(product_product, self).view_header_get(cr, uid, view_id, view_type, context)
        if (context.get('categ_id', False)):
            return _('Products: ') + self.pool.get('product.category').browse(cr, uid, context['categ_id'], context=context).name
        return res

    def _product_lst_price(self, cr, uid, ids, name, arg, context=None):
        product_uom_obj = self.pool.get('product.uom')
        res = dict.fromkeys(ids, 0.0)

        for product in self.browse(cr, uid, ids, context=context):
            if 'uom' in context:
                uom = product.uom_id
                res[product.id] = product_uom_obj._compute_price(cr, uid,
                        uom.id, product.list_price, context['uom'])
            else:
                res[product.id] = product.list_price
            res[product.id] =  res[product.id] + product.price_extra

        return res

    def _set_product_lst_price(self, cr, uid, id, name, value, args, context=None):
        product_uom_obj = self.pool.get('product.uom')

        product = self.browse(cr, uid, id, context=context)
        if 'uom' in context:
            uom = product.uom_id
            value = product_uom_obj._compute_price(cr, uid,
                    context['uom'], value, uom.id)
        value =  value - product.price_extra
        
        return product.write({'list_price': value})

    def _get_partner_code_name(self, cr, uid, ids, product, partner_id, context=None):
        for supinfo in product.seller_ids:
            if supinfo.name.id == partner_id:
                return {'code': supinfo.product_code or product.default_code, 'name': supinfo.product_name or product.name}
        res = {'code': product.default_code, 'name': product.name}
        return res

    def _product_code(self, cr, uid, ids, name, arg, context=None):
        res = {}
        if context is None:
            context = {}
        for p in self.browse(cr, uid, ids, context=context):
            res[p.id] = self._get_partner_code_name(cr, uid, [], p, context.get('partner_id', None), context=context)['code']
        return res

    def _product_partner_ref(self, cr, uid, ids, name, arg, context=None):
        res = {}
        if context is None:
            context = {}
        for p in self.browse(cr, uid, ids, context=context):
            data = self._get_partner_code_name(cr, uid, [], p, context.get('partner_id', None), context=context)
            if not data['code']:
                data['code'] = p.code
            if not data['name']:
                data['name'] = p.name
            res[p.id] = (data['code'] and ('['+data['code']+'] ') or '') + (data['name'] or '')
        return res

    def _is_product_variant_impl(self, cr, uid, ids, name, arg, context=None):
        return dict.fromkeys(ids, True)

    def _get_name_template_ids(self, cr, uid, ids, context=None):
        template_ids = self.pool.get('product.product').search(cr, uid, [('product_tmpl_id', 'in', ids)])
        return list(set(template_ids))

    def _get_image_variant(self, cr, uid, ids, name, args, context=None):
        result = dict.fromkeys(ids, False)
        for obj in self.browse(cr, uid, ids, context=context):
            result[obj.id] = obj.image_variant or getattr(obj.product_tmpl_id, name)
        return result

    def _set_image_variant(self, cr, uid, id, name, value, args, context=None):
        image = tools.image_resize_image_big(value)

        product = self.browse(cr, uid, id, context=context)
        if product.product_tmpl_id.image:
            product.image_variant = image
        else:
            product.product_tmpl_id.image = image

    def _get_price_extra(self, cr, uid, ids, name, args, context=None):
        result = dict.fromkeys(ids, False)
        for product in self.browse(cr, uid, ids, context=context):
            price_extra = 0.0
            for variant_id in product.attribute_value_ids:
                for price_id in variant_id.price_ids:
                    if price_id.product_tmpl_id.id == product.product_tmpl_id.id:
                        price_extra += price_id.price_extra
            result[product.id] = price_extra
        return result

    def _select_seller(self, cr, uid, product_id, partner_id=False, quantity=0.0, date=time.strftime(DEFAULT_SERVER_DATE_FORMAT), uom_id=False, context=None):
        if context is None:
            context = {}
        res = self.pool.get('product.supplierinfo').browse(cr, uid, [])
        for seller in product_id.seller_ids:
            # Set quantity in UoM of seller
            quantity_uom_seller = quantity
            if quantity_uom_seller and uom_id and uom_id != seller.product_uom:
                quantity_uom_seller = uom_id._compute_qty_obj(uom_id, quantity_uom_seller, seller.product_uom)

            if seller.date_start and seller.date_start > date:
                continue
            if seller.date_end and seller.date_end < date:
                continue
            if partner_id and seller.name not in [partner_id, partner_id.parent_id]:
                continue
            if quantity_uom_seller < seller.qty:
                continue
            if seller.product_id and seller.product_id != product_id:
                continue

            res |= seller
            break
        return res

    _columns = {
        'price': fields.function(_product_price, fnct_inv=_set_product_lst_price, type='float', string='Price', digits_compute=dp.get_precision('Product Price')),
        'price_extra': fields.function(_get_price_extra, type='float', string='Variant Extra Price', help="This is the sum of the extra price of all attributes", digits_compute=dp.get_precision('Product Price')),
        'lst_price': fields.function(_product_lst_price, fnct_inv=_set_product_lst_price, type='float', string='Sale Price', digits_compute=dp.get_precision('Product Price')),
        'code': fields.function(_product_code, type='char', string='Internal Reference'),
        'partner_ref' : fields.function(_product_partner_ref, type='char', string='Customer ref'),
        'default_code' : fields.char('Internal Reference', select=True),
        'active': fields.boolean('Active', help="If unchecked, it will allow you to hide the product without removing it."),
        'product_tmpl_id': fields.many2one('product.template', 'Product Template', required=True, ondelete="cascade", select=True, auto_join=True),
        'barcode': fields.char('Barcode', help="International Article Number used for product identification.", oldname='ean13', copy=False),
        'name_template': fields.related('product_tmpl_id', 'name', string="Template Name", type='char', store={
            'product.template': (_get_name_template_ids, ['name'], 10),
            'product.product': (lambda self, cr, uid, ids, c=None: ids, [], 10),
        }, select=True),
        'attribute_value_ids': fields.many2many('product.attribute.value', id1='prod_id', id2='att_id', string='Attributes', ondelete='restrict'),
        'is_product_variant': fields.function( _is_product_variant_impl, type='boolean', string='Is a product variant'),
        # image: all image fields are base64 encoded and PIL-supported
        'image_variant': fields.binary("Variant Image", attachment=True,
            help="This field holds the image used as image for the product variant, limited to 1024x1024px."),

        'image': fields.function(_get_image_variant, fnct_inv=_set_image_variant,
            string="Big-sized image", type="binary",
            help="Image of the product variant (Big-sized image of product template if false). It is automatically "\
                 "resized as a 1024x1024px image, with aspect ratio preserved."),
        'image_small': fields.function(_get_image_variant, fnct_inv=_set_image_variant,
            string="Small-sized image", type="binary",
            help="Image of the product variant (Small-sized image of product template if false)."),
        'image_medium': fields.function(_get_image_variant, fnct_inv=_set_image_variant,
            string="Medium-sized image", type="binary",
            help="Image of the product variant (Medium-sized image of product template if false)."),
        'standard_price': fields.property(type = 'float', digits_compute=dp.get_precision('Product Price'), 
                                          help="Cost of the product template used for standard stock valuation in accounting and used as a base price on purchase orders. "
                                               "Expressed in the default unit of measure of the product.",
                                          groups="base.group_user", string="Cost"),
        'volume': fields.float('Volume', help="The volume in m3."),
        'weight': fields.float('Gross Weight', digits_compute=dp.get_precision('Stock Weight'), help="The weight of the contents in Kg, not including any packaging, etc."),
    }

    _defaults = {
        'active': 1,
        'color': 0,
    }

    def _check_attribute_value_ids(self, cr, uid, ids, context=None):
        for product in self.browse(cr, uid, ids, context=context):
            attributes = set()
            for value in product.attribute_value_ids:
                if value.attribute_id in attributes:
                    return False
                else:
                    attributes.add(value.attribute_id)
        return True

    _constraints = [
        (_check_attribute_value_ids, 'Error! It is not allowed to choose more than one value for a given attribute.', ['attribute_value_ids'])
    ]

    _sql_constraints = [
        ('barcode_uniq', 'unique(barcode)', _("A barcode can only be assigned to one product !")),
    ]

    def unlink(self, cr, uid, ids, context=None):
        unlink_ids = []
        unlink_product_tmpl_ids = []
        for product in self.browse(cr, uid, ids, context=context):
            # Check if product still exists, in case it has been unlinked by unlinking its template
            if not product.exists():
                continue
            tmpl_id = product.product_tmpl_id.id
            # Check if the product is last product of this template
            other_product_ids = self.search(cr, uid, [('product_tmpl_id', '=', tmpl_id), ('id', '!=', product.id)], context=context)
            if not other_product_ids:
                unlink_product_tmpl_ids.append(tmpl_id)
            unlink_ids.append(product.id)
        res = super(product_product, self).unlink(cr, uid, unlink_ids, context=context)
        # delete templates after calling super, as deleting template could lead to deleting
        # products due to ondelete='cascade'
        self.pool.get('product.template').unlink(cr, uid, unlink_product_tmpl_ids, context=context)
        return res

    def onchange_type(self, cr, uid, ids, type, context=None):
        return {'value': {}}

    def onchange_uom(self, cursor, user, ids, uom_id, uom_po_id):
        if uom_id and uom_po_id:
            uom_obj=self.pool.get('product.uom')
            uom=uom_obj.browse(cursor,user,[uom_id])[0]
            uom_po=uom_obj.browse(cursor,user,[uom_po_id])[0]
            if uom.category_id.id != uom_po.category_id.id:
                return {'value': {'uom_po_id': uom_id}}
        return False

    def on_order(self, cr, uid, ids, orderline, quantity):
        pass

    def name_get(self, cr, user, ids, context=None):
        if context is None:
            context = {}
        if isinstance(ids, (int, long)):
            ids = [ids]
        if not len(ids):
            return []

        def _name_get(d):
            name = d.get('name','')
            code = context.get('display_default_code', True) and d.get('default_code',False) or False
            if code:
                name = '[%s] %s' % (code,name)
            return (d['id'], name)

        partner_id = context.get('partner_id', False)
        if partner_id:
            partner_ids = [partner_id, self.pool['res.partner'].browse(cr, user, partner_id, context=context).commercial_partner_id.id]
        else:
            partner_ids = []

        # all user don't have access to seller and partner
        # check access and use superuser
        self.check_access_rights(cr, user, "read")
        self.check_access_rule(cr, user, ids, "read", context=context)

        result = []
        for product in self.browse(cr, SUPERUSER_ID, ids, context=context):
            variant = ", ".join([v.name for v in product.attribute_value_ids])
            name = variant and "%s (%s)" % (product.name, variant) or product.name
            sellers = []
            if partner_ids:
                if variant:
                    sellers = [x for x in product.seller_ids if (x.name.id in partner_ids) and (x.product_id == product)]
                if not sellers:
                    sellers = [x for x in product.seller_ids if (x.name.id in partner_ids) and not x.product_id]
            if sellers:
                for s in sellers:
                    seller_variant = s.product_name and (
                        variant and "%s (%s)" % (s.product_name, variant) or s.product_name
                        ) or False
                    mydict = {
                              'id': product.id,
                              'name': seller_variant or name,
                              'default_code': s.product_code or product.default_code,
                              }
                    result.append(_name_get(mydict))
            else:
                mydict = {
                          'id': product.id,
                          'name': name,
                          'default_code': product.default_code,
                          }
                result.append(_name_get(mydict))
        return result

    def name_search(self, cr, user, name='', args=None, operator='ilike', context=None, limit=100):
        if context is None:
            context = {}
        if not args:
            args = []
        if name:
            positive_operators = ['=', 'ilike', '=ilike', 'like', '=like']
            ids = []
            if operator in positive_operators:
                ids = self.search(cr, user, [('default_code','=',name)]+ args, limit=limit, context=context)
                if not ids:
                    ids = self.search(cr, user, [('barcode','=',name)]+ args, limit=limit, context=context)
            if not ids and operator not in expression.NEGATIVE_TERM_OPERATORS:
                # Do not merge the 2 next lines into one single search, SQL search performance would be abysmal
                # on a database with thousands of matching products, due to the huge merge+unique needed for the
                # OR operator (and given the fact that the 'name' lookup results come from the ir.translation table
                # Performing a quick memory merge of ids in Python will give much better performance
                ids = self.search(cr, user, args + [('default_code', operator, name)], limit=limit, context=context)
                if not limit or len(ids) < limit:
                    # we may underrun the limit because of dupes in the results, that's fine
                    limit2 = (limit - len(ids)) if limit else False
                    ids += self.search(cr, user, args + [('name', operator, name), ('id', 'not in', ids)], limit=limit2, context=context)
            elif not ids and operator in expression.NEGATIVE_TERM_OPERATORS:
                ids = self.search(cr, user, args + ['&', ('default_code', operator, name), ('name', operator, name)], limit=limit, context=context)
            if not ids and operator in positive_operators:
                ptrn = re.compile('(\[(.*?)\])')
                res = ptrn.search(name)
                if res:
                    ids = self.search(cr, user, [('default_code','=', res.group(2))] + args, limit=limit, context=context)
            # still no results, partner in context: search on supplier info as last hope to find something
            if not ids and context.get('partner_id'):
                supplier_ids = self.pool['product.supplierinfo'].search(
                    cr, user, [
                        ('name', '=', context.get('partner_id')),
                        '|',
                        ('product_code', operator, name),
                        ('product_name', operator, name)
                    ], context=context)
                if supplier_ids:
                    ids = self.search(cr, user, [('product_tmpl_id.seller_ids', 'in', supplier_ids)], limit=limit, context=context)
        else:
            ids = self.search(cr, user, args, limit=limit, context=context)
        result = self.name_get(cr, user, ids, context=context)
        return result

    #
    # Could be overrided for variants matrices prices
    #
    def price_get(self, cr, uid, ids, ptype='list_price', context=None):
        products = self.browse(cr, uid, ids, context=context)
        return self.pool.get("product.template")._price_get(cr, uid, products, ptype=ptype, context=context)

    def copy(self, cr, uid, id, default=None, context=None):
        if context is None:
            context={}

        if default is None:
            default = {}

        product = self.browse(cr, uid, id, context)
        if context.get('variant'):
            # if we copy a variant or create one, we keep the same template
            default['product_tmpl_id'] = product.product_tmpl_id.id
        elif 'name' not in default:
            default['name'] = _("%s (copy)") % (product.name,)

        return super(product_product, self).copy(cr, uid, id, default=default, context=context)

    def search(self, cr, uid, args, offset=0, limit=None, order=None, context=None, count=False):
        if context is None:
            context = {}
        if context.get('search_default_categ_id'):
            args.append((('categ_id', 'child_of', context['search_default_categ_id'])))
        return super(product_product, self).search(cr, uid, args, offset=offset, limit=limit, order=order, context=context, count=count)

    def open_product_template(self, cr, uid, ids, context=None):
        """ Utility method used to add an "Open Template" button in product views """
        product = self.browse(cr, uid, ids[0], context=context)
        return {'type': 'ir.actions.act_window',
                'res_model': 'product.template',
                'view_mode': 'form',
                'res_id': product.product_tmpl_id.id,
                'target': 'new'}

    def create(self, cr, uid, vals, context=None):
        ctx = dict(context or {}, create_product_product=True)
        product_id = super(product_product, self).create(cr, uid, vals, context=ctx)
        self._set_standard_price(cr, uid, product_id, vals.get('standard_price', 0.0), context=context)
        return product_id

    def write(self, cr, uid, ids, vals, context=None):
        ''' Store the standard price change in order to be able to retrieve the cost of a product for a given date'''
        if isinstance(ids, (int, long)):
            ids = [ids]
        res = super(product_product, self).write(cr, uid, ids, vals, context=context)
        if 'standard_price' in vals:
            for product_id in ids:
                self._set_standard_price(cr, uid, product_id, vals['standard_price'], context=context)
        return res

    def _set_standard_price(self, cr, uid, product_id, value, context=None):
        ''' Store the standard price change in order to be able to retrieve the cost of a product for a given date'''
        if context is None:
            context = {}
        price_history_obj = self.pool['product.price.history']
        user_company = self.pool.get('res.users').browse(cr, uid, uid, context=context).company_id.id
        company_id = context.get('force_company', user_company)
        price_history_obj.create(cr, uid, {
            'product_id': product_id,
            'cost': value,
            'company_id': company_id,
        }, context=context)

    def get_history_price(self, cr, uid, product_id, company_id, date=None, context=None):
        if context is None:
            context = {}
        if date is None:
            date = time.strftime(DEFAULT_SERVER_DATETIME_FORMAT)
        price_history_obj = self.pool.get('product.price.history')
        history_ids = price_history_obj.search(cr, uid, [('company_id', '=', company_id), ('product_id', '=', product_id), ('datetime', '<=', date)], limit=1)
        if history_ids:
            return price_history_obj.read(cr, uid, history_ids[0], ['cost'], context=context)['cost']
        return 0.0

    def _need_procurement(self, cr, uid, ids, context=None):
        # When sale/product is installed alone, there is no need to create procurements. Only
        # sale_stock and sale_service need procurements
        return False

class product_packaging(osv.osv):
    _name = "product.packaging"
    _description = "Packaging"
    _order = 'sequence'
    _columns = {
        'name' : fields.char('Packaging Type', required=True),
        'sequence': fields.integer('Sequence', help="The first in the sequence is the default one."),
        'product_tmpl_id': fields.many2one('product.template', string='Product'),
        'qty' : fields.float('Quantity by Package',
            help="The total number of products you can put by pallet or box."),
    }
    _defaults = {
        'sequence' : 1,
    }


class product_supplierinfo(osv.osv):
    _name = "product.supplierinfo"
    _description = "Information about a product vendor"
    _order = 'sequence, min_qty desc, price'

    def _calc_qty(self, cr, uid, ids, fields, arg, context=None):
        result = {}
        for supplier_info in self.browse(cr, uid, ids, context=context):
            for field in fields:
                result[supplier_info.id] = {field:False}
            qty = supplier_info.min_qty
            result[supplier_info.id]['qty'] = qty
        return result

    _columns = {
        'name': fields.many2one('res.partner', 'Vendor', required=True, domain=[('supplier', '=', True)], ondelete='cascade', help="Vendor of this product"),
        'product_name': fields.char('Vendor Product Name', help="This vendor's product name will be used when printing a request for quotation. Keep empty to use the internal one."),
        'product_code': fields.char('Vendor Product Code', help="This vendor's product code will be used when printing a request for quotation. Keep empty to use the internal one."),
        'sequence': fields.integer('Sequence', help="Assigns the priority to the list of product vendor."),
        'product_uom': fields.related('product_tmpl_id', 'uom_po_id', type='many2one', relation='product.uom', string="Vendor Unit of Measure", readonly="1", help="This comes from the product form."),
        'min_qty': fields.float('Minimal Quantity', required=True, help="The minimal quantity to purchase from this vendor, expressed in the vendor Product Unit of Measure if not any, in the default unit of measure of the product otherwise."),
        'qty': fields.function(_calc_qty, store=True, type='float', string='Quantity', multi="qty", help="This is a quantity which is converted into Default Unit of Measure."),
        'price': fields.float('Price', required=True, digits_compute=dp.get_precision('Product Price'), help="The price to purchase a product"),
        'currency_id': fields.many2one('res.currency', 'Currency', required=True),
        'date_start': fields.date('Start Date', help="Start date for this vendor price"),
        'date_end': fields.date('End Date', help="End date for this vendor price"),
        'product_tmpl_id': fields.many2one('product.template', 'Product Template', ondelete='cascade', select=True, oldname='product_id'),
        'delay': fields.integer('Delivery Lead Time', required=True, help="Lead time in days between the confirmation of the purchase order and the receipt of the products in your warehouse. Used by the scheduler for automatic computation of the purchase order planning."),
        'company_id': fields.many2one('res.company', string='Company', select=1),
        'product_id': fields.many2one('product.product', string='Product Variant', help="When this field is filled in, the vendor data will only apply to the variant."),
    }
    _defaults = {
        'min_qty': 0.0,
        'sequence': 1,
        'delay': 1,
        'price': 0.0,
        'company_id': lambda self, cr, uid, c: self.pool.get('res.company')._company_default_get(cr, uid, 'product.supplierinfo', context=c),
        'currency_id': lambda self, cr, uid, context: self.pool['res.users'].browse(cr, uid, uid, context=context).company_id.currency_id.id,
    }


class res_currency(osv.osv):
    _inherit = 'res.currency'

    def _check_main_currency_rounding(self, cr, uid, ids, context=None):
        cr.execute('SELECT digits FROM decimal_precision WHERE name like %s',('Account',))
        digits = cr.fetchone()
        if digits and len(digits):
            digits = digits[0]
            main_currency = self.pool.get('res.users').browse(cr, uid, uid, context=context).company_id.currency_id
            for currency_id in ids:
                if currency_id == main_currency.id:
                    if float_compare(main_currency.rounding, 10 ** -digits, precision_digits=6) == -1:
                        return False
        return True

    _constraints = [
        (_check_main_currency_rounding, 'Error! You cannot define a rounding factor for the company\'s main currency that is smaller than the decimal precision of \'Account\'.', ['rounding']),
    ]

class decimal_precision(osv.osv):
    _inherit = 'decimal.precision'

    def _check_main_currency_rounding(self, cr, uid, ids, context=None):
        cr.execute('SELECT id, digits FROM decimal_precision WHERE name like %s',('Account',))
        res = cr.fetchone()
        if res and len(res):
            account_precision_id, digits = res
            main_currency = self.pool.get('res.users').browse(cr, uid, uid, context=context).company_id.currency_id
            for decimal_precision in ids:
                if decimal_precision == account_precision_id:
                    if float_compare(main_currency.rounding, 10 ** -digits, precision_digits=6) == -1:
                        return False
        return True

    _constraints = [
        (_check_main_currency_rounding, 'Error! You cannot define the decimal precision of \'Account\' as greater than the rounding factor of the company\'s main currency', ['digits']),
    ]<|MERGE_RESOLUTION|>--- conflicted
+++ resolved
@@ -349,7 +349,14 @@
         'value_ids': fields.many2many('product.attribute.value', id1='line_id', id2='val_id', string='Attribute Values'),
     }
 
-<<<<<<< HEAD
+    def _check_valid_attribute(self, cr, uid, ids, context=None):
+        obj_pal = self.browse(cr, uid, ids[0], context=context)
+        return obj_pal.value_ids <= obj_pal.attribute_id.value_ids
+
+    _constraints = [
+        (_check_valid_attribute, 'Error ! You cannot use this attribute with the following value.', ['attribute_id'])
+    ]
+
     def name_search(self, cr, uid, name='', args=None, operator='ilike', context=None, limit=100):
         # TDE FIXME: currently overriding the domain; however as it includes a
         # search on a m2o and one on a m2m, probably this will quickly become
@@ -362,15 +369,6 @@
             cr, uid, name=name,
             args=new_args,
             operator=operator, context=context, limit=limit)
-=======
-    def _check_valid_attribute(self, cr, uid, ids, context=None):
-        obj_pal = self.browse(cr, uid, ids[0], context=context)
-        return obj_pal.value_ids <= obj_pal.attribute_id.value_ids
-
-    _constraints = [
-        (_check_valid_attribute, 'Error ! You cannot use this attribute with the following value.', ['attribute_id'])
-    ]
->>>>>>> dade7e3c
 
 
 #----------------------------------------------------------
