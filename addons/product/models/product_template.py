--- conflicted
+++ resolved
@@ -237,7 +237,13 @@
         for template in (self - unique_variants):
             template.weight = 0.0
 
-<<<<<<< HEAD
+    def _compute_is_product_variant(self):
+        for template in self:
+            if template._name == 'product.template':
+                template.is_product_variant = False
+            else:
+                template.is_product_variant = True
+
     @api.model
     def _get_weight_uom_id_from_ir_config_parameter(self):
         """ Get the unit of measure to interpret the `weight` field. By default, we considerer
@@ -256,14 +262,6 @@
         weight_uom_id = self._get_weight_uom_id_from_ir_config_parameter()
         for product_template in self:
             product_template.weight_uom_id = weight_uom_id
-=======
-    def _compute_is_product_variant(self):
-        for template in self:
-            if template._name == 'product.template':
-                template.is_product_variant = False
-            else:
-                template.is_product_variant = True
->>>>>>> 2835d299
 
     @api.one
     def _set_weight(self):
