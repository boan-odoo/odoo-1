<?xml version="1.0" encoding="utf-8"?>
<openerp>
    <data>
        <menuitem id="prod_config_main" name="Products" parent="base.menu_base_config" sequence="70"/>

        <record id="product_search_form_view" model="ir.ui.view">
            <field name="name">product.search.form</field>
            <field name="model">product.product</field>
            <field name="arch" type="xml">
                <search string="Product">
                   <field name="name" string="Product" filter_domain="['|',('name','ilike',self),('default_code','ilike',self)]"/>
                   <filter string="Services" icon="terp-accessories-archiver" domain="[('type','=','service')]"/>
                   <filter string="Consumable" name="consumable" icon="terp-accessories-archiver" domain="[('type','=','consu')]" help="Consumable products"/>
                   <separator/>
                   <filter string="Can be Sold" name="filter_to_sell" icon="terp-accessories-archiver-minus" domain="[('sale_ok','=',1)]"/>
<<<<<<< HEAD
                   <filter name="filter_to_purchase" string="Can be Purchased" icon="terp-accessories-archiver+" domain="[('purchase_ok', '=', 1)]"/>
                   <field name="categ_id"/>
=======
                   <field name="categ_id" operator="child_of"/>
>>>>>>> 00f3dfc6
                   <group expand="0" string="Context...">
                       <field name="pricelist_id" context="{'pricelist': self}" groups="product.group_sale_pricelist"/>
                       <field name="company_id" groups="base.group_multi_company"/>
                   </group>
                   <group  expand='0' string='Group by...'>
                       <filter string='Category' icon="terp-stock_symbol-selection" domain="[]" context="{'group_by' : 'categ_id'}"/>
                       <filter string='Default Unit of Measure' icon="terp-mrp" domain="[]" context="{'group_by' : 'uom_id'}"/>
                       <filter string='Type' icon="terp-stock_symbol-selection" domain="[]" context="{'group_by' : 'type'}"/>
                       <filter string='Company' icon="terp-go-home" domain="[]" context="{'group_by' : 'company_id'}" groups="base.group_multi_company"/>
                   </group>
                </search>
            </field>
        </record>

        <record id="product_product_tree_view" model="ir.ui.view">
            <field name="name">product.product.tree</field>
            <field name="model">product.product</field>
            <field eval="7" name="priority"/>
            <field name="arch" type="xml">
                <tree colors="red:virtual_available&lt;0;blue:virtual_available&gt;=0 and state in ('draft', 'end', 'obsolete');black:virtual_available&gt;=0 and state not in ('draft', 'end', 'obsolete')" string="Products">
                    <field name="default_code"/>
                    <field name="name"/>
                    <field name="categ_id" invisible="1"/>
                    <field name="type" invisible="1"/>
                    <field name="variants" groups="product.group_product_variant"/>
                    <field name="uom_id" string="Unit of Measure" groups="product.group_uom"/>
                    <field name="qty_available"/>
                    <field name="virtual_available"/>
                    <field name="lst_price"/>
                    <field name="price" invisible="not context.get('pricelist',False)"/>
                    <field name="standard_price" invisible="1"/>
                    <field name="state"/>
                    <field name="company_id" groups="base.group_multi_company" invisible="1"/>
                </tree>
            </field>
        </record>

        <record id="product_normal_form_view" model="ir.ui.view">
            <field name="name">product.normal.form</field>
            <field name="model">product.product</field>
            <field eval="7" name="priority"/>
            <field name="arch" type="xml">
                <form string="Product" version="7.0">
                    <sheet>
                        <field name="image_medium" widget="image" class="oe_avatar oe_left"/>
                        <div class="oe_title">
                            <div class="oe_edit_only">
                                <label for="name" string="Product Name"/>
                            </div>
                            <h1>
                                <field name="name"/>
                            </h1>
                            <label for="categ_id" class="oe_edit_only"/>
                            <h2><field name="categ_id"/></h2>
                            <div name="options" groups="base.group_user">
                                <field name="sale_ok"/>
                                <label for="sale_ok"/>
                            </div>
                        </div>
                        <div class="oe_right oe_button_box" name="buttons">
                        </div>
                        <notebook>
                            <page string="Information">
                                <group>
                                    <group>
                                        <field name="type"/>
                                        <field name="uom_id" on_change="onchange_uom(uom_id,uom_po_id)" groups="product.group_uom"/>
                                        <field name="list_price"/>
                                    </group>
                                    <group>
                                        <field name="default_code"/>
                                        <label for="ean13"/>
                                        <div name="ean">
                                            <field name="ean13" placeholder="e.g. 5901234123457"/>
                                        </div>
                                    </group>
                                    <group>
                                        <field groups="product.group_product_variant" name="variants"/>
                                        <field name="price_margin" groups="product.group_product_variant"/>
                                        <field name="price_extra" groups="product.group_product_variant"/>
                                    </group>
                                </group>
                                <field name="description" placeholder="describe the product's characteristics for internal use..."/>
                            </page>
                            <page string="Procurements" groups="base.group_user">
                                <group name="procurement">
                                    <group name="general">
                                        <field name="cost_method" groups="product.group_costing_method"/>
                                        <field name="standard_price" attrs="{'readonly':[('cost_method','=','average')]}"/>
                                    </group>
                                    <group name="procurement_uom" groups="product.group_uom">
                                        <field name="uom_po_id"/>
                                    </group>
                                </group>
                                <separator string="Notes for Suppliers"/>
                                <field name="description_purchase" placeholder="This note will be displayed on requests for quotation..."/>
                            </page>
                            <page string="Inventory" groups="base.group_user">
                                <group name="inventory">
                                    <group name="status" string="Status">
                                        <field name="state"/>
                                        <field name="product_manager"/>
                                    </group>
                                    <group name="Weights" groups="product.group_stock_packaging" string="Weights">
                                        <field digits="(14, 3)" name="volume" attrs="{'readonly':[('type','=','service')]}"/>
                                        <field name="weight" attrs="{'readonly':[('type','=','service')]}"/>
                                        <field name="weight_net" attrs="{'readonly':[('type','=','service')]}"/>
                                    </group>
                                </group>
                            </page>
                            <page string="Sales" attrs="{'readonly':[('sale_ok','=',0)]}">
                                <group name="sale">
                                    <group string="Sale Conditions">
                                        <label for="warranty"/>
                                        <div>
                                            <field name="warranty" class="oe_inline"/> months
                                        </div>
                                    </group>
                                    <group groups="product.group_uos" string="Unit of Measure">
                                        <field name="uos_id"/>
                                        <field name="uos_coeff"/>
                                        <field name="mes_type"/>
                                    </group>
                                </group>
                                <field name="packaging" groups="product.group_stock_packaging">
                                    <form string="Packaging" version="7.0">
                                        <group col="4">
                                            <field name="ean"/>
                                            <field name="sequence" invisible="1"/>
                                            <newline/>
                                            <field name="qty"/>
                                            <field name="ul"/>
                                            <field name="weight_ul"/>
                                            <separator colspan="4" string="Palletization"/>
                                            <field name="ul_qty"/>
                                            <field name="rows"/>
                                            <field name="weight"/>
                                            <separator colspan="4" string="Pallet Dimension"/>
                                            <field name="height"/>
                                            <field name="width"/>
                                            <field name="length"/>
                                        </group>
                                        <separator colspan="4" string="Description"/>
                                        <field name="name"/>
                                    </form>
                                </field>
                                <separator string="Notes on Quotations"/>
                                <field name="description_sale" placeholder="note to be displayed on quotations..."/>
                            </page>
                        </notebook>
                    </sheet>
                    <div class="oe_chatter">
                        <field name="message_ids" widget="mail_thread"/>
                        <field name="message_follower_ids" widget="mail_followers"/>
                    </div>
                </form>
            </field>
        </record>

        <!-- Product Kanban View  -->

        <record model="ir.ui.view" id="product.product_kanban_view">
            <field name="name">Product Kanban</field>
            <field name="model">product.product</field>
            <field name="arch" type="xml">
                <kanban>
                    <field name="color"/>
                    <field name="type"/>
                    <field name="image_small"/>
                    <field name="list_price"/>
                    <templates>
                        <t t-name="kanban-box">
                            <div class="oe_kanban_vignette oe_semantic_html_override">
                                <a type="open"><img t-att-src="kanban_image('product.product', 'image_small', record.id.value)" class="oe_kanban_image"/></a>
                                <div class="oe_kanban_details">
                                    <h4>
                                        <a type="open">
                                             <t t-if="record.code.raw_value">[<field name="code"/>]</t> <field name="name"/>
                                        </a>
                                    </h4>
                                    <div name="tags"/>
                                    <ul>
                                        <li>Price: <field name="lst_price"></field></li>
                                    </ul>
                                </div>
                            </div>
                        </t>
                    </templates>
                </kanban>
            </field>
        </record>

        <record id="product_normal_action" model="ir.actions.act_window">
            <field name="name">Products</field>
            <field name="type">ir.actions.act_window</field>
            <field name="res_model">product.product</field>
            <field name="view_type">form</field>
            <field name="view_mode">tree,form,kanban</field>
            <field name="view_id" ref="product_product_tree_view"/>
            <field name="search_view_id" ref="product_search_form_view"/>
            <field name="help" type="html">
              <p class="oe_view_nocontent_create">
                Click to define a new product.
              </p><p>
                You must define a product for everything you buy or sell,
                wether it's a physical product, a consumable or service.
              </p>
            </field>
        </record>
        <record id="product_normal_action_sell" model="ir.actions.act_window">
            <field name="name">Products</field>
            <field name="type">ir.actions.act_window</field>
            <field name="res_model">product.product</field>
            <field name="view_mode">kanban,tree,form</field>
            <field name="view_type">form</field>
            <field name="context">{"search_default_filter_to_sell":1}</field>
            <field name="view_id" ref="product_product_tree_view"/>
            <field name="search_view_id" ref="product_search_form_view"/>
            <field name="help" type="html">
              <p class="oe_view_nocontent_create">
                Click to define a new product.
              </p><p>
                You must define a product for everything you sell, wether it's
                a physical product, a consumable or a service you offer to
                customers.
              </p><p>
                The product form contains information to simplify the sale
                process: price, notes in the quotation, accounting data,
                procurement methods, etc.
              </p>
            </field>
        </record>

        <record id="open_view_product_tree1" model="ir.actions.act_window.view">
            <field name="sequence" eval="2"/>
            <field name="view_mode">tree</field>
            <field name="view_id" ref="product_product_tree_view"/>
            <field name="act_window_id" ref="product_normal_action_sell"/>
        </record>

        <record id="open_view_product_form1" model="ir.actions.act_window.view">
            <field name="sequence" eval="3"/>
            <field name="view_mode">form</field>
            <field name="view_id" ref="product_normal_form_view"/>
            <field name="act_window_id" ref="product_normal_action_sell"/>
        </record>

        <record id="open_view_product_kanban1" model="ir.actions.act_window.view">
            <field name="sequence" eval="1"/>
            <field name="view_mode">kanban</field>
            <field name="view_id" ref="product_kanban_view"/>
            <field name="act_window_id" ref="product_normal_action_sell"/>
        </record>

        <menuitem id="base.menu_product" name="Products" parent="base.menu_base_partner" sequence="9"/>
        <menuitem action="product.product_normal_action_sell" id="product.menu_products" parent="base.menu_product" sequence="1"/>

        <record id="product_normal_action_puchased" model="ir.actions.act_window">
            <field name="name">Products</field>
            <field name="type">ir.actions.act_window</field>
            <field name="res_model">product.product</field>
            <field name="view_type">form</field>
            <field name="view_mode">kanban,tree,form</field>
            <field name="context">{"search_default_filter_to_purchase":1}</field>
            <field name="view_id" ref="product_kanban_view"/>
            <field name="search_view_id" ref="product_search_form_view"/>
            <field name="help" type="html">
              <p class="oe_view_nocontent_create">
                Click to define a new product.
              </p><p>
                You must define a product for everything you purchase, wheter
                it's a physical product, a consumable or services you buy to
                subcontractants.
              </p><p>
                The product form contains detailed information to improve the
                purchase process: prices, procurement logistics, accounting data,
                available suppliers, etc.
              </p>
            </field>
        </record>

        <record id="product_category_search_view" model="ir.ui.view">
            <field name="name">product.category.search</field>
            <field name="model">product.category</field>
            <field name="arch" type="xml">
                <search string="Product Categories">
                    <field name="name" string="Product Categories"/>
                    <field name="parent_id"/>
                </search>
            </field>
        </record>
        <record id="product_category_form_view" model="ir.ui.view">
            <field name="name">product.category.form</field>
            <field name="model">product.category</field>
            <field name="arch" type="xml">
                <form string="Product Categories" version="7.0">
                    <sheet>
                        <div class="oe_title">
                            <label for="name" class="oe_edit_only"/>
                            <h1>
                                <field name="name"/>
                            </h1>
                        </div>
                        <group>
                            <group>
                                <field name="parent_id"/>
                            </group>
                            <group>
                                <field name="type"/>
                            </group>
                        </group>
                        <group name="basic">
                            <group name="account_property" string="Account Properties"/>
                            <group name="account_stock_property" string="Account Stock Properties"/>
                        </group>
                    </sheet>
                </form>
            </field>
        </record>
        <record id="product_category_list_view" model="ir.ui.view">
            <field name="name">product.category.list</field>
            <field name="model">product.category</field>
            <field name="priority">1</field>
            <field name="arch" type="xml">
                <tree string="Product Categories">
                    <field name="complete_name"/>
                </tree>
            </field>
        </record>
        <record id="product_category_tree_view" model="ir.ui.view">
            <field name="name">product.category.tree</field>
            <field name="model">product.category</field>
            <field name="field_parent">child_id</field>
            <field name="arch" type="xml">
                <tree toolbar="True" string="Product Categories">
                    <field name="name"/>
                </tree>
            </field>
        </record>
        <record id="product_category_action" model="ir.actions.act_window">
            <field name="name">Products by Category</field>
            <field name="type">ir.actions.act_window</field>
            <field name="res_model">product.category</field>
            <field name="domain">[('parent_id','=',False)]</field>
            <field name="view_type">tree</field>
            <field name="view_id" ref="product_category_tree_view"/>
            <field name="help" type="html">
              <p>
                Here is a list of all your products classified by category. You
                can click a category to get the list of all products linked to
                this category or to a child of this category.
              </p>
            </field>
        </record>
        <menuitem
            action="product_category_action"
            id="product.menu_products_category"
            parent="base.menu_product"
            sequence="0" groups="base.group_no_one"/>
        <record id="product_category_action_form" model="ir.actions.act_window">
            <field name="name">Product Categories</field>
            <field name="type">ir.actions.act_window</field>
            <field name="res_model">product.category</field>
            <field name="view_type">form</field>
            <field name="search_view_id" ref="product_category_search_view"/>
            <field name="view_id" ref="product_category_list_view"/>
        </record>
        <menuitem action="product_category_action_form"
            groups="base.group_no_one"
            id="menu_product_category_action_form"
            parent="prod_config_main" sequence="2"/>


        <record id="product_normal_action_tree" model="ir.actions.act_window">
            <field name="name">Products</field>
            <field name="type">ir.actions.act_window</field>
            <field name="res_model">product.product</field>
            <field name="view_type">form</field>
            <field name="view_mode">tree,form,kanban</field>
            <field name="context">{'categ_id':active_id, 'search_default_categ_id':active_id}</field>
        </record>
        <record id="ir_product_category_open" model="ir.values">
            <field eval="'tree_but_open'" name="key2"/>
            <field eval="'product.category'" name="model"/>
            <field name="name">Products by Categories</field>
            <field eval="'ir.actions.act_window,%d'%product_normal_action_tree" name="value"/>
        </record>


        <!-- Unit of Measure -->

        <record id="product_uom_tree_view" model="ir.ui.view">
            <field name="name">product.uom.tree</field>
            <field name="model">product.uom</field>
            <field name="arch" type="xml">
                <tree string="Units of Measure">
                    <field name="name"/>
                    <field name="category_id"/>
                    <field name="factor"/>
                </tree>
            </field>
        </record>

        <record id="product_uom_form_view" model="ir.ui.view">
            <field name="name">product.uom.form</field>
            <field name="model">product.uom</field>
            <field name="arch" type="xml">
                <form string="Units of Measure" version="7.0">
                    <group>
                        <group>
                            <field name="name"/>
                            <field name="category_id"/>
                            <field name="active"/>
                        </group>
                        <group>
                            <field name="uom_type" on_change="onchange_type(uom_type)"/>
                            <p attrs="{'invisible':[('uom_type','!=','smaller')]}" colspan="2">
                                e.g: 1 * (reference unit) = ratio * (this unit)
                            </p>
                            <p attrs="{'invisible':[('uom_type','!=','bigger')]}" colspan="2">
                                e.g: 1 * (this unit) = ratio * (reference unit)
                            </p>
                            <field name="rounding"/>
                            <field name="factor" attrs="{'invisible':[('uom_type','!=','smaller')]}"/>
                            <field name="factor_inv" attrs="{'invisible':[('uom_type','!=','bigger')]}"/>
                        </group>
                    </group>
                </form>
            </field>
        </record>
        <record id="product_uom_form_action" model="ir.actions.act_window">
            <field name="name">Units of Measure</field>
            <field name="type">ir.actions.act_window</field>
            <field name="res_model">product.uom</field>
            <field name="view_type">form</field>
            <field name="view_id" ref="product_uom_tree_view"/>
            <field name="help" type="html">
              <p class="oe_view_nocontent_create">
                Click to add a new unit of measure.
              </p><p>
                You must define a conversion rate between several Units of
                Measure within the same category.
              </p>
            </field>
        </record>
        <menuitem id="next_id_16" name="Units of Measure" parent="prod_config_main" sequence="30" groups="product.group_uom"/>
        <menuitem action="product_uom_form_action" id="menu_product_uom_form_action" parent="base.menu_base_config" sequence="30" groups="product.group_uom"/>

        <record id="product_uom_categ_form_view" model="ir.ui.view">
            <field name="name">product.uom.categ.form</field>
            <field name="model">product.uom.categ</field>
            <field name="arch" type="xml">
                <form string="Units of Measure categories" version="7.0">
                    <group>
                        <field name="name"/>
                    </group>
                </form>
            </field>
        </record>
        <record id="product_uom_categ_form_action" model="ir.actions.act_window">
            <field name="name">Unit of Measure Categories</field>
            <field name="type">ir.actions.act_window</field>
            <field name="res_model">product.uom.categ</field>
            <field name="view_type">form</field>
            <field name="view_mode">tree,form</field>
            <field name="help" type="html">
              <p class="oe_view_nocontent_create">
                Click to add a new unit of measure category.
              </p><p>
                Units of measure belonging to the same category can be
                converted between each others. For example, in the category
                <i>'Time'</i>, you will have the following units of measure:
                Hours, Days.
              </p>
            </field>
        </record>
        <menuitem action="product_uom_categ_form_action" id="menu_product_uom_categ_form_action" parent="base.menu_base_config" sequence="25" groups="base.group_no_one"/>

        <record id="product_ul_form_view" model="ir.ui.view">
            <field name="name">product.ul.form.view</field>
            <field name="model">product.ul</field>
            <field name="arch" type="xml">
                <form string="Packaging" version="7.0">
                    <group>
                        <field name="name"/>
                        <field name="type"/>
                    </group>
                </form>
            </field>
        </record>
        <record id="product_ul_tree" model="ir.ui.view">
            <field name="name">product.ul.tree</field>
            <field name="model">product.ul</field>
            <field name="arch" type="xml">
                <tree string="Packaging">
                    <field name="name"/>
                    <field name="type"/>
                </tree>
            </field>
        </record>
        <record id="product_ul_form_action" model="ir.actions.act_window">
            <field name="name">Packaging</field>
            <field name="type">ir.actions.act_window</field>
            <field name="res_model">product.ul</field>
            <field name="view_type">form</field>
            <field name="view_mode">tree,form</field>
            <field name="help" type="html">
              <p class="oe_view_nocontent_create">
                Click to add a new packaging type.
              </p><p>
                The packaging type define the dimensions as well as the number
                of products per package. This will ensure salesperson sell the
                right number of products according to the package selected.
              </p>
            </field>
        </record>
        <menuitem
            action="product_ul_form_action" groups="product.group_stock_packaging" id="menu_product_ul_form_action" parent="prod_config_main" sequence="3"/>

        <record id="product_packaging_tree_view" model="ir.ui.view">
            <field name="name">product.packaging.tree.view</field>
            <field name="model">product.packaging</field>
            <field name="arch" type="xml">
                <tree string="Packaging">
                    <field name="sequence" widget="handle"/>
                    <field name="ean"/>
                    <field name="qty"/>
                    <field name="ul"/>
                </tree>
            </field>
        </record>

        <record id="product_packaging_form_view" model="ir.ui.view">
            <field name="name">product.packaging.form.view</field>
            <field name="model">product.packaging</field>
            <field name="arch" type="xml">
                <form string="Packaging" version="7.0">
                    <group col="4">
                        <field name="product_id"/>
                        <newline/>
                        <field name="ean"/>
                        <field name="sequence" invisible="1"/>
                        <newline/>
                        <field name="qty"/>
                        <field name="ul"/>
                        <field name="weight_ul"/>
                        <separator colspan="4" string="Palletization"/>
                        <field name="ul_qty"/>
                        <field name="rows"/>
                        <field name="weight"/>
                        <separator colspan="4" string="Pallet Dimension"/>
                        <field name="height"/>
                        <field name="width"/>
                        <field name="length"/>
                        <separator colspan="4" string="Other Info"/>
                        <field colspan="4" name="name"/>
                    </group>
                </form>
            </field>
        </record>

        <record id="product_supplierinfo_form_view" model="ir.ui.view">
            <field name="name">product.supplierinfo.form.view</field>
            <field name="model">product.supplierinfo</field>
            <field name="arch" type="xml">
                <form string="Supplier Information" version="7.0">
                    <group col="4">
                        <field name="name" context="{'default_customer': 0, 'search_default_supplier': 1, 'default_supplier': 1}"/>
                        <field name="sequence"/>
                        <field name="product_name"/>
                        <field name="product_code"/>
                        <field name="min_qty"/>
                        <field name="product_uom" groups="product.group_uom"/>
                        <field name="delay"/>
                        <field name="company_id" groups="base.group_multi_company" widget="selection"/>
                    </group>
                    <field groups="product.group_sale_pricelist" name="pricelist_ids">
                        <tree editable="bottom" string="Pricelist">
                            <field name="min_quantity"/>
                            <field name="price"/>
                        </tree>
                        <form version="7.0">
                            <group>
                                <field name="min_quantity"/>
                                <field name="price"/>
                            </group>
                        </form>
                    </field>
                </form>
            </field>
        </record>
        <record id="product_supplierinfo_tree_view" model="ir.ui.view">
            <field name="name">product.supplierinfo.tree.view</field>
            <field name="model">product.supplierinfo</field>
            <field name="arch" type="xml">
                <tree string="Supplier Information">
                    <field name="sequence" widget="handle"/>
                    <field name="name"/>
                    <field name="delay"/>
                    <field name="min_qty"/>
                    <field name="company_id" groups="base.group_multi_company" widget="selection"/>
                </tree>
            </field>
        </record>

        <record id="product_variant_form_view" model="ir.ui.view">
            <field name="name">product.variant.form</field>
            <field name="model">product.product</field>
            <field name="arch" type="xml">
                <form string="Product Variant" version="7.0">
                    <group col="4">
                        <field name="product_tmpl_id"/>
                        <field name="active"/>
                        <field name="variants"/>
                        <field name="default_code"/>
                        <field name="price_margin"/>
                        <field name="price_extra"/>
                    </group>
                </form>
            </field>
        </record>

        <record id="product_variant_tree_view" model="ir.ui.view">
            <field name="name">product.variant.tree</field>
            <field name="model">product.product</field>
            <field name="arch" type="xml">
                <tree string="Product Variant">
                    <field name="product_tmpl_id"/>
                    <field name="active"/>
                    <field name="variants"/>
                    <field name="default_code"/>
                    <field name="price_margin"/>
                    <field name="price_extra"/>
                </tree>
            </field>
        </record>

        <record id="product_template_tree_view" model="ir.ui.view">
            <field name="name">product.template.product.tree</field>
            <field name="model">product.template</field>
            <field name="arch" type="xml">
                <tree string="Product Template">
                    <field name="name"/>
                    <field name="categ_id"/>
                    <field name="type"/>
                    <field name="state"/>
                </tree>
            </field>
        </record>

        <record id="product_template_form_view" model="ir.ui.view">
            <field name="name">product.template.product.form</field>
            <field name="model">product.template</field>
            <field name="arch" type="xml">
                <form string="Product Template" version="7.0">
                    <label for="name" class="oe_edit_only"/>
                    <h1><field name="name"/></h1>
                    <label for="categ_id" class="oe_edit_only"/>
                    <h2><field name="categ_id"/></h2>
                    <notebook>
                        <page string="Information">
                        <group>
                            <group string="Product Type">
                                <field name="sale_ok"/>
                            </group>
                            <group string="Procurement">
                                <field name="type"/>
                            </group>

                            <group string="Base Prices">
                                <field name="list_price"/>
                                <field name="standard_price" attrs="{'readonly':[('cost_method','=','average')]}"/>
                                <field name="cost_method"/>
                            </group>

                            <group string="Weights">
                                <field digits="(14, 3)" name="volume" attrs="{'readonly':[('type','=','service')]}"/>
                                <field digits="(14, 3)" name="weight" attrs="{'readonly':[('type','=','service')]}"/>
                                <field digits="(14, 3)" name="weight_net" attrs="{'readonly':[('type','=','service')]}"/>
                            </group> 

                            <group name="status" string="Status">
                                <field name="categ_id"/>
                                <field name="state"/>
                                <field name="product_manager"/>
                            </group>

                            <group name="uom" string="Unit of Measure">
                                <field name="uom_id" on_change="onchange_uom(uom_id,uom_po_id)" groups="product.group_uom"/>
                                <field name="uom_po_id"/>
                            </group>

                            <group name="uos" groups="product.group_uom" string="Second Unit of Measure">
                                <field name="uos_id"/>
                                <field name="uos_coeff"/>
                                <field name="mes_type"/>
                            </group>
                        </group>
                        </page>
                        <page string="Procurement &amp; Locations">
                            <group>
                                <group name="delay" string="Delays">
                                    <label for="produce_delay"/>
                                    <div>
                                        <field name="produce_delay" class="oe_inline"/> days
                                    </div>
                                    <field name="warranty"/>
                                </group>
                            </group>

                        </page>
                        <page string="Suppliers">
                            <field name="seller_ids"/>
                        </page>
                        <page string="Descriptions">
                            <separator string="Internal Description"/>
                            <field name="description"/>
                            <separator string="Sale Description"/>
                            <field name="description_sale"/>
                            <separator string="Purchase Description"/>
                            <field name="description_purchase"/>
                        </page>
                    </notebook>
                </form>
            </field>
        </record>

        <record id="product_template_action_tree" model="ir.actions.act_window">
            <field name="name">Product Templates</field>
            <field name="type">ir.actions.act_window</field>
            <field name="res_model">product.template</field>
            <field name="view_type">form</field>
            <field name="view_id" ref="product_template_tree_view"/>
        </record>

    </data>
</openerp><|MERGE_RESOLUTION|>--- conflicted
+++ resolved
@@ -13,12 +13,9 @@
                    <filter string="Consumable" name="consumable" icon="terp-accessories-archiver" domain="[('type','=','consu')]" help="Consumable products"/>
                    <separator/>
                    <filter string="Can be Sold" name="filter_to_sell" icon="terp-accessories-archiver-minus" domain="[('sale_ok','=',1)]"/>
-<<<<<<< HEAD
+
                    <filter name="filter_to_purchase" string="Can be Purchased" icon="terp-accessories-archiver+" domain="[('purchase_ok', '=', 1)]"/>
                    <field name="categ_id"/>
-=======
-                   <field name="categ_id" operator="child_of"/>
->>>>>>> 00f3dfc6
                    <group expand="0" string="Context...">
                        <field name="pricelist_id" context="{'pricelist': self}" groups="product.group_sale_pricelist"/>
                        <field name="company_id" groups="base.group_multi_company"/>
