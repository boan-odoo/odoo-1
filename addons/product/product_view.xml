--- conflicted
+++ resolved
@@ -395,30 +395,6 @@
             <field name="view_type">form</field>
         </record>
 
-<<<<<<< HEAD
-        <record id="product_template_form_view_only" model="ir.ui.view">
-            <field name="name">product.template.form.buttons</field>
-            <field name="mode">primary</field>
-            <field name="model">product.template</field>
-            <field name="inherit_id" ref="product.product_template_form_view"/>
-            <field name="arch" type="xml">
-                <page name="sales" position="after">
-                    <page name="variants" string="Variants">
-                        <div class="oe_right">
-                            <button class="oe_inline oe_stat_button" string="Variant Prices"  name="%(product.variants_template_action)d" type="action" icon="fa-strikethrough"/>
-                            <button class="oe_inline oe_stat_button" name="%(product.product_variant_action)d" type="action" icon="fa-sitemap">
-                                <field string="Variants" name="product_variant_count" widget="statinfo" />
-                            </button>
-                        </div>
-                        <field name="attribute_line_ids" widget="one2many_list">
-                            <tree string="Variants" editable="bottom">
-                                <field name="attribute_id"/>
-                                <field name="value_ids" widget="many2many_tags" domain="[('attribute_id', '=', attribute_id)]" context="{'default_attribute_id': attribute_id}"/>
-                            </tree>
-                        </field>
-                    </page>
-                </page>
-=======
         <menuitem action="attribute_action"
             id="menu_attribute_action"
             parent="product.prod_config_main" sequence="9" />
@@ -432,7 +408,6 @@
                     <field name="attribute_id"/>
                     <field name="name"/>
                 </tree>
->>>>>>> 5f5e18f9
             </field>
         </record>
 
