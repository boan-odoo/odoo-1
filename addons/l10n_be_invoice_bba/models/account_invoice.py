<<<<<<< HEAD
# -*- coding: utf-8 -*-
# Part of Odoo. See LICENSE file for full copyright and licensing details.

# Copyright (c) 2011 Noviat nv/sa (www.noviat.be). All rights reserved.

import random
import re

from odoo import api, fields, models, _
from odoo.exceptions import UserError, ValidationError

"""
account.invoice object:
    - Add support for Belgian structured communication
    - Rename 'reference' field labels to 'Communication'
"""


class AccountInvoice(models.Model):
    _inherit = 'account.invoice'

    @api.model
    def _get_reference_type(self):
        """Add BBA Structured Communication Type and change labels from 'reference' into 'communication' """
        res = super(AccountInvoice, self)._get_reference_type()
        res[[i for i, x in enumerate(res) if x[0] == 'none'][0]] = ('none', _('Free Communication'))
        res.append(('bba', 'BBA Structured Communication'))
        return res

    reference_type = fields.Selection('_get_reference_type', string='Payment Reference',
        required=True, readonly=True)

    @api.constrains('reference', 'reference_type')
    def _check_communication(self):
        for inv in self:
            if inv.reference_type == 'bba' and not self.check_bbacomm(inv.reference):
                raise ValidationError(_('Invalid BBA Structured Communication !'))

    def check_bbacomm(self, val):
        supported_chars = '0-9+*/ '
        pattern = re.compile('[^' + supported_chars + ']')
        if pattern.findall(val or ''):
            return False
        bbacomm = re.sub('\D', '', val or '')
        if len(bbacomm) == 12:
            base = int(bbacomm[:10])
            mod = base % 97 or 97
            if mod == int(bbacomm[-2:]):
                return True

    @api.onchange('partner_id', 'type', 'reference_type')
    def _onchange_partner_id(self):
        result = super(AccountInvoice, self)._onchange_partner_id()
        reference = False
        reference_type = 'none'
        if self.partner_id:
            if (self.type == 'out_invoice'):
                reference_type = self.partner_id.out_inv_comm_type
                if reference_type:
                    reference = self.generate_bbacomm(self.type, reference_type, self.partner_id.id, '')['value']['reference']
        self.reference_type = reference_type or 'none'
        self.reference = reference
        return result

    def generate_bbacomm(self, type, reference_type, partner_id, reference):
        reference = reference or ''
        algorithm = False
        if partner_id:
            algorithm = self.env['res.partner'].browse(partner_id).out_inv_comm_algorithm
        algorithm = algorithm or 'random'
        if (type == 'out_invoice'):
            if reference_type == 'bba':
                if algorithm == 'date':
                    if not self.check_bbacomm(reference):
                        date = fields.Date.from_string(fields.Date.today())
                        doy = date.strftime('%j')
                        year = date.strftime('%Y')
                        seq = '001'
                        invoices = self.search([('type', '=', 'out_invoice'), ('reference_type', '=', 'bba'),
                             ('reference', 'like', '+++%s/%s/%%' % (doy, year))], order='reference')
                        if invoices:
                            prev_seq = int(invoices[-1].reference[12:15])
                            if prev_seq < 999:
                                seq = '%03d' % (prev_seq + 1)
                            else:
                                raise UserError(_('The daily maximum of outgoing invoices with an automatically generated BBA Structured Communications has been exceeded!'
                                                    '\nPlease create manually a unique BBA Structured Communication.'))
                        bbacomm = doy + year + seq
                        base = int(bbacomm)
                        mod = base % 97 or 97
                        reference = '+++%s/%s/%s%02d+++' % (doy, year, seq, mod)
                elif algorithm == 'partner_ref':
                    if not self.check_bbacomm(reference):
                        partner_ref = self.env['res.partner'].browse(partner_id).ref
                        partner_ref_nr = re.sub('\D', '', partner_ref or '')
                        if (len(partner_ref_nr) < 3) or (len(partner_ref_nr) > 7):
                            raise UserError(_('The Partner should have a 3-7 digit Reference Number for the generation of BBA Structured Communications!'
                                                '\nPlease correct the Partner record.'))
                        else:
                            partner_ref_nr = partner_ref_nr.ljust(7, '0')
                            seq = '001'
                            invoices = self.search([('type', '=', 'out_invoice'), ('reference_type', '=', 'bba'),
                                 ('reference', 'like', '+++%s/%s/%%' % (partner_ref_nr[:3], partner_ref_nr[3:]))], order='reference')
                            if invoices:
                                prev_seq = int(invoices[-1].reference[12:15])
                                if prev_seq < 999:
                                    seq = '%03d' % (prev_seq + 1)
                                else:
                                    raise UserError(_('The daily maximum of outgoing invoices with an automatically generated BBA Structured Communications has been exceeded!'
                                                        '\nPlease create manually a unique BBA Structured Communication.'))
                        bbacomm = partner_ref_nr + seq
                        base = int(bbacomm)
                        mod = base % 97 or 97
                        reference = '+++%s/%s/%s%02d+++' % (partner_ref_nr[:3], partner_ref_nr[3:], seq, mod)
                elif algorithm == 'random':
                    if not self.check_bbacomm(reference):
                        base = random.randint(1, 9999999999)
                        bbacomm = str(base).rjust(10, '0')
                        base = int(bbacomm)
                        mod = base % 97 or 97
                        mod = str(mod).rjust(2, '0')
                        reference = '+++%s/%s/%s%s+++' % (bbacomm[:3], bbacomm[3:7], bbacomm[7:], mod)
                else:
                    raise UserError(_("Unsupported Structured Communication Type Algorithm '%s' !"
                                        "\nPlease contact your Odoo support channel.") % algorithm)
        return {'value': {'reference': reference}}

    @api.model
    def create(self, vals):
        reference = vals.get('reference', False)
        reference_type = vals.get('reference_type', False)
        if vals.get('type') == 'out_invoice' and not reference_type:
            # fallback on default communication type for partner
            partner = self.env['res.partner'].browse(vals['partner_id'])
            reference_type = partner.out_inv_comm_type
            if reference_type == 'bba':
                reference = self.generate_bbacomm(vals['type'], reference_type, partner.id, '')['value']['reference']
            vals.update({
                'reference_type': reference_type or 'none',
                'reference': reference,
            })

        if reference_type == 'bba':
            if not reference:
                raise UserError(_('Empty BBA Structured Communication!'
                                    '\nPlease fill in a unique BBA Structured Communication.'))
            if self.check_bbacomm(reference):
                reference = re.sub('\D', '', reference)
                vals['reference'] = '+++' + reference[0:3] + '/' + reference[3:7] + '/' + reference[7:] + '+++'
                same_ids = self.search([('type', '=', 'out_invoice'), ('reference_type', '=', 'bba'), ('reference', '=', vals['reference'])])
                if same_ids:
                    raise UserError(_('The BBA Structured Communication has already been used!'
                                        '\nPlease create manually a unique BBA Structured Communication.'))
        return super(AccountInvoice, self).create(vals)

    @api.multi
    def write(self, vals):
        for invoice in self:
            if 'reference_type' in vals:
                reference_type = vals['reference_type']
            else:
                reference_type = invoice.reference_type or ''

            if reference_type == 'bba' and 'reference' in vals:
                if self.check_bbacomm(vals['reference']):
                    reference = re.sub('\D', '', vals['reference'])
                    vals['reference'] = '+++' + reference[0:3] + '/' + reference[3:7] + '/' + reference[7:] + '+++'
                    same_ids = self.search([('id', '!=', invoice.id), ('type', '=', 'out_invoice'),
                         ('reference_type', '=', 'bba'), ('reference', '=', vals['reference'])])
                    if same_ids:
                        raise UserError(_('The BBA Structured Communication has already been used!'
                                            '\nPlease create manually a unique BBA Structured Communication.'))
        return super(AccountInvoice, self).write(vals)

    @api.multi
    def copy(self, default=None):
        self.ensure_one()
        default = default or {}
        if self.type in ['out_invoice']:
            reference_type = self.reference_type or 'none'
            default['reference_type'] = reference_type
            if reference_type == 'bba':
                default['reference'] = self.generate_bbacomm(self.type, reference_type, self.partner_id.id, '')['value']['reference']
        return super(AccountInvoice, self).copy(default)
=======
# -*- coding: utf-8 -*-
# Part of Odoo. See LICENSE file for full copyright and licensing details.

# Copyright (c) 2011 Noviat nv/sa (www.noviat.be). All rights reserved.

import random
import re

from odoo import api, fields, models, _
from odoo.exceptions import UserError, ValidationError

"""
account.invoice object:
    - Add support for Belgian structured communication
    - Rename 'reference' field labels to 'Communication'
"""


class AccountInvoice(models.Model):
    _inherit = 'account.invoice'

    @api.model
    def _get_reference_type(self):
        """Add BBA Structured Communication Type and change labels from 'reference' into 'communication' """
        res = super(AccountInvoice, self)._get_reference_type()
        res[[i for i, x in enumerate(res) if x[0] == 'none'][0]] = ('none', _('Free Communication'))
        res.append(('bba', 'BBA Structured Communication'))
        return res

    reference_type = fields.Selection('_get_reference_type', string='Payment Reference',
        required=True, readonly=True)

    @api.constrains('reference', 'reference_type')
    def _check_communication(self):
        for inv in self:
            if inv.reference_type == 'bba' and not self.check_bbacomm(inv.reference):
                raise ValidationError(_('Invalid BBA Structured Communication !'))

    def check_bbacomm(self, val):
        supported_chars = '0-9+*/ '
        pattern = re.compile('[^' + supported_chars + ']')
        if pattern.findall(val or ''):
            return False
        bbacomm = re.sub('\D', '', val or '')
        if len(bbacomm) == 12:
            base = int(bbacomm[:10])
            mod = base % 97 or 97
            if mod == int(bbacomm[-2:]):
                return True

    @api.onchange('partner_id', 'type')
    def _onchange_partner_id(self):
        result = super(AccountInvoice, self)._onchange_partner_id()
        reference = False
        reference_type = 'none'
        if self.partner_id:
            if (self.type == 'out_invoice'):
                reference_type = self.partner_id.out_inv_comm_type
                if reference_type:
                    reference = self.generate_bbacomm(self.type, reference_type, self.partner_id.id, '')['value']['reference']
        self.reference_type = reference_type or 'none'
        self.reference = reference
        return result

    @api.multi
    def generate_bbacomm(self, type, reference_type, partner_id, reference):
        reference = reference or ''
        algorithm = False
        if partner_id:
            algorithm = self.env['res.partner'].browse(partner_id).out_inv_comm_algorithm
        algorithm = algorithm or 'random'
        if (type == 'out_invoice'):
            if reference_type == 'bba':
                if algorithm == 'date':
                    if not self.check_bbacomm(reference):
                        date = fields.Date.from_string(fields.Date.today())
                        doy = date.strftime('%j')
                        year = date.strftime('%Y')
                        seq = '001'
                        invoices = self.search([('type', '=', 'out_invoice'), ('reference_type', '=', 'bba'),
                             ('reference', 'like', '+++%s/%s/%%' % (doy, year))], order='reference')
                        if invoices:
                            prev_seq = int(invoices[-1].reference[12:15])
                            if prev_seq < 999:
                                seq = '%03d' % (prev_seq + 1)
                            else:
                                raise UserError(_('The daily maximum of outgoing invoices with an automatically generated BBA Structured Communications has been exceeded!'
                                                    '\nPlease create manually a unique BBA Structured Communication.'))
                        bbacomm = doy + year + seq
                        base = int(bbacomm)
                        mod = base % 97 or 97
                        reference = '+++%s/%s/%s%02d+++' % (doy, year, seq, mod)
                elif algorithm == 'partner_ref':
                    if not self.check_bbacomm(reference):
                        partner_ref = self.env['res.partner'].browse(partner_id).ref
                        partner_ref_nr = re.sub('\D', '', partner_ref or '')
                        if (len(partner_ref_nr) < 3) or (len(partner_ref_nr) > 7):
                            raise UserError(_('The Partner should have a 3-7 digit Reference Number for the generation of BBA Structured Communications!'
                                                '\nPlease correct the Partner record.'))
                        else:
                            partner_ref_nr = partner_ref_nr.ljust(7, '0')
                            seq = '001'
                            invoices = self.search([('type', '=', 'out_invoice'), ('reference_type', '=', 'bba'),
                                 ('reference', 'like', '+++%s/%s/%%' % (partner_ref_nr[:3], partner_ref_nr[3:]))], order='reference')
                            if invoices:
                                prev_seq = int(invoices[-1].reference[12:15])
                                if prev_seq < 999:
                                    seq = '%03d' % (prev_seq + 1)
                                else:
                                    raise UserError(_('The daily maximum of outgoing invoices with an automatically generated BBA Structured Communications has been exceeded!'
                                                        '\nPlease create manually a unique BBA Structured Communication.'))
                        bbacomm = partner_ref_nr + seq
                        base = int(bbacomm)
                        mod = base % 97 or 97
                        reference = '+++%s/%s/%s%02d+++' % (partner_ref_nr[:3], partner_ref_nr[3:], seq, mod)
                elif algorithm == 'random':
                    if not self.check_bbacomm(reference):
                        base = random.randint(1, 9999999999)
                        bbacomm = str(base).rjust(10, '0')
                        base = int(bbacomm)
                        mod = base % 97 or 97
                        mod = str(mod).rjust(2, '0')
                        reference = '+++%s/%s/%s%s+++' % (bbacomm[:3], bbacomm[3:7], bbacomm[7:], mod)
                else:
                    raise UserError(_("Unsupported Structured Communication Type Algorithm '%s' !"
                                        "\nPlease contact your Odoo support channel.") % algorithm)
        return {'value': {'reference': reference}}

    @api.model
    def create(self, vals):
        reference = vals.get('reference', False)
        reference_type = vals.get('reference_type', False)
        if vals.get('type') == 'out_invoice' and not reference_type:
            # fallback on default communication type for partner
            partner = self.env['res.partner'].browse(vals['partner_id'])
            reference_type = partner.out_inv_comm_type
            if reference_type == 'bba':
                reference = self.generate_bbacomm(vals['type'], reference_type, partner.id, '')['value']['reference']
            vals.update({
                'reference_type': reference_type or 'none',
                'reference': reference,
            })

        if reference_type == 'bba':
            if not reference:
                raise UserError(_('Empty BBA Structured Communication!'
                                    '\nPlease fill in a unique BBA Structured Communication.'))
            if self.check_bbacomm(reference):
                reference = re.sub('\D', '', reference)
                vals['reference'] = '+++' + reference[0:3] + '/' + reference[3:7] + '/' + reference[7:] + '+++'
                same_ids = self.search([('type', '=', 'out_invoice'), ('reference_type', '=', 'bba'), ('reference', '=', vals['reference'])])
                if same_ids:
                    raise UserError(_('The BBA Structured Communication has already been used!'
                                        '\nPlease create manually a unique BBA Structured Communication.'))
        return super(AccountInvoice, self).create(vals)

    @api.multi
    def write(self, vals):
        for invoice in self:
            if 'reference_type' in vals:
                reference_type = vals['reference_type']
            else:
                reference_type = invoice.reference_type or ''

            if reference_type == 'bba' and 'reference' in vals:
                if self.check_bbacomm(vals['reference']):
                    reference = re.sub('\D', '', vals['reference'])
                    vals['reference'] = '+++' + reference[0:3] + '/' + reference[3:7] + '/' + reference[7:] + '+++'
                    same_ids = self.search([('id', '!=', invoice.id), ('type', '=', 'out_invoice'),
                         ('reference_type', '=', 'bba'), ('reference', '=', vals['reference'])])
                    if same_ids:
                        raise UserError(_('The BBA Structured Communication has already been used!'
                                            '\nPlease create manually a unique BBA Structured Communication.'))
        return super(AccountInvoice, self).write(vals)

    @api.multi
    def copy(self, default=None):
        self.ensure_one()
        default = default or {}
        if self.type in ['out_invoice']:
            reference_type = self.reference_type or 'none'
            default['reference_type'] = reference_type
            if reference_type == 'bba':
                default['reference'] = self.generate_bbacomm(self.type, reference_type, self.partner_id.id, '')['value']['reference']
        elif self.reference_type == 'bba':
            default['reference_type'] = 'none'
        return super(AccountInvoice, self).copy(default)
>>>>>>> ef670016
<|MERGE_RESOLUTION|>--- conflicted
+++ resolved
@@ -1,4 +1,3 @@
-<<<<<<< HEAD
 # -*- coding: utf-8 -*-
 # Part of Odoo. See LICENSE file for full copyright and licensing details.
 
@@ -182,193 +181,6 @@
             default['reference_type'] = reference_type
             if reference_type == 'bba':
                 default['reference'] = self.generate_bbacomm(self.type, reference_type, self.partner_id.id, '')['value']['reference']
-        return super(AccountInvoice, self).copy(default)
-=======
-# -*- coding: utf-8 -*-
-# Part of Odoo. See LICENSE file for full copyright and licensing details.
-
-# Copyright (c) 2011 Noviat nv/sa (www.noviat.be). All rights reserved.
-
-import random
-import re
-
-from odoo import api, fields, models, _
-from odoo.exceptions import UserError, ValidationError
-
-"""
-account.invoice object:
-    - Add support for Belgian structured communication
-    - Rename 'reference' field labels to 'Communication'
-"""
-
-
-class AccountInvoice(models.Model):
-    _inherit = 'account.invoice'
-
-    @api.model
-    def _get_reference_type(self):
-        """Add BBA Structured Communication Type and change labels from 'reference' into 'communication' """
-        res = super(AccountInvoice, self)._get_reference_type()
-        res[[i for i, x in enumerate(res) if x[0] == 'none'][0]] = ('none', _('Free Communication'))
-        res.append(('bba', 'BBA Structured Communication'))
-        return res
-
-    reference_type = fields.Selection('_get_reference_type', string='Payment Reference',
-        required=True, readonly=True)
-
-    @api.constrains('reference', 'reference_type')
-    def _check_communication(self):
-        for inv in self:
-            if inv.reference_type == 'bba' and not self.check_bbacomm(inv.reference):
-                raise ValidationError(_('Invalid BBA Structured Communication !'))
-
-    def check_bbacomm(self, val):
-        supported_chars = '0-9+*/ '
-        pattern = re.compile('[^' + supported_chars + ']')
-        if pattern.findall(val or ''):
-            return False
-        bbacomm = re.sub('\D', '', val or '')
-        if len(bbacomm) == 12:
-            base = int(bbacomm[:10])
-            mod = base % 97 or 97
-            if mod == int(bbacomm[-2:]):
-                return True
-
-    @api.onchange('partner_id', 'type')
-    def _onchange_partner_id(self):
-        result = super(AccountInvoice, self)._onchange_partner_id()
-        reference = False
-        reference_type = 'none'
-        if self.partner_id:
-            if (self.type == 'out_invoice'):
-                reference_type = self.partner_id.out_inv_comm_type
-                if reference_type:
-                    reference = self.generate_bbacomm(self.type, reference_type, self.partner_id.id, '')['value']['reference']
-        self.reference_type = reference_type or 'none'
-        self.reference = reference
-        return result
-
-    @api.multi
-    def generate_bbacomm(self, type, reference_type, partner_id, reference):
-        reference = reference or ''
-        algorithm = False
-        if partner_id:
-            algorithm = self.env['res.partner'].browse(partner_id).out_inv_comm_algorithm
-        algorithm = algorithm or 'random'
-        if (type == 'out_invoice'):
-            if reference_type == 'bba':
-                if algorithm == 'date':
-                    if not self.check_bbacomm(reference):
-                        date = fields.Date.from_string(fields.Date.today())
-                        doy = date.strftime('%j')
-                        year = date.strftime('%Y')
-                        seq = '001'
-                        invoices = self.search([('type', '=', 'out_invoice'), ('reference_type', '=', 'bba'),
-                             ('reference', 'like', '+++%s/%s/%%' % (doy, year))], order='reference')
-                        if invoices:
-                            prev_seq = int(invoices[-1].reference[12:15])
-                            if prev_seq < 999:
-                                seq = '%03d' % (prev_seq + 1)
-                            else:
-                                raise UserError(_('The daily maximum of outgoing invoices with an automatically generated BBA Structured Communications has been exceeded!'
-                                                    '\nPlease create manually a unique BBA Structured Communication.'))
-                        bbacomm = doy + year + seq
-                        base = int(bbacomm)
-                        mod = base % 97 or 97
-                        reference = '+++%s/%s/%s%02d+++' % (doy, year, seq, mod)
-                elif algorithm == 'partner_ref':
-                    if not self.check_bbacomm(reference):
-                        partner_ref = self.env['res.partner'].browse(partner_id).ref
-                        partner_ref_nr = re.sub('\D', '', partner_ref or '')
-                        if (len(partner_ref_nr) < 3) or (len(partner_ref_nr) > 7):
-                            raise UserError(_('The Partner should have a 3-7 digit Reference Number for the generation of BBA Structured Communications!'
-                                                '\nPlease correct the Partner record.'))
-                        else:
-                            partner_ref_nr = partner_ref_nr.ljust(7, '0')
-                            seq = '001'
-                            invoices = self.search([('type', '=', 'out_invoice'), ('reference_type', '=', 'bba'),
-                                 ('reference', 'like', '+++%s/%s/%%' % (partner_ref_nr[:3], partner_ref_nr[3:]))], order='reference')
-                            if invoices:
-                                prev_seq = int(invoices[-1].reference[12:15])
-                                if prev_seq < 999:
-                                    seq = '%03d' % (prev_seq + 1)
-                                else:
-                                    raise UserError(_('The daily maximum of outgoing invoices with an automatically generated BBA Structured Communications has been exceeded!'
-                                                        '\nPlease create manually a unique BBA Structured Communication.'))
-                        bbacomm = partner_ref_nr + seq
-                        base = int(bbacomm)
-                        mod = base % 97 or 97
-                        reference = '+++%s/%s/%s%02d+++' % (partner_ref_nr[:3], partner_ref_nr[3:], seq, mod)
-                elif algorithm == 'random':
-                    if not self.check_bbacomm(reference):
-                        base = random.randint(1, 9999999999)
-                        bbacomm = str(base).rjust(10, '0')
-                        base = int(bbacomm)
-                        mod = base % 97 or 97
-                        mod = str(mod).rjust(2, '0')
-                        reference = '+++%s/%s/%s%s+++' % (bbacomm[:3], bbacomm[3:7], bbacomm[7:], mod)
-                else:
-                    raise UserError(_("Unsupported Structured Communication Type Algorithm '%s' !"
-                                        "\nPlease contact your Odoo support channel.") % algorithm)
-        return {'value': {'reference': reference}}
-
-    @api.model
-    def create(self, vals):
-        reference = vals.get('reference', False)
-        reference_type = vals.get('reference_type', False)
-        if vals.get('type') == 'out_invoice' and not reference_type:
-            # fallback on default communication type for partner
-            partner = self.env['res.partner'].browse(vals['partner_id'])
-            reference_type = partner.out_inv_comm_type
-            if reference_type == 'bba':
-                reference = self.generate_bbacomm(vals['type'], reference_type, partner.id, '')['value']['reference']
-            vals.update({
-                'reference_type': reference_type or 'none',
-                'reference': reference,
-            })
-
-        if reference_type == 'bba':
-            if not reference:
-                raise UserError(_('Empty BBA Structured Communication!'
-                                    '\nPlease fill in a unique BBA Structured Communication.'))
-            if self.check_bbacomm(reference):
-                reference = re.sub('\D', '', reference)
-                vals['reference'] = '+++' + reference[0:3] + '/' + reference[3:7] + '/' + reference[7:] + '+++'
-                same_ids = self.search([('type', '=', 'out_invoice'), ('reference_type', '=', 'bba'), ('reference', '=', vals['reference'])])
-                if same_ids:
-                    raise UserError(_('The BBA Structured Communication has already been used!'
-                                        '\nPlease create manually a unique BBA Structured Communication.'))
-        return super(AccountInvoice, self).create(vals)
-
-    @api.multi
-    def write(self, vals):
-        for invoice in self:
-            if 'reference_type' in vals:
-                reference_type = vals['reference_type']
-            else:
-                reference_type = invoice.reference_type or ''
-
-            if reference_type == 'bba' and 'reference' in vals:
-                if self.check_bbacomm(vals['reference']):
-                    reference = re.sub('\D', '', vals['reference'])
-                    vals['reference'] = '+++' + reference[0:3] + '/' + reference[3:7] + '/' + reference[7:] + '+++'
-                    same_ids = self.search([('id', '!=', invoice.id), ('type', '=', 'out_invoice'),
-                         ('reference_type', '=', 'bba'), ('reference', '=', vals['reference'])])
-                    if same_ids:
-                        raise UserError(_('The BBA Structured Communication has already been used!'
-                                            '\nPlease create manually a unique BBA Structured Communication.'))
-        return super(AccountInvoice, self).write(vals)
-
-    @api.multi
-    def copy(self, default=None):
-        self.ensure_one()
-        default = default or {}
-        if self.type in ['out_invoice']:
-            reference_type = self.reference_type or 'none'
-            default['reference_type'] = reference_type
-            if reference_type == 'bba':
-                default['reference'] = self.generate_bbacomm(self.type, reference_type, self.partner_id.id, '')['value']['reference']
         elif self.reference_type == 'bba':
             default['reference_type'] = 'none'
-        return super(AccountInvoice, self).copy(default)
->>>>>>> ef670016
+        return super(AccountInvoice, self).copy(default)