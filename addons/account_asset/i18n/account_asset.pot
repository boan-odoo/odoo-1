--- conflicted
+++ resolved
@@ -1024,17 +1024,13 @@
 msgstr ""
 
 #. module: account_asset
-<<<<<<< HEAD
+#: code:addons/account_asset/account_asset_invoice.py:53
+#, python-format
+msgid "You already have assets with the reference %s.\nPlease delete these assets before creating new ones for this invoice."
+msgstr ""
+
+#. module: account_asset
 #: code:addons/account_asset/account_asset.py:100
-=======
-#: code:addons/account_asset/account_asset_invoice.py:53
-#, python-format
-msgid "You already have assets with the reference %s.\nPlease delete these assets before creating new ones for this invoice."
-msgstr ""
-
-#. module: account_asset
-#: code:addons/account_asset/account_asset.py:81
->>>>>>> ff3a7319
 #, python-format
 msgid "You cannot delete a document is in %s state."
 msgstr ""
