--- conflicted
+++ resolved
@@ -1,30 +1,22 @@
-# Thai translation for openobject-addons
-# Copyright (c) 2014 Rosetta Contributors and Canonical Ltd 2014
-# This file is distributed under the same license as the openobject-addons package.
-# FIRST AUTHOR <EMAIL@ADDRESS>, 2014.
-#
-msgid ""
-msgstr ""
-<<<<<<< HEAD
-"Project-Id-Version: openobject-addons\n"
-"Report-Msgid-Bugs-To: FULL NAME <EMAIL@ADDRESS>\n"
-"POT-Creation-Date: 2014-08-14 13:08+0000\n"
-"PO-Revision-Date: 2014-08-14 16:10+0000\n"
-"Last-Translator: FULL NAME <EMAIL@ADDRESS>\n"
-"Language-Team: Thai <th@li.org>\n"
-=======
+# Translation of Odoo Server.
+# This file contains the translation of the following modules:
+# * account_asset
+# 
+# Translators:
+# FIRST AUTHOR <EMAIL@ADDRESS>, 2014
+msgid ""
+msgstr ""
 "Project-Id-Version: Odoo 8.0\n"
 "Report-Msgid-Bugs-To: \n"
 "POT-Creation-Date: 2015-01-21 14:07+0000\n"
 "PO-Revision-Date: 2016-03-10 05:42+0000\n"
 "Last-Translator: Khwunchai Jaengsawang <khwunchai.j@ku.th>\n"
 "Language-Team: Thai (http://www.transifex.com/odoo/odoo-8/language/th/)\n"
->>>>>>> 7b7f3fa7
 "MIME-Version: 1.0\n"
 "Content-Type: text/plain; charset=UTF-8\n"
-"Content-Transfer-Encoding: 8bit\n"
-"X-Launchpad-Export-Date: 2014-08-15 06:49+0000\n"
-"X-Generator: Launchpad (build 17156)\n"
+"Content-Transfer-Encoding: \n"
+"Language: th\n"
+"Plural-Forms: nplurals=1; plural=0;\n"
 
 #. module: account_asset
 #: field:account.asset.asset,entry_count:0
@@ -40,10 +32,8 @@
 #: model:ir.actions.act_window,help:account_asset.action_asset_asset_report
 msgid ""
 "<p>\n"
-"            From this report, you can have an overview on all depreciation. "
-"The\n"
-"            tool search can also be used to personalise your Assets reports "
-"and\n"
+"            From this report, you can have an overview on all depreciation. The\n"
+"            tool search can also be used to personalise your Assets reports and\n"
 "            so, match this analysis to your needs;\n"
 "          </p>\n"
 "        "
@@ -88,8 +78,7 @@
 #: view:account.asset.asset:account_asset.view_account_asset_asset_form
 #: view:account.asset.asset:account_asset.view_account_asset_search
 #: field:account.asset.depreciation.line,asset_id:0
-#: field:account.asset.history,asset_id:0
-#: field:account.move.line,asset_id:0
+#: field:account.asset.history,asset_id:0 field:account.move.line,asset_id:0
 #: view:asset.asset.report:account_asset.view_asset_asset_report_search
 #: field:asset.asset.report,asset_id:0
 #: model:ir.model,name:account_asset.model_account_asset_asset
@@ -129,6 +118,11 @@
 #. module: account_asset
 #: view:account.asset.history:account_asset.view_account_asset_history_form
 msgid "Asset History"
+msgstr ""
+
+#. module: account_asset
+#: field:asset.modify,asset_method_time:0
+msgid "Asset Method Time"
 msgstr ""
 
 #. module: account_asset
@@ -218,8 +212,7 @@
 msgstr ""
 
 #. module: account_asset
-#: help:account.asset.asset,method:0
-#: help:account.asset.category,method:0
+#: help:account.asset.asset,method:0 help:account.asset.category,method:0
 msgid ""
 "Choose the method to use to compute the amount of depreciation lines.\n"
 "  * Linear: Calculated on basis of: Gross Value / Number of Depreciations\n"
@@ -230,12 +223,9 @@
 #: help:account.asset.asset,method_time:0
 #: help:account.asset.category,method_time:0
 msgid ""
-"Choose the method to use to compute the dates and number of depreciation "
-"lines.\n"
-"  * Number of Depreciations: Fix the number of depreciation lines and the "
-"time between 2 depreciations.\n"
-"  * Ending Date: Choose the time between 2 depreciations and the date the "
-"depreciations won't go beyond."
+"Choose the method to use to compute the dates and number of depreciation lines.\n"
+"  * Number of Depreciations: Fix the number of depreciation lines and the time between 2 depreciations.\n"
+"  * Ending Date: Choose the time between 2 depreciations and the date the depreciations won't go beyond."
 msgstr ""
 
 #. module: account_asset
@@ -246,8 +236,7 @@
 msgstr ""
 
 #. module: account_asset
-#: selection:account.asset.asset,state:0
-#: selection:asset.asset.report,state:0
+#: selection:account.asset.asset,state:0 selection:asset.asset.report,state:0
 msgid "Close"
 msgstr "ปิด"
 
@@ -265,8 +254,7 @@
 msgstr "บริษัท"
 
 #. module: account_asset
-#: field:account.asset.asset,method:0
-#: field:account.asset.category,method:0
+#: field:account.asset.asset,method:0 field:account.asset.category,method:0
 msgid "Computation Method"
 msgstr "วิธีการคำนวณ"
 
@@ -274,7 +262,7 @@
 #: view:account.asset.asset:account_asset.view_account_asset_asset_form
 #: view:asset.depreciation.confirmation.wizard:account_asset.view_asset_depreciation_confirmation_wizard
 msgid "Compute"
-msgstr ""
+msgstr "คำนวน"
 
 #. module: account_asset
 #: view:asset.depreciation.confirmation.wizard:account_asset.view_asset_depreciation_confirmation_wizard
@@ -311,7 +299,7 @@
 #: field:asset.depreciation.confirmation.wizard,create_uid:0
 #: field:asset.modify,create_uid:0
 msgid "Created by"
-msgstr ""
+msgstr "สร้างโดย"
 
 #. module: account_asset
 #: field:account.asset.asset,create_date:0
@@ -321,7 +309,7 @@
 #: field:asset.depreciation.confirmation.wizard,create_date:0
 #: field:asset.modify,create_date:0
 msgid "Created on"
-msgstr ""
+msgstr "สร้างเมื่อ"
 
 #. module: account_asset
 #: field:account.asset.asset,currency_id:0
@@ -434,8 +422,7 @@
 
 #. module: account_asset
 #: field:account.asset.category,method_end:0
-#: field:account.asset.history,method_end:0
-#: field:asset.modify,method_end:0
+#: field:account.asset.history,method_end:0 field:asset.modify,method_end:0
 msgid "Ending date"
 msgstr ""
 
@@ -444,7 +431,7 @@
 #: field:account.asset.asset,account_move_line_ids:0
 #: model:ir.actions.act_window,name:account_asset.act_entries_open
 msgid "Entries"
-msgstr ""
+msgstr "การบันทึก"
 
 #. module: account_asset
 #: constraint:account.asset.asset:0
@@ -460,7 +447,7 @@
 #. module: account_asset
 #: view:asset.asset.report:account_asset.view_asset_asset_report_search
 msgid "Extended Filters..."
-msgstr ""
+msgstr "ตัวกรองเพิ่มเติม"
 
 #. module: account_asset
 #: view:account.asset.asset:account_asset.view_account_asset_asset_form
@@ -480,7 +467,7 @@
 #. module: account_asset
 #: view:asset.asset.report:account_asset.view_asset_asset_report_search
 msgid "Group By"
-msgstr ""
+msgstr "จัดกลุ่มโดย"
 
 #. module: account_asset
 #: view:account.asset.asset:account_asset.view_account_asset_asset_form
@@ -494,19 +481,15 @@
 msgstr ""
 
 #. module: account_asset
-#: field:account.asset.asset,id:0
-#: field:account.asset.category,id:0
-#: field:account.asset.depreciation.line,id:0
-#: field:account.asset.history,id:0
+#: field:account.asset.asset,id:0 field:account.asset.category,id:0
+#: field:account.asset.depreciation.line,id:0 field:account.asset.history,id:0
 #: field:asset.asset.report,id:0
-#: field:asset.depreciation.confirmation.wizard,id:0
-#: field:asset.modify,id:0
+#: field:asset.depreciation.confirmation.wizard,id:0 field:asset.modify,id:0
 msgid "ID"
-msgstr ""
-
-#. module: account_asset
-#: help:account.asset.asset,prorata:0
-#: help:account.asset.category,prorata:0
+msgstr "รหัส"
+
+#. module: account_asset
+#: help:account.asset.asset,prorata:0 help:account.asset.category,prorata:0
 msgid ""
 "Indicates that the first depreciation entry for this asset have to be done "
 "from the purchase date instead of the first January"
@@ -520,7 +503,7 @@
 #. module: account_asset
 #: model:ir.model,name:account_asset.model_account_invoice_line
 msgid "Invoice Line"
-msgstr ""
+msgstr "รายการในใบแจ้งหนี้"
 
 #. module: account_asset
 #: help:account.asset.asset,salvage_value:0
@@ -530,14 +513,14 @@
 #. module: account_asset
 #: field:account.asset.category,journal_id:0
 msgid "Journal"
-msgstr ""
+msgstr "สมุดบัญชี"
 
 #. module: account_asset
 #: code:addons/account_asset/account_asset.py:349
 #: model:ir.model,name:account_asset.model_account_move_line
 #, python-format
 msgid "Journal Items"
-msgstr ""
+msgstr "รายการสมุดบัญชีรายวัน"
 
 #. module: account_asset
 #: field:account.asset.asset,write_uid:0
@@ -547,7 +530,7 @@
 #: field:asset.depreciation.confirmation.wizard,write_uid:0
 #: field:asset.modify,write_uid:0
 msgid "Last Updated by"
-msgstr ""
+msgstr "อัพเดทครั้งสุดท้ายโดย"
 
 #. module: account_asset
 #: field:account.asset.asset,write_date:0
@@ -557,7 +540,7 @@
 #: field:asset.depreciation.confirmation.wizard,write_date:0
 #: field:asset.modify,write_date:0
 msgid "Last Updated on"
-msgstr ""
+msgstr "อัพเดทครั้งสุดท้ายเมื่อ"
 
 #. module: account_asset
 #: selection:account.asset.asset,method:0
@@ -588,8 +571,7 @@
 msgstr ""
 
 #. module: account_asset
-#: field:account.asset.asset,note:0
-#: field:account.asset.category,note:0
+#: field:account.asset.asset,note:0 field:account.asset.category,note:0
 #: field:account.asset.history,note:0
 msgid "Note"
 msgstr "บันทึกย่อ"
@@ -598,8 +580,7 @@
 #: view:account.asset.asset:account_asset.view_account_asset_asset_form
 #: view:account.asset.category:account_asset.view_account_asset_category_form
 #: view:account.asset.history:account_asset.view_account_asset_history_form
-#: view:asset.modify:account_asset.asset_modify_form
-#: field:asset.modify,note:0
+#: view:asset.modify:account_asset.asset_modify_form field:asset.modify,note:0
 msgid "Notes"
 msgstr "บันทึกย่อ"
 
@@ -633,7 +614,7 @@
 #. module: account_asset
 #: field:asset.depreciation.confirmation.wizard,period_id:0
 msgid "Period"
-msgstr ""
+msgstr "ระยะเวลา"
 
 #. module: account_asset
 #: field:account.asset.category,method_period:0
@@ -660,8 +641,7 @@
 msgstr ""
 
 #. module: account_asset
-#: field:account.asset.asset,prorata:0
-#: field:account.asset.category,prorata:0
+#: field:account.asset.asset,prorata:0 field:account.asset.category,prorata:0
 msgid "Prorata Temporis"
 msgstr ""
 
@@ -746,8 +726,7 @@
 msgstr "สถานะของสินทรัพย์"
 
 #. module: account_asset
-#: field:account.asset.asset,state:0
-#: field:asset.asset.report,state:0
+#: field:account.asset.asset,state:0 field:asset.asset.report,state:0
 msgid "Status"
 msgstr "สถานะ"
 
@@ -760,10 +739,8 @@
 #: help:account.asset.history,method_time:0
 msgid ""
 "The method to use to compute the dates and number of depreciation lines.\n"
-"Number of Depreciations: Fix the number of depreciation lines and the time "
-"between 2 depreciations.\n"
-"Ending Date: Choose the time between 2 depreciations and the date the "
-"depreciations won't go beyond."
+"Number of Depreciations: Fix the number of depreciation lines and the time between 2 depreciations.\n"
+"Ending Date: Choose the time between 2 depreciations and the date the depreciations won't go beyond."
 msgstr ""
 
 #. module: account_asset
@@ -799,10 +776,8 @@
 #: help:account.asset.asset,state:0
 msgid ""
 "When an asset is created, the status is 'Draft'.\n"
-"If the asset is confirmed, the status goes in 'Running' and the depreciation "
-"lines can be posted in the accounting.\n"
-"You can manually close an asset when the depreciation is over. If the last "
-"line of depreciation is posted, the asset automatically goes in that status."
+"If the asset is confirmed, the status goes in 'Running' and the depreciation lines can be posted in the accounting.\n"
+"You can manually close an asset when the depreciation is over. If the last line of depreciation is posted, the asset automatically goes in that status."
 msgstr ""
 
 #. module: account_asset
@@ -819,4 +794,10 @@
 #. module: account_asset
 #: view:asset.modify:account_asset.asset_modify_form
 msgid "months"
-msgstr ""+msgstr "เดือน"
+
+#. module: account_asset
+#: view:asset.depreciation.confirmation.wizard:account_asset.view_asset_depreciation_confirmation_wizard
+#: view:asset.modify:account_asset.asset_modify_form
+msgid "or"
+msgstr "หรือ"