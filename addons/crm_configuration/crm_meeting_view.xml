<?xml version="1.0"?>
<openerp>
    <data>
    # ------------------------------------------------------ 
    # Meetings
    # ------------------------------------------------------ 

    <record model="ir.ui.view" id="crm_case_form_view_meet">
        <field name="name">CRM - Meetings Form</field>
        <field name="model">crm.case</field>
        <field name="type">form</field>
        <field name="arch" type="xml">
            <form string="Meetings Form">
                <group colspan="4" col="6">
                    <field name="name" select="1" string="Title"/>
                    <field name="section_id" widget="selection"/>
                    <field name="user_id" select="2" string="Responsible" required="1"/>
                    <newline/>
                    <field name="date" string="Meeting Date" required="1"/>
                    <field name="duration" colspan="1" widget="float_time" required="1"/>
                    <group colspan="2">
                        <field name="case_id" on_change="onchange_case_id(case_id, name, partner_id)"/>
                        <button string="Assign" name="%(crm_generic_wizard_act)d"  type="action" />
                    </group>
                    
                </group>
                <notebook colspan="4">
	                <page string="Meeting">
	                    <field name="partner_id" on_change="onchange_partner_id(partner_id, email_from)" />
	                    <field name="partner_address_id" on_change="onchange_partner_address_id(partner_address_id, email_from)"/>
	                    <field name="email_from"/>
	                    <newline/>
	                    <field name="categ_id" select="2" on_change="onchange_categ_id(categ_id)"/>
	                    <field name="category2_id" select="1" string="Location"/>
	                    <separator string="Description" colspan="4"/>
	                    <field name="description" nolabel="1" colspan="4"/>
	                    <separator colspan="4"/>
	                    <group col="8" colspan="4">
	                        <field name="state" select="2"/> 
	                        <button name="case_open" string="Confirm Meeting" states="draft,cancel,pending" type="object" icon="terp-crm"/>
	                        <button name="case_cancel" string="Cancel Meeting" states="draft,open,pending" type="object" icon="gtk-cancel"/>
	                        <button name="case_reset" string="Reset to Unconfirmed" states="done,open,cancel" type="object" icon="gtk-convert"/>
	                    </group>
	                </page>	               	                             
                </notebook>
            </form>
        </field>
    </record>
    <record model="ir.ui.view" id="crm_case_tree_view_meet">
        <field name="name">CRM - Meetings Tree</field>
        <field name="model">crm.case</field>
        <field name="type">tree</field>
        <field name="arch" type="xml">
            <tree string="Meetings Tree"  colors="red:state=='open'">
                <field name="id"/>
                <field name="name" string="Title"/>
                <field name="date" string="Next Meeting"/>
                <field name="section_id" widget="selection"/>
                <field name="priority"/>
                <field name="categ_id"/>
                <field name="category2_id" string="Type"/>
                <field name="user_id"/>
                <field name="state"/>
                <button name="case_open" string="Confirm Meeting" states="draft,cancel,pending" type="object" icon="terp-crm"/>
                <button name="case_cancel" string="Cancel Meeting" states="draft,open,pending" type="object" icon="gtk-cancel"/>
                <button name="case_reset" string="Reset to Unconfirmed" states="done,open,cancel" type="object" icon="gtk-convert"/>                
            </tree>
        </field>
    </record>
    <record model="ir.ui.view" id="crm_case_calendar_view_meet">
        <field name="name">CRM - Meetings Calendar</field>
        <field name="model">crm.case</field>
        <field name="type">calendar</field>
        <field name="priority" eval="2"/>
        <field name="arch" type="xml">
            <calendar string="Meetings" date_start="date" color="user_id" date_delay="duration">
                <field name="name"/>
                <field name="partner_id"/>
                <field name="section_id" widget="selection"/>
            </calendar>
        </field>
    </record>

    <record id="crm_case_gantt_view_meet" model="ir.ui.view">
        <field name="name">CRM - Meetings Gantt</field>
        <field name="model">crm.case</field>
        <field name="type">gantt</field>
        <field name="arch" type="xml">
            <gantt color="user_id" date_delay="duration" date_start="date" string="Meetings">
               <level object="crm.case" link="id" domain="[]">
                   <field name="name"/>
                   <field name="partner_id"/>
                </level>
            </gantt>
        </field>
    </record>
    <record id="view_crm_case_meetings_filter" model="ir.ui.view">
        <field name="name">crm.case.meetings.select</field>
        <field name="model">crm.case</field>
        <field name="type">search</field>
        <field name="arch" type="xml">
<<<<<<< HEAD
            	<search string="Search Meetings">
               		<group col="10" colspan="4">
	               		<filter icon="terp-crm" string="Draft" domain="[('state','=','draft')]" />
	                    <filter icon="terp-crm" string="Confirmed" domain="[('state','=','done')]" />
	               		<separator orientation="vertical"/>
	               		<field name="name" select="1" string="Subject"/>
	               		<field name="partner_id" select="1"/>
	               		<field name="user_id" select="1" widget="selection">
                        	<filter icon="terp-crm" domain="[('user_id','=',uid)]" help="My Meetings"/>
                        	<filter icon="terp-crm" domain="[('user_id','child_of',[uid])]" help="My Departments Meetings"/>
                        </field>
	               	</group>
                </search>
        	</field>
    	</record>
	</data>
=======
            <search string="Search Meetings">
               <group col="5" colspan="1">
                   <filter icon="terp-partner" string="My Meetings" default="1" domain="[('user_id','=',uid)]" help="Meetings Related to Current User"/>
               </group>
               <group col="4" colspan="4">
                   <field name="state" select="1">
                       <filter icon="gtk-new" domain="[('state','=','draft')]" help="Draft Meetings"/>
                       <filter icon="gtk-yes" domain="[('state','=','open')]" help="Open Meetings"/>
                       <filter icon="gtk-media-pause" domain="[('state','=','pending')]" help="Pending Meetings"/>
                   </field>
                   <field name="name" select='1'/>
                   <field name="user_id" select="1" widget="selection"/>
                   </group>
               </search>
            </field>
        </record>
     </data>
>>>>>>> c584e64e
</openerp><|MERGE_RESOLUTION|>--- conflicted
+++ resolved
@@ -99,7 +99,6 @@
         <field name="model">crm.case</field>
         <field name="type">search</field>
         <field name="arch" type="xml">
-<<<<<<< HEAD
             	<search string="Search Meetings">
                		<group col="10" colspan="4">
 	               		<filter icon="terp-crm" string="Draft" domain="[('state','=','draft')]" />
@@ -116,23 +115,4 @@
         	</field>
     	</record>
 	</data>
-=======
-            <search string="Search Meetings">
-               <group col="5" colspan="1">
-                   <filter icon="terp-partner" string="My Meetings" default="1" domain="[('user_id','=',uid)]" help="Meetings Related to Current User"/>
-               </group>
-               <group col="4" colspan="4">
-                   <field name="state" select="1">
-                       <filter icon="gtk-new" domain="[('state','=','draft')]" help="Draft Meetings"/>
-                       <filter icon="gtk-yes" domain="[('state','=','open')]" help="Open Meetings"/>
-                       <filter icon="gtk-media-pause" domain="[('state','=','pending')]" help="Pending Meetings"/>
-                   </field>
-                   <field name="name" select='1'/>
-                   <field name="user_id" select="1" widget="selection"/>
-                   </group>
-               </search>
-            </field>
-        </record>
-     </data>
->>>>>>> c584e64e
 </openerp>