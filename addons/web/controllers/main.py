--- conflicted
+++ resolved
@@ -24,7 +24,6 @@
 from xml.etree import ElementTree
 from cStringIO import StringIO
 
-<<<<<<< HEAD
 
 import odoo
 import odoo.modules.registry
@@ -34,25 +33,8 @@
 from odoo.tools.translate import _
 from odoo.tools.misc import str2bool, xlwt
 from odoo import http
-from odoo.http import request, serialize_exception as _serialize_exception
+from odoo.http import request, serialize_exception as _serialize_exception, content_disposition
 from odoo.exceptions import AccessError
-=======
-import babel.messages.pofile
-import werkzeug.utils
-import werkzeug.wrappers
-from openerp.api import Environment
-
-import openerp
-import openerp.modules.registry
-from openerp.modules import get_resource_path
-from openerp.tools import topological_sort
-from openerp.tools.translate import _
-from openerp.tools import ustr
-from openerp.tools.misc import str2bool, xlwt
-from openerp import http
-from openerp.http import request, serialize_exception as _serialize_exception, content_disposition
-from openerp.exceptions import AccessError
->>>>>>> 78e9c7f5
 
 _logger = logging.getLogger(__name__)
 
@@ -991,10 +973,7 @@
                 width = 500
             if height > 500:
                 height = 500
-<<<<<<< HEAD
             content = odoo.tools.image_resize_image(base64_source=content, size=(width or None, height or None), encoding='base64', filetype='PNG')
-=======
-            content = openerp.tools.image_resize_image(base64_source=content, size=(width or None, height or None), encoding='base64', filetype='PNG')
             # resize force png as filetype
             headers = self.force_contenttype(headers, contenttype='image/png')
 
@@ -1003,7 +982,6 @@
         else:
             image_base64 = self.placeholder(image='placeholder.png')  # could return (contenttype, content) in master
             headers = self.force_contenttype(headers, contenttype='image/png')
->>>>>>> 78e9c7f5
 
         headers.append(('Content-Length', len(image_base64)))
         response = request.make_response(image_base64, headers)
