<?xml version="1.0" encoding="UTF-8"?>
<templates id="template" xml:space="preserve">

<div t-name="EmptyComponent"/>
<div t-name="Loading" class="oe_loading">Loading...</div>
<t t-name="Notification">
    <div class="o_notification" t-translation="off">
        <a t-if="widget.sticky" class="fa fa-times o_close" href="#"/>
        <div class="o_notification_title">
            <span class="o_icon fa fa-3x fa-lightbulb-o"/>
            <t t-raw="widget.title"/>
        </div>
        <div class="o_notification_content"><t t-raw="widget.text"/></div>
    </div>
</t>
<t t-name="Warning" t-extend="Notification">
    <t t-jquery=".o_notification">$(this).addClass('o_error');</t>
    <t t-jquery=".o_icon" t-operation="replace">
        <span class="o_icon fa fa-3x fa-exclamation"/>
    </t>
</t>
<t t-name="CrashManager.warning">
    <div class="o_dialog_warning">
        <t t-js="d">
            var message = d.message ? d.message : d.error.data.message;
            d.html_error = context.engine.tools.html_escape(message).replace(/\n/g, '<br/>');
        </t>
        <t t-raw="html_error"/>
    </div>
</t>
<t t-name="CrashManager.error">
    <div class="o_error_detail">
        <pre><t t-esc="error.message"/></pre>
        <pre><t t-esc="error.data.debug"/></pre>
    </div>
</t>

<t t-name="ChangePassword">
    <form name="change_password_form" method="POST">
      <div class="oe_form">
        <table align="center">
            <tr>
                <td class="oe_form_group_cell oe_form_group_cell_label"><label for="old_pwd" class="oe_form_label">Old Password:</label></td>
                <td class="oe_form_group_cell"><input type="password" name="old_pwd"
                           minlength="1" autofocus="autofocus"/></td>
            </tr>
            <tr>
            <td class="oe_form_group_cell oe_form_group_cell_label"><label for="new_password" class="oe_form_label">New Password:</label></td>
            <td class="oe_form_group_cell"><input type="password" name="new_password"
                       minlength="1"/></td>
            </tr>
            <tr>
                <td class="oe_form_group_cell oe_form_group_cell_label"><label for="confirm_pwd" class="oe_form_label">Confirm New Password:</label></td>
                <td class="oe_form_group_cell"><input type="password" name="confirm_pwd"
                             minlength="1"/></td>
            </tr>
            <tr>
                <td colspan="2" align="right">
                    <button type="button" class='oe_button oe_form_button'>Change Password</button>
                    <button type="button" class="oe_button oe_form_button_cancel oe_form_button oe_link" href="javascript:void(0)"><span>Cancel</span></button>
                </td>
            </tr>
        </table>
      </div>
    </form>
</t>

<t t-name="Menu.needaction_counter">
    <div id="menu_counter" class="badge pull-right">
        <t t-if="widget.needaction_counter &gt; 99"> 99+ </t>
        <t t-if="widget.needaction_counter &lt;= 99"> <t t-esc="widget.needaction_counter"/> </t>
    </div>
</t>

<t t-name="UserMenu">
        <li class="dropdown">
            <a href="#" class="dropdown-toggle" data-toggle="dropdown">
                <img class="oe_topbar_avatar" t-att-data-default-src="_s + '/web/static/src/img/user_menu_avatar.png'"/>
                <span class="oe_topbar_name"/> <b class="caret"></b>
            </a>
            <ul class="dropdown-menu">
                <li><a href="#" data-menu="documentation">Documentation</a></li>
                <li><a href="#" data-menu="support">Support</a></li>
                <li><a href="#" data-menu="about">About</a></li>
                <li class="divider"/>
                <li><a href="#" data-menu="settings">Preferences</a></li>
                <li><a href="#" data-menu="account">My Odoo.com account</a></li>
                <li><a href="#" data-menu="logout">Log out</a></li>
            </ul>
        </li>
</t>

<div t-name="UserMenu.about" class="oe_about">
    <div class="container-fluid">
        <div class="row">
            <a class="oe_activate_debug_mode oe_right label label-primary" href="?debug" >Activate the developer mode</a>
        </div>
        <div class="row">
            <div class="col-sm-offset-2 col-md-offset-2 col-sm-8 col-md-8 user-details">
                <div class="user-image">
                    <img src="/web/static/src/img/logo2.png" alt="Odoo (Formerly OpenERP)" title="Odoo (Formerly OpenERP)" class="img-circle"/>
                </div>
                <div class="user-info-block">
                    <div class="user-heading">
                        <h3>
                            Version <t t-esc="db_info.server_version"/>
                            (Community Edition)
                        </h3>
                        <t t-if="db_info.expiration_date">
                            <h5>Database expiration: <t t-esc="new moment(db_info.expiration_date).format('LL')"/></h5>
                        </t>
                    </div>
                    <div class="user-body">
                        <div class="tab-content">
                            <div id="settings" class="tab-pane active">
                                <h4>Copyright © 2004-2015 Odoo S.A.</h4>
                                <p>Odoo is a trademark of <a target="_blank" href="https://www.odoo.com" style="text-decoration: underline;">Odoo S.A.</a></p>
                                <p>Licenced under the terms of <a target="_blank" href="http://www.gnu.org/licenses/lgpl.html" style="text-decoration: underline;">GNU Lesser General Public License</a></p>
                                <p>For more information visit <a target="_blank" href="https://www.odoo.com" style="text-decoration: underline;">Odoo.com</a></p>
                                <p>
                                  <a href="https://www.odoo.com/web/about/facebook"><i class="fa fa-facebook-square fa-3x social-fb"></i></a>
                                  <a href="https://www.odoo.com/web/about/twitter"><i class="fa fa-twitter-square fa-3x social-tw"></i></a>
                                  <a href="https://www.odoo.com/web/about/googleplus"><i class="fa fa-google-plus-square fa-3x social-gp"></i></a>
                                  <a href="https://www.odoo.com/web/about/linkedin"><i class="fa fa-linkedin-square fa-3x social-lk"></i></a>
                                </p>
                            </div>
                        </div>
                    </div>
                </div>
            </div>
        </div>
    </div>
</div>

<t t-name="WebClient.timezone_warning">
    <i class="fa fa-exclamation-triangle oe_tz_warning"></i>
</t>

<t t-name="EmbedClient">
    <div class="openerp">
        <div class="oe_application"></div>
    </div>
</t>

<div t-name="ActionManager" class="oe_application" />

<t t-name="ControlPanel">
    <div class="oe-control-panel">
        <div class="container-fluid">
            <div class="row">
                <div class="col-md-6 oe-cp-title">
                    <ol class="oe-view-title breadcrumb">
                    </ol>
                </div>
                <div class="oe-cp-search-view col-md-6" />
            </div>
            <div class="row">
                <div class="col-md-6 oe-button-column">
                    <div class="oe-cp-buttons"></div>
                    <div class="oe-cp-sidebar"></div>
                </div>
                <div class="col-md-6">
                    <div class="oe-search-options btn-group"/>
                    <div class="oe-right-toolbar">
                        <div class="oe-cp-pager"></div>
                        <div class="oe-cp-switch-buttons btn-group btn-group-sm"></div>
                    </div>
                </div>
            </div>
        </div>
    </div>
</t>

<t t-name="X2ManyControlPanel">
    <div class="oe-x2m-control-panel container-fluid">
        <div class="oe-cp-buttons pull-left"/>
        <div class="oe-cp-pager pull-right"/>
    </div>
</t>

<div t-name="ViewManager" class="oe-view-manager">
    <div class="oe-view-manager-content">
        <t t-foreach="widget.views" t-as="view">
            <div t-attf-class="oe-view-manager-view-#{view}"/>
        </t>
    </div>
</div>
<t t-name="ViewManager.switch-buttons">
    <t t-foreach="views" t-as="view">
        <button type="button" t-att-accesskey="view.accesskey"
            t-attf-class="btn btn-default fa #{view.icon} oe-cp-switch-#{view.type}" 
            t-att-data-view-type="view.type" t-att-title="view.label"/>
    </t>
</t>

<t t-name="WebClient.DebugManager">
    <li class="oe_debug_manager">
        <a href="#" title="Open Debug Menu" class="dropdown-toggle oe_debug_button" data-toggle="dropdown">
            <span class="fa fa-bug"/>
            <b class="caret"/>
        </a>
        <ul class="dropdown-menu js_debug_dropdown" role="menu"/>
    </li>
</t>
<t t-name="WebClient.DebugDropdown">
    <t t-if="active_view.type === 'form'">
        <li class="oe_metadata"><a href="#" data-action="get_metadata">View Metadata</a></li>
        <li class="oe_layout"><a href="#" data-action="toggle_layout_outline">Toggle Form Layout Outline</a></li>
        <li class="oe_defaults"><a href="#" data-action="set_defaults">Set Defaults</a></li>
    </t>
    <li class="oe_defaults"><a href="#" data-action="perform_js_tests">JS Tests</a></li>
    <li class="oe_fields"><a href="#" data-action="get_view_fields">View Fields</a></li>
    <li class="oe_fvg"><a href="#" data-action="fvg">Fields View Get</a></li>
    <li class="oe_filters"><a href="#" data-action="manage_filters">Manage Filters</a></li>
    <t t-if="is_admin">
        <li class="oe_translate"><a href="#" data-action="translate">Technical Translation</a></li>
        <li class="oe_edit_view"><a href="#" data-action="edit" data-model="ir.ui.view" t-att-data-id="active_view.controller.fields_view.view_id">Edit <t t-esc="_.str.capitalize(view.fields_view.type)"/> View</a></li>
        <li class="oe_edit_searchview" t-if="searchview"><a href="#" data-action="edit" data-model="ir.ui.view" t-att-data-id="searchview.view_id">Edit SearchView</a></li> 
        <li class="oe_edit_action" t-if="action"><a href="#" data-action="edit" t-att-data-model="action.type" t-att-data-id="action.id">Edit Action</a></li> 
        <li class="oe_edit_workflow"><a href="#" data-action="edit_workflow">Edit Workflow</a></li>
        <li class="oe_print_workflow"><a href="#" data-action="print_workflow">Print Workflow</a></li>
        <li class="divider"/>
        <li class="oe_leave"><a href="#" data-action="leave_debug">Leave Debug Mode</a></li>
    </t>
</t>
<t t-name="WebClient.DebugViewLog">
    <div class="oe_debug_menu_log">
        <table class="table table-condensed table-striped">
            <tr>
                <th>ID:</th>
                <td><t t-esc="perm.id"/></td>
            </tr>
            <tr>
                <th>XML ID:</th>
                <td><t t-esc="perm.xmlid or '/'"/></td>
            </tr>
            <tr>
                <th>No Update:</th>
                <td><t t-esc="perm.noupdate"/></td>
            </tr>
            <tr>
                <th>Creation User:</th>
                <td><t t-esc="format(perm.create_uid, { 'type' : 'many2one' }, '/')"/></td>
            </tr>
            <tr>
                <th>Creation Date:</th>
                <td><t t-esc="format(perm.create_date, { 'type' : 'datetime' }, '/')"/></td>
            </tr>
            <tr>
                <th>Latest Modification by:</th>
                <td><t t-esc="format(perm.write_uid, { 'type' : 'many2one' }, '/')"/></td>
            </tr>
            <tr>
                <th>Latest Modification Date:</th>
                <td><t t-esc="format(perm.write_date, { 'type' : 'datetime' }, '/')"/></td>
            </tr>
        </table>
    </div>
</t>
<span t-name="ViewPager">
    <div class="oe_pager_value" style="display: inline-block">
        <t t-raw="0"/>
    </div>
    <div class="btn-group btn-group-sm oe-pager-buttons" style="display: inline-block">
        <!-- accesskeys not wanted in X2Many widgets -->
        <t t-if="!widget.x2m">
            <t t-set="att_prev" t-value="{'accesskey': 'O'}" />
            <t t-set="att_next" t-value="{'accesskey': 'P'}" />
        </t>
        <a class="fa fa-chevron-left btn btn-default oe-pager-button" t-att="att_prev" type="button" data-pager-action="previous"></a>
        <a class="fa fa-chevron-right btn btn-default oe-pager-button" t-att="att_next" type="button" data-pager-action="next"></a>
    </div>
</span>

<div t-name="Sidebar" class="oe_sidebar btn-group">
    <t t-foreach="widget.sections" t-as="section">
        <div class="oe_form_dropdown_section btn-group btn-group-sm">
            <button type="button" class="btn btn-default dropdown-toggle"
                    t-if="section.name != 'buttons'"
                    data-toggle="dropdown">
                <t t-if="section.name == 'files'" t-raw="widget.items[section.name].length || ''"/>
                <t t-esc="section.label"/>
                <span class="caret"></span>
            </button>
            <t t-if="section.name == 'buttons'" t-foreach="widget.items[section.name]" t-as="item" t-att-class="item.classname">
                <button type="button" t-att-title="item.title or ''" t-att-data-section="section.name" t-att-data-index="item_index" t-att-href="item.url"
                    target="_blank" class="oe_sidebar_button oe_highlight">
                    <t t-raw="item.label"/>
                </button>
            </t>
            <ul class="dropdown-menu" role="menu">
                <li t-foreach="widget.items[section.name]" t-as="item" t-att-class="item.classname">
                    <t t-if="section.name == 'files'">
                        <t t-set="item.title">
                            <b>Attachment : </b><br/>
                            <t t-raw="item.name"/>
                        </t>
                        <t t-if="item.create_uid and item.create_uid[0]" t-set="item.title">
                            <t t-raw="item.title"/><br/>
                            <b>Created by : </b><br/>
                            <t t-raw="item.create_uid[1] + ' ' + item.create_date"/>
                        </t>
                        <t t-if="item.create_uid and item.write_uid and item.create_uid[0] != item.write_uid[0]" t-set="item.title">
                            <t t-raw="item.title"/><br/>
                            <b>Modified by : </b><br/>
                            <t t-raw="item.write_uid[1] + ' ' + item.write_date"/>
                        </t>
                    </t>
                    <a class="oe_file_attachment" t-att-title="item.title or ''" t-att-data-section="section.name" t-att-data-index="item_index" t-att-href="item.url">
                        <t t-raw="item.label"/>
                        <span t-if="section.name == 'files' and widget.options.editable and !item.callback" class="oe_sidebar_delete_item" t-att-data-id="item.id" title="Delete this attachment">
                            <i class="fa fa-trash-o"/>
                        </span>
                    </a>
                </li>
                <li t-if="section.name == 'files' and widget.options.editable" class="oe_sidebar_add_attachment">
                    <t t-call="HiddenInputFile">
                        <t t-set="fileupload_id" t-value="widget.fileupload_id"/>
                        <t t-set="fileupload_action" t-translation="off">/web/binary/upload_attachment</t>
                        <input type="hidden" name="model" t-att-value="widget.dataset and widget.dataset.model"/>
                        <input type="hidden" name="id" t-att-value="widget.model_id"/>
                        <input type="hidden" name="session_id" t-att-value="widget.session.session_id" t-if="widget.session.override_session"/>
                        <span>Add...</span>
                    </t>
                </li>
            </ul>
        </div>
    </t>
</div>

<t t-name="TreeView">
    <select t-if="toolbar" style="width: 30%">
    </select>
    <table class="oe_tree_table oe-treeview-table">
        <thead>
            <tr>
                <th t-foreach="fields_view" t-as="field"
                    t-if="!field.attrs.modifiers.tree_invisible"
                    class="treeview-header">
                    <t t-esc="field_value.attrs.string || fields[field.attrs.name].string" />
                </th>
            </tr>
        </thead>
        <tbody>
        </tbody>
    </table>
</t>
<tr t-name="TreeView.rows"
        t-foreach="records" t-as="record"
        t-att-id="'treerow_' + record.id"
        t-att-data-id="record.id" t-att-data-level="level + 1"
        t-att-data-row-parent-id="row_parent_id">
    <t t-set="children" t-value="record[children_field]"/>
    <t t-set="class" t-value="children and children.length ? 'treeview-tr' : 'treeview-td'"/>
    <t t-set="rank" t-value="'oe-treeview-first'"/>
    <t t-set="style" t-value="'background-position: ' + 19*(level) + 'px; padding-left: ' + (4 + 19*(level)) + 'px;'"/>

    <td t-foreach="fields_view" t-as="field"
        t-if="!field.attrs.modifiers.tree_invisible"
        t-att-data-id="record.id"
        t-att-style="color_for(record) + style "
        t-attf-class="#{class} #{rank} #{(fields[field.attrs.name].type === 'float') or (fields[field.attrs.name].type === 'integer') or (fields[field.attrs.name].type === 'monetary')? 'oe_number' : ''}">

        <span t-if="!field.attrs.modifiers.invisible" >
            <t t-esc="render(record[field.attrs.name], fields[field.attrs.name])" />
        </span>

        <t t-set="class" t-value="'treeview-td'"/>
        <t t-set="rank" t-value="''"/>
        <t t-set="style" t-value="''"/>
    </td>
</tr>

<table t-name="ListView" class="oe_list_content">
    <t t-set="columns_count" t-value="visible_columns.length + (options.selectable ? 1 : 0) + (options.deletable ? 1 : 0)"/>
    <thead>
        <tr t-if="(!!options.action_buttons and !options.$buttons) or (!!options.pager and !options.$pager)">
            <th t-att-colspan="columns_count">
                <div class="oe_list_buttons"/>
                <div class="oe_list_sidebar"/>
                <div class="oe_list_pager"/>
            </th>
        </tr>
        <tr t-if="options.header" class="oe_list_header_columns">
            <t t-foreach="columns" t-as="column">
                <th t-if="column.meta">
                    <t t-esc="column.string"/>
                </th>
            </t>
            <th t-if="options.selectable" width="1"  >
                <input type="checkbox" class="oe_list_record_selector"/>
            </th>
            <t t-foreach="columns" t-as="column">
                <th t-if="!column.meta and column.invisible !== '1'" t-att-data-id="column.id"
                    t-attf-class="oe_list_header_#{column.widget or column.type} #{((options.sortable and column.tag !== 'button') ? 'oe_sortable' : null)}"><div>
                    <t t-if="column.tag !== 'button'"><t t-esc="column.string"/></t>
                </div></th>
            </t>
            <th t-if="options.deletable" class="oe_list_record_delete" width="13px"/>
        </tr>
    </thead>
    <tfoot>
        <tr>
            <td t-if="options.selectable"/>
            <td t-foreach="aggregate_columns" t-as="column" class="oe_list_footer oe_number"
                t-att-data-field="column.id" t-att-title="column.label">
            </td>
            <td t-if="options.deletable" class="oe_list_record_delete"/>
        </tr>
    </tfoot>
</table>
<t t-name="ListView.buttons">
    <t t-if="!widget.no_leaf and widget.options.action_buttons !== false and widget.options.addable and widget.is_action_enabled('create')">
    <div class="oe_list_buttons">
        <button type="button" class="btn btn-sm btn-primary o_list_button_add" accesskey="C">
            <t t-esc="widget.options.addable"/>
        </button>
    </div>
    </t>
</t>
<t t-name="ListView.pager" t-if="!widget.no_leaf and widget.options.pager !== false" t-call="ViewPager">
    <span class="oe_list_pager_state"></span>
</t>
<t t-name="ListView.rows" t-foreach="records.length" t-as="index">
    <t t-call="ListView.row">
        <t t-set="record" t-value="records.at(index)"/>
    </t>
</t>
<tr t-name="ListView.row"
        t-att-data-id="record.get('id')"
        t-attf-style="#{(view.fonts || view.colors) ? view.style_for(record) : ''}"
        t-attf-class="#{view.compute_decoration_classnames(record)}">
    <t t-set="asData" t-value="record.toForm().data"/>
    <t t-foreach="columns" t-as="column">
        <td t-if="column.meta"> </td>
    </t>
    <th t-if="options.selectable" class="oe_list_record_selector" width="1">
        <t t-set="checked" t-value="options.select_view_id == record.get('id') ? 'checked' : null"/>
        <input t-if="options.radio" type="radio" name="radiogroup" t-att-checked="checked"/>
        <input t-if="!options.radio" type="checkbox" name="radiogroup" t-att-checked="checked"/>
    </th>
    <t t-foreach="columns" t-as="column">
        <t t-set="number" t-value="column.type === 'integer' or column.type == 'float' or column.type == 'monetary'"/>
        <t t-set="modifiers" t-value="column.modifiers_for(asData)"/>
        <td t-if="!column.meta and column.invisible !== '1'" t-att-title="column.help"
            t-attf-class="oe_list_field_cell oe_list_field_#{column.widget or column.type} #{number ? 'oe_number' : ''} #{column.tag === 'button' ? 'oe-button' : ''} #{modifiers.readonly ? 'oe_readonly' : ''} #{modifiers.required ? 'oe_required' : ''}"
            t-att-data-field="column.id"
            ><t t-raw="render_cell(record, column)"/></td>
    </t>
    <td t-if="options.deletable" class='oe_list_record_delete' width="13px">
        <span name="delete" class="fa fa-trash-o"/>
    </td>
</tr>
<t t-extend="ListView.buttons">
    <t t-jquery="button.o_list_button_add" t-operation="after">
        <button type="button" class="btn btn-primary btn-sm o_list_button_save" accesskey="S">
            Save
        </button>
        <button type="button" class="btn btn-default btn-sm o_list_button_discard" accesskey="D">
            Discard
        </button>
    </t>
</t>
<button t-name="ListView.row.text_button" type="button"
        t-att-title="widget.string" t-att-disabled="disabled || undefined"
        t-att-class="disabled ? 'oe_list_button_disabled btn_txt oe_link' : 'btn_txt oe_link'"
        ><t t-esc="widget.string"/></button>
<button t-name="ListView.row.button" type="button"
        t-att-title="widget.string" t-att-disabled="disabled || undefined"
        t-att-class="disabled ? 'oe_list_button_disabled' : ''"
        ><img t-if="!widget.icon.indexOf('fa-') == 0" t-attf-src="#{prefix}/web/static/src/img/icons/#{widget.icon}.png"
        t-att-alt="widget.string"/><i t-if="widget.icon.indexOf('fa-') == 0" t-attf-class="fa #{widget.icon}" t-att-title="widget.string"/>
</button>
<t t-extend="ListView.row">
    <!-- adds back padding to row being rendered after edition, if necessary
         (if not deletable add back padding), otherwise the row being added is
         missing columns
     -->
    <t t-jquery="&gt; :last" t-operation="after">
        <td t-if="edited and !options.deletable" class="oe-listview-padding"/>
    </t>
</t>

<t t-name="FormView">
    <div class="oe_formview">
        <div class="oe_form_buttons"/>
        <div class="oe_form_sidebar"/>
        <div class="oe_form_pager"/>
        <div class="oe_form_container"/>
    </div>
</t>
<div t-name="FormView.buttons" class="oe_form_buttons">
    <t t-if="widget.options.action_buttons !== false">
        <div class="o_form_buttons_view">
            <button t-if="widget.is_action_enabled('edit')"
                    type="button"
                    class="oe_form_button_edit btn btn-default btn-sm" accesskey="E">
                Edit
            </button>
            <button t-if="widget.is_action_enabled('create')"
                    type="button" class="oe_form_button_create btn btn-default btn-sm"
                    accesskey="C">
                Create
            </button>
        </div>
        <span class="o_form_buttons_edit">
            <button type="button" class="oe_form_button_save btn btn-primary btn-sm" accesskey="S">Save</button>
            <button type="button" class="oe_form_button_cancel btn btn-sm btn-default" accesskey="D">Discard</button>
        </span>
    </t>
</div>
<t t-name="FormView.pager" t-if="widget.options.pager !== false" t-call="ViewPager">
    <span class="oe_form_pager_state"></span>
</t>
<form t-name="FormView.set_default">
    <t t-set="args" t-value="widget.args"/>
    <table style="width: 100%">
        <tr>
            <td>
                <label for="formview_default_fields"
                       class="oe_label oe_align_right">
                    Default:
                </label>
            </td>
            <td class="oe_form_required">
                <select id="formview_default_fields">
                    <option value=""/>
                    <option t-foreach="args.fields" t-as="field"
                            t-att-value="field.name">
                        <t t-esc="field.string"/> = <t t-esc="field.displayed"/>
                    </option>
                </select>
            </td>
        </tr>
        <tr t-if="args.conditions.length">
            <td>
                <label for="formview_default_conditions"
                       class="oe_label oe_align_right">
                    Condition:
                </label>
            </td>
            <td>
                <select id="formview_default_conditions">
                    <option value=""/>
                    <option t-foreach="args.conditions" t-as="cond"
                            t-att-value="cond.name + '=' + cond.value">
                        <t t-esc="cond.string"/>=<t t-esc="cond.displayed"/>
                    </option>
                </select>
            </td>
        </tr>
        <tr>
            <td colspan="2">
                <input type="radio" id="formview_default_self"
                       value="self" name="scope" checked="checked"/>
                <label for="formview_default_self" class="oe_label"
                       style="display: inline;">
                    Only you
                </label>
                <br/>
                <input type="radio" id="formview_default_all"
                       value="all" name="scope"/>
                <label for="formview_default_all" class="oe_label"
                       style="display: inline;">
                    All users
                </label>
            </td>
        </tr>
    </table>
</form>

<t t-name="FormRenderingForm">
    <div t-attf-class="#{classnames}">
    </div>
</t>
<t t-name="FormRenderingSheet">
    <div class="oe_form_sheetbg">
        <div t-attf-class="oe_form_sheet oe_form_sheet_width #{classnames}">
        </div>
    </div>
</t>
<t t-name="FormRenderingGroup">
    <t t-if="string" t-call="FormRenderingSeparator"/>
    <table border="0" cellpadding="0" cellspacing="0" t-attf-class="oe_form_group #{classnames}"/>
</t>
<t t-name="FormRenderingNotebook">
    <div class="oe_clear">
        <ul t-attf-class="nav nav-tabs #{classnames}" role="tablist">
            <li t-foreach="pages" t-as="page" t-att-modifiers="page.modifiers">
                <a role="tab" t-attf-href="##{page.id}" t-att-accesskey="page.accesskey" data-toggle="tab">
                    <t t-esc="page.string"/>
                </a>
            </li>
        </ul>
        <div class="tab-content">
            <div role="tabpanel" t-foreach="pages" t-as="page" t-attf-class="tab-pane #{classnames}" t-att-id="id">
                <t t-raw="page.contents"/>
            </div>
        </div>
    </div>
</t>
<t t-name="FormRenderingSeparator">
    <div t-attf-class="oe_horizontal_separator oe_clear #{classnames}">
        <t t-esc="string"/>
    </div>
</t>
<t t-name="FormRenderingLabel">
    <label  t-att-for="_for"
            t-attf-class="#{classnames} oe_form_label#{help ? '_help' : ''} oe_align_#{align}">
        <t t-esc="string"/>
    </label>
</t>

<t t-name="GraphView.buttons">
    <div class="btn-group btn-group-sm">
        <button class="btn btn-default fa fa-bar-chart-o oe-bar-mode" title="Bar Chart"></button>
        <button class="btn btn-default fa fa-line-chart oe-line-mode" title="Line Chart"></button>
        <button class="btn btn-default fa fa-pie-chart oe-pie-mode" title="Pie Chart"></button>
    </div>
    <div class="btn-group btn-group-sm">
        <button class="btn btn-default dropdown-toggle" data-toggle="dropdown">
            Measure <span class="caret"/>
        </button>
        <ul class="oe-measure-list dropdown-menu">
            <li t-foreach="measures" t-as="measure" t-att-data-field="measure[0]">
                <a><t t-esc="measure[1].string"/></a>
            </li>
            <li class="divider"></li>
            <li data-field="__count__"><a>Quantity</a></li>
        </ul>
    </div>
</t>

<div t-name="GraphView.error" class="oe_view_nocontent" >
    <div class="oe_empty_custom_dashboard">
        <p><b><t t-esc="title"/></b></p>
        <p><t t-esc="description"/></p>
    </div>
</div>


<div t-name="PivotView" class="oe_pivot">
    <div class="o-field-selection"/>
    <div class="o-pivot-table"/>
</div>

<t t-name="PivotView.buttons">
    <div class="btn-group btn-group-sm">
        <button class="btn btn-default fa fa-expand oe-pivot-flip" title="Flip axis"></button>
        <button class="btn btn-default fa fa-arrows-alt oe-pivot-expand-all" title="Expand all"></button>
    </div>
    <div class="btn-group btn-group-sm">
        <button class="btn btn-default dropdown-toggle" data-toggle="dropdown">
            Measures <span class="caret"/>
        </button>
        <ul class="oe-measure-list dropdown-menu">
            <li t-foreach="measures" t-as="measure" t-att-data-field="measure[0]">
                <a><t t-esc="measure[1].string"/></a>
            </li>
            <li class="divider"></li>
            <li data-field="__count__"><a>Quantity</a></li>
        </ul>
    </div>
</t>

<t t-name="PivotView.FieldSelection">
    <ul class="dropdown-menu multi-level o-field-menu" role="menu">
        <t t-foreach="fields" t-as="field">
            <t t-if="(field[1].type === 'date') || (field[1].type === 'datetime')">
                <li class="pivot-dropdown-submenu" t-att-data-field="field[0]">
                    <a class="field-selection">
                        <t t-esc="field[1].string"/>
                    </a>
                    <ul class="dropdown-menu">
                        <li t-att-data-field="field[0]"><a t-att-data-interval="'day'">Day</a></li>
                        <li t-att-data-field="field[0]"><a t-att-data-interval="'week'">Week</a></li>
                        <li t-att-data-field="field[0]"><a t-att-data-interval="'month'">Month</a></li>
                        <li t-att-data-field="field[0]"><a t-att-data-interval="'quarter'">Quarter</a></li>
                        <li t-att-data-field="field[0]"><a t-att-data-interval="'year'">Year</a></li>
                    </ul>
                </li>
            </t>
            <t t-if="(field[1].type !== 'date') &amp;&amp; (field[1].type !== 'datetime')">
                <li t-att-data-field="field[0]"><a><t t-esc="field[1].string"/></a></li>
            </t>
        </t>
    </ul>
</t>

<div t-name="PivotView.nodata" class="oe_view_nocontent" >
    <div class="oe_empty_custom_dashboard">
        <p><b>No data to display.</b></p>
        <p>
                No data available for this pivot table.  Try to add some records, or make sure
                that there is at least one measure and no active filter in the search bar.
        </p>
    </div>
</div>


<t t-name="Widget">
    Unhandled widget
    <t t-js="dict">console.warn('Unhandled widget', dict.widget);</t>
</t>
<t t-name="FieldChar">
    <span t-att-class="'oe_form_field '+widget.widget_class" t-att-style="widget.node.attrs.style">
        <t t-if="!widget.get('effective_readonly')">
            <input t-att-type="widget.password ? 'password' : 'text'"
                t-att-barcode_events="widget.options.barcode_events"
                t-att-id="widget.id_for_label"
                t-att-tabindex="widget.node.attrs.tabindex"
                t-att-autofocus="widget.node.attrs.autofocus"
                t-att-placeholder="widget.node.attrs.placeholder"
                t-att-maxlength="widget.field.size"
            /><img class="oe_field_translate oe_input_icon" t-if="widget.field.translate" t-att-src='_s + "/web/static/src/img/icons/terp-translate.png"' width="16" height="16" border="0"/>
        </t>
        <t t-if="widget.get('effective_readonly')">
            <span class="oe_form_char_content"></span>
        </t>
    </span>
</t>
<t t-name="FormSelection">
    <div class="btn-group o_kanban_selection">
        <a href="#" data-toggle="dropdown"><span class="oe_kanban_status"/></a>
        <ul class="dropdown-menu state" role="menu">
        </ul>
    </div>
</t>
<t t-name="FormSelection.items">
    <li t-foreach="states" t-as="rec" t-att-data-value="rec.name">
        <a href="#">
            <span t-att-class="'oe_kanban_status ' + (rec.state_class &amp;&amp; rec.state_class || '')"/>
            <t t-raw="rec.state_name"/>
        </a>
    </li>
</t>
<div t-name="Priority" class="o_priority">
    <a t-if="!widget.readonly" t-foreach="widget.values.slice(1)" t-as="v" href="#" t-att-data-value="v[0]" t-att-title="v[1]" class="o_priority_star fa"/>
    <span t-if="widget.readonly" t-foreach="widget.values.slice(1)" t-as="v" t-att-data-value="v[0]" t-att-title="v[1]" class="o_priority_star fa"/>
</div>
<t t-name="FieldEmail">
    <span class="oe_form_field oe_form_field_email" t-att-style="widget.node.attrs.style">
        <a t-if="widget.get('effective_readonly')" href="#" class="oe_form_uri" target="_blank"/>
        <t t-if="!widget.get('effective_readonly')">
            <div>
                <input type="text"
                    t-att-id="widget.id_for_label"
                    t-att-tabindex="widget.node.attrs.tabindex"
                    t-att-autofocus="widget.node.attrs.autofocus"
                    t-att-placeholder="widget.node.attrs.placeholder"
                t-att-maxlength="widget.field.size"
                />
            </div>
        </t>
    </span>
</t>
<t t-name="FieldUrl" t-extend="FieldEmail">
    <t t-jquery="span:first">
        this.removeClass('oe_form_field_email').addClass('oe_form_field_url');
    </t>
</t>
<t t-name="FieldText">
    <div class="oe_form_field oe_form_field_text" t-att-style="widget.node.attrs.style">
        <t t-if="!widget.get('effective_readonly')">
            <textarea rows="6"
                t-att-name="widget.name"
                class="field_text"
                t-att-tabindex="widget.node.attrs.tabindex"
                t-att-autofocus="widget.node.attrs.autofocus"
                t-att-placeholder="! widget.get('effective_readonly') ? widget.node.attrs.placeholder : ''"
                t-att-maxlength="widget.field.size"
            ></textarea><img class="oe_field_translate oe_input_icon"
                            t-if="widget.field.translate and !widget.get('effective_readonly')"
                            t-att-src='_s + "/web/static/src/img/icons/terp-translate.png"' width="16" height="16" border="0"
            />
        </t>
        <t t-if="widget.get('effective_readonly')">
            <span class="oe_form_text_content"></span>
        </t>
    </div>
</t>
<t t-name="FieldTextHtml">
    <div t-att-class="'oe_form_field oe_form_field_html' + (widget.get('effective_readonly') ? ' oe_form_embedded_html' : '')"
            t-att-style="widget.node.attrs.style">
        <t t-if="! widget.get('effective_readonly')">
            <textarea/>
        </t>
    </div>
</t>
<t t-name="FieldCharDomain">
    <div class="oe_form_field">
        <span class="o_count"/>
        <button class="btn btn-link" type="button"
            t-att-accesskey="widget.node.attrs.accesskey"/>
        <input t-if="widget.debug" type="text" class="o_form_input o_debug_input"/>
    </div>
</t>
<t t-name="web.datepicker">
    <t t-set="placeholder" t-value="widget.getParent().node and widget.getParent().node.attrs.placeholder"/>
    <div class="o_datepicker">
        <input type="text"
            class="o_datepicker_input"
            t-att-name="widget.name"
            t-att-placeholder="placeholder"/>
        <span class="fa fa-calendar o_datepicker_button"/>
    </div>
</t>
<t t-name="FieldDate">
    <span class="oe_form_field oe_datepicker_root oe_form_field_date" t-att-style="widget.node.attrs.style"/>
</t>
<t t-name="FieldDatetime">
    <span class="oe_form_field oe_datepicker_root oe_form_field_datetime" t-att-style="widget.node.attrs.style"/>
</t>
<t t-name="FieldSelection">
    <span class="oe_form_field oe_form_field_selection" t-att-style="widget.node.attrs.style">
    </span>
</t>
<t t-name="FieldSelectionSelect">
    <select t-if="!widget.get('effective_readonly')"
        t-att-name="widget.name"
        t-att-tabindex="widget.node.attrs.tabindex"
        t-att-autofocus="widget.node.attrs.autofocus"
        t-att-id="widget.id_for_label">
            <t t-foreach="values" t-as="option">
                <option t-att-value="JSON.stringify(option[0])">
                    <t t-esc="option[1]"/>
                </option>
            </t>
    </select>
</t>
<t t-name="FieldRadio">
    <span t-attf-class="oe_form_field oe_form_field_radio #{widget.options.horizontal ? 'oe_horizontal' : 'oe_vertical'}" t-att-style="widget.node.attrs.style">
        <span t-if="!widget.get('effective_readonly')">
            <t t-foreach="widget.selection" t-as="selection">
                <div>
                    <span class="oe_radio_input"><input type="radio" t-att-id="widget.uniqueId + '_' + selection[0]" t-att-name="widget.uniqueId" t-att-value="selection[0]"/></span><label t-if="!widget.options.no_radiolabel" t-att-for="widget.uniqueId + '_' + selection[0]"><t t-esc="selection[1]"/></label>
                </div>
            </t>
        </span>
        <span t-if="widget.get('effective_readonly')" class="oe_radio_readonly"/>
    </span>
</t>
<t t-name="FieldMany2One">
    <span class="oe_form_field oe_form_field_many2one oe_form_field_with_button" t-att-style="widget.node.attrs.style">
        <t t-if="widget.get('effective_readonly')">
            <a t-if="! widget.options.no_open" href="#" class="oe_form_uri"/>
            <span t-if="widget.options.no_open" href="#" class="oe_form_uri"/>
            <span class="oe_form_m2o_follow"/>
        </t>
        <t t-if="!widget.get('effective_readonly')">
            <i t-if="! widget.options.no_open" href="#" tabindex="-1"
                class="oe_m2o_cm_button fa fa-external-link" draggable="false"/>
            <div>
                <input type="text"
                    t-att-barcode_events="widget.options.barcode_events"
                    t-att-id="widget.id_for_label"
                    t-att-tabindex="widget.node.attrs.tabindex"
                    t-att-autofocus="widget.node.attrs.autofocus"
                    t-att-placeholder="widget.node.attrs.placeholder"
                />
                <span class="oe_m2o_drop_down_button">
                    <img t-att-src='_s + "/web/static/src/img/down-arrow.png"' draggable="false"/>
                </span>
            </div>
        </t>
    </span>
</t>
<t t-name="Many2OneButton.cell"
    ><img t-attf-src="#{prefix}/web/static/src/img/icons/#{widget.icon}.png" t-att-alt="widget.string" width="16" height="16"/>
</t>
<t t-name="FieldMany2ManyTag">
    <t t-foreach="elements" t-as="el">
        <span t-attf-class="badge dropdown #{'o_tag_color_' + (el['color'] || 0)}" t-att-data-color="(el['color'] || 0)" t-att-data-index="el_index" t-att-data-id="el['id']">
            <t t-esc="el['display_name']"/>
            <span t-if="!readonly" class="fa fa-times o_delete"/>
        </span>
    </t>
</t>
<t t-name="FieldMany2ManyTag.colorpicker">
    <ul class="o_colorpicker dropdown-menu" role="menu">
        <li t-foreach="10" t-as="color">
            <span href="#" t-att-data-id="tag_id" t-att-data-color="color_index + 1" t-attf-class="o_tag_color_#{color + 1}"/>
        </li>
        <li>
            <span t-att-data-id="tag_id" t-att-data-color="0" class="o_tag_color_0"/>
        </li>
        <li>
            Not shown in kanban
        </li>
    </ul>
</t>
<t t-name="FieldReference">
    <table class="oe_form_field oe_form_field_reference" border="0" cellpadding="0" cellspacing="0" t-att-style="widget.node.attrs.style">
    <tr>
        <td t-attf-class="oe_form_frame_cell oe_form_selection">
            <span t-attf-class="oe_form_view_reference_selection"/>
        </td>
        <td t-attf-class="oe_form_frame_cell oe_form_many2one" nowrap="true">
            <span t-attf-class="oe_form_view_reference_m2o"/>
        </td>
    </tr>
    </table>
</t>
<t t-name="FieldBoolean">
    <span class="oe_form_field oe_form_field_boolean" t-att-style="widget.node.attrs.style">
        <input type="checkbox"
            t-att-id="widget.id_for_label"
            t-att-name="widget.name"
            t-att-tabindex="widget.node.attrs.tabindex"
            t-att-autofocus="widget.node.attrs.autofocus"
            class="field_boolean"/>
    </span>
</t>
<div t-name="FieldUpgradeBoolean" class="oe_form_field oe_form_field_boolean">
  <t t-call="FieldBoolean"/>
</div>
<t t-name="ProgressBar">
    <div class="o_progressbar">
        <div t-if="widget.title" class="o_progressbar_title"><t t-esc="widget.title"/></div><div class="o_progress">
            <div class="o_progressbar_complete"/>
        </div><div t-if="widget.readonly" class="o_progressbar_value"/><input t-if="!widget.readonly" class="o_progressbar_value"/>
    </div>
</t>
<t t-name="FieldPercentPie">
    <div class="oe_form_field oe_form_field_percent_pie" t-att-style="widget.node.attrs.style">
        <svg></svg>
        <span t-if="widget.string"><t t-esc="widget.string"/></span>
    </div>
</t>
<t t-name="FieldBarChart">
    <div class="oe_form_field oe_form_field_bar_chart" t-att-style="widget.node.attrs.style">
        <svg></svg>
        <span t-if="widget.string"><t t-esc="widget.string"/></span>
    </div>
</t>
<t t-name="FieldStatus">
    <ul t-att-class="'oe_form_field_status ' + (widget.options.clickable ? 'oe_form_status_clickable' : 'oe_form_status')" t-att-style="widget.node.attrs.style"/>
</t>
<t t-name="FieldStatus.content">
    <t t-foreach="widget.selection.unfolded" t-as="i">
        <li t-att-class="i[0] === widget.get('value') ? 'oe_active' : ''" t-att-data-id="i[0]">
            <span class="label"><t t-esc="i[1]"/></span>
            <!-- are you mit ? -->
            <span class="arrow"><span></span></span>
        </li>
    </t>
    <t t-if="widget.selection.folded.length">
        <li>
            <span class="label oe_dropdown_toggle oe_dropdown_arrow">More</span>
            <ul class="oe_dropdown_menu">
                <t t-foreach="widget.selection.folded" t-as="i">
                    <li t-att-class="i[0] === widget.get('value') ? 'oe_active' : ''" t-att-data-id="i[0]">
                        <span class="label"><t t-esc="i[1]"/></span>
                    </li>
                </t>
            </ul>
        </li>
    </t>
</t>
<t t-name="FieldBinaryImage">
    <span class="oe_form_field oe_form_field_image" t-att-style="widget.node.attrs.style">
        <t t-if="!widget.get('effective_readonly')">
            <div class="oe_form_field_image_controls oe_edit_only">
              <i class="fa fa-pencil fa-1g pull-left col-md-offset-1 oe_form_binary_file_edit" title="Edit"/>
              <i class="fa fa-trash-o fa-1g col-md-offset-5 oe_form_binary_file_clear" title="Clear"/>
                <div class="oe_form_binary_progress" style="display: none">
                    <img t-att-src='_s + "/web/static/src/img/throbber.gif"' width="16" height="16"/>
                    <b>Uploading ...</b>
                </div>
                <t t-call="HiddenInputFile">
                    <t t-set="fileupload_id" t-value="widget.fileupload_id"/>
                </t>
            </div>
        </t>
    </span>
</t>
<t t-name="FieldBinaryImage-img">
    <img t-att-src='url'
        t-att-border="widget.readonly ? 0 : 1"
        t-att-name="widget.name"
        t-att-width="widget.node.attrs.img_width || widget.node.attrs.width"
        t-att-height="widget.node.attrs.img_height || widget.node.attrs.height"
    />
</t>
<t t-name="FieldBinaryFile">
    <t t-if="!widget.get('effective_readonly')">
        <table class="oe_form_field oe_form_field_binary" cellpadding="0" cellspacing="0" border="0" t-att-style="widget.node.attrs.style">
        <tr>
            <td>
                <input type="text" size="1" readonly="readonly"
                    t-att-name="widget.name"
                    t-att-tabindex="widget.node.attrs.tabindex"
                    t-att-autofocus="widget.node.attrs.autofocus"
                    class="field_binary"
                />
            </td>
            <td class="oe_form_binary" nowrap="true">
                <table cellspacing="0" cellpadding="0" border="0">
                <tr>
                    <td>
                        <t t-call="HiddenInputFile">
                            <t t-set="fileupload_id" t-value="widget.fileupload_id"/>
                            <t t-set="fileupload_style" t-translation="off">overflow-x: hidden</t>
                            <button class="oe_button oe_field_button" type="button">
                                <img t-att-src='_s + "/web/static/src/img/icons/STOCK_DIRECTORY.png"'/>
                                <span>Select</span>
                            </button>
                        </t>
                    </td>
                    <td>
                        <a class="oe_form_binary_file_save_data">
                            <button class="oe_button oe_form_binary_file_save" type="button" title="Save As">
                                <img t-att-src='_s + "/web/static/src/img/icons/gtk-save.png"'/>
                                <span>Save As</span>
                            </button>
                        </a>
                    </td>
                    <td>
                        <button class="oe_button oe_form_binary_file_clear" type="button" title="Clear">
                            <img t-att-src='_s + "/web/static/src/img/icons/STOCK_MISSING_IMAGE.png"'/>
                            <span>Clear</span>
                        </button>
                    </td>
                </tr>
                </table>
            </td>
            <td class="oe_form_binary_progress" style="display: none" nowrap="true">
                <img t-att-src='_s + "/web/static/src/img/throbber.gif"' width="16" height="16"/>
                <b>Uploading ...</b>
            </td>
        </tr>
        </table>
    </t>
    <t t-if="widget.get('effective_readonly')">
        <span t-att-style="widget.node.attrs.style">
            <a href="javascript:void(0)" class="oe_form_uri"/>
        </span>
    </t>
</t>
<t t-name="HiddenInputFile">
    <div t-attf-class="oe_hidden_input_file #{fileupload_class or ''}" t-att-style="fileupload_style">
        <form class="o_form_binary_form" t-att-target="fileupload_id"
              method="post" enctype="multipart/form-data" t-att-action="fileupload_action || '/web/binary/upload'">
            <input type="hidden" name="csrf_token" t-att-value="csrf_token"/>
            <input type="hidden" name="session_id" value="" t-if="widget.session.override_session"/>
            <input type="hidden" name="callback" t-att-value="fileupload_id"/>
            <t t-raw="0"/>
            <input type="file" class="o_form_input_file" name="ufile" t-if="widget.widget!='image'"/>
            <input type="file" class="o_form_input_file" name="ufile" accept="image/*" t-if="widget.widget=='image'"/>
        </form>
        <iframe t-att-id="fileupload_id" t-att-name="fileupload_id" style="display: none"/>
    </div>
</t>
<t t-name="FieldBinaryFileUploader.files">
    <div class="oe_attachments">
        <t t-if="!widget.get('effective_readonly')">
            <t t-foreach="values" t-as="id">
                <t t-set="file" t-value="widget.data[id]"/>
                <div class="oe_attachment">
                    <span t-if="(file.upload or file.percent_loaded&lt;100)" t-attf-title="#{(file.name || file.filename) + (file.date?' \n('+file.date+')':'' )}" t-attf-name="#{file.name || file.filename}">
                        <span class="oe_fileuploader_in_process">...Upload in progress...</span>
                        <t t-raw="file.name || file.filename"/>
                    </span>
                    <t t-if="(!file.upload or file.percent_loaded&gt;=100)">
                        <a class="o_image" t-att-href="file.url" t-attf-title="#{(file.name || file.filename) + (file.date?' \n('+file.date+')':'' )}" t-att-data-mimetype="file.mimetype" t-attf-data-src="/web/image/#{file.id}/100x80">
                            <t t-raw="file.name || file.filename"/>
                        </a>
                        <span class="fa fa-stack oe_delete" title="Delete this file" t-attf-data-id="#{file.id}">
                            <i class="fa fa-circle fa-stack-1x fa-inverse"></i>
                            <i class="fa fa-times-circle fa-stack-1x"></i>
                        </span>
                    </t>
                </div>
            </t>
        </t>
        <t t-if="widget.get('effective_readonly')">
            <t t-foreach="widget.get('value')" t-as="id">
                <t t-set="file" t-value="widget.data[id]"/>
                <div>
                    <a t-att-href="file.url" t-attf-title="#{(file.name || file.filename) + (file.date?' \n('+file.date+')':'' )}">
                        <t t-raw="file.name || file.filename"/>
                    </a>
                </div>
            </t>
        </t>
    </div>
</t>
<t t-name="FieldBinaryFileUploader">
    <div t-att-style="widget.node.attrs.style" t-attf-class="oe_fileupload #{widget.node.attrs.class ? widget.node.attrs.class :''}">
        <div class="oe_placeholder_files"/>
        <div class="oe_add" t-if="!widget.get('effective_readonly')">
            <!-- uploader of file -->
            <button class="oe_attach"><i class="fa fa-paperclip"/></button>
            <span class='oe_attach_label'><t t-esc="widget.string"/></span>
            <t t-call="HiddenInputFile">
                <t t-set="fileupload_id" t-value="widget.fileupload_id"/>
                <t t-set="fileupload_action" t-translation="off">/web/binary/upload_attachment</t>
                <input type="hidden" name="model" t-att-value="widget.view.model"/>
                <input type="hidden" name="id" value="0"/>
                <input type="hidden" name="session_id" t-att-value="widget.session.session_id" t-if="widget.session.override_session"/>
            </t>
        </div>
    </div>
</t>

<t t-name="One2Many.formview" t-extend="FormView">
    <t t-jquery=".oe_form_buttons" t-operation="inner">
        <button type="button" class="oe_button oe_form_button_create">Add</button>
    </t>
</t>

<t t-name="One2Many.listview" t-extend="ListView">
    <t t-jquery="thead > tr:first">
        this.removeAttr('t-if');
    </t>
</t>

<div t-name="SearchView" class="oe_searchview form-control input-sm">
    <div class="oe_searchview_search fa fa-lg fa-search" title="Search Again"/>
    <div class="oe_searchview_facets"/>
    <div class="oe_searchview_unfold_drawer fa fa-lg fa-fw fa-chevron-right" title="Advanced Search..."/>
</div>

<div t-name="SearchView.InputView"
     class="oe_searchview_input"
     contenteditable="true"
     tabindex="0"/>
<!-- tabindex: makes div focusable -->
<div t-name="SearchView.FacetView"
     class="oe_tag oe_searchview_facet"
     tabindex="0">
    <span class="oe_facet_remove">x</span>
    <span t-if="widget.model.has('icon')"
            t-att-class="'label label-default fa ' + widget.model.get('icon')">
    </span>
    <span class="label label-default" t-if="!widget.model.has('icon')">
        <t t-esc="widget.model.get('category')"/>
    </span >
    <span class="oe_facet_values"/>
</div>
<span t-name="SearchView.FacetView.Value" class="oe_facet_value">
    <t t-esc="widget.model.get('label')"/>
</span>
<t t-name="SearchView.filters">
    <li t-foreach="widget.filters" t-as="filter" t-if="!filter.visible || filter.visible()"
            t-att-title="filter.attrs.string ? filter.attrs.help : undefined"
            t-att-data-index="filter_index">
        <a>
            <t t-esc="filter.attrs.string or filter.attrs.help or filter.attrs.name or 'Ω'"/>
        </a>
    </li>
</t>
<t t-name="SearchView.field">
    <label t-att-class="'oe_label' + (attrs.help ? '_help' : '')"
           t-att-title="attrs.help"
           t-att-for="element_id"
           t-att-style="style">
        <t t-esc="attrs.string || attrs.name"/>
        <span t-if="attrs.help">?</span>
    </label>
    <div t-att-style="style">
        <input type="text" size="15" t-att-name="attrs.name"
               t-att-autofocus="attrs.default_focus === '1' ? 'autofocus' : undefined"
               t-att-id="element_id"
               t-att-value="defaults[attrs.name] || ''"/>
        <t t-if="filters.length" t-raw="filters.render(defaults)"/>
    </div>
</t>
<t t-name="SearchView.date">
    <label t-att-class="'oe_label' + (attrs.help ? '_help' : '')"
           t-att-title="attrs.help"
           t-att-for="element_id"
           t-att-style="style">
        <t t-esc="attrs.string || attrs.name"/>
        <span t-if="attrs.help">?</span>
    </label>
    <div t-att-style="style">
        <span t-att-id="element_id"/>
        <t t-if="filters.length" t-raw="filters.render(defaults)"/>
    </div>
</t>
<t t-name="SearchView.field.selection">
    <label t-att-title="attrs.help"
           t-att-class="'oe_label' + (attrs.help ? '_help' : '')"
           t-att-for="element_id"
           t-att-style="style">
        <t t-esc="attrs.string || attrs.name"/>
        <span t-if="attrs.help">?</span>
    </label>
    <div t-att-style="style">
        <select t-att-name="attrs.name" t-att-id="element_id"
                t-att-autofocus="attrs.default_focus === '1' || undefined">
            <option t-if="prepend_empty"/>
            <t t-foreach="attrs.selection" t-as="option">
                <t t-set="selected" t-value="defaults[attrs.name] === option[0]"/>
                <option t-if="selected"
                        t-attf-selected="selected"
                        t-att-value="option_index">
                    <t t-esc="option[1]"/>
                </option>
                <option t-if="!selected" t-att-value="option_index">
                    <t t-esc="option[1]"/>
                </option>
            </t>
        </select>
        <t t-if="filters.length" t-raw="filters.render(defaults)"/>
    </div>
</t>
<div t-name="SearchView.FilterMenu" class="btn-group btn-group-sm">
    <button type="button" class="btn btn-default dropdown-toggle" data-toggle="dropdown">
        <span class="fa fa-filter"/> Filters <span class="caret"/>
    </button>
    <ul class="dropdown-menu filters-menu" role="menu">
        <li class="oe-add-filter o_closed_menu"><a>Add Custom Filter</a></li>
        <li class="oe-add-filter-menu"><button type="button" class="btn btn-default oe-apply-filter">Apply</button><a class="oe-add-condition"><span class="fa fa-plus-circle"/> Add a condition</a></li>
    </ul>
</div>

<div t-name="SearchView.GroupByMenu" class="btn-group btn-group-sm oe-groupby-menu">
    <button type="button" class="btn btn-default dropdown-toggle" data-toggle="dropdown">
        <span class="fa fa-bars"/> Group By <span class="caret"/>
    </button>
    <ul class="dropdown-menu group-by-menu" role="menu">
        <li class="divider"/>
        <li class="add-custom-group o_closed_menu"><a>Add custom group</a></li>
    </ul>
</div>

<t t-name="GroupByMenuSelector">
    <li><select class="form-control oe-add-group oe-group-selector">
        <t t-foreach="groupable_fields" t-as="field">
            <option t-att-data-name="field.name"><t t-esc="field.string"/></option>
        </t>
    </select></li>
    <li><button type="button" class="btn btn-default oe-add-group oe-select-group">Apply</button></li>
</t>
<div t-name="SearchView.FavoriteMenu" class="btn-group btn-group-sm">
    <button type="button" class="btn btn-default dropdown-toggle" data-toggle="dropdown">
        <span class="fa fa-star"/> Favorites <span class="caret"/>
    </button>
    <ul class="dropdown-menu o_favorites_menu" role="menu">
        <li class="divider"/>
        <li class="oe-save-search o_closed_menu"><a>Save current search</a></li>
        <li class="oe-save-name"><input type="text" class="form-control"></input></li>
        <li class="oe-save-name">
            <span><input type="checkbox"/>Use by default</span>
        </li>
        <li class="oe-save-name">
            <span class="oe-share-filter"><input type="checkbox"/>Share with all users</span>
        </li>
        <li class="oe-save-name"><button type="button" class="btn btn-default">Save</button></li>
    </ul>
</div>
<t t-name="SearchView.extended_search.proposition">
    <li class="oe-filter-condition">
        <span class="o-or-filter">or</span>
        <span>
            <select class="searchview_extended_prop_field form-control">
                <t t-foreach="widget.attrs.fields" t-as="field">
                    <option t-att="{'selected': field === widget.attrs.selected ? 'selected' : null}"
                            t-att-value="field.name">
                        <t t-esc="field.string"/>
                    </option>
                </t>
            </select>
            <span class="searchview_extended_delete_prop fa fa-trash-o"/>
        </span>
        <select class="searchview_extended_prop_op form-control"/>
        <span class="searchview_extended_prop_value"/>
    </li>
</t>
<t t-name="SearchView.extended_search.proposition.char">
    <input class="field_char form-control"/>
</t>
<t t-name="SearchView.extended_search.proposition.empty">
    <span/>
</t>
<t t-name="SearchView.extended_search.proposition.integer">
    <input type="number" class="field_integer form-control" value = "0" step="1"/>
</t>
<t t-name="SearchView.extended_search.proposition.float">
    <input class="field_float form-control"
        t-att-type="widget.decimal_point === '.' ? 'number' : 'text'"
        t-attf-title="Number using #{widget.decimal_point  || '.' } as decimal separator."
        t-attf-pattern="[0-9]+([\\#{widget.decimal_point || '.' }][0-9]+)?"
        t-attf-value="0#{widget.decimal_point || '.' }0" step="0.01"/>
</t>
<t t-name="SearchView.extended_search.proposition.selection">
    <select class="form-control">
        <t t-foreach="widget.field.selection" t-as="element">
        <option t-att-value="element[0]"><t t-esc="element[1]"/></option>
        </t>
    </select>
</t>

<div t-name="SearchView.autocomplete" class="oe-autocomplete">
    <ul>
    </ul>
</div>
<t t-name="ExportView">
    <a id="exportview" href="javascript: void(0)" style="text-decoration: none;color: #3D3D3D;">Export</a>
</t>
<table t-name="ExportTreeView" class="oe_export"
       style="background-color: #F3F3F3;">
    <tr>
        <td colspan="3">
            This wizard will export all data that matches the current search criteria to a CSV file.
            You can export all data or only the fields that can be reimported after modification.
        </td>
    </tr>
    <tr>
        <td colspan="3">
            <label for="import_compat">Export Type:</label>
            <select id="import_compat" name="import_compat">
                <option value="yes">Import-Compatible Export</option>
                <option value="">Export all Data</option>
            </select>

            <label for="export_format">Export Formats</label>
            <select id="export_format" name="export_format"></select>
        </td>
    </tr>

    <tr>
        <th>Available fields</th>
        <th/>
        <th>
            Fields to export
            <a style="color: blue; text-decoration: none;" href="#" id="export_new_list">Save fields list</a>
            <div id="savenewlist"></div>
            <div id="ExistsExportList"></div>
        </th>
    </tr>
    <tr style="height: 400px;">
        <td class="oe_export_fields_selector_left">
            <div id="left_field_panel">
            </div>
        </td>
        <td class="oe_export_fields_selector_center">
            <!-- TODO: replace ids by 'oe_*' classes -->
            <button class="oe_button" id="add_field">Add</button>
            <button class="oe_button" id="remove_field">Remove</button>
            <button class="oe_button" id="remove_all_field">Remove All</button>
            <button class="oe_button" id="move_up">Move Up</button>
            <button class="oe_button" id="move_down">Move Down</button>
        </td>
        <td class="oe_export_fields_selector_right">
            <select name="fields_list" id="fields_list"
                    multiple="multiple"></select>
        </td>
    </tr>
</table>
<t t-name="ExportTreeView-Domain">
    <t t-if="! record.ids_to_export">
        <p><strong>Please pay attention that all records matching your search filter will be exported. Not only the selected ids.</strong></p>
    </t>
    <t t-if="record.ids_to_export">
        <p><strong>Please note that only the selected ids will be exported.</strong></p>
    </t>
</t>
<table t-name="ExportTreeView-Secondary"
       id="field-tree-structure" class="oe_export_fields_selector_export"
       cellspacing="0" cellpadding="0">
    <tr><th class="oe_export_tree_header"> Name </th></tr>
    <t t-call="ExportTreeView-Secondary.children"/>
</table>
<tr t-name="ExportTreeView-Secondary.children"
    t-foreach="fields" t-as="field"
    t-att-id="'treerow-' + field.id" class="oe_export_row">
    <td>
        <table class="tree_grid" border="0">
            <tr class="oe_export_row">
                <t t-foreach="(field.id).split('/')" t-as="level" >
                    <t t-if="(field.id).split('/')[0] != level">
                        <td width="18" t-translation="off">&amp;nbsp;</td>
                    </t>
                </t>
                <td valign="top" align="left" style="cursor: pointer;" width="18">
                    <t t-if="field.children">
                        <t t-if="(field.id).split('/').length != 3">
                            <img t-att-id="'parentimg-' + field.id" t-att-src='_s + "/web/static/src/img/expand.gif"' width="16" height="16" border="0"/>
                        </t>
                    </t>
                </td>
                <td id="tree-column" valign="middle" align="left" style="cursor: pointer;">
                    <a t-att-id="'export-' + field.id"  t-att-string="field.string" href="javascript: void(0);" style="text-decoration: none;">
                        <t t-esc="field.string"/>
                    </a>
                </td>
            </tr>
        </table>
    </td>
</tr>
<t t-name="ExportNewList">
    <tr>
        <th><label>Save as:</label></th>
        <td><input size="10" type="text" id="savelist_name"/></td>
        <td><button class="oe_button oe_export_button_export" id="add_export_list">Ok</button></td>
    </tr>
</t>
<t t-name="Exists.ExportList">
    <label for="saved_export_list">Saved exports:</label>

    <select id="saved_export_list">
        <option></option>
        <t t-foreach="existing_exports" t-as="export">
            <option t-att-value="export.id"><t t-esc="export.name"/></option>
        </t>
    </select>
    <button class="oe_button oe_export_button_export" id="delete_export_list" type="button">Delete</button>
</t>

<t t-name="Throbber">
    <div>
        <div class="oe_blockui_spin" style="height: 50px">
        </div>
        <br />
        <div class="oe_throbber_message" style="color:white"></div>
    </div>
</t>
<t t-name="M2ODialog">
    <div>
        <p class="oe_grey"/>
        Name: <input class="oe_form_m2o_input_name" type="text"/>
    </div>
</t>
<t t-name="FieldMonetary" t-extend="FieldChar">
    <t t-jquery="t:first" t-operation="before">
        <t t-if="widget.get('currency_info') and widget.get('currency_info').position === 'before'">
            <t t-esc="widget.get('currency_info').symbol"/>
        </t>
    </t>
    <t t-jquery="t:last" t-operation="after">
        <t t-if="widget.get('currency_info') and widget.get('currency_info').position === 'after'">
            <t t-esc="widget.get('currency_info').symbol"/>
        </t>
    </t>
</t>
<t t-name="FieldMany2ManyCheckBoxes">
    <t t-foreach="widget.get('records')" t-as="record">
        <div>
<<<<<<< HEAD
            <t t-if="widget.get('value').indexOf(record[0]) !== -1">
                <input type="checkbox" t-att-data-record-id="JSON.stringify(record[0])" checked="true"/>
            </t>
            <t t-if="widget.get('value').indexOf(record[0]) === -1">
                <input type="checkbox" t-att-data-record-id="JSON.stringify(record[0])"/>
            </t>
            <t t-esc="record[1]"/>
=======
            <label style="font-weight: normal">
                <input type="checkbox" t-att-data-record-id="JSON.stringify(record[0])"
                       t-att-checked="selected[record[0]] or null"/>
                <t t-esc="record[1]"/>
            </label>
>>>>>>> 9ca7ad87
        </div>
    </t>
</t>
<t t-name="X2ManyCounter">
    <a href="javascript:void(0)"><t t-esc="text"/></a>
</t>
<t t-name="StatInfo">
    <span class="o_stat_value"><t t-esc="value"/></span>
    <span class="o_stat_text"><t t-esc="text"/></span>
</t>

<button t-name="toggle_button" type="button"
    t-att-title="widget.string"
    style="box-shadow: none; white-space:nowrap;">
    <img t-attf-src="#{prefix}/web/static/src/img/icons/#{widget.icon}.png"
    t-att-alt="widget.string"/>
</button>

<div t-name="Pager">
    <span class="o_pager_value"></span> / <span class="o_pager_limit"></span>
    <span class="btn-group btn-group-sm">
        <!-- accesskeys not wanted in X2Many widgets -->
        <t t-if="!widget.getParent().x2m">
            <t t-set="att_prev" t-value="{'accesskey': 'O'}" />
            <t t-set="att_next" t-value="{'accesskey': 'P'}" />
        </t>
        <button type="button" class="fa fa-chevron-left btn btn-icon o_pager_previous" t-att="att_prev"/>
        <button type="button" class="fa fa-chevron-right btn btn-icon o_pager_next" t-att="att_next"/>
    </span>
</div>

<button t-name="FieldToggleBoolean" type="button"
    t-att-title="widget.string" class="oe_toggle_button">
    <img t-attf-src="#{_s}/web/static/src/img/icons/#{widget.icon}" t-att-alt="widget.string"/>
</button>

<t t-name="BooleanButton">
    <t t-if="widget.get_value()">
        <span class="o_stat_text o_not_hover text-success"><t t-esc="widget.string_true"/></span>
        <span class="o_stat_text o_hover text-danger"><t t-esc="widget.hover_true"/></span>
    </t>
    <t t-if="!widget.get_value()">
        <span class="o_stat_text o_not_hover text-danger"><t t-esc="widget.string_false"/></span>
        <span class="o_stat_text o_hover text-success"><t t-esc="widget.hover_false"/></span>
    </t>
</t>

<t t-name="EnterpriseUpgrade">
    <div class="row">
        <div class="col-xs-6">
            Get this feature and much more with Odoo Enterprise!
            <ul class="list-unstyled">
                <li><i class="fa fa-check"></i> Access to all Enterprise Apps</li>
                <li><i class="fa fa-check"></i> New design</li>
                <li><i class="fa fa-check"></i> Mobile support</li>
                <li><i class="fa fa-check"></i> Upgrade to future versions</li>
                <li><i class="fa fa-check"></i> Bugfixes guarantee</li>
                <li><a href="http://www.odoo.com/editions" target="_blank"><i class="fa fa-plus"></i> And more</a></li>
            </ul>
        </div>
        <div class="col-xs-6">
            <img class="img-responsive" t-att-src='_s + "/web/static/src/img/enterprise_upgrade.jpg"' draggable="false"/>
        </div>
    </div>
</t>

</templates><|MERGE_RESOLUTION|>--- conflicted
+++ resolved
@@ -1439,21 +1439,11 @@
 <t t-name="FieldMany2ManyCheckBoxes">
     <t t-foreach="widget.get('records')" t-as="record">
         <div>
-<<<<<<< HEAD
-            <t t-if="widget.get('value').indexOf(record[0]) !== -1">
-                <input type="checkbox" t-att-data-record-id="JSON.stringify(record[0])" checked="true"/>
-            </t>
-            <t t-if="widget.get('value').indexOf(record[0]) === -1">
-                <input type="checkbox" t-att-data-record-id="JSON.stringify(record[0])"/>
-            </t>
-            <t t-esc="record[1]"/>
-=======
             <label style="font-weight: normal">
                 <input type="checkbox" t-att-data-record-id="JSON.stringify(record[0])"
-                       t-att-checked="selected[record[0]] or null"/>
+                       t-att-checked="(widget.get('value').indexOf(record[0]) !== -1) or null"/>
                 <t t-esc="record[1]"/>
             </label>
->>>>>>> 9ca7ad87
         </div>
     </t>
 </t>
