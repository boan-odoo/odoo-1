<?xml version="1.0" encoding="UTF-8"?>
<!-- vim:fdl=1:
-->
<templates id="template" xml:space="preserve">
<t t-name="EmptyComponent">
    <div></div>
</t>
<t t-name="Loading">
    <div class="oe_loading">
        Loading...
    </div>
</t>
<t t-name="Notification">
    <div class="oe_notification" t-translation="off">
        <div id="oe_notification_default">
            <a class="ui-notify-cross ui-notify-close" href="#">x</a>
            <h1>#{title}</h1>
            <p>#{text}</p>
        </div>
        <div id="oe_notification_alert" class="ui-state-error">
            <a class="ui-notify-cross ui-notify-close" href="#">x</a>
            <span style="float:left; margin:2px 5px 0 0;" class="ui-icon ui-icon-alert"></span>
            <h1>#{title}</h1>
            <p>#{text}</p>
        </div>
    </div>
</t>

<t t-name="CrashManager.warning">
    <table cellspacing="0" cellpadding="0" border="0" class="oe-dialog-warning">
    <tr>
        <td><img t-att-src='_s + "/web/static/src/img/warning.png"' class="oe-dialog-icon"/></td>
        <td>
            <p>
                <t t-js="d">
                    var message = d.message ? d.message : d.error.data.fault_code;
                    d.html_error = context.engine.tools.html_escape(message)
                        .replace(/\n/g, '<br/>');
                </t>
                <t t-raw="html_error"/>
            </p>
        </td>
    </tr>
    </table>
</t>
<t t-name="CrashManager.error">
    <t t-if="!session.openerp_entreprise">
        <span>Your version of OpenERP is unsupported. Support &amp; maintenance services are available here: <a href="http://www.openerp.com/support-or-publisher-warranty-contract" target="_blank">OpenERP Entreprise</a>.</span>
    </t>
    <t t-if="session.openerp_entreprise">
        <div class="oe_error_send">
            <div>
                <div class="oe_centeralign"><b>OpenERP Enterprise Contract.</b></div>
                <div><br/>Your report will be sent to the OpenERP Enterprise team.<br/></div><br/>
                <div>
                    <label>Summary:</label><br/>
                    <input id="issuename" type="text" class="oe_fielddiv"/>
                </div><br/><br/>
                <div>
                    <label>Description:</label><br/>
                    <textarea id="explanation" rows="6"></textarea>
                </div><br/><br/>
                <div>
                    <label>What you did:</label><br/>
                    <textarea id="remark" rows="6" ></textarea>
                </div>
            </div>
        </div><br/>
    </t>
    <div class="oe_error_detail">
        <pre><t t-esc="error.message"/></pre>
        <hr/>
        <pre><t t-esc="error.data.debug"/></pre>
    </div>
</t>

<t t-name="Login">
    <div class="oe_login">
        <div class="oe_login_bottom"> </div>
        <div class="oe_login_error_message">Invalid username or password</div>
        <div class="oe_login_pane">
            <div class="oe_login_logo"><img src='/web/static/src/img/logo2.png'/></div>
            <form action="" method="post">
                <div class="oe_login_dbpane" >
                    Database:
                    <input name="db" t-att-value="widget.selected_db || ''"/>
                </div>
                <ul>
                    <li>Username</li>
                    <li><input type="text" name="login" t-att-value="widget.selected_login || ''" autofocus="autofocus"/></li>
                    <li>Password</li>
                    <li><input type="password" name="password" t-att-value="widget.selected_password || ''"/></li>
                    <li><button name="submit">Log in</button></li>
                </ul>
            </form>
            <div class="oe_login_footer">
                <a href="#" class="oe_login_manage_db">Manage Databases</a> |
                <a href="http://www.openerp.com">Powered by <span>OpenERP</span></a>
            </div>
        </div>
    </div>
</t>
<t t-name="Login.dblist">
    <select name="db">
        <t t-foreach="db_list" t-as="db">
            <t t-if="selected_db === db">
                <option t-att-value="db" selected="true">
                    <t t-esc="db"/></option>
            </t>
            <t t-if="selected_db !== db">
                <option t-att-value="db"><t t-esc="db"/></option>
            </t>
        </t>
    </select>
</t>

<t t-name="DatabaseManager">
    <div class="oe_database_manager">
        <div class="oe_database_manager_menu">
            <ul class="oe_form_notebook">
                <li><a href="#db_create">Create</a></li>
                <li><a href="#db_drop">Drop</a></li>
                <li><a href="#db_backup">Backup</a></li>
                <li><a href="#db_restore">Restore</a></li>
                <li><a href="#db_change_password">Password</a></li>
                <li><a id="back_to_login" href="#">Back to Login</a></li>
            </ul>
            <form id="db_create" name="create_db_form" method="POST">
                <table align="center" class="db_option_table">
                    <tr>
                        <th colspan="2" class="option_string"> CREATE DATABASE </th>
                    </tr>
                    <tr>
                        <td><label for="super_admin_pwd">Master password:</label></td>
                        <td><input type="password" name="super_admin_pwd" class="required" value="admin"/></td>
                    </tr>
                    <tr>
                        <td><label for="db_name">New database name:</label></td>
                        <td><input type="text" name="db_name" class="required" matches="^[a-zA-Z][a-zA-Z0-9_]+$" autofocus="true"/></td>
                    </tr>
                    <tr>
                        <td><label for="demo_data">Load Demonstration data:</label></td>
                        <td><input type="checkbox" name="demo_data"/></td>
                    </tr>
                    <tr>
                        <td><label for="db_lang">Default language:</label></td>
                        <td>
                            <select name="db_lang" t-if="widget.lang_list">
                                <t t-foreach="widget.lang_list" t-as="lang">
                                    <option t-att-value="lang[0]" t-att-selected="lang[0] === 'en_US' ? 'selected' : undefined"><t t-esc="lang[1]"/></option>
                                </t>
                            </select>
                        </td>
                    </tr>
                    <tr>
                        <td><label for="create_admin_pwd">Admin password:</label></td>
                        <td><input type="password" name="create_admin_pwd" class="required"/></td>
                    </tr>
                    <tr>
                        <td><label for="create_confirm_pwd">Confirm password:</label></td>
                        <td><input type="password" name="create_confirm_pwd" class="required" equalTo="input[name=create_admin_pwd]"/></td>
                    </tr>
                    <tr>
                        <td colspan="2" align="right"><button class="oe_button">Create</button></td>
                    </tr>
                </table>
            </form>
            <form id="db_drop" name="drop_db_form" method="POST">
                <table align="center" class="db_option_table">
                    <tr>
                        <th colspan="2" class="option_string"> DROP DATABASE </th>
                    </tr>
                    <tr>
                        <td><label for="drop_db">Database:</label></td>
                        <td>
                            <select t-if="widget.db_list" name="drop_db" autofocus="autofocus">
                                <t t-foreach="widget.db_list" t-as="db">
                                    <option t-att-value="db"><t t-esc="db"/></option>
                                </t>
                            </select>
                            <input t-if="!widget.db_list" name="drop_db" class="required" type="text" autofocus="autofocus"/>
                        </td>
                    </tr>
                    <tr>
                        <td><label for="drop_password">Master Password:</label></td>
                        <td><input type="password" name="drop_pwd" class="required"/></td>
                    </tr>
                    <tr>
                        <td colspan="2" align="right"><button class="oe_button">Drop</button></td>
                    </tr>
                </table>
            </form>
            <form id="db_backup" name="backup_db_form" method="POST" target="backup-target" action="/web/database/backup">
                <input type="hidden" name="token"/>
                <table align="center" class="db_option_table">
                    <tr>
                        <th colspan="2" class="option_string"> BACKUP DATABASE </th>
                    </tr>
                    <tr>
                        <td><label for="backup_db">Database:</label></td>
                        <td>
                            <select t-if="widget.db_list" name="backup_db" autofocus="autofocus">
                                <t t-foreach="widget.db_list" t-as="db">
                                    <option t-att-value="db"><t t-esc="db"/></option>
                                </t>
                            </select>
                            <input t-if="!widget.db_list" name="backup_db" class="required" type="text" autofocus="autofocus"/>
                        </td>
                    </tr>
                    <tr>
                        <td><label for="backup_pwd">Master Password:</label></td>
                        <td><input type="password" name="backup_pwd" class="required"/></td>
                    </tr>
                    <tr>
                        <td colspan="2" align="right"><button class="oe_button">Backup</button></td>
                    </tr>
                </table>
            </form>
            <form id="db_restore" name="restore_db_form" method="POST">
                <table align="center" class="db_option_table">
                    <tr>
                        <th colspan="2" class="option_string"> RESTORE DATABASE </th>
                    </tr>
                    <tr>
                        <td><label for="restore_db">File:</label></td>
                        <td><input type="file" name="db_file" class="required" autofocus="autofocus"/></td>
                    </tr>
                    <tr>
                        <td><label for="restore_pwd">Master Password:</label></td>
                        <td><input type="password" name="restore_pwd" class="required"/></td>
                    </tr>
                    <tr>
                        <td><label for="new_db">New database name:</label></td>
                        <td><input type="text" name="new_db" class="required"/></td>
                    </tr>
                    <tr>
                        <td colspan="2" align="right"><button class="oe_button">Restore</button></td>
                    </tr>
                </table>
            </form>
            <form id="db_change_password" name="change_pwd_form" method="POST">
                <table align="center" class="db_option_table">
                    <tr>
                        <th colspan="2" class="option_string"> CHANGE MASTER PASSWORD </th>
                    </tr>
                    <tr>
                        <td><label for="old_pwd">Master password:</label></td>
                        <td><input type="password" name="old_pwd" class="required" minlength="1" autofocus="autofocus"/></td>
                    </tr>
                    <tr>
                        <td><label for="new_pwd">New master password:</label></td>
                        <td><input type="password" name="new_pwd" class="required" minlength="1"/></td>
                    </tr>
                    <tr>
                        <td><label for="confirm_pwd">Confirm new master password:</label></td>
                        <td><input type="password" name="confirm_pwd" class="required" equalTo="input[name=new_pwd]" minlength="1"/></td>
                    </tr>
                    <tr>
                        <td colspan="2" align="right"><button class="oe_button">Change Password</button></td>
                    </tr>
                </table>
            </form>
        </div>
    </div>
</t>

<t t-name="Menu">
    <ul class="oe_menu" t-if="widget.data">
        <li t-foreach="widget.data.data.children" t-as="menu">
            <t t-call="Menu.secondary.link"/>
        </li>
    </ul>
</t>
<t t-name="Menu.more">
    <li class="oe_menu_more_container">
        <a href="#" class="oe_menu_more_link oe_dropdown_toggle">More</a>
        <ul class="oe_menu_more" style="display: none;"/>
    </li>
</t>
<t t-name="Menu.secondary">
    <div t-foreach="widget.data.data.children" t-as="menu" style="display: none" class="oe_secondary_menu" t-att-data-menu-parent="menu.id">
        <t t-foreach="menu.children" t-as="menu">
            <div class="oe_secondary_menu_section">
                <t t-esc="menu.name"/>
                <!--
                    Shall the section be still clickable ?
                    <t t-call="Menu.secondary.link"/>
                -->
            </div>
            <t t-call="Menu.secondary.submenu"/>
        </t>
    </div>
</t>
<t t-name="Menu.secondary.submenu">
    <ul t-if="menu.children.length" class="oe_secondary_submenu">
        <li t-foreach="menu.children" t-as="menu">
            <t t-call="Menu.secondary.link"/>
            <!--<span class="oe_menu_label">8</span>-->
            <t t-call="Menu.secondary.submenu"/>
        </li>
    </ul>
</t>
<t t-name="Menu.secondary.link">
    <a t-attf-href="#menu_id=#{menu.id}&amp;action_id=#{menu.action ? menu.action.split(',')[1] : ''}"
        t-att-class="menu.children.length ? 'oe_menu_toggler' : 'oe_menu_leaf'"
        t-att-data-menu="menu.id"
        t-att-data-action-model="menu.action ? menu.action.split(',')[0] : ''"
        t-att-data-action-id="menu.action ? menu.action.split(',')[1] : ''">
        <t t-esc="menu.name"/>
        <t t-if="menu.needaction_enabled and menu.needaction_counter">
            <div class="oe_menu_counter">
                <t t-esc="menu.needaction_counter"/>
            </div>
        </t>
    </a>
</t>

<t t-name="UserMenu">
    <ul class="oe_user_menu oe_topbar_item">
        <li class="oe_dropdown">
            <a href="#" class="oe_dropdown_toggle">
                <img class="oe_topbar_avatar" t-att-data-default-src="_s + '/web/static/src/img/user_menu_avatar.png'"/>
                <span class="oe_topbar_name"/>
            </a>
            <ul class="oe_dropdown_options">
                <li><a href="#" data-menu="about">About OpenERP</a></li>
                <li><a href="#" data-menu="settings">Preferences</a></li>
                <li><a href="#" data-menu="logout">Log out</a></li>
            </ul>
        </li>
    </ul>
</t>
<t t-name="UserMenu.about">
    <div>
        <a class="oe_activate_debug_mode" href="?debug" style="float:right; font-size: 80%;">Activate the developer mode</a>
        <h1 style="margin:0;">OpenERP</h1>
        <h3 style="margin:15px 0;padding:0;">Version <t t-esc="version_info.version"/></h3>
        <p>
            Copyright © 2004-TODAY OpenERP SA. All Rights Reserved.<br />
            OpenERP is a trademark of the <a target="_blank" href="http://openerp.com/" style="text-decoration: underline;">OpenERP SA Company</a>.
        </p>
        <p>
            Licenced under the terms of <a target="_blank" href="http://www.gnu.org/licenses/agpl.html" style="text-decoration: underline;">GNU Affero General Public License</a>
        </p>
        <p>
            For more information visit <a target="_blank" href="http://openerp.com/" style="text-decoration: underline;">OpenERP.com</a>
        </p>
    </div>
</t>
<t t-name="UserMenu.password">
    <form name="change_password_form" method="POST">
        <table align="center">
            <tr>
                <td><label for="old_pwd">Old Password:</label></td>
                <td><input type="password" name="old_pwd"
                           minlength="1" autofocus="autofocus"/></td>
            </tr>
            <tr>
            <td><label for="new_password">New Password:</label></td>
            <td><input type="password" name="new_password"
                       minlength="1" autofocus="autofocus"/></td>
            </tr>
            <tr>
                <td><label for="confirm_pwd">Confirm Password:</label></td>
                <td><input type="password" name="confirm_pwd"
                             minlength="1"/></td>
            </tr>
            <tr>
                <td colspan="2" align="right"><button class="oe_button">Change Password</button></td>
            </tr>
        </table>
    </form>
</t>

<t t-name="WebClient">
    <table class="oe_webclient">
        <tr>
            <td colspan="2" class="oe_topbar">
                <div class="oe_menu_placeholder"/>
                <div class="oe_user_menu_placeholder"/>
                <div class="oe_systray"/>
            </td>
        </tr>
        <tr>
            <td class="oe_leftbar" valign="top">
                <t t-js="d">
                    d.url = '/' + (window.location.search || '');
                </t>
                <a t-att-href="url" class="oe_logo"><img t-att-src='_s + "/web/static/src/img/logo.png"'/></a>
                <div class="oe_secondary_menus_container"/>
                <div class="oe_footer">
                    Powered by <a href="http://www.openerp.com"><span>Open</span>ERP</a>
                </div>
            </td>
            <td class="oe_application">
            </td>
        </tr>
    </table>
</t>

<t t-name="ViewManager">
    <div class="oe_view_manager">
        <table class="oe_view_manager_header">
            <col width="33%"/>
            <col width="33%"/>
            <col width="34%"/>
            <tr class="oe_header_row">
                <td colspan="2">
                        <h2 class="oe_view_title" t-if="widget.flags.display_title !== false">
                            <span class="oe_view_title_text"><t t-esc="widget.display_title()"/></span>
                        </h2>
                </td>
                <td>
                        <div class="oe_view_manager_view_search" t-opentag="true"/>
                </td>
            </tr>
            <tr class="oe_header_row">
                <td>
                        <div class="oe_view_manager_buttons"/>
                </td>
                <td>
                        <div class="oe_view_manager_sidebar"/>
                </td>
                <td>
                    <ul class="oe_view_manager_switch oe_button_group oe_right">
                        <t t-if="widget.views_src.length > 2" t-foreach="widget.views_src" t-as="view">
                          <li t-if="view.view_type != 'form'" class="oe_e"><a t-attf-class="oe_vm_switch_#{view.view_type}" t-att-data-view-type="view.view_type" t-att-title="view.label || view.view_type">
                            </a></li>
                        </t>
                    </ul>
                    <div class="oe_view_manager_pager oe_right"/>
                </td>
            </tr>
        </table>


        <div class="oe_view_manager_body">
            <t t-foreach="widget.views_src" t-as="view">
                <div t-attf-class="oe_view_manager_view_#{view.view_type}"/>
            </t>
        </div>
    </div>
</t>

<t t-name="ViewManagerAction" t-extend="ViewManager">
    <t t-jquery="h2.oe_view_title" t-operation="before">
        <select t-if="widget.session.debug" class="oe_debug_view"/>
    </t>
</t>
<t t-name="ViewManagerDebug">
    <option value="">Debug View#<t t-esc="view.fields_view.view_id"/></option>
    <option t-if="view_manager.active_view === 'form'" value="perm_read" data-views="form,page">View Log (perm_read)</option>
    <option t-if="view_manager.active_view === 'form'" value="toggle_layout_outline">Toggle Form Layout Outline</option>
    <option value="fields">View Fields</option>
    <option value="fvg">Fields View Get</option>
    <option value="manage_filters">Manage Filters</option>
    <t t-if="view_manager.session.uid === 1">
        <option value="manage_views">Manage Views</option>
        <option value="edit" data-model="ir.ui.view" t-att-data-id="view.fields_view.view_id">Edit <t t-esc="_.str.capitalize(view.fields_view.type)"/>View</option>
        <option t-if="view_manager.searchview" value="edit" data-model="ir.ui.view" t-att-data-id="view_manager.searchview.view_id">Edit SearchView</option>
        <option t-if="view_manager.action" value="edit" t-att-data-model="view_manager.action.type" t-att-data-id="view_manager.action.id">Edit Action</option>
        <option value="edit_workflow">Edit Workflow</option>
    </t>
</t>
<t t-name="ViewManagerDebugViewLog">
    <div class="oe_debug_view_log">
        <label>ID:</label>
        <span><t t-esc="perm.id"/></span>

        <label>XML ID:</label>
        <span><t t-esc="perm.xmlid"/></span>

        <label>Creation User:</label>
        <span><t t-esc="format(perm.create_uid, { 'type' : 'many2one' }, '/')"/></span>

        <label>Creation Date:</label>
        <span><t t-esc="format(perm.create_date, { 'type' : 'datetime' }, '/')"/></span>

        <label>Latest Modification by:</label>
        <span><t t-esc="format(perm.write_uid, { 'type' : 'many2one' }, '/')"/></span>

        <label>Latest Modification Date:</label>
        <span><t t-esc="format(perm.write_date, { 'type' : 'datetime' }, '/')"/></span>
    </div>
</t>
<t t-name="ViewPager">
    <div class="oe_pager_value">
        <t t-raw="__content__"/>
    </div>
    <ul class="oe_pager_group">
        <!--
        <button class="oe_button oe_button_pager" type="button" data-pager-action="first">
            <img t-att-src='_s + "/web/static/src/img/pager_first.png"'/>
        </button>
        -->
        <li>
            <a class="oe_i" type="button" data-pager-action="previous">(</a>
        </li>
        <li>
            <a class="oe_i" type="button" data-pager-action="next">)</a>
        </li>
        <!--
        <button class="oe_button oe_button_pager" type="button" data-pager-action="last">
            <img t-att-src='_s + "/web/static/src/img/pager_last.png"'/>
        </button>
        -->
    </ul>
</t>

<t t-name="Sidebar">
    <div class="oe_sidebar">
        <t t-foreach="widget.sections" t-as="section">
            <div class="oe_form_dropdown_section">
                <button class="oe_dropdown_toggle"><t t-esc="section.label"/></button>
                <ul class="oe_dropdown_menu">
                    <li t-foreach="widget.items[section.name]" t-as="item" t-att-class="item.classname">
                        <a class="oe_sidebar_action_a" t-att-title="item.title" t-att-data-section="section.name" t-att-data-index="item_index" t-att-href="item.url" target="_blank">
                            <t t-raw="item.label"/>
                        </a>
                    </li>
                    <li t-if="section.name == 'files'" class="oe_sidebar_add" style="display:none;">
                        Input type file stuff
                    </li>
                </ul>
            </div>
        </t>
    </div>
</t>
<t t-name="Sidebar.attachments">
    <div class="oe-sidebar-attachments-toolbar">
        <div class="oe-binary-file-set" style="float: right">
            <form class="oe-binary-form" t-attf-target="#{element_id}_iframe"
                method="post" enctype="multipart/form-data" action="/web/binary/upload_attachment">
                <input type="hidden" name="session_id" t-att-value="session.session_id"/>
                <input type="hidden" name="callback" t-attf-value="#{element_id}_iframe"/>
                <input type="hidden" name="model" t-att-value="view.dataset.model"/>
                <input type="hidden" name="id" t-att-value="view.datarecord.id"/>
                <button class="oe_button" type="button">
                    <img t-att-src='_s + "/web/static/src/img/throbber.gif"' width="16" height="16" style="display: none"/>
                    <span>Add</span>
                </button>
                <input type="file" class="oe-binary-file" name="ufile" title="Add attachment"
                    t-att-onclick="view.datarecord.id ? null : 'alert(\'No record selected ! You can only attach to existing record.\'); return false;'"/>
            </form>
            <iframe t-attf-id="#{element_id}_iframe" t-attf-name="#{element_id}_iframe" style="display: none"/>
        </div>
    </div>
    <br style="clear: both"/>
    <ul class="oe-sidebar-attachments-items">
        <li t-foreach="attachments" t-as="attachment">
            <t t-if="attachment.type == 'binary'" t-set="attachment.url" t-value="_s + '/web/binary/saveas?session_id='
                + session.session_id + '&amp;model=ir.attachment&amp;id=' + attachment.id
                + '&amp;field=datas&amp;filename_field=name&amp;t=' + (new Date().getTime())"/>
            <a class="oe-sidebar-attachments-link" t-att-href="attachment.url" target="_blank">
                <t t-esc="attachment.name"/>
            </a>
            <a href="#" class="oe-sidebar-attachment-delete" t-att-data-id="attachment.id" t-attf-title="Delete the attachment #{attachment.name}">
                <img t-att-src='_s + "/web/static/src/img/attachments-close.png"' width="15" height="15" border="0"/>
            </a>
        </li>
    </ul>
</t>

<t t-name="TreeView">
    <select t-if="toolbar" style="width: 30%">
    </select>
    <table class="oe-treeview-table">
        <thead>
            <tr>
                <th t-foreach="fields_view" t-as="field"
                    t-if="!field.attrs.modifiers.tree_invisible"
                    class="treeview-header">
                    <t t-esc="fields[field.attrs.name].string" />
                </th>
            </tr>
        </thead>
        <tbody>
        </tbody>
    </table>
</t>
<tr t-name="TreeView.rows"
        t-foreach="records" t-as="record"
        t-att-id="'treerow_' + record.id"
        t-att-data-id="record.id" t-att-data-level="level + 1">
    <t t-set="children" t-value="record[children_field]"/>
    <t t-set="class" t-value="children and children.length ? 'treeview-tr' : 'treeview-td'"/>
    <t t-set="rank" t-value="'oe-treeview-first'"/>
    <t t-set="style" t-value="'background-position: ' + 19*level + 'px; padding-left: ' + 19*level + 'px;'"/>

    <td t-foreach="fields_view" t-as="field"
        t-if="!field.attrs.modifiers.tree_invisible"
        t-att-data-id="record.id"
        t-att-style="color_for(record) + style "
        t-attf-class="#{class} #{rank} #{(fields[field.attrs.name].type === 'float') or (fields[field.attrs.name].type === 'integer') ? 'oe_number' : ''}">

        <span t-if="!field.attrs.modifiers.invisible" >
            <t t-esc="render(record[field.attrs.name], fields[field.attrs.name])" />
        </span>

        <t t-set="class" t-value="'treeview-td'"/>
        <t t-set="rank" t-value="''"/>
        <t t-set="style" t-value="''"/>
    </td>
</tr>

<table t-name="ListView" class="oe-listview-content">
    <t t-set="columns_count" t-value="visible_columns.length + (options.selectable ? 1 : 0) + (options.deletable ? 1 : 0)"/>
    <thead>
        <tr t-if="(!!options.action_buttons and !options.$buttons) or (!!options.pager and !options.$pager)">
            <th t-att-colspan="columns_count">
                <div class="oe_list_buttons"/>
                <div class="oe_list_sidebar"/>
                <div class="oe_list_pager"/>
            </th>
        </tr>
        <tr t-if="options.header" class="oe-listview-header-columns">
            <t t-foreach="columns" t-as="column">
                <th t-if="column.meta">
                    <t t-esc="column.string"/>
                </th>
            </t>
            <th t-if="options.selectable" width="1"  >
                <input type="checkbox" class="all-record-selector"/>
            </th>
            <t t-foreach="columns" t-as="column">
                <th t-if="!column.meta and column.invisible !== '1'" t-att-data-id="column.id"
                    t-att-class="((options.sortable and column.tag !== 'button') ? 'oe-sortable' : null)">
                    <t t-if="column.tag !== 'button'"><t t-esc="column.string"/></t>
                </th>
            </t>
            <th t-if="options.deletable" width="1"/>
        </tr>
    </thead>
    <tfoot>
        <tr>
            <td t-if="options.selectable"/>
            <td t-foreach="aggregate_columns" t-as="column" class="oe-list-footer oe_number"
                t-att-data-field="column.id" t-att-title="column.label">
            </td>
            <td t-if="options.deletable"/>
        </tr>
    </tfoot>
</table>
<div t-name="ListView.buttons" class="oe_list_buttons">
    <t t-if="!widget.no_leaf and widget.options.action_buttons !== false">
        <button type="button" class="oe_button oe_list_add oe_form_button_hi" t-if="widget.options.addable">
            <t t-esc="widget.options.addable"/>
        </button>
        <span class="oe_fade">or</span> <a href="#" class="oe_bold oe_list_button_import">Import</a>
    </t>
</div>
<t t-name="ListView.pager">
    <div class="oe_list_pager" t-att-colspan="widget.columns_count">
        <t t-if="!widget.no_leaf and widget.options.pager !== false" t-call="ViewPager">
            <span class="oe-pager-state">
            </span>
        </t>
    </div>
</t>
<t t-name="ListView.rows" t-foreach="records.length" t-as="index">
    <t t-call="ListView.row">
        <t t-set="record" t-value="records.at(index)"/>
        <t t-set="row_parity" t-value="index_parity"/>
    </t>
</t>
<tr t-name="ListView.row" t-att-class="row_parity"
        t-att-data-id="record.get('id')"
        t-att-style="view.style_for(record)">
    <t t-foreach="columns" t-as="column">
        <td t-if="column.meta">

        </td>
    </t>
    <th t-if="options.selectable" class="oe-record-selector" width="1">
        <t t-set="checked" t-value="options.select_view_id == record.get('id') ? 'checked' : null"/>
        <input t-if="options.radio" type="radio" name="radiogroup" t-att-checked="checked"/>
        <input t-if="!options.radio" type="checkbox" name="radiogroup" t-att-checked="checked"/>
    </th>
    <t t-foreach="columns" t-as="column">
        <t t-set="align" t-value="column.type === 'integer' or column.type == 'float'"/>
        <td t-if="!column.meta and column.invisible !== '1'" t-att-title="column.help"
            t-att-class="'oe-field-cell' + (align ? ' oe_number' : '')
                         + (column.tag === 'button' ? ' oe-button' : '')"
            t-att-data-field="column.id">
            <t t-raw="render_cell(record, column)"/>
        </td>
    </t>
    <td t-if="options.deletable" class='oe-record-delete' width="1">
        <button type="button" name="delete" class="oe_i">d</button>
    </td>
</tr>

<t t-name="FormView">
    <div class="oe_formview">
        <div class="oe_form_buttons"/>
        <div class="oe_form_sidebar"/>
        <div class="oe_form_pager"/>
        <div class="oe_form_container"/>
    </div>
</t>
<div t-name="FormView.buttons" class="oe_form_buttons">
    <t t-if="widget.options.action_buttons !== false">
        <span class="oe_form_buttons_view">
            <button type="button" class="oe_button oe_form_button_edit">Edit</button>
            <button type="button" class="oe_button oe_form_button_create">Create</button>
        </span>
        <span class="oe_form_buttons_edit">
            <button type="button" class="oe_button oe_form_button_save">Save</button> <span class="oe_fade">or</span> <a href="#" class="oe_bold oe_form_button_cancel">Discard</a>
        </span>
    </t>
</div>
<t t-name="FormView.pager">
    <div class="oe_form_pager">
        <t t-if="widget.options.pager !== false" t-call="ViewPager">
            <span class="oe_pager_index">0</span><span class="oe_pager_separator"> / </span><span class="oe_pager_count">0</span>
        </t>
    </div>
</t>
<form t-name="FormView.set_default">
    <t t-set="args" t-value="widget.dialog_options.args"/>
    <table style="width: 100%">
        <tr>
            <td>
                <label for="formview_default_fields"
                       class="oe_label oe_align_right">
                    Default:
                </label>
            </td>
            <td class="oe_form_required">
                <select id="formview_default_fields">
                    <option value=""/>
                    <option t-foreach="args.fields" t-as="field"
                            t-att-value="field.name">
                        <t t-esc="field.string"/> = <t t-esc="field.displayed"/>
                    </option>
                </select>
            </td>
        </tr>
        <tr t-if="args.conditions.length">
            <td>
                <label for="formview_default_conditions"
                       class="oe_label oe_align_right">
                    Condition:
                </label>
            </td>
            <td>
                <select id="formview_default_conditions">
                    <option value=""/>
                    <option t-foreach="args.conditions" t-as="cond"
                            t-att-value="cond.name + '=' + cond.value">
                        <t t-esc="cond.string"/>=<t t-esc="cond.displayed"/>
                    </option>
                </select>
            </td>
        </tr>
        <tr>
            <td colspan="2">
                <input type="radio" id="formview_default_self"
                       value="self" name="scope" checked="checked"/>
                <label for="formview_default_self" class="oe_label"
                       style="display: inline;">
                    Only you
                </label>
                <br/>
                <input type="radio" id="formview_default_all"
                       value="all" name="scope"/>
                <label for="formview_default_all" class="oe_label"
                       style="display: inline;">
                    All users
                </label>
            </td>
        </tr>
    </table>
</form>

<t t-name="FormRenderingForm">
    <div t-attf-class="#{classnames}">
    </div>
</t>
<t t-name="FormRenderingSheet">
    <div class="oe_form_sheetbg">
        <div t-attf-class="oe_form_sheet oe_form_sheet_width #{classnames}">
        </div>
    </div>
</t>
<t t-name="FormRenderingGroup">
    <t t-if="string" t-call="FormRenderingSeparator"/>
    <table border="0" cellpadding="0" cellspacing="0" width="100%" t-attf-class="oe_form_group #{classnames}"/>
</t>
<t t-name="FormRenderingNotebook">
    <div>
        <ul t-attf-class="oe_form_notebook #{classnames}">
            <li t-foreach="pages" t-as="page" t-att-modifiers="page.modifiers">
                <a t-attf-href="##{page.id}">
                    <t t-esc="page.string"/>
                </a>
            </li>
        </ul>
    </div>
</t>
<t t-name="FormRenderingNotebookPage">
    <div t-attf-class="oe_form_notebook_page #{classnames}" t-att-id="id">
    </div>
</t>
<t t-name="FormRenderingSeparator">
    <div t-attf-class="oe_horizontal_separator #{classnames}">
        <t t-esc="string"/>
    </div>
</t>
<t t-name="FormRenderingLabel">
    <label  t-att-for="_for"
            t-att-title="help"
            t-attf-class="#{classnames} oe_form_label#{help ? '_help' : ''} oe_align_#{align}">
        <t t-esc="string"/>
    </label>
</t>

<t t-name="Widget">
    Unhandled widget
    <t t-js="dict">console.warn('Unhandled widget', dict.widget);</t>
</t>
<t t-name="WidgetLabel.tooltip">
    <div class="oe_tooltip_string" t-if="widget.string">
        <t t-esc="widget.node.attrs.string"/> <t t-if="debug and widget.nolabel">(nolabel)</t>
    </div>
    <p t-if="widget.node.attrs.help or (widget.field and widget.field.help)" class="oe_tooltip_help"><t t-esc="widget.node.attrs.help || widget.field.help"/></p>
    <ul t-if="debug" class="oe_tooltip_technical">
        <li data-item="field" t-if="widget.name">
            <span class="oe_tooltip_technical_title">Field:</span>
            <t t-esc="widget.name"/>
        </li>
        <li data-item="object" t-if="widget.view and widget.view.fields_view">
            <span class="oe_tooltip_technical_title">Object:</span>
            <t t-esc="widget.view.fields_view.model"/>
        </li>
        <li data-item="type" t-if="widget.field">
            <span class="oe_tooltip_technical_title">Type:</span>
            <t t-esc="widget.field.type"/>
        </li>
        <li t-if="widget.node.attrs.widget" data-item="widget">
            <span class="oe_tooltip_technical_title">Widget:</span>
            <t t-esc="widget.node.attrs.widget"/>
        </li>
        <li t-if="widget.node.attrs.size || (widget.field and widget.field.size)" data-item="size">
            <span class="oe_tooltip_technical_title">Size:</span>
            <t t-esc="widget.node.attrs.size || widget.field.size"/>
        </li>
        <li t-if="widget.node.attrs.context" data-item="context">
            <span class="oe_tooltip_technical_title">Context:</span>
            <t t-esc="widget.node.attrs.context_string"/>
        </li>
        <li t-if="widget.node.attrs.domain" data-item="domain">
            <span class="oe_tooltip_technical_title">Domain:</span>
            <t t-esc="widget.node.attrs.domain_string"/>
        </li>
        <li t-if="widget.node.attrs.modifiers and widget.node.attrs.modifiers != '{}'" data-item="modifiers">
            <span class="oe_tooltip_technical_title">Modifiers:</span>
            <t t-esc="widget.node.attrs.modifiers"/>
        </li>
        <li t-if="widget.field and widget.field.change_default" data-item="change_default">
            <span class="oe_tooltip_technical_title">Change default:</span>
            Yes
        </li>
        <li t-if="widget.node.attrs.on_change" data-item="on_change">
            <span class="oe_tooltip_technical_title">On change:</span>
            <t t-esc="widget.node.attrs.on_change"/>
        </li>
        <li t-if="widget.field and widget.field.relation" data-item="relation">
            <span class="oe_tooltip_technical_title">Relation:</span>
            <t t-esc="widget.field.relation"/>
        </li>
        <li t-if="widget.field and widget.field.selection" data-item="selection">
            <span class="oe_tooltip_technical_title">Selection:</span>
            <ul>
                <li t-foreach="widget.field.selection" t-as="option">
                    [<t t-esc="option[0]"/>]
                    <t t-if="option[1]"> - </t>
                    <t t-esc="option[1]"/>
                </li>
            </ul>
        </li>
    </ul>
</t>
<t t-name="FieldChar">
    <span class="oe_form_field_char">
        <t  t-if="!widget.get('effective_readonly')">
            <input t-att-type="widget.password ? 'password' : 'text'"
                t-att-id="widget.id_for_label"
                t-att-tabindex="widget.node.attrs.tabindex"
                t-att-autofocus="widget.node.attrs.autofocus"
                class="field_char"
                t-att-placeholder="widget.node.attrs.placeholder"
            /><img class="oe_field_translate oe_input_icon" t-if="widget.field.translate" t-att-src='_s + "/web/static/src/img/icons/terp-translate.png"' width="16" height="16" border="0"/>
        </t>
    </span>
</t>
<t t-name="FieldEmail">
    <span class="oe_form_field_email oe_form_field_with_button">
        <a t-if="widget.get('effective_readonly')" href="#" class="oe_form_uri"/>
        <t t-if="!widget.get('effective_readonly')">
            <button class="oe_button" tabindex="-1" type="button" title="Send an e-mail with your default e-mail client">
                <img t-att-src='_s + "/web/static/src/img/icons/terp-mail-message-new.png"'/>
            </button>
            <div>
                <input type="text"
                    t-att-id="widget.id_for_label"
                    t-att-tabindex="widget.node.attrs.tabindex"
                    t-att-autofocus="widget.node.attrs.autofocus"
                    t-att-placeholder="widget.node.attrs.placeholder"
                />
            </div>
        </t>
    </span>
</t>
<t t-name="FieldUrl" t-extend="FieldEmail">
    <t t-jquery="span:first">
        this.removeClass('oe_form_field_email').addClass('oe_form_field_url');
    </t>
    <t t-jquery="button.oe_button" t-operation="replace">
        <button class="oe_button" tabindex="-1" type="button" title="Open this resource">
            <img t-att-src='_s + "/web/static/src/img/icons/gtk-ok.png"'/>
        </button>
    </t>
</t>
<t t-name="FieldText">
    <div class="oe_form_field_text">
        <textarea rows="6"
            t-att-name="widget.name"
            class="field_text"
            t-att-tabindex="widget.node.attrs.tabindex"
            t-att-autofocus="widget.node.attrs.autofocus"
            t-att-placeholder="widget.node.attrs.placeholder"
        ></textarea>
        <img class="oe_field_translate oe_input_icon" t-if="widget.field.translate"
            t-att-src='_s + "/web/static/src/img/icons/terp-translate.png"' width="16" height="16" border="0"/>
    </div>
</t>
<t t-name="web.datetimepicker">
    <t t-set="placeholder" t-value="widget.getParent().node and widget.getParent().node.attrs.placeholder"/>
    <span class="oe_datepicker_root oe_form_field_datetime">
        <input type="text" class="oe_datepicker_container" disabled="disabled" style="display: none;"/>
        <input type="text"
            t-att-name="widget.name"
            t-att-placeholder="placeholder"
            t-attf-class="oe_datepicker_master field_#{widget.type_of_date} oe_form_field_#{widget.type_of_date}"
        /><img class="oe_input_icon oe_datepicker_trigger" t-att-src='_s + "/web/static/src/img/ui/field_calendar.png"'
             title="Select date" width="16" height="16" border="0"/>
    </span>
</t>
<t t-name="FieldSelection">
    <span class="oe_form_field_selection">
        <select t-if="!widget.get('effective_readonly')"
            t-att-name="widget.name"
            t-att-tabindex="widget.node.attrs.tabindex"
            t-att-autofocus="widget.node.attrs.autofocus"
            t-att-id="widget.id_for_label">
                <t t-foreach="widget.values" t-as="option">
                    <option><t t-esc="option[1]"/></option>
                </t>
        </select>
    </span>
</t>
<t t-name="FieldMany2One">
    <span class="oe_form_field_many2one oe_form_field_with_button">
        <a t-if="widget.get('effective_readonly')" href="#" class="oe_form_uri"/>
        <t t-if="!widget.get('effective_readonly')">
            <button class="oe_button oe-m2o-cm-button" title="Open Resource">
                <img t-att-src='_s + "/web/static/src/img/icons/terp-folder-yellow.png"'/>
            </button>
            <div>
                <input type="text"
                    t-att-id="widget.id_for_label"
                    t-att-tabindex="widget.node.attrs.tabindex"
                    t-att-autofocus="widget.node.attrs.autofocus"
                    t-att-placeholder="widget.node.attrs.placeholder"
                />
                <span class="oe-m2o-drop-down-button">
                    <img t-att-src='_s + "/web/static/src/img/down-arrow.png"'/>
                </span>
            </div>
        </t>
    </span>
</t>
<t t-name="FieldMany2ManyTags">
    <div class="oe_form_field_many2manytags">
        <t t-if="! widget.get('effective_readonly')">
            <textarea rows="1" style="width: 100%"></textarea>
        </t>
    </div>
</t>
<t t-name="FieldMany2ManyTags.box">
    <t t-set="i" t-value="0"/>
    <t t-foreach="elements" t-as="el">
        <span class="oe_form_field_many2manytags_box" t-att-data-index="i">
            <t t-esc="el[1]"/>
        </span>
        <t t-set="i" t-value="i + 1"/>
    </t>
</t>
<t t-name="FieldReference">
    <table class="oe_form_field_reference oe_form" border="0" cellpadding="0" cellspacing="0">
    <tr>
        <td t-attf-class="oe_form_frame_cell oe_form_selection oe_form_view_reference_selection">
        </td>
        <td t-attf-class="oe_form_frame_cell oe_form_many2one oe_form_view_reference_m2o" nowrap="true" style="display: none">
        </td>
    </tr>
    </table>
</t>
<t t-name="FieldBoolean">
    <span class="oe_form_field_boolean">
        <input type="checkbox"
            t-att-id="widget.id_for_label"
            t-att-name="widget.name"
            t-att-tabindex="widget.node.attrs.tabindex"
            t-att-autofocus="widget.node.attrs.autofocus"
            class="field_boolean"/>
    </span>
</t>
<t t-name="FieldProgressBar">
    <span class="oe_form_field_progressbar" t-opentag="true">
        <span></span>
<<<<<<< HEAD
    </div>
=======
    </span>
>>>>>>> 99feb93d
</t>
<t t-name="FieldStatus.content">
    <ul class="oe_form_steps">
        <t t-set="size" t-value="widget.to_show.length"/>
        <t t-foreach="_.range(size)" t-as="i">
            <li t-att-class="widget.to_show[i][0] === widget.selected_value ? 'oe_form_steps_active' : ''">
                <span><t t-esc="widget.to_show[i][1]"/></span>
                <img t-att-src='_s + "/web/static/src/img/form_steps.png"' class="oe_form_steps_arrow" t-if="i &lt; size - 1"/>
            </li>
        </t>
    </ul>
</t>
<t t-name="FieldBinaryImage">
    <span class="oe_binary_image">
        <div class="oe_form_field-binary-image-placeholder"></div>
        <div class="oe-binary">
            <div class="oe-binary-file-set">
                <form class="oe-binary-form" t-att-target="widget.iframe"
                    method="post" enctype="multipart/form-data" action="/web/binary/upload">
                    <input type="hidden" name="session_id" value=""/>
                    <input type="hidden" name="callback" t-att-value="widget.iframe"/>
                    <button class="oe_button" type="button" title="Set Image">
                        <img t-att-src='_s + "/web/static/src/img/icons/STOCK_DIRECTORY.png"'/>
                    </button>
                    <input type="file" class="oe-binary-file" name="ufile"
                        t-att-tabindex="widget.node.attrs.tabindex"
                        t-att-autofocus="widget.node.attrs.autofocus"
                    />
                </form>
            </div>
            <button class="oe_button oe-binary-file-clear" type="button" title="Clear">
                <img t-att-src='_s + "/web/static/src/img/icons/STOCK_MISSING_IMAGE.png"'/>
            </button>
        </div>
        <div class="oe-binary-progress" style="display: none">
            <img t-att-src='_s + "/web/static/src/img/throbber.gif"' width="16" height="16"/>
            <b>Uploading ...</b>
        </div>
        <iframe t-att-id="widget.iframe" t-att-name="widget.iframe" style="display: none"/>
    </span>
</t>
<t t-name="FieldBinaryImage-img">
    <img t-att-src='url' class="oe-binary-image field_image"
        t-att-border="widget.readonly ? 0 : 1"
        t-att-name="widget.name"
        t-att-width="widget.node.attrs.img_width || widget.node.attrs.width"
        t-att-height="widget.node.attrs.img_height || widget.node.attrs.height"
        t-att-style="'max-width: ' + (widget.$element.width() > 60 ? widget.$element.width() : 60) + 'px'"
    />
</t>
<t t-name="FieldBinaryFile">
    <t t-if="!widget.get('effective_readonly')">
        <table class="oe_form_field_binary" cellpadding="0" cellspacing="0" border="0">
        <tr>
            <td>
                <input type="text" size="1" readonly="readonly"
                    t-att-name="widget.name"
                    t-att-tabindex="widget.node.attrs.tabindex"
                    t-att-autofocus="widget.node.attrs.autofocus"
                    class="field_binary"
                />
            </td>
            <td class="oe-binary" nowrap="true">
                <table cellspacing="0" cellpadding="0" border="0">
                <tr>
                    <td>
                        <div class="oe-binary-file-set" style="width: 80px; height:22px;">
                            <form class="oe-binary-form" t-att-target="widget.iframe"
                                method="post" enctype="multipart/form-data" action="/web/binary/upload">
                                <input type="hidden" name="session_id" value=""/>
                                <input type="hidden" name="callback" t-att-value="widget.iframe"/>
                                <button class="oe_button oe_field_button" type="button" title="Set Image">
                                    <img t-att-src='_s + "/web/static/src/img/icons/STOCK_DIRECTORY.png"'/>
                                    <span>Select</span>
                                </button>
                                <input type="file" class="oe-binary-file" name="ufile"/>
                            </form>
                        </div>
                    </td>
                    <td>
                        <button class="oe_button oe-binary-file-save" type="button" title="Save As">
                            <img t-att-src='_s + "/web/static/src/img/icons/gtk-save.png"'/>
                            <span>Save As</span>
                        </button>
                    </td>
                    <td>
                        <button class="oe_button oe-binary-file-clear" type="button" title="Clear">
                            <img t-att-src='_s + "/web/static/src/img/icons/STOCK_MISSING_IMAGE.png"'/>
                            <span>Clear</span>
                        </button>
                    </td>
                </tr>
                </table>
            </td>
            <td class="oe-binary-progress" style="display: none" nowrap="true">
                <img t-att-src='_s + "/web/static/src/img/throbber.gif"' width="16" height="16"/>
                <b>Uploading ...</b>
                <iframe t-att-id="widget.iframe" t-att-name="widget.iframe" style="display: none"/>
            </td>
        </tr>
        </table>
    </t>
    <t t-if="widget.get('effective_readonly')">
        <span>
            <a href="javascript:void(0)" class="oe_form_uri"/>
        </span>
    </t>
</t>
<t t-name="WidgetButton">
    <button type="button" class="oe_button oe_form_button"
        t-att-tabindex="widget.node.attrs.tabindex"
        t-att-autofocus="widget.node.attrs.autofocus">
        <img t-if="widget.node.attrs.icon" t-att-src="_s + '/web/static/src/img/icons/' + widget.node.attrs.icon + '.png'" width="16" height="16"/>
        <span t-if="widget.string"><t t-esc="widget.string"/></span>
    </button>
</t>
<t t-name="WidgetButton.tooltip" t-extend="WidgetLabel.tooltip">
    <t t-jquery="div.oe_tooltip_string" t-operation="replace">
        <div class="oe_tooltip_string" t-if="debug || widget.string">
            <t t-if="debug">
                Button
                <t t-if="widget.string">: </t>
                <t t-if="!widget.string"> (no string)</t>
            </t>
            <t t-esc="widget.string"/>
        </div>
    </t>
    <t t-jquery="ul.oe_tooltip_technical" t-operation="append">
        <li t-if="widget.node.attrs.special" data-item="special">
            <span class="oe_tooltip_technical_title">Special:</span>
            <t t-esc="widget.node.attrs.special"/>
        </li>
        <t t-set="button_type" t-value="widget.node.attrs.type"/>
        <li t-if="button_type" data-item="button_type">
            <span class="oe_tooltip_technical_title">Button Type:</span>
            <t t-esc="button_type"/>
        </li>
        <li t-if="button_type === 'object'" data-item="button_method">
            <span class="oe_tooltip_technical_title">Method:</span>
            <t t-esc="widget.node.attrs.name"/>
        </li>
        <li t-if="button_type === 'action'" data-item="button_action">
            <span class="oe_tooltip_technical_title">Action ID:</span>
            <t t-esc="widget.node.attrs.name"/>
        </li>
    </t>
</t>

<t t-name="TranslateDialog">
    <table t-if="widget.view.translatable_fields" class="oe_form oe_translation_form" border="0" cellpadding="0" cellspacing="0" width="100%">
    <tr>
        <td class="oe_form_separator" width="1%" nowrap="nowrap">
            <div class="oe_horizontal_separator">Field</div>
        </td>
        <th t-foreach="widget.languages" align="left">
            <div class="oe_horizontal_separator"><t t-esc="name"/></div>
        </th>
    </tr>
    <tr t-foreach="widget.view.translatable_fields" t-as="field" t-att-data-field="field.name">
        <td class="oe_form_group_cell" width="1%" nowrap="nowrap">
            <label class="oe_label"><t t-esc="field.node.attrs.string"/>:</label>
        </td>
        <td t-foreach="widget.languages" t-as="lg" class="oe_form_group_cell">
            <input t-if="field.type == 'char'" type="text" t-attf-name="#{lg.code}-#{field.name}" value="" data-value="" class="oe_trad_field" style="width: 100%"/>
            <textarea t-if="field.type == 'text'" t-attf-name="#{lg.code}-#{field.name}" data-value="" class="oe_trad_field" style="width: 100%"></textarea>
        </td>
    </tr>
    </table>
</t>

<t t-name="One2Many.viewmanager" t-extend="ViewManager">
    <t t-jquery="span.oe_view_title_text" t-operation="replace"/>

    <t t-jquery=".oe-view-manager-header">
        this.attr('t-if', 'views.length != 1');
    </t>
</t>
<t t-name="One2Many.formview" t-extend="FormView">
    <t t-jquery=".oe_form_buttons" t-operation="inner">
        <button type="button" class="oe_button oe_form_button_create">Add</button>
    </t>
</t>
<t t-name="One2Many.listview" t-extend="ListView">
    <t t-jquery="thead.ui-widget-header > tr:first">
        this.removeAttr('t-if');
    </t>

    <t t-jquery="tfoot &gt; tr:last-child" t-operation="replace"/>

    <t t-jquery="td.oe-actions">
        this.removeAttr('t-if');
    </t>
    <t t-jquery="td.oe-actions" t-operation="prepend">
        <h3 class="oe_view_title"><t t-esc="fields_view.arch.attrs.string"/></h3>
    </t>
</t>

<div t-name="SearchView" class="oe_searchview">
    <div class="oe_searchview_facets"/>
    <div class="oe_searchview_clear"/>
    <div class="oe_searchview_unfold_drawer"/>
    <div class="oe_searchview_drawer"/>
</div>

<div t-name="SearchView.InputView"
     class="oe_searchview_input"
     contenteditable="true"/>
<!-- tabindex: makes div focusable -->
<div t-name="SearchView.FacetView"
     class="oe_searchview_facet"
     tabindex="0"
    ><span class="oe_facet_remove">x</span
    ><span class="oe_facet_category oe_i" t-if="widget.model.has('icon')">
        <t t-esc="widget.model.get('icon')"/>
    </span
    ><span class="oe_facet_category" t-if="!widget.model.has('icon')">
        <t t-esc="widget.model.get('category')"/>
    </span ><span class="oe_facet_values"
/></div>
<span t-name="SearchView.FacetView.Value" class="oe_facet_value">
    <t t-esc="widget.model.get('label')"/>
</span>

<t t-name="SearchView.managed-filters">
    <option class="oe-filters-title" value="">Filters</option>
    <optgroup label="-- Filters --">
        <t t-foreach="filters" t-as="filter">
            <option t-attf-value="get:#{filter_index}"
                    t-att-disabled="filter.disabled and 'disabled'"
                    t-att-title="filter.disabled and disabled_filter_message">
                <t t-esc="filter.name"/>
            </option>
        </t>
    </optgroup>
    <optgroup label="-- Actions --">
        <option value="advanced_filter">Add Advanced Filter</option>
        <option value="save_filter">Save Filter</option>
        <option value="add_to_dashboard">Add to Dashboard</option>
        <option value="manage_filters">Manage Filters</option>
    </optgroup>
</t>
<t t-name="SearchView.managed-filters.add">
    <div>
        <p>Filter Name:</p>
        <input type="text"/>
        <p>(Any existing filter with the same name will be replaced)</p>
    </div>
</t>
<t t-name="SearchView.add_to_dashboard">
    <div class="oe_form">
        <p><b>Select Dashboard to add this filter to:</b></p>
        <select style="width: 100%; margin-right: 1em;">
            <option t-foreach="dashboards" t-as="menu" t-att-value="menu.id" t-att-selected="(menu.id == selected_menu_id) || undefined"><t t-esc="menu.name"/></option>
        </select>
        <p><b>Title of new Dashboard item:</b></p>
        <input type="text" style="width: 100%; margin-right: 1em;"/>
    </div>
</t>
<t t-name="SearchView.render_lines">
    <table class="oe-searchview-render-line" border="0" cellspacing="0" cellpadding="0"
           t-foreach="lines" t-as="line">
        <tr>
            <td t-foreach="line" t-as="widget" class="oe_searchview_field">
                <t t-raw="widget.render(defaults)"/>
            </td>
        </tr>
    </table>
</t>
<button t-name="SearchView.filter" type="button"
        t-att-id="element_id"
        t-att-title="attrs.help"
        t-att-class="classes.join(' ')"
        t-att-style="style"
        t-att-autofocus="attrs.default_focus === '1' ? 'autofocus' : undefined">
    <img t-att-src="_s + '/web/static/src/img/icons/' + (attrs.icon || 'gtk-home') + '.png'" width="16" height="16"/>
    <br t-if="attrs.string"/>
    <t t-esc="attrs.string"/>
</button>
<ul t-name="SearchView.filters">
    <li t-foreach="widget.filters" t-as="filter"
            t-att-title="filter.attrs.string ? filter.attrs.help : undefined">
        <t t-esc="filter.attrs.string or filter.attrs.help or filter.attrs.name or 'Ω'"/>
    </li>
</ul>
<t t-name="SearchView.filters.facet">
    <div class="category oe_filter_category"><t t-esc="facet.get('category')"/></div>

    <t t-set="val" t-value="facet.get('json')"/>

    <div t-if="!(val instanceof Array)" class="search_facet_input_container">
        <t t-esc="facet.get('value')"/>
    </div>
    <t t-if="val instanceof Array">
        <div class="search_facet_input_container"
                t-foreach="facet.get('json')" t-as="filter">
            <t t-esc="filter.attrs.string || filter.attrs.name"/>
        </div>
    </t>

    <div class="search_facet_remove VS-icon VS-icon-cancel"/>
</t>
<t t-name="SearchView.field">
    <label t-att-class="'oe_label' + (attrs.help ? '_help' : '')"
           t-att-title="attrs.help"
           t-att-for="element_id"
           t-att-style="style">
        <t t-esc="attrs.string || attrs.name"/>
        <span t-if="attrs.help">?</span>
    </label>
    <div t-att-style="style">
        <input type="text" size="15" t-att-name="attrs.name"
               t-att-autofocus="attrs.default_focus === '1' ? 'autofocus' : undefined"
               t-att-id="element_id"
               t-att-value="defaults[attrs.name] || ''"/>
        <t t-if="filters.length" t-raw="filters.render(defaults)"/>
    </div>
</t>
<t t-name="SearchView.date">
    <label t-att-class="'oe_label' + (attrs.help ? '_help' : '')"
           t-att-title="attrs.help"
           t-att-for="element_id"
           t-att-style="style">
        <t t-esc="attrs.string || attrs.name"/>
        <span t-if="attrs.help">?</span>
    </label>
    <div t-att-style="style">
        <span t-att-id="element_id"/>
        <t t-if="filters.length" t-raw="filters.render(defaults)"/>
    </div>
</t>
<t t-name="SearchView.field.selection">
    <label t-att-title="attrs.help"
           t-att-class="'oe_label' + (attrs.help ? '_help' : '')"
           t-att-for="element_id"
           t-att-style="style">
        <t t-esc="attrs.string || attrs.name"/>
        <span t-if="attrs.help">?</span>
    </label>
    <div t-att-style="style">
        <select t-att-name="attrs.name" t-att-id="element_id"
                t-att-autofocus="attrs.default_focus === '1' || undefined">
            <option t-if="prepend_empty"/>
            <t t-foreach="attrs.selection" t-as="option">
                <t t-set="selected" t-value="defaults[attrs.name] === option[0]"/>
                <option t-if="selected"
                        t-attf-selected="selected"
                        t-att-value="option_index">
                    <t t-esc="option[1]"/>
                </option>
                <option t-if="!selected" t-att-value="option_index">
                    <t t-esc="option[1]"/>
                </option>
            </t>
        </select>
        <t t-if="filters.length" t-raw="filters.render(defaults)"/>
    </div>
</t>
<t t-name="SearchView.util.expand">
    <div t-att-class="'searchview_group ' + (expand == '0' ? 'folded' : 'expanded')">
        <a t-if="label" class="searchview_group_string" href="#">
            <t t-esc="label"/>
        </a>
        <div class="searchview_group_content">
            <t t-raw="content"/>
        </div>
    </div>
</t>
<t t-name="SearchView.group">
    <t t-call="SearchView.util.expand">
        <t t-set="expand" t-value="attrs.expand"/>
        <t t-set="label" t-value="attrs.string"/>
        <t t-set="content">
            <t t-call="SearchView.render_lines"/>
        </t>
    </t>
</t>
<div t-name="SearchView.Filters" class="oe_searchview_section">

</div>
<div t-name="SearchView.CustomFilters" class="oe_searchview_section">
    <div>
        <h3><span class="oe_i">M</span> Custom Filters</h3>
        <ul class="oe_searchview_custom_list"/>
        <div class="oe_searchview_custom">
          <h4>Save current filter</h4>
          <form>
            <p><input id="oe_searchview_custom_input" placeholder="Filter name"/></p>
            <p><input id="oe_searchview_custom_public" type="checkbox"/>
              <label for="oe_searchview_custom_public">Share with all users</label></p>
            <button>Save</button>
          </form>
        </div>
    </div>
    <div>
    </div>
</div>
<div t-name="SearchView.advanced" class="oe_searchview_advanced">
    <h4>Advanced Search</h4>
    <form>
        <ul>

        </ul>
        <button class="oe_add_condition button" type="button">Add a condition</button><br/>
        <button class="oe_apply" type="submit">Apply</button>
    </form>
</div>
<t t-name="SearchView.extended_search.proposition">
    <li>
        <select class="searchview_extended_prop_field">
            <t t-foreach="widget.attrs.fields" t-as="field">
                <option t-if="typeof field.store === 'undefined' || field.store || field.fnct_search"
                        t-att="{'selected': field === widget.attrs.selected ? 'selected' : null}"
                        t-att-value="field.name">
                    <t t-esc="field.string"/>
                </option>
            </t>
        </select>
        <select class="searchview_extended_prop_op"/>
        <span class="searchview_extended_prop_value"/>
        <a class="searchview_extended_delete_prop button">x</a>
    </li>
</t>
<t t-name="SearchView.extended_search.proposition.char">
    <input class="field_char"/>
</t>
<t t-name="SearchView.extended_search.proposition.empty">
    <span/>
</t>
<t t-name="SearchView.extended_search.proposition.integer">
    <input type="number" class="field_integer" step="1"/>
</t>
<t t-name="SearchView.extended_search.proposition.float">
    <input type="number" class="field_float" step="0.01"/>
</t>
<t t-name="SearchView.extended_search.proposition.selection">
    <select>
        <t t-foreach="widget.field.selection" t-as="element">
        <option t-att-value="element[0]"><t t-esc="element[1]"/></option>
        </t>
    </select>
</t>
<t t-name="AbstractFormPopup.render">
    <div>
        <table style="width:100%">
            <tr style="width:100%">
                <td style="width:100%">
                    <div class="oe-select-create-popup-view-search" style="width:100%"></div>
                </td>
            </tr>
            <tr style="width:100%">
                <td style="width:100%">
                    <div class="oe-select-create-popup-view-list" style="width:100%"></div>
                </td>
            </tr>
        </table>
        <div class="oe-form-view-popup-form-placeholder oe-select-create-popup-view-form" style="width:100%"></div>
    </div>
</t>
<t t-name="SelectCreatePopup.search.buttons">
    <button type="button" class="oe_button oe_selectcreatepopup-search-select" disabled="disabled">Select</button>
    <button type="button" class="oe_button oe_selectcreatepopup-search-close">Cancel</button>
</t>
<t t-name="AbstractFormPopup.buttons">
    <t t-if="! multi_select">
        <button type="button" class="oe_button oe_abstractformpopup-form-save">Save</button>
    </t>
    <t t-if="multi_select">
        <button type="button" class="oe_button oe_abstractformpopup-form-save-new">Save &amp; New</button>
        <button type="button" class="oe_button oe_abstractformpopup-form-save">Save &amp; Close</button>
    </t>
    <button type="button" class="oe_button oe_abstractformpopup-form-close">Cancel</button>
</t>
<t t-extend="ListView.row">
    <!-- adds back padding to row being rendered after edition, if necessary
         (if not deletable add back padding), otherwise the row being added is
         missing columns
     -->
    <t t-jquery="&gt; :last" t-operation="after">
        <td t-if="edited and !options.deletable" class="oe-listview-padding"/>
    </t>
</t>

<t t-name="view_editor">
    <table class="oe_view_editor">
        <t t-call="view_editor.row"/>
    </table>
</t>
<t t-name="view_editor.row">
    <tr  t-att-id="'viewedit-' + rec.id"  t-att-level="rec.level" t-foreach="data" t-as="rec">
        <td width="90%">
            <table class="oe_view_editor_field">
                <tr>
                    <td width="16px" t-att-style="'background-position: ' + 20*rec.level + 'px; padding-left: ' + 20*rec.level + 'px'">
                        <img t-if="rec.child_id.length" t-att-id="'parentimg-' + rec.id"
                            src="/web/static/src/img/collapse.gif" width="16" height="16" border="0"/>
                    </td>
                    <td style="cursor: pointer;">
                        <a style="text-decoration:none" href="javascript:void(0);">
                            <t t-esc="rec.name"/>
                        </a>
                    </td>
                </tr>
            </table>
        </td>
        <td width="2%">
            <img t-if="rec.att_list.length"
                id="side-add" src="/web/static/src/img/icons/gtk-add.png" style="cursor: pointer;"/>
        </td>
        <td width="2%">
            <img  id="side-remove" src="/web/static/src/img/icons/gtk-remove.png" style="cursor: pointer;"/>
        </td>
        <td width="2%">
            <img t-if="rec.att_list.length and !_.include(no_properties, rec.att_list[0])"
                id="side-edit" src="/web/static/src/img/icons/gtk-edit.png" style="cursor: pointer;"/>
        </td>
        <td width="2%">
            <img t-if="rec.att_list.length"
                id="side-up" src="/web/static/src/img/icons/gtk-go-up.png" style="cursor: pointer;"/>
        </td>
        <td width="2%">
            <img t-if="rec.att_list.length"
                id="side-down" src="/web/static/src/img/icons/gtk-go-down.png" style="cursor: pointer;"/>
        </td>
        <t t-if="rec.child_id.length">
            <t t-set="data" t-value="rec.child_id"/>
            <t t-call="view_editor.row"/>
        </t>
    </tr>
</t>
<t t-name="vieweditor_char">
    <input type="text" t-att-id="widget.name" class="field_char" size="50"/>
</t>
<t t-name="vieweditor_selection">
    <select t-att-id="widget.name" >
        <t t-if="widget.selection" t-foreach="widget.selection" t-as="option">
            <option
                t-att-value="typeof option === 'object' ? option[0] : option">
                <t t-esc="typeof option === 'object' ? option[1] : option"/>
            </option>
        </t>
    </select>
</t>
<t t-name="vieweditor_boolean">
    <input type="checkbox" t-att-id="widget.name"/>
</t>

<t t-name="ExportView">
    <a id="exportview" href="javascript: void(0)" style="text-decoration: none;color: #3D3D3D;">Export</a>
</t>
<table t-name="ExportTreeView" class="oe-export"
       style="background-color: #F3F3F3;">
    <tr>
        <td colspan="3">
            This wizard will export all data that matches the current search criteria to a CSV file.
            You can export all data or only the fields that can be reimported after modification.
        </td>
    </tr>
    <tr>
        <td colspan="3">
            <label for="import_compat">Export Type:</label>
            <select id="import_compat" name="import_compat">
                <option value="yes">Import Compatible Export</option>
                <option value="">Export all Data</option>
            </select>

            <label for="export_format">Export Formats</label>
            <select id="export_format" name="export_format"></select>
        </td>
    </tr>

    <tr>
        <th>Available fields</th>
        <th/>
        <th>
            Fields to export
            <a style="color: blue; text-decoration: none;" href="#" id="export_new_list">Save fields list</a>
            <div id="savenewlist"></div>
            <div id="ExistsExportList"></div>
        </th>
    </tr>
    <tr style="height: 400px;">
        <td class="oe_export_fields_selector_left">
            <div id="left_field_panel">
            </div>
        </td>
        <td class="oe_export_fields_selector_center">
            <!-- TODO: replace ids by 'oe_*' classes -->
            <button class="oe_button" id="add_field">Add</button>
            <button class="oe_button" id="remove_field">Remove</button>
            <button class="oe_button" id="remove_all_field">Remove All</button>
        </td>
        <td class="oe_export_fields_selector_right">
            <select name="fields_list" id="fields_list"
                    multiple="multiple"></select>
        </td>
    </tr>
</table>
<table t-name="ExportTreeView-Secondary"
       id="field-tree-structure" class="oe_export_fields_selector_export"
       cellspacing="0" cellpadding="0">
    <tr><th class="oe_export_tree_header"> Name </th></tr>
    <t t-call="ExportTreeView-Secondary.children"/>
</table>
<tr t-name="ExportTreeView-Secondary.children"
    t-foreach="fields" t-as="field"
    t-att-id="'treerow-' + field.id" class="oe_export_row">
    <td>
        <table class="tree_grid" border="0">
            <tr class="oe_export_row">
                <t t-foreach="(field.id).split('/')" t-as="level" >
                    <t t-if="(field.id).split('/')[0] != level">
                        <td width="18" t-translation="off">&amp;nbsp;</td>
                    </t>
                </t>
                <td valign="top" align="left" style="cursor: pointer;" width="18">
                    <t t-if="field.children">
                        <t t-if="(field.id).split('/').length != 3">
                            <img t-att-id="'parentimg-' + field.id" t-att-src='_s + "/web/static/src/img/expand.gif"' width="16" height="16" border="0"/>
                        </t>
                    </t>
                </td>
                <td id="tree-column" valign="middle" align="left" style="cursor: pointer;">
                    <a t-att-id="'export-' + field.id"  t-att-string="field.string" href="javascript: void(0);" style="text-decoration: none;">
                        <t t-esc="field.string"/>
                    </a>
                </td>
            </tr>
        </table>
    </td>
</tr>
<t t-name="ExportNewList">
    <tr>
        <th><label>Save as:</label></th>
        <td><input size="10" type="text" id="savelist_name"/></td>
        <td><button class="oe_button oe_export_button_export" id="add_export_list">Ok</button></td>
    </tr>
</t>
<t t-name="Exists.ExportList">
    <label for="saved_export_list">Saved exports:</label>

    <select id="saved_export_list">
        <option></option>
        <t t-foreach="existing_exports" t-as="export">
            <option t-att-value="export.id"><t t-esc="export.name"/></option>
        </t>
    </select>
    <button class="oe_button oe_export_button_export" id="delete_export_list" type="button">Delete</button>
</t>

<t t-name="ImportView">
    <a id="importview" href="javascript: void(0)" style="text-decoration: none;color: #3D3D3D;">Import</a>
</t>
<t t-name="ImportDataView">
<form name="import_data" id="import_data" action="" method="post" enctype="multipart/form-data"
        class="oe-import oe-import-no-result">
    <input type="hidden" name="session_id" t-att-value="widget.session.session_id"/>
    <h2 class="separator horizontal">1. Import a .CSV file</h2>
    <p>Select a .CSV file to import. If you need a sample of file to import,
       you should use the export tool with the "Import Compatible" option.
    </p>
    <p>
        <label for="csvfile">CSV File:</label>
        <input type="file" id="csvfile" size="50" name="csvfile"/>
    </p>
    <h2 class="separator horizontal oe-import-result">2. Check your file format</h2>
    <div id="result" class="oe-import-result"></div>
    <fieldset class="oe-closed oe-import-result">
        <legend>Import Options</legend>
        <table>
            <tr>
                <td colspan="4">
                    <label for="file_has_headers">Does your file have titles?</label>
                    <input type="checkbox" checked="checked"
                           id="file_has_headers"/>
                </td>
            </tr>
            <tr>
                <td><label for="csv_separator">Separator:</label></td>
                <td><input type="text" name="csvsep" id="csv_separator" value=","/></td>
                <td><label for="csv_delimiter">Delimiter:</label></td>
                <td><input type="text" name="csvdel" id="csv_delimiter" value='"'/></td>
            </tr>
            <tr>
                <td><label for="csv_encoding">Encoding:</label></td>
                <td>
                    <select name="csvcode" id="csv_encoding">
                        <option value="utf-8">UTF-8</option>
                        <option value="latin1">Latin 1</option>
                    </select>
                </td>
                <td><label for="csv_skip" title="For use if CSV files have titles on multiple lines, skips more than a single line during import">
                    Lines to skip<sup>?</sup>:</label></td>
                <td><input type="number" id="csv_skip" value="0" min="0"/></td>
            </tr>
        </table>
    </fieldset>
</form>
</t>
<t t-name="ImportView.result">
    <table class="oe_import_grid" width="100%" style="margin: 5px 0;">
        <tr t-if="headers" class="oe_import_grid-header">
            <td t-foreach="headers" t-as="header" class="oe_import_grid-cell">
                <t t-esc="header"/></td>
        </tr>
        <tr>
            <td t-foreach="records[0]" t-as="column">
                <input class="sel_fields" placeholder="--- Don't Import ---"/><span class="oe-m2o-drop-down-button">
                        <img t-att-src='_s + "/web/static/src/img/down-arrow.png"' /></span>
            </td>
        </tr>
        <tr t-foreach="records" t-as="record" class="oe_import_grid-row">
            <td t-foreach="record" t-as="cell" class="oe_import_grid-cell">
                <t t-esc="cell"/></td>
        </tr>
    </table>
</t>
<t t-name="ImportView.error">
    <p style="white-space:pre;">The import failed due to:<t t-esc="error.message"/></p>
    <t t-if="error.preview">
        <p>Here is a preview of the file we could not import:</p>
        <pre><t t-esc="error.preview"/></pre>
    </t>
</t>
<div t-name="Many2ManyKanban.quick_create" class="oe_kanban_quick_create">
    <input t-att-placeholder="_t('Type name to search')"/>
</div>

</templates><|MERGE_RESOLUTION|>--- conflicted
+++ resolved
@@ -935,6 +935,18 @@
             t-att-src='_s + "/web/static/src/img/icons/terp-translate.png"' width="16" height="16" border="0"/>
     </div>
 </t>
+<t t-name="web.datepicker">
+    <t t-set="placeholder" t-value="widget.getParent().node and widget.getParent().node.attrs.placeholder"/>
+    <span class="oe_datepicker_root oe_form_field_date">
+        <input type="text" class="oe_datepicker_container" disabled="disabled" style="display: none;"/>
+        <input type="text"
+            t-att-name="widget.name"
+            t-att-placeholder="placeholder"
+            t-attf-class="oe_datepicker_master field_#{widget.type_of_date} oe_form_field_#{widget.type_of_date}"
+        /><img class="oe_input_icon oe_datepicker_trigger" t-att-src='_s + "/web/static/src/img/ui/field_calendar.png"'
+             title="Select date" width="16" height="16" border="0"/>
+    </span>
+</t>
 <t t-name="web.datetimepicker">
     <t t-set="placeholder" t-value="widget.getParent().node and widget.getParent().node.attrs.placeholder"/>
     <span class="oe_datepicker_root oe_form_field_datetime">
@@ -1020,11 +1032,7 @@
 <t t-name="FieldProgressBar">
     <span class="oe_form_field_progressbar" t-opentag="true">
         <span></span>
-<<<<<<< HEAD
-    </div>
-=======
     </span>
->>>>>>> 99feb93d
 </t>
 <t t-name="FieldStatus.content">
     <ul class="oe_form_steps">
