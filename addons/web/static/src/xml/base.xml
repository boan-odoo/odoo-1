<?xml version="1.0" encoding="UTF-8"?>
<templates id="template" xml:space="preserve">

<div t-name="EmptyComponent"/>
<div t-name="Loading" class="o_loading"/>
<t t-name="Notification">
    <div class="o_notification" t-translation="off">
        <a t-if="widget.sticky" class="fa fa-times o_close" href="#"/>
        <div class="o_notification_title">
            <span class="o_icon fa fa-3x fa-lightbulb-o"/>
            <t t-raw="widget.title"/>
        </div>
        <div class="o_notification_content"><t t-raw="widget.text"/></div>
    </div>
</t>
<t t-name="Warning" t-extend="Notification">
    <t t-jquery=".o_notification">$(this).addClass('o_error');</t>
    <t t-jquery=".o_icon" t-operation="replace">
        <span class="o_icon fa fa-3x fa-exclamation"/>
    </t>
</t>
<<<<<<< HEAD

<div t-name="CrashManager.warning" class="o_dialog_warning">
    <t t-js="d">
        var message = d.message ? d.message : d.error.data.message;
        d.html_error = context.engine.tools.html_escape(message).replace(/\n/g, '<br/>');
    </t>
    <t t-raw="html_error"/>
</div>
<div t-name="CrashManager.error" class="o_dialog_error">
    <div class="alert alert-warning clearfix" role="alert">
        <button class="btn btn-sm btn-primary pull-right ml8 o_clipboard_button">
            <i class="fa fa-clipboard mr8"/>Copy the full error to clipboard
        </button>
        <p><b>An error occurred</b></p>
        <p>Please use the copy button to report the error to your support service.</p>
=======
<t t-name="CrashManager.warning">
    <div class="o_dialog_warning">
        <t t-js="d">
            var message = (d.message !== undefined) ? d.message : d.error.data.message;
            d.html_error = context.engine.tools.html_escape(message).replace(/\n/g, '<br/>');
        </t>
        <t t-raw="html_error"/>
>>>>>>> cd1a8f62
    </div>

    <t t-set="errUID" t-value="_.uniqueId()"/>
    <button class="btn btn-sm btn-link" t-att-data-target="'#o_error_detail' + errUID" data-toggle="collapse">See details</button>
    <div t-att-id="'o_error_detail' + errUID" class="collapse alert alert-danger o_error_detail">
        <pre><t t-esc="error.message"/></pre>
        <pre><t t-esc="error.data.debug"/></pre>
    </div>
</div>

<form t-name="ChangePassword" name="change_password_form" method="POST">
    <div class="o_form_view">
        <table class="o_group o_inner_group o_label_nowrap">
            <tr>
                <td class="o_td_label"><label for="old_pwd" class="o_form_label">Old Password</label></td>
                <td width="100%"><input type="password" class="o_form_field o_form_input" name="old_pwd" minlength="1" autofocus="autofocus" autocomplete="current-password"/></td>
            </tr>
            <tr>
                <td class="o_td_label"><label for="new_password" class="o_form_label">New Password</label></td>
                <td width="100%"><input type="password" class="o_form_field o_form_input" name="new_password" minlength="1" autocomplete="new-password"/></td>
            </tr>
            <tr>
                <td class="o_td_label"><label for="confirm_pwd" class="o_form_label">Confirm New Password</label></td>
                <td width="100%"><input type="password" class="o_form_field o_form_input" name="confirm_pwd" minlength="1" autocomplete="new-password"/></td>
            </tr>
        </table>

        <button type="button" class="btn btn-sm btn-primary oe_form_button">Change Password</button>
        <button type="button" class="btn btn-sm btn-default oe_form_button oe_form_button_cancel" href="javascript:void(0)">Cancel</button>
    </div>
</form>

<div t-name="ActionManager" class="o_content"/>

<t t-name="ControlPanel">
    <div class="o_control_panel">
        <ol class="breadcrumb"/>
        <div class="o_cp_searchview"/>
        <div class="o_cp_left">
            <div class="o_cp_buttons"/>
            <div class="o_cp_sidebar"/>
        </div>
        <div class="o_cp_right">
            <div class="btn-group o_search_options"/>
            <div class="o_cp_pager"/>
            <div class="btn-group btn-group-sm o_cp_switch_buttons"/>
        </div>
    </div>
</t>

<t t-name="X2ManyControlPanel">
    <div class="o_x2m_control_panel">
        <div class="o_cp_buttons"/>
        <div class="o_cp_pager"/>
    </div>
</t>

<t t-name="ViewManager.switch-buttons">
    <t t-foreach="views" t-as="view">
        <button type="button" t-att-accesskey="view.accesskey"
            t-attf-class="btn btn-icon fa fa-lg #{view.icon} o_cp_switch_#{view.type}"
            t-att-data-view-type="view.type" t-att-title="view.label"/>
    </t>
</t>

<t t-name="WebClient.DebugManager">
    <li class="o_debug_manager">
        <a href="#" title="Open Developer Tools" class="dropdown-toggle" data-toggle="dropdown">
            <span class="fa fa-bug"/>
            <b class="caret"/>
        </a>
        <ul class="dropdown-menu o_debug_dropdown" role="menu"/>
    </li>
</t>

<t t-name="WebClient.DebugManager.Global">
    <li><a href="#" data-action="perform_js_tests">Run JS Tests</a></li>
    <li><a href="#" data-action="select_view">Open View</a></li>
    <t t-if="manager._events">
        <li class="divider"/>
        <li><a href="#" data-action="show_timelines">Toggle Timelines</a></li>
        <li><a href="#" data-action="requests_clear">Clear Events</a></li>
    </t>
    <li class="divider o_debug_leave_section"/>
    <li><a href="#" data-action="split_assets">Activate Assets Debugging</a></li>
    <li><a href="#" data-action="leave_debug_mode">Leave the Developer Tools</a></li>
</t>
<t t-name="WebClient.DebugManager.Action">
    <t t-if="action">
        <li class="divider"/>
        <li><a href="#" data-action="edit" t-att-data-model="action.type" t-att-data-id="action.id">Edit Action</a></li>
        <t t-if="action.res_model">
            <li><a href="#" data-action="get_view_fields">View Fields</a></li>
            <li><a href="#" data-action="manage_filters">Manage Filters</a></li>
            <li t-if="manager._is_admin"><a href="#" data-action="edit_workflow">Edit Workflow</a></li>
            <li><a href="#" data-action="translate">Technical Translation</a></li>
        </t>
    </t>
</t>
<t t-name="WebClient.DebugManager.Action.Fields">
    <dl><t t-foreach="fields" t-as="field">
        <dt><h4><t t-esc="field"/></h4></dt>
        <dd>
            <dl><ul><li t-foreach="field_value" t-as="attribute">
                <strong><t t-esc="attribute"/></strong>:
                <t t-esc="attribute_value"/>
            </li></ul></dl>
        </dd>
    </t></dl>
</t>
<t t-name="WebClient.DebugManager.View">
    <t t-if="view">
        <li class="divider"/>
        <t t-if="view.type === 'form'">
            <li><a href="#" data-action="set_defaults">Set Defaults</a></li>
            <t t-if="view.controller.get_selected_ids().length === 1">
                <li><a href="#" data-action="get_metadata">View Metadata</a></li>
                <li><a href="#" data-action="print_workflow">Print Workflow</a></li>
            </t>
        </t>
        <li><a href="#" data-action="fvg">Fields View Get</a></li>
        <t t-if="can_edit">
            <li><a href="#" data-action="edit" data-model="ir.ui.view" t-att-data-id="view.controller.fields_view.view_id">Edit <t t-esc="_.str.capitalize(view.controller.fields_view.type)"/>View</a></li>
            <li t-if="searchview and searchview.$el.is(':visible')"><a href="#" data-action="edit" data-model="ir.ui.view" t-att-data-id="searchview.fields_view.view_id">Edit SearchView</a></li>
        </t>
    </t>
</t>
<t t-name="WebClient.DebugViewLog">
    <table class="table table-condensed table-striped">
        <tr>
            <th>ID:</th>
            <td><t t-esc="perm.id"/></td>
        </tr>
        <tr>
            <th>XML ID:</th>
            <td><t t-esc="perm.xmlid or '/'"/></td>
        </tr>
        <tr>
            <th>No Update:</th>
            <td><t t-esc="perm.noupdate"/></td>
        </tr>
        <tr>
            <th>Creation User:</th>
            <td><t t-esc="format(perm.create_uid, { 'type' : 'many2one' }, '/')"/></td>
        </tr>
        <tr>
            <th>Creation Date:</th>
            <td><t t-esc="format(perm.create_date, { 'type' : 'datetime' }, '/')"/></td>
        </tr>
        <tr>
            <th>Latest Modification by:</th>
            <td><t t-esc="format(perm.write_uid, { 'type' : 'many2one' }, '/')"/></td>
        </tr>
        <tr>
            <th>Latest Modification Date:</th>
            <td><t t-esc="format(perm.write_date, { 'type' : 'datetime' }, '/')"/></td>
        </tr>
    </table>
</t>
<div t-name="WebClient.DebugManager.RequestsOverlay" class="o_debug_manager_overlay">
    <header>
        <!-- enough height to display all tracks + 1px spacing between tracks -->
        <t t-set="canvas_height" t-value="widget.TRACKS * (widget.TRACK_WIDTH + 1)"/>
        <canvas t-att-height="canvas_height" id="o_debug_requests_summary"/>
        <!-- transparent overlay to display selected range -->
        <canvas t-att-height="canvas_height" id="o_debug_requests_selector"/>
    </header>
    <div class="o_debug_requests"/>
    <div class="o_debug_tooltip"/>
</div>

<t t-name="Sidebar">
    <t t-foreach="widget.sections" t-as="section">
        <div class="btn-group o_dropdown">
            <button t-if="section.name != 'buttons'" class="o_dropdown_toggler_btn btn btn-sm dropdown-toggle" data-toggle="dropdown">
                <t t-if="section.name == 'files'" t-raw="widget.items[section.name].length || ''"/>
                <t t-esc="section.label"/> <span class="caret"/>
            </button>
            <t t-if="section.name == 'buttons'" t-foreach="widget.items[section.name]" t-as="item" t-att-class="item.classname">
                <a t-att-title="item.title or None" t-att-data-section="section.name" t-att-data-index="item_index" t-att-href="item.url" target="_blank">
                    <t t-raw="item.label"/>
                </a>
            </t>
            <ul class="dropdown-menu" role="menu">
                <li t-foreach="widget.items[section.name]" t-as="item" t-att-class="item.classname">
                    <t t-if="section.name == 'files'">
                        <t t-set="item.title">
                            <b>Attachment : </b><br/>
                            <t t-raw="item.name"/>
                        </t>
                        <t t-if="item.create_uid and item.create_uid[0]" t-set="item.title">
                            <t t-raw="item.title"/><br/>
                            <b>Created by : </b><br/>
                            <t t-raw="item.create_uid[1] + ' ' + item.create_date"/>
                        </t>
                        <t t-if="item.create_uid and item.write_uid and item.create_uid[0] != item.write_uid[0]" t-set="item.title">
                            <t t-raw="item.title"/><br/>
                            <b>Modified by : </b><br/>
                            <t t-raw="item.write_uid[1] + ' ' + item.write_date"/>
                        </t>
                    </t>
                    <a t-att-title="item.title or None" t-att-data-section="section.name" t-att-data-index="item_index" t-att-href="item.url">
                        <t t-raw="item.label"/>
                        <span t-if="section.name == 'files' and widget.options.editable and !item.callback" class="fa fa-trash-o o_sidebar_delete_attachment" t-att-data-id="item.id" title="Delete this attachment"/>
                    </a>
                </li>
                <li t-if="section.name == 'files' and widget.options.editable" class="o_sidebar_add_attachment">
                    <t t-call="HiddenInputFile">
                        <t t-set="fileupload_id" t-value="widget.fileupload_id"/>
                        <t t-set="fileupload_action" t-translation="off">/web/binary/upload_attachment</t>
                        <input type="hidden" name="model" t-att-value="widget.dataset and widget.dataset.model"/>
                        <input type="hidden" name="id" t-att-value="widget.model_id"/>
                        <input type="hidden" name="session_id" t-att-value="widget.session.session_id" t-if="widget.session.override_session"/>
                        <span>Add...</span>
                    </t>
                </li>
            </ul>
        </div>
    </t>
</t>

<t t-name="TreeView">
    <select t-if="toolbar" style="width: 30%"/>
    <table class="o_treeview_table">
        <thead>
            <tr>
                <th t-foreach="fields_view" t-as="field"
                    t-if="!field.attrs.modifiers.tree_invisible"
                    class="treeview-header">
                    <t t-esc="field_value.attrs.string || fields[field.attrs.name].string" />
                </th>
            </tr>
        </thead>
        <tbody>
        </tbody>
    </table>
</t>
<tr t-name="TreeView.rows"
        t-foreach="records" t-as="record"
        t-att-id="'treerow_' + record.id"
        t-att-data-id="record.id" t-att-data-level="level + 1"
        t-att-data-row-parent-id="row_parent_id">
    <t t-set="children" t-value="record[children_field]"/>
    <t t-set="class" t-value="children and children.length ? 'treeview-tr' : 'treeview-td'"/>
    <t t-set="rank" t-value="'o_treeview_first'"/>
    <t t-set="style" t-value="'background-position: ' + 19*(level) + 'px; padding-left: ' + (4 + 19*(level)) + 'px;'"/>

    <td t-foreach="fields_view" t-as="field"
        t-if="!field.attrs.modifiers.tree_invisible"
        t-att-data-id="record.id"
        t-att-style="color_for(record) + style "
        t-attf-class="#{class} #{rank} #{(fields[field.attrs.name].type === 'float') or (fields[field.attrs.name].type === 'integer') or (fields[field.attrs.name].type === 'monetary')? 'oe_number' : ''}">

        <span t-if="!field.attrs.modifiers.invisible" >
            <t t-esc="render(record[field.attrs.name], fields[field.attrs.name])" />
        </span>

        <t t-set="class" t-value="'treeview-td'"/>
        <t t-set="rank" t-value="''"/>
        <t t-set="style" t-value="''"/>
    </td>
</tr>

<div t-name="ListView" class="table-responsive">
    <table class="o_list_view table table-condensed table-striped">
        <t t-set="columns_count" t-value="visible_columns.length + (options.selectable ? 1 : 0) + (options.deletable ? 1 : 0)"/>
        <thead>
            <tr t-if="options.header">
                <t t-foreach="columns" t-as="column">
                    <th t-if="column.meta">
                        <t t-esc="column.string"/>
                    </th>
                </t>
                <th t-if="options.selectable" class="o_list_record_selector" width="1">
                    <div class="o_checkbox">
                        <input type="checkbox"/><span/>
                    </div>
                </th>
                <t t-foreach="columns" t-as="column">
                    <th t-if="!column.meta and column.invisible !== '1'" t-att-data-id="column.id"
                        t-attf-class="#{((options.sortable and column.sortable and column.tag !== 'button') ? 'o_column_sortable' : '')}"
                            t-att-width="column.width()">
                        <t t-if="column.tag !== 'button'"><t t-raw="column.heading()"/></t>
                    </th>
                </t>
                <th t-if="options.deletable" class="o_list_record_delete"/>
            </tr>
        </thead>
        <tfoot>
            <tr>
                <td t-if="options.selectable"/>
                <td t-foreach="aggregate_columns" t-as="column" t-att-data-field="column.id" t-att-title="column.label">
                </td>
                <td t-if="options.deletable" class="o_list_record_delete"/>
            </tr>
        </tfoot>
    </table>
</div>

<t t-name="ListView.buttons">
    <t t-if="!widget.no_leaf and widget.options.action_buttons !== false">
        <div class="o_list_buttons">
            <t t-if="widget.options.addable and widget.is_action_enabled('create')">
                <button type="button" class="btn btn-primary btn-sm o_list_button_add" accesskey="c">
                    <t t-esc="widget.options.addable"/>
                </button>
            </t>
            <button type="button" class="btn btn-primary btn-sm o_list_button_save" accesskey="s">
                Save
            </button>
            <button type="button" class="btn btn-default btn-sm o_list_button_discard" accesskey="j">
                Discard
            </button>
        </div>
    </t>
</t>

<t t-name="ListView.rows" t-foreach="records.length" t-as="index">
    <t t-call="ListView.row">
        <t t-set="record" t-value="records.at(index)"/>
    </t>
</t>

<tr t-name="ListView.row"
        t-att-data-id="record.get('id')"
        t-attf-style="#{(view.fonts || view.colors) ? view.style_for(record) : ''}"
        t-attf-class="#{view.compute_decoration_classnames(record)}">
    <t t-set="asData" t-value="record.toForm().data"/>
    <t t-foreach="columns" t-as="column">
        <td t-if="column.meta"> </td>
    </t>
    <td t-if="options.selectable" class="o_list_record_selector">
        <t t-set="checked" t-value="options.select_view_id == record.get('id') ? 'checked' : null"/>
        <input t-if="options.radio" type="radio" name="radiogroup" t-att-checked="checked"/>
        <div t-if="!options.radio" class="o_checkbox">
            <input type="checkbox" name="radiogroup" t-att-checked="checked"/><span/>
        </div>
    </td>
    <t t-foreach="columns" t-as="column">
        <t t-set="number" t-value="column.type === 'integer' or column.type == 'float' or column.type == 'monetary'"/>
        <t t-set="text" t-value="column.type === 'text'"/>
        <t t-set="modifiers" t-value="column.modifiers_for(asData)"/>
        <td t-if="!column.meta and column.invisible !== '1'" t-att-title="column.help"
            t-attf-class="#{modifiers.readonly ? 'o_readonly' : ''} #{number ? 'o_list_number' : ''} #{text ? 'o_list_text' : ''} #{column.id === 'sequence' ? 'o_handle_cell' : ''} #{column.tag === 'button' ? 'o_list_button' : ''}"
            t-att-data-field="column.id"
            ><t t-raw="render_cell(record, column)"/></td>
    </t>
    <td t-if="options.deletable" class='o_list_record_delete'>
        <span name="delete" class="fa fa-trash-o"/>
    </td>
</tr>

<button t-name="ListView.row.text_button" type="button"
        t-att-title="widget.string" t-att-disabled="disabled || undefined"
        t-att-class="disabled ? 'oe_list_button_disabled btn_txt oe_link' : 'btn_txt oe_link'"
        ><t t-esc="widget.string"/></button>
<button t-name="ListView.row.button" type="button"
        t-att-title="widget.string" t-att-disabled="disabled || undefined"
        t-attf-class="o_icon_button #{disabled ? 'oe_list_button_disabled' : ''}"
        ><i t-attf-class="fa #{widget.icon}" t-att-title="widget.string"/>
</button>
<t t-extend="ListView.row">
    <!-- adds back padding to row being rendered after edition, if necessary
         (if not deletable add back padding), otherwise the row being added is
         missing columns
     -->
    <t t-jquery="&gt; :last" t-operation="after">
        <td t-if="edited and !options.deletable" class="oe-listview-padding"/>
    </t>
</t>

<t t-name="FormView.buttons">
    <div class="o_form_buttons_view">
        <button t-if="widget.is_action_enabled('edit')" type="button"
                class="btn btn-primary btn-sm o_form_button_edit" accesskey="a">
            Edit
        </button>
        <button t-if="widget.is_action_enabled('create')" type="button"
                class="btn btn-default btn-sm o_form_button_create" accesskey="c">
            Create
        </button>
    </div>
    <div class="o_form_buttons_edit">
        <button type="button"
                class="btn btn-primary btn-sm o_form_button_save" accesskey="s">
            Save
        </button>
        <button type="button"
                class="btn btn-default btn-sm o_form_button_cancel" accesskey="j">
            Discard
        </button>
    </div>
</t>
<form t-name="FormView.set_default">
    <t t-set="args" t-value="widget.args"/>
    <table style="width: 100%">
        <tr>
            <td>
                <label for="formview_default_fields"
                       class="oe_label oe_align_right">
                    Default:
                </label>
            </td>
            <td class="oe_form_required">
                <select id="formview_default_fields">
                    <option value=""/>
                    <option t-foreach="args.fields" t-as="field"
                            t-att-value="field.name">
                        <t t-esc="field.string"/> = <t t-esc="field.displayed"/>
                    </option>
                </select>
            </td>
        </tr>
        <tr t-if="args.conditions.length">
            <td>
                <label for="formview_default_conditions"
                       class="oe_label oe_align_right">
                    Condition:
                </label>
            </td>
            <td>
                <select id="formview_default_conditions">
                    <option value=""/>
                    <option t-foreach="args.conditions" t-as="cond"
                            t-att-value="cond.name + '=' + cond.value">
                        <t t-esc="cond.string"/>=<t t-esc="cond.displayed"/>
                    </option>
                </select>
            </td>
        </tr>
        <tr>
            <td colspan="2">
                <input type="radio" id="formview_default_self"
                       value="self" name="scope" checked="checked"/>
                <label for="formview_default_self" class="oe_label"
                       style="display: inline;">
                    Only you
                </label>
                <br/>
                <input type="radio" id="formview_default_all"
                       value="all" name="scope"/>
                <label for="formview_default_all" class="oe_label"
                       style="display: inline;">
                    All users
                </label>
            </td>
        </tr>
    </table>
</form>

<t t-name="FormRenderingForm">
    <div t-attf-class="#{classnames}">
    </div>
</t>
<t t-name="FormRenderingSheet">
    <div class="o_form_sheet_bg">
        <div t-attf-class="o_form_sheet #{classnames}"/>
    </div>
</t>
<div t-name="FormRenderingOuterGroup" class="o_group">
    <t t-if="string" t-call="FormRenderingSeparator"/>
</div>
<table t-name="FormRenderingInnerGroup" class="o_group o_inner_group">
    <t t-if="string">
        <tr><td><t t-call="FormRenderingSeparator"/></td></tr>
    </t>
</table>
<t t-name="FormRenderingNotebook">
    <div class="o_notebook">
        <ul t-attf-class="nav nav-tabs #{classnames}" role="tablist">
            <li t-foreach="pages" t-as="page" t-att-modifiers="page.modifiers">
                <a role="tab" t-attf-href="##{page.id}" t-att-accesskey="page.accesskey" data-toggle="tab" disable_anchor="true">
                    <t t-esc="page.string"/>
                </a>
            </li>
        </ul>
        <div class="tab-content">
            <div role="tabpanel" t-foreach="pages" t-as="page" t-attf-class="tab-pane #{classnames}" t-att-id="id">
                <t t-raw="page.contents"/>
            </div>
        </div>
    </div>
</t>
<t t-name="FormRenderingSeparator">
    <div t-attf-class="o_horizontal_separator">
        <t t-esc="string"/>
    </div>
</t>
<t t-name="FormRenderingLabel">
    <label t-att-for="_for"
        t-attf-class="#{classnames} o_form_label #{help ? 'o_form_label_help ' : ''}">
        <t t-esc="string"/>
    </label>
</t>

<t t-name="GraphView.buttons">
    <div class="btn-group btn-group-sm" role="group">
        <button class="btn btn-primary btn-sm dropdown-toggle" data-toggle="dropdown">
            Measures <span class="caret"/>
        </button>
        <ul class="dropdown-menu o_graph_measures_list">
            <li t-foreach="measures" t-as="measure" t-att-data-field="measure[0]">
                <a href="#"><t t-esc="measure[1].string"/></a>
            </li>
            <li class="divider"></li>
            <li data-field="__count__"><a href="#">Count</a></li>
        </ul>
    </div>
    <div class="btn-group btn-group-sm">
        <button class="btn btn-default fa fa-bar-chart-o o_graph_button" title="Bar Chart" data-mode="bar"/>
        <button class="btn btn-default fa fa-line-chart o_graph_button" title="Line Chart" data-mode="line"/>
        <button class="btn btn-default fa fa-pie-chart o_graph_button" title="Pie Chart" data-mode="pie"/>
    </div>
</t>

<div t-name="GraphView.error" class="oe_view_nocontent" >
    <p><strong><t t-esc="title"/></strong></p>
    <p><t t-esc="description"/></p>
</div>

<div t-name="PivotView" class="o_pivot">
    <div class="o_field_selection"/>
</div>

<t t-name="PivotView.buttons">
    <div class="btn-group btn-group-sm" role="group">
        <button class="btn btn-primary btn-sm dropdown-toggle" data-toggle="dropdown">
            Measures <span class="caret"/>
        </button>
        <ul class="dropdown-menu o_pivot_measures_list">
            <li t-foreach="measures" t-as="measure" t-att-data-field="measure[0]">
                <a href="#"><t t-esc="measure[1].string"/></a>
            </li>
            <li class="divider"></li>
            <li data-field="__count__"><a href="#">Count</a></li>
        </ul>
    </div>
    <div class="btn-group btn-group-sm">
        <button class="btn btn-default fa fa-expand o_pivot_flip_button" title="Flip axis"/>
        <button class="btn btn-default fa fa-arrows-alt o_pivot_expand_button" title="Expand all"/>
        <button class="btn btn-default fa fa-download o_pivot_download" title="Download xls"/>
    </div>
</t>

<t t-name="PivotView.FieldSelection">
    <ul class="dropdown-menu o_pivot_field_menu" role="menu">
        <t t-foreach="fields" t-as="field">
            <t t-if="(field[1].type === 'date') || (field[1].type === 'datetime')">
                <li t-att-data-field="field[0]" t-attf-class="o_inline_dropdown#{field[2] ? ' disabled' : ''}">
                    <a href="#" class="o_pivot_field_selection">
                        <t t-esc="field[1].string"/>
                    </a>
                    <ul class="dropdown-menu">
                        <li t-att-data-field="field[0]"><a href="#" t-att-data-interval="'day'">Day</a></li>
                        <li t-att-data-field="field[0]"><a href="#" t-att-data-interval="'week'">Week</a></li>
                        <li t-att-data-field="field[0]"><a href="#" t-att-data-interval="'month'">Month</a></li>
                        <li t-att-data-field="field[0]"><a href="#" t-att-data-interval="'quarter'">Quarter</a></li>
                        <li t-att-data-field="field[0]"><a href="#" t-att-data-interval="'year'">Year</a></li>
                    </ul>
                </li>
            </t>
            <t t-else="">
                <li t-att-data-field="field[0]" t-att-class="(field[2] ? 'disabled' : '')">
                    <a href="#"><t t-esc="field[1].string"/></a>
                </li>
            </t>
        </t>
    </ul>
</t>

<div t-name="PivotView.nodata" class="oe_view_nocontent" >
    <p><strong>No data to display.</strong></p>
    <p>
        No data available for this pivot table.  Try to add some records, or make sure
        that there is at least one measure and no active filter in the search bar.
    </p>
</div>


<t t-name="Widget">
    Unhandled widget
    <t t-js="dict">console.warn('Unhandled widget', dict.widget);</t>
</t>
<t t-name="FieldChar">
    <span t-if="widget.get('effective_readonly')"/>

    <input t-if="!widget.get('effective_readonly')" class="o_form_input"
        t-att-barcode_events="widget.options.barcode_events"
        t-att-type="widget.password ? 'password' : 'text'"
        t-att-id="widget.id_for_label"
        t-att-tabindex="widget.node.attrs.tabindex"
        t-att-autofocus="widget.node.attrs.autofocus"
        t-att-placeholder="widget.node.attrs.placeholder"
        t-att-autocomplete="widget.password ? 'new-password' : widget.node.attrs.autocomplete"
        t-att-maxlength="widget.field.size"/>
</t>
<t t-name="FormSelection">
    <div class="btn-group o_kanban_selection">
        <a href="#" data-toggle="dropdown"><span class="oe_kanban_status"/></a>
        <ul class="dropdown-menu state" role="menu">
        </ul>
    </div>
</t>
<t t-name="FormSelection.items">
    <li t-foreach="states" t-as="rec" t-att-data-value="rec.name">
        <a href="#">
            <span t-att-class="'oe_kanban_status ' + (rec.state_class &amp;&amp; rec.state_class || '')"/>
            <t t-raw="rec.state_name"/>
        </a>
    </li>
</t>
<div t-name="Priority" class="o_priority">
    <a t-if="!widget.readonly" t-foreach="widget.values.slice(1)" t-as="v" href="#" t-att-data-value="v[0]" t-att-title="v[1]" class="o_priority_star fa"/>
    <span t-if="widget.readonly" t-foreach="widget.values.slice(1)" t-as="v" t-att-data-value="v[0]" t-att-title="v[1]" class="o_priority_star fa"/>
</div>
<t t-name="FieldEmail" t-extend="FieldChar">
    <t t-jquery="span" t-operation="replace">
        <t t-if="widget.get('effective_readonly')">
            <a t-if="widget.clickable" class="o_form_uri o_text_overflow" href="#" target="_blank"/>
            <span t-if="!widget.clickable" class="o_text_overflow"/>
        </t>
    </t>
</t>
<t t-name="FieldText">
    <span t-if="widget.get('effective_readonly')" class="o_form_textarea"/>

    <textarea t-if="!widget.get('effective_readonly')"
        class="o_form_textarea"
        rows="6"
        t-att-name="widget.name"
        t-att-tabindex="widget.node.attrs.tabindex"
        t-att-autofocus="widget.node.attrs.autofocus"
        t-att-placeholder="!widget.get('effective_readonly') ? widget.node.attrs.placeholder : ''"
        t-att-maxlength="widget.field.size"/>
</t>

<div t-name="FieldDomain" t-attf-class="o_form_field_domain#{widget.get('effective_readonly') ? '' : ' o_edit_mode'}#{widget.options.in_dialog ? '' : ' o_inline_mode'}">
    <!-- domain selector will be instantiated here -->
    <div class="o_form_field_domain_panel">
        <i class="fa fa-arrow-right"/>
        <button class="btn btn-xs btn-default o_domain_show_selection_button" type="button">
            <span class="o_domain_records_count"/> record(s)
        </button>
        <span class="text-warning o_domain_error_message hidden"><i class="fa fa-exclamation-triangle"/> Invalid domain</span>
        <button t-if="widget.options.in_dialog &amp;&amp; !widget.get('effective_readonly')"
            class="btn btn-xs btn-primary o_form_field_domain_dialog_button">Edit domain</button>
    </div>
    <div class="o_domain_model_missing o_hidden">Select a model to add a filter.</div>
</div>

<t t-name="DomainNode.ControlPanel">
    <div t-if="!widget.readonly &amp;&amp; !widget.noControlPanel" class="btn-group btn-group-sm pull-right o_domain_node_control_panel">
        <button class="btn btn-default o_domain_delete_node_button"><i class="fa fa-minus"/></button>
        <button class="btn btn-default o_domain_add_node_button"><i class="fa fa-plus"/></button>
        <button class="btn btn-default o_domain_add_node_button" data-branch="1"><i class="fa fa-ellipsis-h"/></button>
    </div>
</t>
<t t-name="DomainTree.OperatorSelector">
    <div t-if="!widget.readonly" class="btn-group o_domain_tree_operator_selector">
        <button class="btn btn-xs btn-primary o_domain_tree_operator_caret" data-toggle="dropdown">
            <t t-if="widget.operator === '&amp;'">All</t>
            <t t-if="widget.operator === '|'">Any</t>
            <t t-if="widget.operator === '!'">None</t>
        </button>
        <ul class="dropdown-menu">
            <li><a href="#" data-operator="&amp;">All</a></li>
            <li><a href="#" data-operator="|">Any</a></li>
        </ul>
    </div>
    <strong t-else="">
        <t t-if="widget.operator === '&amp;'">ALL</t>
        <t t-if="widget.operator === '|'">ANY</t>
        <t t-if="widget.operator === '!'">NONE</t>
    </strong>
</t>
<div t-name="DomainSelector" t-attf-class="o_domain_node o_domain_tree o_domain_selector #{widget.readonly ? 'o_read_mode' : 'o_edit_mode'}">
    <t t-if="widget.children.length === 0">
        <span>Match <strong>all records</strong></span>
        <button t-if="!widget.readonly" class="btn btn-xs btn-primary o_domain_add_first_node_button"><i class="fa fa-plus"/> Add filter</button>
    </t>
    <t t-else="">
        <div>
            <t t-if="widget.children.length === 1">Match records with the following rule:</t>
            <t t-else="">
                <span>Match records with</span>
                <t t-call="DomainTree.OperatorSelector"/>
                <span>of the following rules:</span>
            </t>
        </div>

        <div class="o_domain_node_children_container"/>
    </t>

    <input t-if="widget.debug &amp;&amp; !widget.readonly" type="text" class="o_domain_debug_input mt16"/>
</div>
<div t-name="DomainTree" class="o_domain_node o_domain_tree">
    <t t-call="DomainNode.ControlPanel"/>
    <t t-call="DomainTree.OperatorSelector"/>
    <span>of:</span>

    <div class="o_domain_node_children_container"/>
</div>
<div t-name="DomainLeaf" t-attf-class="o_domain_node o_domain_leaf #{widget.readonly ? 'o_read_mode' : 'o_edit_mode'}">
    <t t-call="DomainNode.ControlPanel"/>

    <div t-if="!widget.readonly" class="o_domain_leaf_edition">
        <!-- field selector will be instantiated here -->
        <select class="o_domain_leaf_operator_select">
            <option t-foreach="widget.operators" t-as="key"
                    t-att-value="key"
                    t-att-selected="widget.displayOperator === key ? 'selected' : None">
                <t t-esc="key_value"/>
            </option>
        </select>
        <div t-attf-class="o_ds_value_cell#{_.contains(['set', 'not set'], widget.displayOperator) ? ' hidden' : ''}">
            <t t-if="widget.selectionChoices !== null">
                <select class="o_domain_leaf_value_input">
                    <option t-foreach="widget.selectionChoices" t-as="val"
                            t-att-value="val[0]"
                            t-att-selected="_.contains(val, widget.displayValue) ? 'selected' : None">
                        <t t-esc="val[1]"/>
                    </option>
                </select>
            </t>
            <t t-else="">
                <t t-if="_.contains(['in', 'not in'], widget.operator)">
                    <div class="o_domain_leaf_value_input">
                        <span class="badge" t-foreach="widget.displayValue" t-as="val">
                            <t t-esc="val"/> <i class="o_domain_leaf_value_remove_tag_button fa fa-times" t-att-data-value="val"/>
                        </span>
                    </div>
                    <div class="o_domain_leaf_value_tags">
                        <input placeholder="Add new value" type="text"/>
                        <button class="btn btn-xs btn-primary fa fa-plus o_domain_leaf_value_add_tag_button"/>
                    </div>
                </t>
                <t t-else="">
                    <input class="o_domain_leaf_value_input" type="text" t-att-value="widget.displayValue"/>
                </t>
            </t>
        </div>
    </div>
    <div t-else="" class="o_domain_leaf_info">
        <span class="o_domain_leaf_chain"><t t-esc="widget.chain"/></span>
        <t t-if="_.isString(widget.value)">
            <span class="o_domain_leaf_operator"><t t-esc="widget.operator_mapping[widget.operator]"/></span>
            <span class="o_domain_leaf_value text-primary">"<t t-esc="widget.value"/>"</span>
        </t>
        <t t-if="_.isArray(widget.value)">
            <span class="o_domain_leaf_operator"><t t-esc="widget.operator_mapping[widget.operator]"/></span>
            <t t-foreach="widget.value" t-as="v">
                <span class="o_domain_leaf_value text-primary">"<t t-esc="v"/>"</span>
                <t t-if="!v_last"> or </t>
            </t>
        </t>
        <t t-if="_.isNumber(widget.value)">
            <span class="o_domain_leaf_operator"><t t-esc="widget.operator_mapping[widget.operator]"/></span>
            <span class="o_domain_leaf_value text-primary"><t t-esc="widget.value"></t></span>
        </t>
        <t t-if="_.isBoolean(widget.value)">
            is
            <t t-if="widget.operator === '=' &amp;&amp; widget.value === false || widget.operator === '!=' &amp;&amp; widget.value === true">not</t>
            set
        </t>
    </div>
</div>

<div t-name="FieldSelector" class="o_field_selector">
    <input type="text" t-att-value="widget.chain" t-att-readonly="!(widget.debug) and 1 or None"/>
    <div class="o_field_selector_controls" tabindex="0">
        <i class="fa fa-exclamation-triangle o_field_selector_warning hidden" title="Invalid field chain"/>
    </div>
    <div class="o_field_selector_popover hidden" tabindex="0">
        <div class="o_field_selector_popover_header text-center">
            <i class="fa fa-arrow-left o_field_selector_popover_option o_field_selector_prev_page"/>
            <div class="o_field_selector_title"/>
            <i class="fa fa-times o_field_selector_popover_option o_field_selector_close"/>
        </div>
        <div class="o_field_selector_popover_body">
            <ul class="o_field_selector_page"/>
        </div>
    </div>
</div>
<ul t-name="FieldSelector.page" t-attf-class="o_field_selector_page #{animation}">
    <li t-foreach="lines" t-as="line"
        t-attf-class="o_field_selector_item #{line.relation and 'o_field_selector_next_page' or 'o_field_selector_select_button'}#{line_index == 0 and ' active' or ''}"
        t-att-data-name="line.name">
        <t t-esc="line.string"/>
        <div t-if="debug" class="text-muted o_field_selector_item_title"><t t-esc="line.name"/> (<t t-esc="line.type"/>)</div>
        <i t-if="line.relation" class="fa fa-chevron-right o_field_selector_relation_icon" t-att-data-name="line.name"/>
    </li>
</ul>

<t t-name="web.datepicker">
    <t t-set="placeholder" t-value="widget.getParent().node and widget.getParent().node.attrs.placeholder"/>
    <div class="o_datepicker">
        <input type="text"
            class="o_datepicker_input"
            t-att-name="widget.name"
            t-att-placeholder="placeholder"/>
        <span class="o_datepicker_button"/>
    </div>
</t>
<t t-name="FieldSelection">
    <span t-if="widget.get('effective_readonly')"/>

    <select t-if="!widget.get('effective_readonly')"
        class="o_form_input"
        t-att-name="widget.name"
        t-att-tabindex="widget.node.attrs.tabindex"
        t-att-autofocus="widget.node.attrs.autofocus"
        t-att-id="widget.id_for_label"/>
</t>
<t t-name="FieldRadio">
    <span t-if="widget.get('effective_readonly')"/>

    <div t-if="!widget.get('effective_readonly')" t-attf-class="o_form_field_radio #{widget.options.horizontal ? 'o_horizontal' : 'o_vertical'}">
        <div t-foreach="widget.selection" t-as="selection" class="o_radio_item">
            <input type="radio" class="o_form_radio" t-att-id="widget.uniqueId + '_' + selection[0]" t-att-name="widget.uniqueId" t-att-value="selection[0]"/>
            <label t-if="!widget.options.no_radiolabel" class="o_form_label" t-att-for="widget.uniqueId + '_' + selection[0]"><t t-esc="selection[1]"/></label>
        </div>
    </div>
</t>
<t t-name="FieldMany2One">
    <t t-if="widget.get('effective_readonly')">
        <a t-if="!widget.options.no_open" class="o_form_uri" href="#"/>
        <span t-if="widget.options.no_open"/>
    </t>
    <div t-if="!widget.get('effective_readonly')" t-att-class="'o_form_field_many2one' + ((widget.options.no_open)? '' : ' o_with_button')">
        <div class="o_form_input_dropdown">
            <input type="text" class="o_form_input"
                t-att-barcode_events="widget.options.barcode_events"
                t-att-id="widget.id_for_label"
                t-att-tabindex="widget.node.attrs.tabindex"
                t-att-autofocus="widget.node.attrs.autofocus"
                t-att-placeholder="widget.node.attrs.placeholder"/>
            <span class="o_dropdown_button" draggable="false"/>
        </div>
        <button type="button" t-if="!widget.options.no_open" class="fa fa-external-link btn btn-default o_external_button" tabindex="-1" draggable="false"/>
    </div>
</t>
<t t-name="Many2OneButton.cell">
    <i t-attf-class="fa #{widget.icon}" t-att-title="widget.string"/>
</t>
<t t-name="FieldMany2ManyTag">
    <t t-foreach="elements" t-as="el">
        <span t-attf-class="badge dropdown o_tag_color_#{el.color || 10}" t-att-data-color="el.color || 10" t-att-data-index="el_index" t-att-data-id="el.id">
            <span class="o_badge_text"><t t-raw="el['display_name']"/></span>
            <span t-if="!readonly" class="fa fa-times o_delete"/>
        </span>
    </t>
</t>
<t t-name="FieldMany2ManyTag.colorpicker">
    <ul class="o_colorpicker dropdown-menu" role="menu">
        <li t-foreach="10" t-as="color">
            <span t-att-data-id="tag_id" t-att-data-color="color" t-attf-class="o_tag_color_#{color}"/>
        </li>
        <li>
            <span t-att-data-id="tag_id" t-att-data-color="10" class="o_tag_color_10"/>
        </li>
        <li>
            Not shown in kanban
        </li>
    </ul>
</t>
<t t-name="FieldBoolean">
    <div class="o_checkbox o_form_field_boolean">
        <input type="checkbox"
            t-att-id="widget.id_for_label"
            t-att-name="widget.name"
            t-att-tabindex="widget.node.attrs.tabindex"
            t-att-autofocus="widget.node.attrs.autofocus"/>
        <span/>
    </div>
</t>
<div t-name="FieldUpgradeBoolean" class="o_form_field o_form_field_boolean">
    <t t-call="FieldBoolean"/>
</div>
<t t-name="ProgressBar">
    <div class="o_progressbar">
        <div t-if="widget.title" class="o_progressbar_title"><t t-esc="widget.title"/></div><div class="o_progress">
            <div class="o_progressbar_complete"/>
        </div><div t-if="widget.readonly" class="o_progressbar_value"/><input t-if="!widget.readonly" class="o_progressbar_value" type="text"/>
    </div>
</t>
<t t-name="FieldPercentPie">
    <div class="o_form_field_percent_pie">
        <div class="o_pie">
            <div class="o_mask"/>
            <div class="o_mask"/>
            <div class="o_pie_value"/>
        </div>
        <span t-if="widget.string"><t t-esc="widget.string"/></span>
    </div>
</t>
<t t-name="FieldStatus">
    <ul t-att-class="'oe_form_field_status ' + (widget.options.clickable ? 'oe_form_status_clickable' : 'oe_form_status')" t-att-style="widget.node.attrs.style"/>
</t>
<t t-name="FieldStatus.content">
    <t t-foreach="widget.selection.unfolded" t-as="i">
        <li t-att-class="i[0] === widget.get('value') ? 'oe_active' : ''" t-att-data-id="i[0]">
            <span class="label"><t t-esc="i[1]"/></span>
            <!-- are you mit ? -->
            <span class="arrow"><span></span></span>
        </li>
    </t>
    <t t-if="widget.selection.folded.length">
        <li>
            <span class="label oe_dropdown_toggle oe_dropdown_arrow">More</span>
            <ul class="oe_dropdown_menu">
                <t t-foreach="widget.selection.folded" t-as="i">
                    <li t-att-class="i[0] === widget.get('value') ? 'oe_active' : ''" t-att-data-id="i[0]">
                        <span class="label"><t t-esc="i[1]"/></span>
                    </li>
                </t>
            </ul>
        </li>
    </t>
</t>
<t t-name="FieldStatus.content.button">
    <button type="button" t-attf-class="btn btn-sm o_arrow_button #{i[0] === widget.get('value') ? 'btn-primary' : 'btn-default'} #{!widget.options.clickable || i[0] === widget.get('value') ? 'disabled' : ''}" t-att-data-id="i[0]">
        <t t-esc="i[1]"/>
    </button>
</t>
<t t-name="FieldBinaryImage">
    <div class="o_form_field_image">
        <t t-if="!widget.get('effective_readonly')">
            <div class="o_form_image_controls">
                <span class="fa fa-pencil fa-lg pull-left o_select_file_button" title="Edit"/>
                <span class="fa fa-trash-o fa-lg pull-right o_clear_file_button" title="Clear"/>

                <span class="o_form_binary_progress">Uploading...</span>
                <t t-call="HiddenInputFile">
                    <t t-set="fileupload_id" t-value="widget.fileupload_id"/>
                </t>
            </div>
        </t>
    </div>
</t>
<t t-name="FieldBinaryImage-img">
    <img class="img img-responsive"
        t-att-src='url'
        t-att-border="widget.readonly ? 0 : 1"
        t-att-name="widget.name"
        t-att-width="widget.node.attrs.img_width || widget.node.attrs.width"
        t-att-height="widget.node.attrs.img_height || widget.node.attrs.height"/>
</t>
<t t-name="FieldBinaryFile">
    <a t-if="widget.get('effective_readonly')" href="javascript:void(0)" class="o_form_uri"/>

    <div t-if="!widget.get('effective_readonly')" class="o_form_field_binary_file">
        <input type="text" class="o_form_input"
            readonly="readonly"
            t-att-name="widget.name"
            t-att-tabindex="widget.node.attrs.tabindex"
            t-att-autofocus="widget.node.attrs.autofocus"/>

        <button type="button" class="btn btn-sm btn-primary o_select_file_button" title="Select">Upload your file</button>
        <button type="button" class="btn btn-sm btn-default fa fa-pencil o_select_file_button" title="Select"/>
        <button type="button" class="btn btn-sm btn-default fa fa-trash-o o_clear_file_button" title="Clear"/>

        <span class="o_form_binary_progress">Uploading...</span>
        <t t-call="HiddenInputFile">
            <t t-set="fileupload_id" t-value="widget.fileupload_id"/>
            <t t-set="fileupload_style" t-translation="off">overflow-x: hidden</t>
        </t>
    </div>
</t>
<t t-name="HiddenInputFile">
    <div t-attf-class="o_hidden_input_file #{fileupload_class or ''}" t-att-style="fileupload_style">
        <form class="o_form_binary_form" t-att-target="fileupload_id"
              method="post" enctype="multipart/form-data" t-att-action="fileupload_action || '/web/binary/upload'">
            <input type="hidden" name="csrf_token" t-att-value="csrf_token"/>
            <input type="hidden" name="session_id" value="" t-if="widget.session.override_session"/>
            <input type="hidden" name="callback" t-att-value="fileupload_id"/>
            <input t-if="widget.widget!='image'" type="file" class="o_form_input_file" name="ufile"/>
            <input t-if="widget.widget=='image'" type="file" class="o_form_input_file" name="ufile" accept="image/*"/>
            <t t-raw="0"/>
        </form>
        <iframe t-att-id="fileupload_id" t-att-name="fileupload_id" style="display: none"/>
    </div>
</t>
<div t-name="FieldBinaryFileUploader" t-attf-class="oe_fileupload #{widget.node.attrs.class ? widget.node.attrs.class :''}">
    <div class="oe_placeholder_files"/>
    <div t-if="!widget.get('effective_readonly')" class="oe_add">
        <button class="btn btn-default o_attach"><span class="fa fa-paperclip"/> <t t-esc="widget.string"/></button>
        <t t-call="HiddenInputFile">
            <t t-set="fileupload_id" t-value="widget.fileupload_id"/>
            <t t-set="fileupload_action" t-translation="off">/web/binary/upload_attachment</t>
            <input type="hidden" name="model" t-att-value="widget.view.model"/>
            <input type="hidden" name="id" value="0"/>
            <input t-if="widget.session.override_session" type="hidden" name="session_id" t-att-value="widget.session.session_id"/>
        </t>
    </div>
</div>
<div t-name="FieldBinaryFileUploader.files" class="oe_attachments">
    <t t-if="widget.get('effective_readonly')">
        <div t-foreach="widget.get('value')" t-as="id">
            <t t-set="file" t-value="widget.data[id]"/>
            <a target="_blank" t-att-href="file.url" t-attf-title="#{(file.name || file.filename) + (file.date?' \n('+file.date+')':'' )}"><t t-raw="file.name || file.filename"/></a>
        </div>
    </t>
    <t t-if="!widget.get('effective_readonly')">
        <div t-foreach="values" t-as="id" class="oe_attachment">
            <t t-set="file" t-value="widget.data[id]"/>
            <span t-if="file.upload or file.percent_loaded&lt;100"
                  t-att-title="(file.name || file.filename) + ((file.date)? (' \n(' + file.date + ')') : '')"
                  t-att-name="file.name || file.filename">
                <span class="oe_fileuploader_in_process">...Upload in progress...</span>
                <t t-raw="file.name || file.filename"/>
            </span>
            <t t-if="!file.upload or file.percent_loaded&gt;=100">
                <div>
                    <a href="#" class="fa fa-times pull-right oe_delete" title="Delete this file" t-att-data-id="file.id"/>
                    <t t-raw="file.name || file.filename"/>
                </div>
                <a class="o_image" target="_blank" t-att-href="file.url"
                   t-att-title="(file.name || file.filename) + ((file.date)? (' \n(' + file.date + ')') : '')"
                   t-att-data-mimetype="file.mimetype"
                   t-attf-data-src="/web/image/#{file.id}/100x80"/>
            </t>
        </div>
    </t>
</div>
<div t-name="SearchView" class="o_searchview">
    <span class="o_searchview_more fa" title="Advanced Search..."/>
</div>
<input t-name="SearchView.InputView" type="text" class="o_searchview_input" placeholder="Search..."/>
<div t-name="SearchView.FacetView" tabindex="0" class="o_searchview_facet">
    <span t-if="widget.model.has('icon')" t-att-class="'fa ' + widget.model.get('icon') + ' o_searchview_facet_label'"/>
    <span t-if="!widget.model.has('icon')" class="o_searchview_facet_label">
        <t t-esc="widget.model.get('category')"/>
    </span>
    <div class="o_facet_values"/>
    <div class="fa fa-sm fa-remove o_facet_remove"/>
</div>
<span t-name="SearchView.FacetView.Value">
    <t t-esc="widget.model.get('label')"/>
</span>
<t t-name="SearchView.autocomplete">
    <ul class="dropdown-menu o_searchview_autocomplete" role="menu"></ul>
</t>

<div t-name="SearchView.FilterMenu" class="btn-group o_dropdown">
    <button class="o_dropdown_toggler_btn btn btn-sm dropdown-toggle" data-toggle="dropdown">
        <span class="fa fa-filter"/> Filters <span class="caret"/>
    </button>
    <ul class="dropdown-menu o_filters_menu" role="menu">
        <li class="o_add_filter o_closed_menu">
            <a href="#">Add Custom Filter</a>
        </li>
        <li class="o_add_filter_menu">
            <button class="btn btn-primary btn-sm o_apply_filter" type="button">Apply</button>
            <button class="btn btn-default btn-sm o_add_condition" type="button"><span class="fa fa-plus-circle"/> Add a condition</button>
        </li>
    </ul>
</div>
<t t-name="SearchView.filters">
    <li t-foreach="widget.filters" t-as="filter" t-if="!filter.visible || filter.visible()"
            t-att-title="filter.attrs.string ? filter.attrs.help : undefined"
            t-att-data-index="filter_index">
        <a href="#"><t t-esc="filter.attrs.string or filter.attrs.help or filter.attrs.name or 'Ω'"/></a>
    </li>
</t>
<t t-name="SearchView.field">
    <label t-att-class="'oe_label' + (attrs.help ? '_help' : '')"
           t-att-title="attrs.help"
           t-att-for="element_id"
           t-att-style="style">
        <t t-esc="attrs.string || attrs.name"/>
        <span t-if="attrs.help">?</span>
    </label>
    <div t-att-style="style">
        <input type="text" size="15" t-att-name="attrs.name"
               t-att-autofocus="attrs.default_focus === '1' ? 'autofocus' : undefined"
               t-att-id="element_id"
               t-att-value="defaults[attrs.name] || ''"/>
        <t t-if="filters.length" t-raw="filters.render(defaults)"/>
    </div>
</t>
<t t-name="SearchView.date">
    <label t-att-class="'oe_label' + (attrs.help ? '_help' : '')"
           t-att-title="attrs.help"
           t-att-for="element_id"
           t-att-style="style">
        <t t-esc="attrs.string || attrs.name"/>
        <span t-if="attrs.help">?</span>
    </label>
    <div t-att-style="style">
        <span t-att-id="element_id"/>
        <t t-if="filters.length" t-raw="filters.render(defaults)"/>
    </div>
</t>
<t t-name="SearchView.field.selection">
    <label t-att-title="attrs.help"
           t-att-class="'oe_label' + (attrs.help ? '_help' : '')"
           t-att-for="element_id"
           t-att-style="style">
        <t t-esc="attrs.string || attrs.name"/>
        <span t-if="attrs.help">?</span>
    </label>
    <div t-att-style="style">
        <select t-att-name="attrs.name" t-att-id="element_id"
                t-att-autofocus="attrs.default_focus === '1' || undefined">
            <option t-if="prepend_empty"/>
            <t t-foreach="attrs.selection" t-as="option">
                <t t-set="selected" t-value="defaults[attrs.name] === option[0]"/>
                <option t-if="selected"
                        t-attf-selected="selected"
                        t-att-value="option_index">
                    <t t-esc="option[1]"/>
                </option>
                <option t-if="!selected" t-att-value="option_index">
                    <t t-esc="option[1]"/>
                </option>
            </t>
        </select>
        <t t-if="filters.length" t-raw="filters.render(defaults)"/>
    </div>
</t>
<t t-name="SearchView.extended_search.proposition">
    <li class="o_filter_condition">
        <span class="o_or_filter">or</span>
        <span>
            <select class="o_searchview_extended_prop_field">
                <t t-foreach="widget.attrs.fields" t-as="field">
                    <option t-att="{'selected': field === widget.attrs.selected ? 'selected' : null}"
                            t-att-value="field.name">
                        <t t-esc="field.string"/>
                    </option>
                </t>
            </select>
            <span class="o_searchview_extended_delete_prop fa fa-trash-o"/>
        </span>
        <select class="o_searchview_extended_prop_op"/>
        <span class="o_searchview_extended_prop_value"/>
    </li>
</t>
<t t-name="SearchView.extended_search.proposition.float">
    <input t-att-type="widget.decimal_point === '.' ? 'number' : 'text'"
        t-attf-title="Number using #{widget.decimal_point  || '.' } as decimal separator."
        t-attf-pattern="[0-9]+([\\#{widget.decimal_point || '.' }][0-9]+)?"
        t-attf-value="0#{widget.decimal_point || '.' }0" step="0.01"/>
</t>
<t t-name="SearchView.extended_search.proposition.selection">
    <select>
        <option t-foreach="widget.field.selection" t-as="element" t-att-value="element[0]">
            <t t-esc="element[1]"/>
        </option>
    </select>
</t>

<div t-name="SearchView.GroupByMenu" class="btn-group hidden-xs o_dropdown">
    <button class="o_dropdown_toggler_btn btn btn-sm dropdown-toggle" data-toggle="dropdown">
        <span class="fa fa-bars"/> Group By <span class="caret"/>
    </button>
    <ul class="dropdown-menu o_group_by_menu" role="menu">
        <li class="divider"/>
        <li class="o_add_custom_group o_closed_menu">
            <a href="#">Add custom group</a>
        </li>
    </ul>
</div>
<t t-name="GroupByMenuSelector">
    <li><select class="o_add_group o_group_selector">
        <t t-foreach="groupable_fields" t-as="field">
            <option t-att-data-name="field.name"><t t-esc="field.string"/></option>
        </t>
    </select></li>
    <li>
        <button type="button" class="btn btn-primary btn-sm o_add_group o_select_group">Apply</button>
    </li>
</t>

<div t-name="SearchView.FavoriteMenu" class="btn-group o_dropdown">
    <button class="o_dropdown_toggler_btn btn btn-sm dropdown-toggle" data-toggle="dropdown">
        <span class="fa fa-star"/> Favorites <span class="caret"/>
    </button>
    <ul class="dropdown-menu o_favorites_menu" role="menu">
        <li class="divider"/>
        <li class="o_save_search o_closed_menu">
            <a href="#">Save current search</a>
        </li>
        <li class="o_save_name">
            <input type="text"></input>
        </li>
        <li class="o_save_name">
            <span><div class="o_checkbox"><input type="checkbox"/><span/></div> Use by default</span>
        </li>
        <li class="o_save_name">
            <span><div class="o_checkbox"><input type="checkbox"/><span/></div> Share with all users </span><span class="fa fa-users"/>
        </li>
        <li class="o_save_name">
            <button type="button" class="btn btn-primary btn-sm">Save</button>
        </li>
    </ul>
</div>

<div t-name="ExportDialog" class="o_export">
    <p>
        This wizard will export all data that matches the current search criteria to a CSV file.
        You can export all data or only the fields that can be reimported after modification.
    </p>

    <div class="row">
        <div class="col-md-6">
            <label>Export Type :</label>
            <div class="o_import_compat">
                <div><input type="radio" name="o_import_compat_name" value="yes" checked="checked"/><label>Import-Compatible Export</label></div>
                <div><input type="radio" name="o_import_compat_name" value=""/><label>Export all Data</label></div>
            </div>
        </div>
        <div class="col-md-6">
            <label>Export Formats :</label>
            <div class="o_export_format"/>
        </div>
    </div>

    <div class="o_export_panel">
        <div class="o_left_panel">
            <h4>Available fields</h4>
            <div class="o_left_field_panel"/>
        </div>
        <div class="o_center_panel">
            <button type="button" class="btn btn-sm btn-default o_add_field">Add</button>
            <button type="button" class="btn btn-sm btn-default o_remove_field">Remove</button>
            <button type="button" class="btn btn-sm btn-default o_remove_all_field">Remove All</button>
            <button type="button" class="btn btn-sm btn-default o_move_up">Move Up</button>
            <button type="button" class="btn btn-sm btn-default o_move_down">Move Down</button>
        </div>
        <div class="o_right_panel">
            <h4>
                <a href="#" class="pull-right o_toggle_save_list">Save fields list</a>
                Fields to export
            </h4>
            <div class="o_save_list"/>
            <div class="o_exported_lists"/>
            <select class="o_fields_list" multiple="multiple"></select>
        </div>
    </div>
</div>
<p t-name="Export.DomainMessage">
    <strong t-if="!record.ids_to_export">Please pay attention that all records matching your search filter will be exported. Not only the selected ids.</strong>
    <strong t-if="record.ids_to_export">Please note that only the selected ids will be exported.</strong>
</p>
<div t-name="Export.TreeItems"
    t-foreach="fields" t-as="field"
    t-att-data-id="field.id"
    class="o_export_tree_item"
    tabindex="-1"> <!-- tabindex make the div focusable -->
    <span t-if="field.children &amp;&amp; (field.id).split('/').length != 3"
          class="o_expand_parent fa fa-plus"/>
    <span class="o_tree_column" t-att-title="debug and field.id or None"><t t-esc="field.string"/></span>
</div>
<t t-name="Export.SaveList">
    <label>Save as:</label> <input type="text"/><button type="button" class="btn btn-sm btn-default">Ok</button>
</t>
<t t-name="Export.SavedList">
    <label>Saved exports: </label>
    <select class="o_exported_lists_select">
        <option></option>
        <t t-foreach="existing_exports" t-as="export">
            <option t-att-value="export.id"><t t-esc="export.name"/></option>
        </t>
    </select>
    <button type="button" class="btn btn-sm btn-default o_delete_exported_list">Delete</button>
</t>

<t t-name="Throbber">
    <div>
        <div class="oe_blockui_spin" style="height: 50px">
            <img src="/web/static/src/img/spin.png" style="animation: fa-spin 1s infinite steps(12);"/>
        </div>
        <br />
        <div class="oe_throbber_message" style="color:white"></div>
    </div>
</t>
<t t-name="Spinner">
    <div class="o_spinner"><i class="fa fa-spinner fa-spin"/></div>
</t>
<t t-name="M2ODialog">
    <div>
        <p/>
        Name: <input class="oe_form_m2o_input_name" type="text"/>
    </div>
</t>
<t t-name="FieldMonetary" t-extend="FieldChar">
    <t t-jquery="input">
        var $div = $(document.createElement('div')).attr('t-if', this.attr('t-if')).addClass('o_form_field_monetary');
        this.clone(true).appendTo($div);
        this.replaceWith($div);
    </t>
</t>
<t t-name="FieldMany2ManyCheckBoxes">
    <div t-foreach="widget.get('records')" t-as="record">
        <div class="o_checkbox">
            <input t-if="widget.get('value').indexOf(record[0]) !== -1" type="checkbox" t-att-data-record-id="JSON.stringify(record[0])" checked="checked"/>
            <input t-if="widget.get('value').indexOf(record[0]) === -1" type="checkbox" t-att-data-record-id="JSON.stringify(record[0])"/>
            <span/>
        </div>
        <label class="o_form_label"><t t-esc="record[1]"/></label>
    </div>
</t>
<t t-name="X2ManyCounter">
    <a href="javascript:void(0)"><t t-esc="text"/></a>
</t>
<t t-name="StatInfo">
    <span class="o_stat_value"><t t-esc="value"/></span>
    <span class="o_stat_text"><t t-esc="text"/></span>
</t>

<t t-name="toggle_button">
    <button type="button" class="o_icon_button" t-att-title="widget.string">
        <i t-attf-class="fa #{widget.icon}" t-att-title="widget.string"/>
    </button>
</t>

<t t-name="BooleanButton">
    <t t-if="widget.get_value()">
        <span class="o_stat_text o_not_hover text-success"><t t-esc="widget.string_true"/></span>
        <span class="o_stat_text o_hover text-danger"><t t-esc="widget.hover_true"/></span>
    </t>
    <t t-if="!widget.get_value()">
        <span class="o_stat_text o_not_hover text-danger"><t t-esc="widget.string_false"/></span>
        <span class="o_stat_text o_hover text-success"><t t-esc="widget.hover_false"/></span>
    </t>
</t>

<div t-name="Pager">
    <span class="o_pager_counter">
        <span class="o_pager_value"></span> / <span class="o_pager_limit"></span>
    </span>
    <span class="btn-group btn-group-sm">
        <!-- accesskeys not wanted in X2Many widgets -->
        <t t-if="!widget.getParent().x2m">
            <t t-set="att_prev" t-value="{'accesskey': 'p'}" />
            <t t-set="att_next" t-value="{'accesskey': 'n'}" />
        </t>
        <button type="button" class="fa fa-chevron-left btn btn-icon o_pager_previous" t-att="att_prev"/>
        <button type="button" class="fa fa-chevron-right btn btn-icon o_pager_next" t-att="att_next"/>
    </span>
</div>

<t t-name="AceEditor">
    <t t-if="!widget.get('effective_readonly')">
        <div class="oe_form_field o_ace_view_editor oe_ace_open">
            <div class="ace-view-editor"/>
        </div>
    </t>
    <t t-if="widget.get('effective_readonly')">
        <div class="oe_form_field oe_form_field_text" t-att-style="widget.node.attrs.style">
            <span class="oe_form_text_content"></span>
        </div>
    </t>
</t>

<t t-name="notification-box">
    <div t-att-class="'alert alert-dismissible alert-' + type" role="alert">
        <button type="button" class="close" data-dismiss="alert" aria-label="Close">
            <span aria-hidden="true" class="fa fa-times"></span>
        </button>
    </div>
</t>

<t t-name="translation-alert">
    <t t-foreach="fields" t-as="field">
        <div>
            You have updated <strong><t t-esc="field.string"/></strong> (<t t-esc="lang"/>).
            <a class="oe_field_translate" t-att-name="field.name" href="#">Update translations</a>
        </div>
    </t>
</t>

<t t-name="UserMenu">
    <li class="o_user_menu">
        <a class="dropdown-toggle" data-toggle="dropdown" aria-expanded="false" href="#">
            <img class="img-circle oe_topbar_avatar" t-att-src="_s + '/web/static/src/img/user_menu_avatar.png'"/>
            <span class="oe_topbar_name"/> <span class="caret"></span>
        </a>
        <ul class="dropdown-menu" role="menu">
            <li><a href="#" data-menu="documentation">Documentation</a></li>
            <li><a href="#" data-menu="support">Support</a></li>
            <li class="divider"/>
            <li><a href="#" data-menu="settings">Preferences</a></li>
            <li><a href="#" data-menu="account">My Odoo.com account</a></li>
            <li><a href="#" data-menu="logout">Log out</a></li>
        </ul>
    </li>
</t>

<t t-name="EnterpriseUpgrade">
    <div class="row">
        <div class="col-xs-6">
            Get this feature and much more with Odoo Enterprise!
            <ul class="list-unstyled">
                <li><i class="fa fa-check"></i> Access to all Enterprise Apps</li>
                <li><i class="fa fa-check"></i> New design</li>
                <li><i class="fa fa-check"></i> Mobile support</li>
                <li><i class="fa fa-check"></i> Upgrade to future versions</li>
                <li><i class="fa fa-check"></i> Bugfixes guarantee</li>
                <li><a href="http://www.odoo.com/editions" target="_blank"><i class="fa fa-plus"></i> And more</a></li>
            </ul>
        </div>
        <div class="col-xs-6">
            <img class="img-responsive" t-att-src='_s + "/web/static/src/img/enterprise_upgrade.jpg"' draggable="false"/>
        </div>
    </div>
</t>

</templates><|MERGE_RESOLUTION|>--- conflicted
+++ resolved
@@ -19,11 +19,10 @@
         <span class="o_icon fa fa-3x fa-exclamation"/>
     </t>
 </t>
-<<<<<<< HEAD
 
 <div t-name="CrashManager.warning" class="o_dialog_warning">
     <t t-js="d">
-        var message = d.message ? d.message : d.error.data.message;
+        var message = (d.message !== undefined) ? d.message : d.error.data.message;
         d.html_error = context.engine.tools.html_escape(message).replace(/\n/g, '<br/>');
     </t>
     <t t-raw="html_error"/>
@@ -35,15 +34,6 @@
         </button>
         <p><b>An error occurred</b></p>
         <p>Please use the copy button to report the error to your support service.</p>
-=======
-<t t-name="CrashManager.warning">
-    <div class="o_dialog_warning">
-        <t t-js="d">
-            var message = (d.message !== undefined) ? d.message : d.error.data.message;
-            d.html_error = context.engine.tools.html_escape(message).replace(/\n/g, '<br/>');
-        </t>
-        <t t-raw="html_error"/>
->>>>>>> cd1a8f62
     </div>
 
     <t t-set="errUID" t-value="_.uniqueId()"/>
