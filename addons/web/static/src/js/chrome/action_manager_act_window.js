--- conflicted
+++ resolved
@@ -371,13 +371,8 @@
                     viewID: view[0],
                     Widget: View,
                 });
-<<<<<<< HEAD
             } else if (config.debug === 'assets') {
-                console.error("View type '" + viewType + "' is not present in the view registry.");
-=======
-            } else {
                 console.log("View type '" + viewType + "' is not present in the view registry.");
->>>>>>> 498b4b43
             }
         });
         return views;
