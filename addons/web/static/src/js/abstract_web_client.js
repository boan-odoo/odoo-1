odoo.define('web.AbstractWebClient', function (require) {
"use strict";

var ActionManager = require('web.ActionManager');
var core = require('web.core');
var crash_manager = require('web.crash_manager');
var Loading = require('web.Loading');
var NotificationManager = require('web.notification').NotificationManager;
var session = require('web.session');
var utils = require('web.utils');
var Widget = require('web.Widget');

var _t = core._t;

var WebClient = Widget.extend({
    custom_events: {
        notification: function (e) {
            if(this.notification_manager) {
                this.notification_manager.notify(e.data.title, e.data.message, e.data.sticky);
            }
        },
        warning: function (e) {
            if(this.notification_manager) {
                this.notification_manager.warn(e.data.title, e.data.message, e.data.sticky);
            }
        },
        clear_uncommitted_changes: function (e) {
            this.clear_uncommitted_changes().then(e.data.callback);
        },
        toggle_fullscreen: function (event) {
            this.toggle_fullscreen(event.data.fullscreen);
        },
        current_action_updated: function (e) {
            this.current_action_updated(e.data.action);
        },
        perform_rpc: function(event) {
            if (event.data.on_fail) {
                event.data.on_fail();
            }
        },
        perform_model_rpc: function(event) {
            if (event.data.on_fail) {
                event.data.on_fail();
            }
        },
    },
    init: function(parent) {
        this.client_options = {};
        this._super(parent);
        this.origin = undefined;
        this._current_state = null;
        this.menu_dm = new utils.DropMisordered();
        this.action_mutex = new utils.Mutex();
        this.set('title_part', {"zopenerp": "Odoo"});
    },
    start: function() {
        var self = this;

        this.on("change:title_part", this, this._title_changed);
        this._title_changed();

        return session.is_bound
            .then(function () {
                self.bind_events();
                return $.when(
                    self.set_action_manager(),
                    self.set_notification_manager(),
                    self.set_loading()
                );
            }).then(function () {
                if (session.session_is_valid()) {
                    return self.show_application();
                } else {
                    // database manager needs the webclient to keep going even
                    // though it has no valid session
                    return $.when();
                }
            }).then(function () {
                // Listen to 'scroll' event and propagate it on main bus
                self.action_manager.$el.on('scroll', core.bus.trigger.bind(core.bus, 'scroll'));
                core.bus.trigger('web_client_ready');
            });
    },
    bind_events: function() {
        var self = this;
        $('.oe_systray').show();
        this.$el.on('mouseenter', '.oe_systray > div:not([data-toggle=tooltip])', function() {
            $(this).attr('data-toggle', 'tooltip').tooltip().trigger('mouseenter');
        });
        this.$el.on('click', '.oe_dropdown_toggle', function(ev) {
            ev.preventDefault();
            var $toggle = $(this);
            var doc_width = $(document).width();
            var $menu = $toggle.siblings('.oe_dropdown_menu');
            $menu = $menu.size() >= 1 ? $menu : $toggle.find('.oe_dropdown_menu');
            var state = $menu.is('.oe_opened');
            setTimeout(function() {
                // Do not alter propagation
                $toggle.add($menu).toggleClass('oe_opened', !state);
                if (!state) {
                    // Move $menu if outside window's edge
                    var offset = $menu.offset();
                    var menu_width = $menu.width();
                    var x = doc_width - offset.left - menu_width - 2;
                    if (x < 0) {
                        $menu.offset({ left: offset.left + x }).width(menu_width);
                    }
                }
            }, 0);
        });
        core.bus.on('click', this, function(ev) {
            $('.tooltip').remove();
            if (!$(ev.target).is('input[type=file]')) {
                self.$('.oe_dropdown_menu.oe_opened, .oe_dropdown_toggle.oe_opened').removeClass('oe_opened');
            }
        });
        core.bus.on('connection_lost', this, this.on_connection_lost);
        core.bus.on('connection_restored', this, this.on_connection_restored);

        // crash manager integration
        session.on('error', crash_manager, crash_manager.rpc_error);
        window.onerror = function (message, file, line, col, error) {
<<<<<<< HEAD
            var traceback = error ? error.stack : '';
            crash_manager.show_error({
                type: _t("Odoo Client Error"),
                message: message,
                data: {debug: file + ':' + line + "\n" + _t('Traceback:') + "\n" + traceback}
            });
=======
            // Scripts injected in DOM (eg: google API's js files) won't return a clean error on window.onerror.
            // The browser will just give you a 'Script error.' as message and nothing else for security issue.
            // To enable onerror to work properly with CORS file, you should:
            //   1. add crossorigin="anonymous" to your <script> tag loading the file
            //   2. enabling 'Access-Control-Allow-Origin' on the server serving the file.
            // Since in some case it wont be possible to to this, this handle should have the possibility to be
            // handled by the script manipulating the injected file. For this, you will use window.onOriginError
            // If it is not handled, we should display something clearer than the common crash_manager error dialog
            // since it won't show anything except "Script error."
            // This link will probably explain it better: https://blog.sentry.io/2016/05/17/what-is-script-error.html
            if (!file && !line && !col) {
                // Chrome and Opera set "Script error." on the `message` and hide the `error`
                // Firefox handles the "Script error." directly. It sets the error thrown by the CORS file into `error`
                if (window.onOriginError) {
                    window.onOriginError();
                    delete window.onOriginError;
                } else {
                    crash_manager.show_error({
                        type: _t("Odoo Client Error"),
                        message: _t("Unknown CORS error"),
                        data: {debug: _t("An unknown CORS error occured. The error probably originates from a JavaScript file served from a different origin. (Opening your browser console might give you a hint on the error.)")},
                    });
                }
            } else {
                var traceback = error ? error.stack : '';
                crash_manager.show_error({
                    type: _t("Odoo Client Error"),
                    message: message,
                    data: {debug: file + ':' + line + "\n" + _t('Traceback:') + "\n" + traceback},
                });
            }
>>>>>>> caf6b4a7
        };
    },
    set_action_manager: function() {
        this.action_manager = new ActionManager(this, {webclient: this});
        return this.action_manager.appendTo(this.$('.o_main_content'));
    },
    set_notification_manager: function() {
        this.notification_manager = new NotificationManager(this);
        return this.notification_manager.appendTo(this.$el);
    },
    set_loading: function() {
        this.loading = new Loading(this);
        return this.loading.appendTo(this.$el);
    },
    show_application: function() {
    },
    clear_uncommitted_changes: function() {
        var def = $.Deferred().resolve();
        core.bus.trigger('clear_uncommitted_changes', function chain_callbacks(callback) {
            def = def.then(callback);
        });
        return def;
    },
    destroy_content: function() {
        _.each(_.clone(this.getChildren()), function(el) {
            el.destroy();
        });
        this.$el.children().remove();
    },
    // --------------------------------------------------------------
    // Window title handling
    // --------------------------------------------------------------
    /**
       Sets the first part of the title of the window, dedicated to the current action.
    */
    set_title: function(title) {
       this.set_title_part("action", title);
    },
    /**
       Sets an arbitrary part of the title of the window. Title parts are identified by strings. Each time
       a title part is changed, all parts are gathered, ordered by alphabetical order and displayed in the
       title of the window separated by '-'.
    */
    set_title_part: function(part, title) {
        var tmp = _.clone(this.get("title_part"));
        tmp[part] = title;
        this.set("title_part", tmp);
    },
    _title_changed: function() {
        var parts = _.sortBy(_.keys(this.get("title_part")), function(x) { return x; });
        var tmp = "";
        _.each(parts, function(part) {
            var str = this.get("title_part")[part];
            if (str) {
                tmp = tmp ? tmp + " - " + str : str;
            }
        }, this);
        document.title = tmp;
    },
    // --------------------------------------------------------------
    // do_*
    // --------------------------------------------------------------
    /**
     * When do_action is performed on the WebClient, forward it to the main ActionManager
     * This allows to widgets that are not inside the ActionManager to perform do_action
     */
    do_action: function() {
        return this.action_manager.do_action.apply(this, arguments);
    },
    do_reload: function() {
        var self = this;
        return this.session.session_reload().then(function () {
            session.load_modules(true).then(
                self.menu.proxy('do_reload'));
        });
    },
    do_push_state: function(state) {
        if ('title' in state) {
            this.set_title(state.title);
            delete state.title;
        }
        var url = '#' + $.param(state);
        this._current_state = $.deparam($.param(state), false); // stringify all values
        $.bbq.pushState(url);
        this.trigger('state_pushed', state);
    },
    // --------------------------------------------------------------
    // Connection notifications
    // --------------------------------------------------------------
    on_connection_lost: function () {
        this.connection_notification = this.notification_manager.notify(
            _t('Connection lost'),
            _t('Trying to reconnect...'),
            true
        );
    },
    on_connection_restored: function () {
        if (this.connection_notification) {
            this.connection_notification.destroy();
            this.notification_manager.notify(
                _t('Connection restored'),
                _t('You are back online'),
                false
            );
            this.connection_notification = false;
        }
    },
    // Handler to be overwritten
    current_action_updated: function () {
    },
    // --------------------------------------------------------------
    // Scrolltop handling
    // --------------------------------------------------------------
    get_scrollTop: function () {
    },
    //--------------------------------------------------------------
    // Misc.
    //--------------------------------------------------------------
    toggle_fullscreen: function(fullscreen) {
        this.$el.toggleClass('o_fullscreen', fullscreen);
    },
});

return WebClient;

});<|MERGE_RESOLUTION|>--- conflicted
+++ resolved
@@ -120,14 +120,6 @@
         // crash manager integration
         session.on('error', crash_manager, crash_manager.rpc_error);
         window.onerror = function (message, file, line, col, error) {
-<<<<<<< HEAD
-            var traceback = error ? error.stack : '';
-            crash_manager.show_error({
-                type: _t("Odoo Client Error"),
-                message: message,
-                data: {debug: file + ':' + line + "\n" + _t('Traceback:') + "\n" + traceback}
-            });
-=======
             // Scripts injected in DOM (eg: google API's js files) won't return a clean error on window.onerror.
             // The browser will just give you a 'Script error.' as message and nothing else for security issue.
             // To enable onerror to work properly with CORS file, you should:
@@ -159,7 +151,6 @@
                     data: {debug: file + ':' + line + "\n" + _t('Traceback:') + "\n" + traceback},
                 });
             }
->>>>>>> caf6b4a7
         };
     },
     set_action_manager: function() {
