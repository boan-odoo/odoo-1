odoo.define('web.FavoriteMenu', function (require) {
"use strict";

var core = require('web.core');
var data_manager = require('web.data_manager');
var pyeval = require('web.pyeval');
var session = require('web.session');
var Widget = require('web.Widget');

var _t = core._t;

return Widget.extend({
    template: 'SearchView.FavoriteMenu',
    events: {
        'click li': function (event) {
            event.stopImmediatePropagation();
        },
        'click li a': function (event) {
            event.preventDefault();
        },
        'click .o_save_search a': function (event) {
            event.preventDefault();
            this.toggle_save_menu();
        },
        'click .o_save_name button': 'save_favorite',
        'hidden.bs.dropdown': 'close_menus',
        'keyup .o_save_name input': function (ev) {
            if (ev.which === $.ui.keyCode.ENTER) {
                this.save_favorite();
            }
        },
    },
    init: function (parent, query, target_model, action_id, filters) {
        this._super.apply(this,arguments);
        this.searchview = parent;
        this.query = query;
        this.target_model = target_model;
        this.action_id = action_id;
        this.filters = {};
        _.each(filters, this.add_filter.bind(this));
    },
    start: function () {
        var self = this;
        this.$filters = {};
        this.$save_search = this.$('.o_save_search');
        this.$save_name = this.$('.o_save_name');
        this.$inputs = this.$save_name.find('input');
        this.$divider = this.$('.divider');
        this.$inputs.eq(0).val(this.searchview.get_title());
        var $shared_filter = this.$inputs.eq(1),
            $default_filter = this.$inputs.eq(2);
        $shared_filter.click(function () {$default_filter.prop('checked', false);});
        $default_filter.click(function () {$shared_filter.prop('checked', false);});

        this.query
            .on('remove', function (facet) {
                if (facet.get('is_custom_filter')) {
                    self.clear_selection();
                }
            })
            .on('reset', this.proxy('clear_selection'));

        _.each(this.filters, this.append_filter.bind(this));

        return this._super();
    },
    toggle_save_menu: function (is_open) {
        this.$save_search
            .toggleClass('o_closed_menu', !(_.isUndefined(is_open)) ? !is_open : undefined)
            .toggleClass('o_open_menu', is_open);
        this.$save_name.toggle(is_open);
        if (this.$save_search.hasClass('o_open_menu')) {
            this.$save_name.find('input').first().focus();
        }
    },
    close_menus: function () {
        this.toggle_save_menu(false);
    },
    save_favorite: function () {
        var self = this,
            filter_name = this.$inputs[0].value,
            default_filter = this.$inputs[1].checked,
            shared_filter = this.$inputs[2].checked;
        if (!filter_name.length){
            this.do_warn(_t("Error"), _t("Filter name is required."));
            this.$inputs.first().focus();
            return;
        }
        if (_.chain(this.filters)
                .pluck('name')
                .contains(filter_name).value()) {
            this.do_warn(_t("Error"), _t("Filter with same name already exists."));
            this.$inputs.first().focus();
            return;
        }
        var search = this.searchview.build_search_data(),
            view_manager = this.findAncestor(function (a) {
                // HORRIBLE HACK. PLEASE SAVE ME FROM MYSELF (BUT IN A PAINLESS WAY IF POSSIBLE)
                return 'active_view' in a;
            }),
            view_context = view_manager ? view_manager.active_view.controller.get_context() : {},
            results = pyeval.sync_eval_domains_and_contexts({
                domains: search.domains,
                contexts: search.contexts.concat(view_context || []),
                group_by_seq: search.groupbys || [],
            });
        if (!_.isEmpty(results.group_by)) {
            results.context.group_by = results.group_by;
        }
        // Don't save user_context keys in the custom filter, otherwise end
        // up with e.g. wrong uid or lang stored *and used in subsequent
        // reqs*
        var ctx = results.context;
        _(_.keys(session.user_context)).each(function (key) {
            delete ctx[key];
        });
        var filter = {
            name: filter_name,
            user_id: shared_filter ? false : session.uid,
            model_id: this.target_model,
            context: results.context,
            domain: results.domain,
            sort: JSON.stringify(this.searchview.dataset._sort),
            is_default: default_filter,
            action_id: this.action_id,
        };
        return data_manager.create_filter(filter).done(function (id) {
            filter.id = id;
            self.toggle_save_menu(false);
            self.$save_name.find('input').val('').prop('checked', false);
            self.add_filter(filter);
            self.append_filter(filter);
            self.toggle_filter(filter, true);
        });
    },
    get_default_filter: function () {
        var personal_filter = _.find(this.filters, function (filter) {
            return filter.user_id && filter.is_default;
        });
        if (personal_filter) {
            return personal_filter;
        }
        return _.find(this.filters, function (filter) {
            return !filter.user_id && filter.is_default;
        });
    },
    /**
     * Generates a mapping key (in the filters and $filter mappings) for the
     * filter descriptor object provided (as returned by ``get_filters``).
     *
     * The mapping key is guaranteed to be unique for a given (user_id, name)
     * pair.
     *
     * @param {Object} filter
     * @param {String} filter.name
     * @param {Number|Pair<Number, String>} [filter.user_id]
     * @return {String} mapping key corresponding to the filter
     */
    key_for: function (filter) {
        var user_id = filter.user_id,
            action_id = filter.action_id,
            uid = (user_id instanceof Array) ? user_id[0] : user_id,
            act_id = (action_id instanceof Array) ? action_id[0] : action_id;
        return _.str.sprintf('(%s)(%s)%s', uid, act_id, filter.name);
    },
    /**
     * Generates a :js:class:`~instance.web.search.Facet` descriptor from a
     * filter descriptor
     *
     * @param {Object} filter
     * @param {String} filter.name
     * @param {Object} [filter.context]
     * @param {Array} [filter.domain]
     * @return {Object}
     */
    facet_for: function (filter) {
        return {
            category: _t("Custom Filter"),
            icon: 'fa-star',
            field: {
                get_context: function () { return filter.context; },
                get_groupby: function () { return [filter.context]; },
                get_domain: function () { return filter.domain; }
            },
            _id: filter.id,
            is_custom_filter: true,
            values: [{label: filter.name, value: null}]
        };
    },
    clear_selection: function () {
        this.$('li.selected').removeClass('selected');
    },
    /**
     * Adds a filter description to the filters dict
     * @param {Object} [filter] the filter description
     */
    add_filter: function (filter) {
        this.filters[this.key_for(filter)] = filter;
    },
    /**
     * Creates a $filter JQuery node, adds it to the $filters dict and appends it to the filter menu
     * @param {Object} [filter] the filter description
     */
    append_filter: function (filter) {
        var self = this;
        var key = this.key_for(filter);

        this.$divider.show();
        if (!(key in this.$filters)) {
            var $filter = $('<li>')
                .addClass(filter.user_id ? 'o-searchview-custom-private'
                                         : 'o-searchview-custom-public')
                .append($('<a>', {'href': '#'}).text(filter.name))
                .append($('<span>', {
                    class: 'fa fa-trash-o o-remove-filter',
                    on: {
                        click: function (event) {
                            event.stopImmediatePropagation();
                            self.remove_filter(filter, $filter, key);
                        },
                    },
                }))
                .insertBefore(this.$divider);
            this.$filters[key] = $filter;
        }
        this.$filters[key].unbind('click').click(function () {
            self.toggle_filter(filter);
        });
    },
    toggle_filter: function (filter, preventSearch) {
        var current = this.query.find(function (facet) {
            return facet.get('_id') === filter.id;
        });
        if (current) {
            this.query.remove(current);
            this.$filters[this.key_for(filter)].removeClass('selected');
            return;
        }
        this.query.reset([this.facet_for(filter)], {
            preventSearch: preventSearch || false});

        // Load sort settings on view
        if (!_.isUndefined(filter.sort)){
            var sort_items = JSON.parse(filter.sort);
            this.searchview.dataset.set_sort(sort_items);
        }

        this.$filters[this.key_for(filter)].addClass('selected');
    },
    remove_filter: function (filter, $filter, key) {
        var self = this;
        var global_warning = _t("This filter is global and will be removed for everybody if you continue."),
            warning = _t("Are you sure that you want to remove this filter?");
        if (!confirm(filter.user_id ? warning : global_warning)) {
            return;
        }
        return data_manager
            .delete_filter(filter)
            .done(function () {
                $filter.remove();
                delete self.$filters[key];
                delete self.filters[key];
                if (_.isEmpty(self.filters)) {
                    self.$divider.hide();
                }
            });
    },
});

});

odoo.define('web.FilterMenu', function (require) {
"use strict";

var data_manager = require('web.data_manager');
var search_filters = require('web.search_filters');
var search_inputs = require('web.search_inputs');
var Widget = require('web.Widget');

return Widget.extend({
    template: 'SearchView.FilterMenu',
    events: {
        'click .o_add_filter': function (event) {
            event.preventDefault();
            this.toggle_custom_filter_menu();
        },
        'click li': function (event) {
            event.preventDefault();
            event.stopImmediatePropagation();
        },
        'hidden.bs.dropdown': function () {
            this.toggle_custom_filter_menu(false);
        },
        'click .o_add_condition': 'append_proposition',
        'click .o_apply_filter': 'commit_search',
        'keyup .o_searchview_extended_prop_value': function (ev) {
            if (ev.which === $.ui.keyCode.ENTER) {
                this.commit_search();
            }
        },
    },
    init: function (parent, filters) {
        this._super(parent);
        this.filters = filters || [];
        this.searchview = parent;
        this.propositions = [];
        this.custom_filters_open = false;
    },
    start: function () {
        var self = this;
        this.$menu = this.$('.o_filters_menu');
        this.$add_filter = this.$('.o_add_filter');
        this.$apply_filter = this.$('.o_apply_filter');
        this.$add_filter_menu = this.$('.o_add_filter_menu');
        _.each(this.filters, function (group) {
            if (group.is_visible()) {
                group.insertBefore(self.$add_filter);
                $('<li class="divider">').insertBefore(self.$add_filter);
            }
        });
    },
    get_fields: function () {
        if (!this._fields_def) {
            this._fields_def = data_manager.load_fields(this.searchview.dataset).then(function (data) {
                var fields = {
                    id: { string: 'ID', type: 'id', searchable: true }
                };
                _.each(data, function(field_def, field_name) {
                    if (field_def.selectable !== false && field_name !== 'id') {
                        fields[field_name] = field_def;
                    }
                });
                return fields;
            });
        }
        return this._fields_def;
    },
    toggle_custom_filter_menu: function (is_open) {
        var self = this;
        this.custom_filters_open = !_.isUndefined(is_open) ? is_open : !this.custom_filters_open;
        var def;
        if (this.custom_filters_open && !this.propositions.length) {
            def = this.append_proposition();
        }
        $.when(def).then(function () {
            self.$add_filter
                .toggleClass('o_closed_menu', !self.custom_filters_open)
                .toggleClass('o_open_menu', self.custom_filters_open);
            self.$add_filter_menu.toggle(self.custom_filters_open);
            self.$('.o_filter_condition').toggle(self.custom_filters_open);
        });
    },
    append_proposition: function () {
        var self = this;
        return this.get_fields().then(function (fields) {
            var prop = new search_filters.ExtendedSearchProposition(self, fields);
            self.propositions.push(prop);
            prop.insertBefore(self.$add_filter_menu);
            self.$apply_filter.prop('disabled', false);
            return prop;
        });
    },
    remove_proposition: function (prop) {
        this.propositions = _.without(this.propositions, prop);
        if (!this.propositions.length) {
            this.$apply_filter.prop('disabled', true);
        }
        prop.destroy();
    },
    commit_search: function () {
        var filters = _.invoke(this.propositions, 'get_filter'),
            filters_widgets = _.map(filters, function (filter) {
                return new search_inputs.Filter(filter, this);
            }),
            filter_group = new search_inputs.FilterGroup(filters_widgets, this.searchview),
            facets = filters_widgets.map(function (filter) {
                return filter_group.make_facet([filter_group.make_value(filter)]);
            });
        filter_group.insertBefore(this.$add_filter);
        $('<li class="divider">').insertBefore(this.$add_filter);
        this.searchview.query.add(facets, {silent: true});
        this.searchview.query.trigger('reset');

        _.invoke(this.propositions, 'destroy');
        this.propositions = [];
        this.append_proposition();
        this.toggle_custom_filter_menu(false);
    },
});

});

odoo.define('web.GroupByMenu', function (require) {
"use strict";

var core = require('web.core');
var data_manager = require('web.data_manager');
var search_inputs = require('web.search_inputs');
var Widget = require('web.Widget');

var QWeb = core.qweb;

return Widget.extend({
    template: 'SearchView.GroupByMenu',
    events: {
        'click li': function (event) {
            event.stopImmediatePropagation();
        },
        'hidden.bs.dropdown': function () {
            this.toggle_add_menu(false);
        },
        'click .o_add_custom_group a': function (event) {
            event.preventDefault();
            this.toggle_add_menu();
        },
    },
    init: function (parent, groups) {
        this._super(parent);
        this.groups = groups || [];
        this.groupable_fields = [];
        this.searchview = parent;
    },
    start: function () {
        this.$menu = this.$('.o_group_by_menu');
        var divider = this.$menu.find('.divider');
        _.invoke(this.groups, 'insertBefore', divider);
        if (this.groups.length) {
            divider.show();
        }
        this.$add_group = this.$menu.find('.o_add_custom_group');
    },
    get_fields: function () {
        var self = this;
        if (!this._fields_def) {
            this._fields_def = data_manager.load_fields(this.searchview.dataset).then(function (fields) {
                var groupable_types = ['many2one', 'char', 'boolean', 'selection', 'date', 'datetime'];
                var filter_group_field = _.filter(fields, function(field, name) {
                    if (field.store && _.contains(groupable_types, field.type)) {
                        field.name = name;
                        return field;
                    }
                });
                self.groupable_fields = _.sortBy(filter_group_field, 'string');

                self.$menu.append(QWeb.render('GroupByMenuSelector', self));
                self.$add_group_menu = self.$('.o_add_group');
                self.$group_selector = self.$('.o_group_selector');
                self.$('.o_select_group').click(function () {
                    self.toggle_add_menu(false);
                    var field = self.$group_selector.find(':selected').data('name');
                    self.add_groupby_to_menu(field);
                });
            });
        }
        return this._fields_def;
    },
<<<<<<< HEAD
    toggle_add_menu: function (is_open) {
        var self = this;
        this.get_fields().then(function () {
            self.$add_group
                .toggleClass('o_closed_menu', !(_.isUndefined(is_open)) ? !is_open : undefined)
                .toggleClass('o_open_menu', is_open);
            self.$add_group_menu.toggle(is_open);
            if (self.$add_group.hasClass('o_open_menu')) {
                self.$group_selector.focus();
=======
    get_groupable_fields: function (fields) {
        var groupable_types = ['many2one', 'char', 'boolean', 'selection', 'date', 'datetime'];
        var filter_group_field = _.filter(fields, function (field, name) {
            if (field.sortable && _.contains(groupable_types, field.type)) {
                field.name = name;
                return field;
>>>>>>> c725745d
            }
        });
    },
    add_groupby_to_menu: function (field_name) {
        var filter = new search_inputs.Filter({attrs:{
            context:"{'group_by':'" + field_name + "''}",
            name: _.find(this.groupable_fields, {name: field_name}).string,
        }}, this.searchview);
        var group = new search_inputs.FilterGroup([filter], this.searchview),
            divider = this.$('.divider').show();
        group.insertBefore(divider);
        group.toggle(filter);
    },
});

});<|MERGE_RESOLUTION|>--- conflicted
+++ resolved
@@ -434,8 +434,8 @@
         if (!this._fields_def) {
             this._fields_def = data_manager.load_fields(this.searchview.dataset).then(function (fields) {
                 var groupable_types = ['many2one', 'char', 'boolean', 'selection', 'date', 'datetime'];
-                var filter_group_field = _.filter(fields, function(field, name) {
-                    if (field.store && _.contains(groupable_types, field.type)) {
+                var filter_group_field = _.filter(fields, function (field, name) {
+                    if (field.sortable && _.contains(groupable_types, field.type)) {
                         field.name = name;
                         return field;
                     }
@@ -454,7 +454,6 @@
         }
         return this._fields_def;
     },
-<<<<<<< HEAD
     toggle_add_menu: function (is_open) {
         var self = this;
         this.get_fields().then(function () {
@@ -464,14 +463,6 @@
             self.$add_group_menu.toggle(is_open);
             if (self.$add_group.hasClass('o_open_menu')) {
                 self.$group_selector.focus();
-=======
-    get_groupable_fields: function (fields) {
-        var groupable_types = ['many2one', 'char', 'boolean', 'selection', 'date', 'datetime'];
-        var filter_group_field = _.filter(fields, function (field, name) {
-            if (field.sortable && _.contains(groupable_types, field.type)) {
-                field.name = name;
-                return field;
->>>>>>> c725745d
             }
         });
     },
