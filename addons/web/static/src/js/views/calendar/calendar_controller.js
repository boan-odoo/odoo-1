--- conflicted
+++ resolved
@@ -162,14 +162,9 @@
             .then(function () {
                 self.quick.destroy();
                 self.quick = null;
-<<<<<<< HEAD
-                self.reload(id);
+                self.reload();
             })
             .fail(function (error, errorEvent) {
-=======
-                self.reload();
-            }, function (error, errorEvent) {
->>>>>>> 7bfde6e0
                 // This will occurs if there are some more fields required
                 // Preventdefaulting the error event will prevent the traceback window
                 errorEvent.preventDefault();
