openerp.web.search = function(instance) {
var QWeb = instance.web.qweb,
      _t =  instance.web._t,
     _lt = instance.web._lt;
_.mixin({
    sum: function (obj) { return _.reduce(obj, function (a, b) { return a + b; }, 0); }
});

// Have SearchBox optionally use callback function to produce inputs and facets
// (views) set on callbacks.make_facet and callbacks.make_input keys when
// initializing VisualSearch
var SearchBox_renderFacet = function (facet, position) {
    var view = new (this.app.options.callbacks['make_facet'] || VS.ui.SearchFacet)({
      app   : this.app,
      model : facet,
      order : position
    });

    // Input first, facet second.
    this.renderSearchInput();
    this.facetViews.push(view);
    this.$('.VS-search-inner').children().eq(position*2).after(view.render().el);

    view.calculateSize();
    _.defer(_.bind(view.calculateSize, view));

    return view;
  }; // warning: will not match
// Ensure we're replacing the function we think
if (SearchBox_renderFacet.toString() !== VS.ui.SearchBox.prototype.renderFacet.toString().replace(/(VS\.ui\.SearchFacet)/, "(this.app.options.callbacks['make_facet'] || $1)")) {
    throw new Error(
        "Trying to replace wrong version of VS.ui.SearchBox#renderFacet. "
        + "Please fix replacement.");
}
var SearchBox_renderSearchInput = function () {
    var input = new (this.app.options.callbacks['make_input'] || VS.ui.SearchInput)({position: this.inputViews.length, app: this.app});
    this.$('.VS-search-inner').append(input.render().el);
    this.inputViews.push(input);
  };
// Ensure we're replacing the function we think
if (SearchBox_renderSearchInput.toString() !== VS.ui.SearchBox.prototype.renderSearchInput.toString().replace(/(VS\.ui\.SearchInput)/, "(this.app.options.callbacks['make_input'] || $1)")) {
    throw new Error(
        "Trying to replace wrong version of VS.ui.SearchBox#renderSearchInput. "
        + "Please fix replacement.");
}
var SearchBox_searchEvent = function (e) {
    var query = null;
    this.renderFacets();
    this.focusSearch(e);
    this.app.options.callbacks.search(query, this.app.searchQuery);
  };
if (SearchBox_searchEvent.toString() !== VS.ui.SearchBox.prototype.searchEvent.toString().replace(
        /this\.value\(\);\n[ ]{4}this\.focusSearch\(e\);\n[ ]{4}this\.value\(query\)/,
        'null;\n    this.renderFacets();\n    this.focusSearch(e)')) {
    throw new Error(
        "Trying to replace wrong version of VS.ui.SearchBox#searchEvent. "
        + "Please fix replacement.");
}
_.extend(VS.ui.SearchBox.prototype, {
    renderFacet: SearchBox_renderFacet,
    renderSearchInput: SearchBox_renderSearchInput,
    searchEvent: SearchBox_searchEvent
});
_.extend(VS.model.SearchFacet.prototype, {
    value: function () {
        if (this.has('json')) {
            return this.get('json');
        }
        return this.get('value');
    }
});

instance.web.SearchView = instance.web.Widget.extend(/** @lends instance.web.SearchView# */{
    template: "SearchView",
    /**
     * @constructs instance.web.SearchView
     * @extends instance.web.OldWidget
     *
     * @param parent
     * @param element_id
     * @param dataset
     * @param view_id
     * @param defaults
     */
    init: function(parent, dataset, view_id, defaults, hidden) {
        this._super(parent);
        this.dataset = dataset;
        this.model = dataset.model;
        this.view_id = view_id;

        this.defaults = defaults || {};
        this.has_defaults = !_.isEmpty(this.defaults);

        this.inputs = [];
        this.controls = {};

        this.hidden = !!hidden;
        this.headless = this.hidden && !this.has_defaults;

        this.filter_data = {};

        this.ready = $.Deferred();
    },
    start: function() {
        var self = this;
        var p = this._super();

        this.setup_global_completion();
        this.vs = VS.init({
            container: this.$element,
            query: '',
            callbacks: {
                make_facet: this.proxy('make_visualsearch_facet'),
                make_input: this.proxy('make_visualsearch_input'),
                search: function (query, searchCollection) {
                    self.do_search();
                },
                facetMatches: function (callback) {
                },
                valueMatches : function(facet, searchTerm, callback) {
                }
            }
        });

        var search = function () { self.vs.searchBox.searchEvent({}); };
        // searchQuery operations
        this.vs.searchQuery
            .off('add').on('add', search)
            .off('change').on('change', search)
            .off('reset').on('reset', search)
            .off('remove').on('remove', function (record, collection, options) {
                if (options['trigger_search']) {
                    search();
                }
            });

        if (this.hidden) {
            this.$element.hide();
        }
        if (this.headless) {
            this.ready.resolve();
        } else {
            var load_view = this.rpc("/web/searchview/load", {
                model: this.model,
                view_id: this.view_id,
                context: this.dataset.get_context() });
            // FIXME: local eval of domain and context to get rid of special endpoint
            var filters = this.rpc('/web/searchview/get_filters', {
                model: this.model
            }).then(function (filters) { self.custom_filters = filters; });

            $.when(load_view, filters)
                .pipe(function (load) { return load[0]; })
                .then(this.on_loaded);
        }

        this.$element.on('click', '.oe_vs_unfold_drawer', function () {
            self.$element.toggleClass('oe_searchview_open_drawer');
        });

        return $.when(p, this.ready);
    },
    show: function () {
        this.$element.show();
    },
    hide: function () {
        this.$element.hide();
    },

    /**
     * Sets up thingie where all the mess is put?
     */
    setup_stuff_drawer: function () {
        var self = this;
        $('<div class="oe_vs_unfold_drawer">').appendTo(this.$element.find('.VS-search-box'));
        var $drawer = $('<div class="oe_searchview_drawer">').appendTo(this.$element);
        var $filters = $('<div class="oe_searchview_filters">').appendTo($drawer);

        var running_count = 0;
        // get total filters count
        var is_group = function (i) { return i instanceof instance.web.search.FilterGroup; };
        var filters_count = _(this.controls).chain()
            .flatten()
            .filter(is_group)
            .map(function (i) { return i.filters.length; })
            .sum()
            .value();

        var col1 = [], col2 = _(this.controls).map(function (inputs, group) {
            var filters = _(inputs).filter(is_group);
            return {
                name: group === 'null' ? _t("Filters") : group,
                filters: filters,
                length: _(filters).chain().map(function (i) {
                    return i.filters.length; }).sum().value()
            };
        });

        while (col2.length) {
            // col1 + group should be smaller than col2 + group
            if ((running_count + col2[0].length) <= (filters_count - running_count)) {
                running_count += col2[0].length;
                col1.push(col2.shift());
            } else {
                break;
            }
        }

        // Create a Custom Filter FilterGroup for each custom filter read from
        // the db, add all of this as a group in the smallest column
        [].push.call(col1.length <= col2.length ? col1 : col2, {
            name: _t("Custom Filters"),
            filters: _.map(this.custom_filters, function (filter) {
                // FIXME: handling of ``disabled`` being set
                var f = new instance.web.search.Filter({attrs: {
                    string: filter.name,
                    context: filter.context,
                    domain: filter.domain
                }}, self);
                return new instance.web.search.FilterGroup([f], self);
            }),
            length: 3
        });

        return $.when(
            this.render_column(col1, $('<div>').appendTo($filters)),
            this.render_column(col2, $('<div>').appendTo($filters)),
            (new instance.web.search.Advanced(this).appendTo($drawer)));
    },
    render_column: function (column, $el) {
        return $.when.apply(null, _(column).map(function (group) {
            $('<h3>').text(group.name).appendTo($el);
            return $.when.apply(null,
                _(group.filters).invoke('appendTo', $el));
        }));
    },
    /**
     * Sets up search view's view-wide auto-completion widget
     */
    setup_global_completion: function () {
        // Prevent keydown from within a facet's input from reaching the
        // auto-completion widget and opening the completion list
        this.$element.on('keydown', '.search_facet input', function (e) {
            e.stopImmediatePropagation();
        });

        this.$element.autocomplete({
            source: this.proxy('complete_global_search'),
            select: this.proxy('select_completion'),
            focus: function (e) { e.preventDefault(); },
            html: true,
            minLength: 0,
            delay: 0
        }).data('autocomplete')._renderItem = function (ul, item) {
            // item of completion list
            var $item = $( "<li></li>" )
                .data( "item.autocomplete", item )
                .appendTo( ul );

            if (item.value !== undefined) {
                // regular completion item
                return $item.append(
                    (item.label)
                        ? $('<a>').html(item.label)
                        : $('<a>').text(item.value));
            }
            return $item.text(item.category)
                .css({
                    borderTop: '1px solid #cccccc',
                    margin: 0,
                    padding: 0,
                    zoom: 1,
                    'float': 'left',
                    clear: 'left',
                    width: '100%'
                });
        }
    },
    /**
     * Provide auto-completion result for req.term (an array to `resp`)
     *
     * @param {Object} req request to complete
     * @param {String} req.term searched term to complete
     * @param {Function} resp response callback
     */
    complete_global_search:  function (req, resp) {
        $.when.apply(null, _(this.inputs).chain()
            .invoke('complete', req.term)
            .value()).then(function () {
                resp(_(_(arguments).compact()).flatten(true));
        });
    },

    /**
     * Action to perform in case of selection: create a facet (model)
     * and add it to the search collection
     *
     * @param {Object} e selection event, preventDefault to avoid setting value on object
     * @param {Object} ui selection information
     * @param {Object} ui.item selected completion item
     */
    select_completion: function (e, ui) {
        e.preventDefault();
        this.vs.searchQuery.add(new VS.model.SearchFacet(_.extend(
            {app: this.vs}, ui.item)));
        this.vs.searchBox.searchEvent({});
    },

    /**
     * Builds the right SearchFacet view based on the facet object to render
     * (e.g. readonly facets for filters)
     *
     * @param {Object} options
     * @param {VS.model.SearchFacet} options.model facet object to render
     */
    make_visualsearch_facet: function (options) {
        return new instance.web.search.FilterGroupFacet(options);

//        if (options.model.get('field') instanceof instance.web.search.FilterGroup) {
//            return new instance.web.search.FilterGroupFacet(options);
//        }
//        return new VS.ui.SearchFacet(options);
    },
    /**
     * Proxies searches on a SearchInput to the search view's global completion
     *
     * Also disables SearchInput.autocomplete#_move so search view's
     * autocomplete can get the corresponding events, or something.
     *
     * @param options
     */
    make_visualsearch_input: function (options) {
        var self = this, input = new VS.ui.SearchInput(options);
        input.setupAutocomplete = function () {
            _.extend(this.box.autocomplete({
                minLength: 1,
                delay: 0,
                search: function () {
                    self.$element.autocomplete('search', input.box.val());
                    return false;
                }
            }).data('autocomplete'), {
                _move: function () {},
                close: function () { self.$element.autocomplete('close'); }
            });
        };
        return input;
    },

    /**
     * Builds a list of widget rows (each row is an array of widgets)
     *
     * @param {Array} items a list of nodes to convert to widgets
     * @param {Object} fields a mapping of field names to (ORM) field attributes
     * @param {String} [group_name] name of the group to put the new controls in
     */
    make_widgets: function (items, fields, group_name) {
        group_name = group_name || null;
        if (!(group_name in this.controls)) {
            this.controls[group_name] = [];
        }
        var self = this, group = this.controls[group_name];
        var filters = [];
        _.each(items, function (item) {
            if (filters.length && item.tag !== 'filter') {
                group.push(new instance.web.search.FilterGroup(filters, this));
                filters = [];
            }

            switch (item.tag) {
            case 'separator': case 'newline':
                break;
            case 'filter':
                filters.push(new instance.web.search.Filter(item, this));
                break;
            case 'group':
                self.make_widgets(item.children, fields, item.attrs.string);
                break;
            case 'field':
                group.push(this.make_field(item, fields[item['attrs'].name]));
                // filters
                self.make_widgets(item.children, fields, group_name);
                break;
            }
        }, this);

        if (filters.length) {
            group.push(new instance.web.search.FilterGroup(filters, this));
        }
    },
    /**
     * Creates a field for the provided field descriptor item (which comes
     * from fields_view_get)
     *
     * @param {Object} item fields_view_get node for the field
     * @param {Object} field fields_get result for the field
     * @returns instance.web.search.Field
     */
    make_field: function (item, field) {
        var obj = instance.web.search.fields.get_any( [item.attrs.widget, field.type]);
        if(obj) {
            return new (obj) (item, field, this);
        } else {
            console.group('Unknown field type ' + field.type);
            console.error('View node', item);
            console.info('View field', field);
            console.info('In view', this);
            console.groupEnd();
            return null;
        }
    },
    on_loaded: function(data) {
        var self = this;
        this.fields_view = data.fields_view;
        if (data.fields_view.type !== 'search' ||
            data.fields_view.arch.tag !== 'search') {
                throw new Error(_.str.sprintf(
                    "Got non-search view after asking for a search view: type %s, arch root %s",
                    data.fields_view.type, data.fields_view.arch.tag));
        }

        this.make_widgets(
            data.fields_view['arch'].children,
            data.fields_view.fields);

        // load defaults
        return $.when(
                this.setup_stuff_drawer(),
                $.when.apply(null, _(this.inputs).invoke('facet_for_defaults', this.defaults))
                    .then(function () {
                        self.vs.searchQuery.reset(_(arguments).compact(), {silent: true});
                        self.vs.searchBox.renderFacets();
                    }))
            .then(function () { self.ready.resolve(); })
    },
    /**
     * Handle event when the user make a selection in the filters management select box.
     */
    on_filters_management: function(e) {
        var self = this;
        var select = this.$element.find(".oe_search-view-filters-management");
        var val = select.val();
        switch(val) {
        case 'advanced_filter':
            this.extended_search.on_activate();
            break;
        case 'add_to_dashboard':
            this.on_add_to_dashboard();
            break;
        case 'manage_filters':
            this.do_action({
                res_model: 'ir.filters',
                views: [[false, 'list'], [false, 'form']],
                type: 'ir.actions.act_window',
                context: {"search_default_user_id": this.session.uid,
                "search_default_model_id": this.dataset.model},
                target: "current",
                limit : 80
            });
            break;
        case 'save_filter':
            var data = this.build_search_data();
            var context = new instance.web.CompoundContext();
            _.each(data.contexts, function(x) {
                context.add(x);
            });
            var domain = new instance.web.CompoundDomain();
            _.each(data.domains, function(x) {
                domain.add(x);
            });
            var groupbys = _.pluck(data.groupbys, "group_by").join();
            context.add({"group_by": groupbys});
            var dial_html = QWeb.render("SearchView.managed-filters.add");
            var $dial = $(dial_html);
            instance.web.dialog($dial, {
                modal: true,
                title: _t("Filter Entry"),
                buttons: [
                    {text: _t("Cancel"), click: function() {
                        $(this).dialog("close");
                    }},
                    {text: _t("OK"), click: function() {
                        $(this).dialog("close");
                        var name = $(this).find("input").val();
                        self.rpc('/web/searchview/save_filter', {
                            model: self.dataset.model,
                            context_to_save: context,
                            domain: domain,
                            name: name
                        }).then(function() {
                            self.reload_managed_filters();
                        });
                    }}
                ]
            });
            break;
        case '':
            this.do_clear();
        }
        if (val.slice(0, 4) == "get:") {
            val = val.slice(4);
            val = parseInt(val, 10);
            var filter = this.managed_filters[val];
            this.do_clear(false).then(_.bind(function() {
                select.val('get:' + val);

                var groupbys = [];
                var group_by = filter.context.group_by;
                if (group_by) {
                    groupbys = _.map(
                        group_by instanceof Array ? group_by : group_by.split(','),
                        function (el) { return { group_by: el }; });
                }
                this.filter_data = {
                    domains: [filter.domain],
                    contexts: [filter.context],
                    groupbys: groupbys
                };
                this.do_search();
            }, this));
        } else {
            select.val('');
        }
    },
    on_add_to_dashboard: function() {
        this.$element.find(".oe_search-view-filters-management")[0].selectedIndex = 0;
        var self = this,
            menu = instance.webclient.menu,
            $dialog = $(QWeb.render("SearchView.add_to_dashboard", {
                dashboards : menu.data.data.children,
                selected_menu_id : menu.$element.find('a.active').data('menu')
            }));
        $dialog.find('input').val(this.fields_view.name);
        instance.web.dialog($dialog, {
            modal: true,
            title: _t("Add to Dashboard"),
            buttons: [
                {text: _t("Cancel"), click: function() {
                    $(this).dialog("close");
                }},
                {text: _t("OK"), click: function() {
                    $(this).dialog("close");
                    var menu_id = $(this).find("select").val(),
                        title = $(this).find("input").val(),
                        data = self.build_search_data(),
                        context = new instance.web.CompoundContext(),
                        domain = new instance.web.CompoundDomain();
                    _.each(data.contexts, function(x) {
                        context.add(x);
                    });
                    _.each(data.domains, function(x) {
                           domain.add(x);
                    });
                    self.rpc('/web/searchview/add_to_dashboard', {
                        menu_id: menu_id,
                        action_id: self.getParent().action.id,
                        context_to_save: context,
                        domain: domain,
                        view_mode: self.getParent().active_view,
                        name: title
                    }, function(r) {
                        if (r === false) {
                            self.do_warn("Could not add filter to dashboard");
                        } else {
                            self.do_notify("Filter added to dashboard", '');
                        }
                    });
                }}
            ]
        });
    },
    /**
     * Performs the search view collection of widget data.
     *
     * If the collection went well (all fields are valid), then triggers
     * :js:func:`instance.web.SearchView.on_search`.
     *
     * If at least one field failed its validation, triggers
     * :js:func:`instance.web.SearchView.on_invalid` instead.
     *
     * @param e jQuery event object coming from the "Search" button
     */
    do_search: function () {
        var domains = [], contexts = [], groupbys = [], errors = [];

        this.vs.searchQuery.each(function (facet) {
            var field = facet.get('field');
            try {
                var domain = field.get_domain(facet);
                if (domain) {
                    domains.push(domain);
                }
                var context = field.get_context(facet);
                if (context) {
                    contexts.push(context);
                }
                var group_by = field.get_groupby(facet);
                if (group_by) {
                    groupbys.push.apply(groupbys, group_by);
                }
            } catch (e) {
                if (e instanceof instance.web.search.Invalid) {
                    errors.push(e);
                } else {
                    throw e;
                }
            }
        });

        if (!_.isEmpty(errors)) {
            this.on_invalid(errors);
            return;
        }
        return this.on_search(domains, contexts, groupbys);
    },
    /**
     * Triggered after the SearchView has collected all relevant domains and
     * contexts.
     *
     * It is provided with an Array of domains and an Array of contexts, which
     * may or may not be evaluated (each item can be either a valid domain or
     * context, or a string to evaluate in order in the sequence)
     *
     * It is also passed an array of contexts used for group_by (they are in
     * the correct order for group_by evaluation, which contexts may not be)
     *
     * @event
     * @param {Array} domains an array of literal domains or domain references
     * @param {Array} contexts an array of literal contexts or context refs
     * @param {Array} groupbys ordered contexts which may or may not have group_by keys
     */
    on_search: function (domains, contexts, groupbys) {
    },
    /**
     * Triggered after a validation error in the SearchView fields.
     *
     * Error objects have three keys:
     * * ``field`` is the name of the invalid field
     * * ``value`` is the invalid value
     * * ``message`` is the (in)validation message provided by the field
     *
     * @event
     * @param {Array} errors a never-empty array of error objects
     */
    on_invalid: function (errors) {
        this.do_notify(_t("Invalid Search"), _t("triggered from search view"));
    }
});

/** @namespace */
instance.web.search = {};

instance.web.search.FilterGroupFacet = VS.ui.SearchFacet.extend({
    events: _.extend({
        'click': 'selectFacet'
    }, VS.ui.SearchFacet.prototype.events),

    render: function () {
        this.setMode('not', 'editing');
        this.setMode('not', 'selected');

        var value = this.model.get('value');
        this.$el.html(QWeb.render('SearchView.filters.facet', {
            facet: this.model
        }));
        // virtual input so SearchFacet code has something to play with
        this.box = $('<input>').val(value);

        return this;
    },
    enableEdit: function () {
        this.selectFacet()
    },
    keydown: function (e) {
        var key = VS.app.hotkeys.key(e);
        if (key !== 'right') {
            return VS.ui.SearchFacet.prototype.keydown.call(this, e);
        }
        e.preventDefault();
        this.deselectFacet();
        this.options.app.searchBox.focusNextFacet(this, 1);
    }
});
/**
 * Registry of search fields, called by :js:class:`instance.web.SearchView` to
 * find and instantiate its field widgets.
 */
instance.web.search.fields = new instance.web.Registry({
    'char': 'instance.web.search.CharField',
    'text': 'instance.web.search.CharField',
    'boolean': 'instance.web.search.BooleanField',
    'integer': 'instance.web.search.IntegerField',
    'id': 'instance.web.search.IntegerField',
    'float': 'instance.web.search.FloatField',
    'selection': 'instance.web.search.SelectionField',
    'datetime': 'instance.web.search.DateTimeField',
    'date': 'instance.web.search.DateField',
    'many2one': 'instance.web.search.ManyToOneField',
    'many2many': 'instance.web.search.CharField',
    'one2many': 'instance.web.search.CharField'
});
instance.web.search.Invalid = instance.web.Class.extend( /** @lends instance.web.search.Invalid# */{
    /**
     * Exception thrown by search widgets when they hold invalid values,
     * which they can not return when asked.
     *
     * @constructs instance.web.search.Invalid
     * @extends instance.web.Class
     *
     * @param field the name of the field holding an invalid value
     * @param value the invalid value
     * @param message validation failure message
     */
    init: function (field, value, message) {
        this.field = field;
        this.value = value;
        this.message = message;
    },
    toString: function () {
        return _.str.sprintf(
            _t("Incorrect value for field %(fieldname)s: [%(value)s] is %(message)s"),
            {fieldname: this.field, value: this.value, message: this.message}
        );
    }
});
instance.web.search.Widget = instance.web.OldWidget.extend( /** @lends instance.web.search.Widget# */{
    template: null,
    /**
     * Root class of all search widgets
     *
     * @constructs instance.web.search.Widget
     * @extends instance.web.OldWidget
     *
     * @param view the ancestor view of this widget
     */
    init: function (view) {
        this._super(view);
        this.view = view;
    }
});
instance.web.search.add_expand_listener = function($root) {
    $root.find('a.searchview_group_string').click(function (e) {
        $root.toggleClass('folded expanded');
        e.stopPropagation();
        e.preventDefault();
    });
};
instance.web.search.Group = instance.web.search.Widget.extend({
    template: 'SearchView.group',
    init: function (view_section, view, fields) {
        this._super(view);
        this.attrs = view_section.attrs;
        this.lines = view.make_widgets(
            view_section.children, fields);
    }
});

instance.web.search.Input = instance.web.search.Widget.extend( /** @lends instance.web.search.Input# */{
    /**
     * @constructs instance.web.search.Input
     * @extends instance.web.search.Widget
     *
     * @param view
     */
    init: function (view) {
        this._super(view);
        this.view.inputs.push(this);
        this.style = undefined;
    },
    /**
     * Fetch auto-completion values for the widget.
     *
     * The completion values should be an array of objects with keys category,
     * label, value prefixed with an object with keys type=section and label
     *
     * @param {String} value value to complete
     * @returns {jQuery.Deferred<null|Array>}
     */
    complete: function (value) {
        return $.when(null)
    },
    /**
     * Returns a VS.model.SearchFacet instance for the provided defaults if
     * they apply to this widget, or null if they don't.
     *
     * This default implementation will try calling
     * :js:func:`instance.web.search.Input#facet_for` if the widget's name
     * matches the input key
     *
     * @param {Object} defaults
     * @returns {jQuery.Deferred<null|Object>}
     */
    facet_for_defaults: function (defaults) {
        if (!this.attrs ||
            !(this.attrs.name in defaults && defaults[this.attrs.name])) {
            return $.when(null);
        }
        return this.facet_for(defaults[this.attrs.name]);
    },
    get_context: function () {
        throw new Error(
            "get_context not implemented for widget " + this.attrs.type);
    },
    get_groupby: function () {
        throw new Error(
            "get_groupby not implemented for widget " + this.attrs.type);
    },
    get_domain: function () {
        throw new Error(
            "get_domain not implemented for widget " + this.attrs.type);
    },
    load_attrs: function (attrs) {
        if (attrs.modifiers) {
            attrs.modifiers = JSON.parse(attrs.modifiers);
            attrs.invisible = attrs.modifiers.invisible || false;
            if (attrs.invisible) {
                this.style = 'display: none;'
            }
        }
        this.attrs = attrs;
    }
});
instance.web.search.FilterGroup = instance.web.search.Input.extend(/** @lends instance.web.search.FilterGroup# */{
    template: 'SearchView.filters',
    /**
     * Inclusive group of filters, creates a continuous "button" with clickable
     * sections (the normal display for filters is to be a self-contained button)
     *
     * @constructs instance.web.search.FilterGroup
     * @extends instance.web.search.Input
     *
     * @param {Array<instance.web.search.Filter>} filters elements of the group
     * @param {instance.web.SearchView} view view in which the filters are contained
     */
    init: function (filters, view) {
        this._super(view);
        this.filters = filters;
    },
    start: function () {
        this.$element.on('click', 'li', this.proxy('toggle_filter'));
        return $.when(null);
    },
    facet_for_defaults: function (defaults) {
        var fs = _(this.filters).filter(function (f) {
            return f.attrs && f.attrs.name && !!defaults[f.attrs.name];
        });
        if (_.isEmpty(fs)) { return $.when(null); }
        return $.when(new VS.model.SearchFacet({
            category: _t("Filter"),
            value: _(fs).map(function (f) {
                return f.attrs.string || f.attrs.name }).join(' | '),
            json: fs,
            field: this,
            app: this.view.vs
        }));
    },
    /**
     * Fetches contexts for all enabled filters in the group
     *
     * @param {VS.model.SearchFacet} facet
     * @return {*} combined contexts of the enabled filters in this group
     */
    get_context: function (facet) {
        var contexts = _(facet.get('json')).chain()
            .map(function (filter) { return filter.attrs.context; })
            .reject(_.isEmpty)
            .value();

        if (!contexts.length) { return; }
        if (contexts.length === 1) { return contexts[0]; }
        return _.extend(new instance.web.CompoundContext, {
            __contexts: contexts
        });
    },
    /**
     * Fetches group_by sequence for all enabled filters in the group
     *
     * @param {VS.model.SearchFacet} facet
     * @return {Array} enabled filters in this group
     */
    get_groupby: function (facet) {
        return  _(facet.get('json')).chain()
            .map(function (filter) { return filter.attrs.context; })
            .reject(_.isEmpty)
            .value();
    },
    /**
     * Handles domains-fetching for all the filters within it: groups them.
     *
     * @param {VS.model.SearchFacet} facet
     * @return {*} combined domains of the enabled filters in this group
     */
    get_domain: function (facet) {
        var domains = _(facet.get('json')).chain()
            .map(function (filter) { return filter.attrs.domain; })
            .reject(_.isEmpty)
            .value();

        if (!domains.length) { return; }
        if (domains.length === 1) { return domains[0]; }
        for (var i=domains.length; --i;) {
            domains.unshift(['|']);
        }
        return _.extend(new instance.web.CompoundDomain(), {
            __domains: domains
        });
    },
    toggle_filter: function (e) {
        this.toggle(this.filters[$(e.target).index()]);
    },
    toggle: function (filter) {
        // FIXME: oh god, my eyes, they hurt
        var self = this, fs;
        var facet = this.view.vs.searchQuery.detect(function (f) {
            return f.get('field') === self; });
        if (facet) {
            fs = facet.get('json');

            if (_.include(fs, filter)) {
                fs = _.without(fs, filter);
            } else {
                fs.push(filter);
            }
            if (_(fs).isEmpty()) {
                this.view.vs.searchQuery.remove(facet, {trigger_search: true});
            } else {
                facet.set({
                    json: fs,
                    value: _(fs).map(function (f) {
                        return f.attrs.string || f.attrs.name }).join(' | ')
                });
            }
            return;
        } else {
            fs = [filter];
        }

        this.view.vs.searchQuery.add({
            category: _t("Filter"),
            value: _(fs).map(function (f) {
                return f.attrs.string || f.attrs.name }).join(' | '),
            json: fs,
            field: this,
            app: this.view.vs
        });
    }
});
instance.web.search.Filter = instance.web.search.Input.extend(/** @lends instance.web.search.Filter# */{
    template: 'SearchView.filter',
    /**
     * Implementation of the OpenERP filters (button with a context and/or
     * a domain sent as-is to the search view)
     *
     * Filters are only attributes holder, the actual work (compositing
     * domains and contexts, converting between facets and filters) is
     * performed by the filter group.
     *
     * @constructs instance.web.search.Filter
     * @extends instance.web.search.Input
     *
     * @param node
     * @param view
     */
    init: function (node, view) {
        this._super(view);
        this.load_attrs(node.attrs);
    },
    facet_for: function () { return $.when(null); },
    get_context: function () { },
    get_domain: function () { },
});
instance.web.search.Field = instance.web.search.Input.extend( /** @lends instance.web.search.Field# */ {
    template: 'SearchView.field',
    default_operator: '=',
    /**
     * @constructs instance.web.search.Field
     * @extends instance.web.search.Input
     *
     * @param view_section
     * @param field
     * @param view
     */
    init: function (view_section, field, view) {
        this._super(view);
        this.load_attrs(_.extend({}, field, view_section.attrs));
    },
    facet_for: function (value) {
        return $.when(new VS.model.SearchFacet({
            category: this.attrs.string || this.attrs.name,
            value: String(value),
            json: value,
            field: this,
            app: this.view.vs
        }));
    },
    get_value: function (facet) {
        return facet.value();
    },
    get_context: function (facet) {
        var val = this.get_value(facet);
        // A field needs a value to be "active", and a context to send when
        // active
        var has_value = (val !== null && val !== '');
        var context = this.attrs.context;
        if (!(has_value && context)) {
            return;
        }
        return new instance.web.CompoundContext(context)
                .set_eval_context({self: val});
    },
    get_groupby: function () { },
    /**
     * Function creating the returned domain for the field, override this
     * methods in children if you only need to customize the field's domain
     * without more complex alterations or tests (and without the need to
     * change override the handling of filter_domain)
     *
     * @param {String} name the field's name
     * @param {String} operator the field's operator (either attribute-specified or default operator for the field
     * @param {Number|String} value parsed value for the field
     * @returns {Array<Array>} domain to include in the resulting search
     */
    make_domain: function (name, operator, facet) {
        return [[name, operator, this.get_value(facet)]];
    },
    get_domain: function (facet) {
        var val = this.get_value(facet);
        if (val === null || val === '') {
            return;
        }

        var domain = this.attrs['filter_domain'];
        if (!domain) {
            return this.make_domain(
                this.attrs.name,
                this.attrs.operator || this.default_operator,
                facet);
        }
        return new instance.web.CompoundDomain(domain)
                .set_eval_context({self: val});
    }
});
/**
 * Implementation of the ``char`` OpenERP field type:
 *
 * * Default operator is ``ilike`` rather than ``=``
 *
 * * The Javascript and the HTML values are identical (strings)
 *
 * @class
 * @extends instance.web.search.Field
 */
instance.web.search.CharField = instance.web.search.Field.extend( /** @lends instance.web.search.CharField# */ {
    default_operator: 'ilike',
    complete: function (value) {
        if (_.isEmpty(value)) { return $.when(null); }
        var label = _.str.sprintf(_.str.escapeHTML(
            _t("Search %(field)s for: %(value)s")), {
                field: '<em>' + this.attrs.string + '</em>',
                value: '<strong>' + _.str.escapeHTML(value) + '</strong>'});
        return $.when([{
            category: this.attrs.string,
            label: label,
            value: value,
            field: this
        }]);
    }
});
instance.web.search.NumberField = instance.web.search.Field.extend(/** @lends instance.web.search.NumberField# */{
    get_value: function () {
        if (!this.$element.val()) {
            return null;
        }
        var val = this.parse(this.$element.val()),
          check = Number(this.$element.val());
        if (isNaN(val) || val !== check) {
            this.$element.addClass('error');
            throw new instance.web.search.Invalid(
                this.attrs.name, this.$element.val(), this.error_message);
        }
        this.$element.removeClass('error');
        return val;
    }
});
/**
 * @class
 * @extends instance.web.search.NumberField
 */
instance.web.search.IntegerField = instance.web.search.NumberField.extend(/** @lends instance.web.search.IntegerField# */{
    error_message: _t("not a valid integer"),
    parse: function (value) {
        try {
            return instance.web.parse_value(value, {'widget': 'integer'});
        } catch (e) {
            return NaN;
        }
    }
});
/**
 * @class
 * @extends instance.web.search.NumberField
 */
instance.web.search.FloatField = instance.web.search.NumberField.extend(/** @lends instance.web.search.FloatField# */{
    error_message: _t("not a valid number"),
    parse: function (value) {
        try {
            return instance.web.parse_value(value, {'widget': 'float'});
        } catch (e) {
            return NaN;
        }
    }
});
/**
 * @class
 * @extends instance.web.search.Field
 */
instance.web.search.SelectionField = instance.web.search.Field.extend(/** @lends instance.web.search.SelectionField# */{
    // This implementation is a basic <select> field, but it may have to be
    // altered to be more in line with the GTK client, which uses a combo box
    // (~ jquery.autocomplete):
    // * If an option was selected in the list, behave as currently
    // * If something which is not in the list was entered (via the text input),
    //   the default domain should become (`ilike` string_value) but **any
    //   ``context`` or ``filter_domain`` becomes falsy, idem if ``@operator``
    //   is specified. So at least get_domain needs to be quite a bit
    //   overridden (if there's no @value and there is no filter_domain and
    //   there is no @operator, return [[name, 'ilike', str_val]]
    template: 'SearchView.field.selection',
    init: function () {
        this._super.apply(this, arguments);
        // prepend empty option if there is no empty option in the selection list
        this.prepend_empty = !_(this.attrs.selection).detect(function (item) {
            return !item[1];
        });
    },
    complete: function (needle) {
        var self = this;
        var results = _(this.attrs.selection).chain()
            .filter(function (sel) {
                var value = sel[0], label = sel[1];
                if (!value) { return false; }
                return label.toLowerCase().indexOf(needle.toLowerCase()) !== -1;
            })
            .map(function (sel) {
                return {
                    category: self.attrs.string,
                    field: self,
                    value: sel[1],
                    json: sel[0]
                };
            }).value();
        if (_.isEmpty(results)) { return $.when(null); }
        return $.when.apply(null, [{
            category: this.attrs.string
        }].concat(results));
    },
    facet_for: function (value) {
        var match = _(this.attrs.selection).detect(function (sel) {
            return sel[0] === value;
        });
        if (!match) { return $.when(null); }
        return $.when(new VS.model.SearchFacet({
            category: this.attrs.string,
            value: match[1],
            json: match[0],
            field: this,
            app: this.view.app
        }));
    },
    get_value: function (facet) {
        return facet.get('json');
    }
});
instance.web.search.BooleanField = instance.web.search.SelectionField.extend(/** @lends instance.web.search.BooleanField# */{
    /**
     * @constructs instance.web.search.BooleanField
     * @extends instance.web.search.BooleanField
     */
    init: function () {
        this._super.apply(this, arguments);
        this.attrs.selection = [
            ['true', _t("Yes")],
            ['false', _t("No")]
        ];
    },
    get_value: function (facet) {
        switch (this._super(facet)) {
            case 'false': return false;
            case 'true': return true;
            default: return null;
        }
    }
});
/**
 * @class
 * @extends instance.web.search.DateField
 */
instance.web.search.DateField = instance.web.search.Field.extend(/** @lends instance.web.search.DateField# */{
    get_value: function (facet) {
        return instance.web.date_to_str(facet.get('json'));
    },
    complete: function (needle) {
        var d = Date.parse(needle);
        if (!d) { return $.when(null); }
        var value = instance.web.format_value(d, this.attrs);
        var label = _.str.sprintf(_.str.escapeHTML(
            _t("Search %(field)s at: %(value)s")), {
                field: '<em>' + this.attrs.string + '</em>',
                value: '<strong>' + value + '</strong>'});
        return $.when([{
            category: this.attrs.string,
            label: label,
            value: value,
            json: d,
            field: this
        }]);
    }
});
/**
 * Implementation of the ``datetime`` openerp field type:
 *
 * * Uses the same widget as the ``date`` field type (a simple date)
 *
 * * Builds a slighly more complex, it's a datetime range (includes time)
 *   spanning the whole day selected by the date widget
 *
 * @class
 * @extends instance.web.DateField
 */
instance.web.search.DateTimeField = instance.web.search.DateField.extend(/** @lends instance.web.search.DateTimeField# */{
    get_value: function (facet) {
        return instance.web.datetime_to_str(facet.get('json'));
    }
});
instance.web.search.ManyToOneField = instance.web.search.CharField.extend({
    init: function (view_section, field, view) {
        this._super(view_section, field, view);
        this.model = new instance.web.Model(this.attrs.relation);
    },
    complete: function (needle) {
        var self = this;
        // TODO: context
        // FIXME: "concurrent" searches (multiple requests, mis-ordered responses)
        return this.model.call('name_search', [], {
            name: needle,
            limit: 8,
            context: {}
        }).pipe(function (results) {
            if (_.isEmpty(results)) { return null; }
            return [{category: self.attrs.string}].concat(
                _(results).map(function (result) {
                    return {
                        category: self.attrs.string,
                        value: result[1],
                        json: result[0],
                        field: self
                    };
                }));
        });
<<<<<<< HEAD
        this.model = new openerp.web.Model(this.attrs['relation']);

        this.orderer = new openerp.web.DropMisordered();
=======
>>>>>>> f5c37eab
    },
    facet_for: function (value) {
        var self = this;
<<<<<<< HEAD
        this.$element.autocomplete({
            source: function (req, resp) {
                self.orderer.add(self.model.call('name_search', null, {
                    name: req.term,
                    args: self.attrs.domain,
                    limit: 8
                })).then(function (data) {
                    resp(_.map(data, function (result) {
                        return {id: result[0], label: result[1]}
                    }));
                });
            },
            select: function (event, ui) {
                self.id = ui.item.id;
                self.name = ui.item.label;
            },
            delay: 100
        })
    },
    on_name_get: function (name_get) {
        if (!name_get.length) {
            delete this.id;
            this.got_name.reject();
            return;
        }
        this.name = name_get[0][1];
        this.got_name.resolve();
    },
    render: function (defaults) {
        if (defaults[this.attrs.name]) {
            this.id = defaults[this.attrs.name];
            if (this.id instanceof Array)
                this.id = this.id[0];
            // TODO: maybe this should not be completely removed
            delete defaults[this.attrs.name];
            this.model.call('name_get', [[this.id]]).then(
                this.proxy('on_name_get'));
        } else {
            this.got_name.reject();
=======
        if (value instanceof Array) {
            return $.when(new VS.model.SearchFacet({
                category: this.attrs.string,
                value: value[1],
                json: value[0],
                field: this,
                app: this.view.vs
            }));
>>>>>>> f5c37eab
        }
        return this.model.call('name_get', [value], {}).pipe(function (names) {
                return new VS.model.SearchFacet({
                category: self.attrs.string,
                value: names[0][1],
                json: names[0][0],
                field: self,
                app: self.view.vs
            });
        })
    },
    make_domain: function (name, operator, facet) {
        // ``json`` -> actual auto-completed id
        if (facet.get('json')) {
            return [[name, '=', facet.get('json')]];
        }

        return this._super(name, operator, facet);
    }
});

instance.web.search.Advanced = instance.web.search.Input.extend({
    template: 'SearchView.advanced',
    start: function () {
        var self = this;
        this.$element
            .on('keypress keydown keyup', function (e) { e.stopPropagation(); })
            .on('click', 'h4', function () {
                self.$element.toggleClass('oe_opened');
            }).on('click', 'button.oe_add_condition', function () {
                self.append_proposition();
            }).on('submit', 'form', function (e) {
                e.preventDefault();
                self.commit_search();
            });
        return $.when(
            this._super(),
            this.rpc("/web/searchview/fields_get", {model: this.view.model}, function(data) {
                self.fields = _.extend({
                    id: { string: 'ID', type: 'id' }
                }, data.fields);
        })).then(function () {
            self.append_proposition();
        });
    },
    append_proposition: function () {
        return (new instance.web.search.ExtendedSearchProposition(this, this.fields))
            .appendTo(this.$element.find('ul'));
    },
    commit_search: function () {
        var self = this;
        // Get domain sections from all propositions
        var children = this.getChildren(),
            domain = _.invoke(children, 'get_proposition');
        var filters = _(domain).map(function (section) {
            return new instance.web.search.Filter({attrs: {
                string: _.str.sprintf('%s(%s)%s',
                    section[0], section[1], section[2]),
                domain: [section]
            }}, self.view);
        });
        // Create Filter (& FilterGroup around it) with that domain
        var f = new instance.web.search.FilterGroup(filters, this.view);
        // add group to query
        this.view.vs.searchQuery.add({
            category: _t("Advanced"),
            value: _(filters).map(function (f) {
                return f.attrs.string || f.attrs.name }).join(' | '),
            json: filters,
            field: f,
            app: this.view.vs
        });
        // remove all propositions
        _.invoke(children, 'destroy');
        // add new empty proposition
        this.append_proposition();
        // TODO: API on searchview
        this.view.$element.removeClass('oe_searchview_open_drawer');
    }
});

instance.web.search.ExtendedSearchProposition = instance.web.OldWidget.extend(/** @lends instance.web.search.ExtendedSearchProposition# */{
    template: 'SearchView.extended_search.proposition',
    /**
     * @constructs instance.web.search.ExtendedSearchProposition
     * @extends instance.web.OldWidget
     *
     * @param parent
     * @param fields
     */
    init: function (parent, fields) {
        this._super(parent);
        this.fields = _(fields).chain()
            .map(function(val, key) { return _.extend({}, val, {'name': key}); })
            .sortBy(function(field) {return field.string;})
            .value();
        this.attrs = {_: _, fields: this.fields, selected: null};
        this.value = null;
    },
    start: function () {
        var _this = this;
        this.$element.find(".searchview_extended_prop_field").change(function() {
            _this.changed();
        });
        this.$element.find('.searchview_extended_delete_prop').click(function () {
            _this.destroy();
        });
        this.changed();
    },
    changed: function() {
        var nval = this.$element.find(".searchview_extended_prop_field").val();
        if(this.attrs.selected == null || nval != this.attrs.selected.name) {
            this.select_field(_.detect(this.fields, function(x) {return x.name == nval;}));
        }
    },
    /**
     * Selects the provided field object
     *
     * @param field a field descriptor object (as returned by fields_get, augmented by the field name)
     */
    select_field: function(field) {
        var self = this;
        if(this.attrs.selected != null) {
            this.value.destroy();
            this.value = null;
            this.$element.find('.searchview_extended_prop_op').html('');
        }
        this.attrs.selected = field;
        if(field == null) {
            return;
        }

        var type = field.type;
        var obj = instance.web.search.custom_filters.get_object(type);
        if(obj === null) {
            obj = instance.web.search.custom_filters.get_object("char");
        }
        this.value = new (obj) (this);
        if(this.value.set_field) {
            this.value.set_field(field);
        }
        _.each(this.value.operators, function(operator) {
            $('<option>', {value: operator.value})
                .text(String(operator.text))
                .appendTo(self.$element.find('.searchview_extended_prop_op'));
        });
        this.$element.find('.searchview_extended_prop_value').html(
            this.value.render({}));
        this.value.start();

    },
    get_proposition: function() {
        if ( this.attrs.selected == null)
            return null;
        var field = this.attrs.selected.name;
        var op =  this.$element.find('.searchview_extended_prop_op').val();
        var value = this.value.get_value();
        return [field, op, value];
    }
});

instance.web.search.ExtendedSearchProposition.Field = instance.web.OldWidget.extend({
    start: function () {
        this.$element = $("#" + this.element_id);
    }
});
instance.web.search.ExtendedSearchProposition.Char = instance.web.search.ExtendedSearchProposition.Field.extend({
    template: 'SearchView.extended_search.proposition.char',
    operators: [
        {value: "ilike", text: _lt("contains")},
        {value: "not ilike", text: _lt("doesn't contain")},
        {value: "=", text: _lt("is equal to")},
        {value: "!=", text: _lt("is not equal to")}
    ],
    get_value: function() {
        return this.$element.val();
    }
});
instance.web.search.ExtendedSearchProposition.DateTime = instance.web.search.ExtendedSearchProposition.Field.extend({
    template: 'SearchView.extended_search.proposition.empty',
    operators: [
        {value: "=", text: _lt("is equal to")},
        {value: "!=", text: _lt("is not equal to")},
        {value: ">", text: _lt("greater than")},
        {value: "<", text: _lt("less than")},
        {value: ">=", text: _lt("greater or equal than")},
        {value: "<=", text: _lt("less or equal than")}
    ],
    get_value: function() {
        return this.datewidget.get_value();
    },
    start: function() {
        this._super();
        this.datewidget = new instance.web.DateTimeWidget(this);
        this.datewidget.prependTo(this.$element);
    }
});
instance.web.search.ExtendedSearchProposition.Date = instance.web.search.ExtendedSearchProposition.Field.extend({
    template: 'SearchView.extended_search.proposition.empty',
    operators: [
        {value: "=", text: _lt("is equal to")},
        {value: "!=", text: _lt("is not equal to")},
        {value: ">", text: _lt("greater than")},
        {value: "<", text: _lt("less than")},
        {value: ">=", text: _lt("greater or equal than")},
        {value: "<=", text: _lt("less or equal than")}
    ],
    get_value: function() {
        return this.datewidget.get_value();
    },
    start: function() {
        this._super();
        this.datewidget = new instance.web.DateWidget(this);
        this.datewidget.prependTo(this.$element);
    }
});
instance.web.search.ExtendedSearchProposition.Integer = instance.web.search.ExtendedSearchProposition.Field.extend({
    template: 'SearchView.extended_search.proposition.integer',
    operators: [
        {value: "=", text: _lt("is equal to")},
        {value: "!=", text: _lt("is not equal to")},
        {value: ">", text: _lt("greater than")},
        {value: "<", text: _lt("less than")},
        {value: ">=", text: _lt("greater or equal than")},
        {value: "<=", text: _lt("less or equal than")}
    ],
    get_value: function() {
        try {
            return instance.web.parse_value(this.$element.val(), {'widget': 'integer'});
        } catch (e) {
            return "";
        }
    }
});
instance.web.search.ExtendedSearchProposition.Id = instance.web.search.ExtendedSearchProposition.Integer.extend({
    operators: [{value: "=", text: _lt("is")}]
});
instance.web.search.ExtendedSearchProposition.Float = instance.web.search.ExtendedSearchProposition.Field.extend({
    template: 'SearchView.extended_search.proposition.float',
    operators: [
        {value: "=", text: _lt("is equal to")},
        {value: "!=", text: _lt("is not equal to")},
        {value: ">", text: _lt("greater than")},
        {value: "<", text: _lt("less than")},
        {value: ">=", text: _lt("greater or equal than")},
        {value: "<=", text: _lt("less or equal than")}
    ],
    get_value: function() {
        try {
            return instance.web.parse_value(this.$element.val(), {'widget': 'float'});
        } catch (e) {
            return "";
        }
    }
});
instance.web.search.ExtendedSearchProposition.Selection = instance.web.search.ExtendedSearchProposition.Field.extend({
    template: 'SearchView.extended_search.proposition.selection',
    operators: [
        {value: "=", text: _lt("is")},
        {value: "!=", text: _lt("is not")}
    ],
    set_field: function(field) {
        this.field = field;
    },
    get_value: function() {
        return this.$element.val();
    }
});
instance.web.search.ExtendedSearchProposition.Boolean = instance.web.search.ExtendedSearchProposition.Field.extend({
    template: 'SearchView.extended_search.proposition.boolean',
    operators: [
        {value: "=", text: _lt("is true")},
        {value: "!=", text: _lt("is false")}
    ],
    get_value: function() {
        return true;
    }
});

instance.web.search.custom_filters = new instance.web.Registry({
    'char': 'instance.web.search.ExtendedSearchProposition.Char',
    'text': 'instance.web.search.ExtendedSearchProposition.Char',
    'one2many': 'instance.web.search.ExtendedSearchProposition.Char',
    'many2one': 'instance.web.search.ExtendedSearchProposition.Char',
    'many2many': 'instance.web.search.ExtendedSearchProposition.Char',

    'datetime': 'instance.web.search.ExtendedSearchProposition.DateTime',
    'date': 'instance.web.search.ExtendedSearchProposition.Date',
    'integer': 'instance.web.search.ExtendedSearchProposition.Integer',
    'float': 'instance.web.search.ExtendedSearchProposition.Float',
    'boolean': 'instance.web.search.ExtendedSearchProposition.Boolean',
    'selection': 'instance.web.search.ExtendedSearchProposition.Selection',

    'id': 'instance.web.search.ExtendedSearchProposition.Id'
});

};

// vim:et fdc=0 fdl=0 foldnestmax=3 fdm=syntax:<|MERGE_RESOLUTION|>--- conflicted
+++ resolved
@@ -1257,56 +1257,9 @@
                     };
                 }));
         });
-<<<<<<< HEAD
-        this.model = new openerp.web.Model(this.attrs['relation']);
-
-        this.orderer = new openerp.web.DropMisordered();
-=======
->>>>>>> f5c37eab
     },
     facet_for: function (value) {
         var self = this;
-<<<<<<< HEAD
-        this.$element.autocomplete({
-            source: function (req, resp) {
-                self.orderer.add(self.model.call('name_search', null, {
-                    name: req.term,
-                    args: self.attrs.domain,
-                    limit: 8
-                })).then(function (data) {
-                    resp(_.map(data, function (result) {
-                        return {id: result[0], label: result[1]}
-                    }));
-                });
-            },
-            select: function (event, ui) {
-                self.id = ui.item.id;
-                self.name = ui.item.label;
-            },
-            delay: 100
-        })
-    },
-    on_name_get: function (name_get) {
-        if (!name_get.length) {
-            delete this.id;
-            this.got_name.reject();
-            return;
-        }
-        this.name = name_get[0][1];
-        this.got_name.resolve();
-    },
-    render: function (defaults) {
-        if (defaults[this.attrs.name]) {
-            this.id = defaults[this.attrs.name];
-            if (this.id instanceof Array)
-                this.id = this.id[0];
-            // TODO: maybe this should not be completely removed
-            delete defaults[this.attrs.name];
-            this.model.call('name_get', [[this.id]]).then(
-                this.proxy('on_name_get'));
-        } else {
-            this.got_name.reject();
-=======
         if (value instanceof Array) {
             return $.when(new VS.model.SearchFacet({
                 category: this.attrs.string,
@@ -1315,7 +1268,6 @@
                 field: this,
                 app: this.view.vs
             }));
->>>>>>> f5c37eab
         }
         return this.model.call('name_get', [value], {}).pipe(function (names) {
                 return new VS.model.SearchFacet({
