
(function() {

var instance = openerp;
openerp.web.search = {};

var QWeb = instance.web.qweb,
      _t =  instance.web._t,
     _lt = instance.web._lt;

/** @namespace */
var my = instance.web.search = {};

var B = Backbone;
my.FacetValue = B.Model.extend({

});
my.FacetValues = B.Collection.extend({
    model: my.FacetValue
});
my.Facet = B.Model.extend({
    initialize: function (attrs) {
        var values = attrs.values;
        delete attrs.values;

        B.Model.prototype.initialize.apply(this, arguments);

        this.values = new my.FacetValues(values || []);
        this.values.on('add remove change reset', function (_, options) {
            this.trigger('change', this, options);
        }, this);
    },
    get: function (key) {
        if (key !== 'values') {
            return B.Model.prototype.get.call(this, key);
        }
        return this.values.toJSON();
    },
    set: function (key, value) {
        if (key !== 'values') {
            return B.Model.prototype.set.call(this, key, value);
        }
        this.values.reset(value);
    },
    toJSON: function () {
        var out = {};
        var attrs = this.attributes;
        for(var att in attrs) {
            if (!attrs.hasOwnProperty(att) || att === 'field') {
                continue;
            }
            out[att] = attrs[att];
        }
        out.values = this.values.toJSON();
        return out;
    }
});
my.SearchQuery = B.Collection.extend({
    model: my.Facet,
    initialize: function () {
        B.Collection.prototype.initialize.apply(
            this, arguments);
        this.on('change', function (facet) {
            if(!facet.values.isEmpty()) { return; }

            this.remove(facet, {silent: true});
        }, this);
    },
    add: function (values, options) {
        options = options || {};

        if (!values) {
            values = [];
        } else if (!(values instanceof Array)) {
            values = [values];
        }

        _(values).each(function (value) {
            var model = this._prepareModel(value, options);
            var previous = this.detect(function (facet) {
                return facet.get('category') === model.get('category')
                    && facet.get('field') === model.get('field');
            });
            if (previous) {
                previous.values.add(model.get('values'), _.omit(options, 'at', 'merge'));
                return;
            }
            B.Collection.prototype.add.call(this, model, options);
        }, this);
        // warning: in backbone 1.0+ add is supposed to return the added models,
        // but here toggle may delegate to add and return its value directly.
        // return value of neither seems actually used but should be tested
        // before change, probably
        return this;
    },
    toggle: function (value, options) {
        options = options || {};

        var facet = this.detect(function (facet) {
            return facet.get('category') === value.category
                && facet.get('field') === value.field;
        });
        if (!facet) {
            return this.add(value, options);
        }

        var changed = false;
        _(value.values).each(function (val) {
            var already_value = facet.values.detect(function (v) {
                return v.get('value') === val.value
                    && v.get('label') === val.label;
            });
            // toggle value
            if (already_value) {
                facet.values.remove(already_value, {silent: true});
            } else {
                facet.values.add(val, {silent: true});
            }
            changed = true;
        });
        // "Commit" changes to values array as a single call, so observers of
        // change event don't get misled by intermediate incomplete toggling
        // states
        facet.trigger('change', facet);
        return this;
    }
});

function assert(condition, message) {
    if(!condition) {
        throw new Error(message);
    }
}
my.InputView = instance.web.Widget.extend({
    template: 'SearchView.InputView',
    events: {
        focus: function () { this.trigger('focused', this); },
        blur: function () { this.$el.text(''); this.trigger('blurred', this); },
        keydown: 'onKeydown',
        paste: 'onPaste',
    },
    getSelection: function () {
        this.el.normalize();
        // get Text node
        var root = this.el.childNodes[0];
        if (!root || !root.textContent) {
            // if input does not have a child node, or the child node is an
            // empty string, then the selection can only be (0, 0)
            return {start: 0, end: 0};
        }
        var range = window.getSelection().getRangeAt(0);
        // In Firefox, depending on the way text is selected (drag, double- or
        // triple-click) the range may start or end on the parent of the
        // selected text node‽ Check for this condition and fixup the range
        // note: apparently with C-a this can go even higher?
        if (range.startContainer === this.el && range.startOffset === 0) {
            range.setStart(root, 0);
        }
        if (range.endContainer === this.el && range.endOffset === 1) {
            range.setEnd(root, root.length);
        }
        assert(range.startContainer === root,
               "selection should be in the input view");
        assert(range.endContainer === root,
               "selection should be in the input view");
        return {
            start: range.startOffset,
            end: range.endOffset
        };
    },
    onKeydown: function (e) {
        this.el.normalize();
        var sel;
        switch (e.which) {
        // Do not insert newline, but let it bubble so searchview can use it
        case $.ui.keyCode.ENTER:
            e.preventDefault();
            break;

        // FIXME: may forget content if non-empty but caret at index 0, ok?
        case $.ui.keyCode.BACKSPACE:
            sel = this.getSelection();
            if (sel.start === 0 && sel.start === sel.end) {
                e.preventDefault();
                var preceding = this.getParent().siblingSubview(this, -1);
                if (preceding && (preceding instanceof my.FacetView)) {
                    preceding.model.destroy();
                }
            }
            break;

        // let left/right events propagate to view if caret is at input border
        // and not a selection
        case $.ui.keyCode.LEFT:
            sel = this.getSelection();
            if (sel.start !== 0 || sel.start !== sel.end) {
                e.stopPropagation();
            }
            break;
        case $.ui.keyCode.RIGHT:
            sel = this.getSelection();
            var len = this.$el.text().length;
            if (sel.start !== len || sel.start !== sel.end) {
                e.stopPropagation();
            }
            break;
        }
    },
    setCursorAtEnd: function () {
        this.el.normalize();
        var sel = window.getSelection();
        sel.removeAllRanges();
        var range = document.createRange();
        // in theory, range.selectNodeContents should work here. In practice,
        // MSIE9 has issues from time to time, instead of selecting the inner
        // text node it would select the reference node instead (e.g. in demo
        // data, company news, copy across the "Company News" link + the title,
        // from about half the link to half the text, paste in search box then
        // hit the left arrow key, getSelection would blow up).
        //
        // Explicitly selecting only the inner text node (only child node
        // since we've normalized the parent) avoids the issue
        range.selectNode(this.el.childNodes[0]);
        range.collapse(false);
        sel.addRange(range);
    },
    onPaste: function () {
        this.el.normalize();
        // In MSIE and Webkit, it is possible to get various representations of
        // the clipboard data at this point e.g.
        // window.clipboardData.getData('Text') and
        // event.clipboardData.getData('text/plain') to ensure we have a plain
        // text representation of the object (and probably ensure the object is
        // pastable as well, so nobody puts an image in the search view)
        // (nb: since it's not possible to alter the content of the clipboard
        // — at least in Webkit — to ensure only textual content is available,
        // using this would require 1. getting the text data; 2. manually
        // inserting the text data into the content; and 3. cancelling the
        // paste event)
        //
        // But Firefox doesn't support the clipboard API (as of FF18)
        // although it correctly triggers the paste event (Opera does not even
        // do that) => implement lowest-denominator system where onPaste
        // triggers a followup "cleanup" pass after the data has been pasted
        setTimeout(function () {
            // Read text content (ignore pasted HTML)
            var data = this.$el.text();
            if (!data)
                return;
            // paste raw text back in
            this.$el.empty().text(data);
            this.el.normalize();
            // Set the cursor at the end of the text, so the cursor is not lost
            // in some kind of error-spawning limbo.
            this.setCursorAtEnd();
        }.bind(this), 0);
    }
});
my.FacetView = instance.web.Widget.extend({
    template: 'SearchView.FacetView',
    events: {
        'focus': function () { this.trigger('focused', this); },
        'blur': function () { this.trigger('blurred', this); },
        'click': function (e) {
            if ($(e.target).is('.oe_facet_remove')) {
                this.model.destroy();
                return false;
            }
            this.$el.focus();
            e.stopPropagation();
        },
        'keydown': function (e) {
            var keys = $.ui.keyCode;
            switch (e.which) {
            case keys.BACKSPACE:
            case keys.DELETE:
                this.model.destroy();
                return false;
            }
        }
    },
    init: function (parent, model) {
        this._super(parent);
        this.model = model;
        this.model.on('change', this.model_changed, this);
    },
    destroy: function () {
        this.model.off('change', this.model_changed, this);
        this._super();
    },
    start: function () {
        var self = this;
        var $e = this.$('> span:last-child');
        return $.when(this._super()).then(function () {
            return $.when.apply(null, self.model.values.map(function (value) {
                return new my.FacetValueView(self, value).appendTo($e);
            }));
        });
    },
    model_changed: function () {
        this.$el.text(this.$el.text() + '*');
    }
});
my.FacetValueView = instance.web.Widget.extend({
    template: 'SearchView.FacetView.Value',
    init: function (parent, model) {
        this._super(parent);
        this.model = model;
        this.model.on('change', this.model_changed, this);
    },
    destroy: function () {
        this.model.off('change', this.model_changed, this);
        this._super();
    },
    model_changed: function () {
        this.$el.text(this.$el.text() + '*');
    }
});

instance.web.SearchView = instance.web.Widget.extend(/** @lends instance.web.SearchView# */{
    template: "SearchView",
    events: {
        // focus last input if view itself is clicked
        'click': function (e) {
            if (e.target === this.$('.oe_searchview_facets')[0]) {
                this.$('.oe_searchview_input:last').focus();
            }
        },
        // search button
        'click div.oe_searchview_search': function (e) {
            e.stopImmediatePropagation();
            this.do_search();
        },
        'click .oe_searchview_unfold_drawer': function (e) {
            e.stopImmediatePropagation();
            $(e.target).toggleClass('fa-caret-down fa-caret-up');
            localStorage.visible_search_menu = (localStorage.visible_search_menu !== 'true');
            this.toggle_buttons();
        },
        'keydown .oe_searchview_input, .oe_searchview_facet': function (e) {
            switch(e.which) {
            case $.ui.keyCode.LEFT:
                this.focusPreceding(e.target);
                e.preventDefault();
                break;
            case $.ui.keyCode.RIGHT:
                if (!this.autocomplete.is_expandable()) {
                    this.focusFollowing(e.target);
                }
                e.preventDefault();
                break;
            }
        },
        'autocompleteopen': function () {
            this.$el.autocomplete('widget').css('z-index', 9999);
        },
    },
    /**
     * @constructs instance.web.SearchView
     * @extends instance.web.Widget
     *
     * @param parent
     * @param dataset
     * @param view_id
     * @param defaults
     * @param {Object} [options]
     * @param {Boolean} [options.hidden=false] hide the search view
     * @param {Boolean} [options.disable_custom_filters=false] do not load custom filters from ir.filters
     */
    init: function(parent, dataset, view_id, defaults, options) {
        this.options = _.defaults(options || {}, {
            hidden: false,
            disable_custom_filters: false,
        });
        this._super(parent);
        this.query = undefined;
        this.dataset = dataset;
        this.view_id = view_id;
        this.search_fields = [];
        this.filters = [];
        this.groupbys = [];
        this.visible_filters = (localStorage.visible_search_menu === 'true');
        this.input_subviews = []; // for user input in searchbar
        this.defaults = defaults || {};
        this.headless = this.options.hidden &&  _.isEmpty(this.defaults);
        this.$buttons = this.options.$buttons;

        this.filter_menu = undefined;
        this.groupby_menu = undefined;
        this.favorite_menu = undefined;
        this.action_id = this.options && this.options.action && this.options.action.id;
    },    
    start: function() {
        if (this.headless) {
            this.$el.hide();
        }
        this.toggle_visibility(false);
        this.$facets_container = this.$('div.oe_searchview_facets');
        this.setup_global_completion();
        this.query = new my.SearchQuery()
                .on('add change reset remove', this.proxy('do_search'))
                .on('change', this.proxy('renderChangedFacets'))
                .on('add reset remove', this.proxy('renderFacets'));
        var load_view = instance.web.fields_view_get({
            model: this.dataset._model,
            view_id: this.view_id,
            view_type: 'search',
            context: this.dataset.get_context(),
        });
        this.$('.oe_searchview_unfold_drawer')
            .toggleClass('fa-caret-down', !this.visible_filters)
            .toggleClass('fa-caret-up', this.visible_filters);
        return this.alive($.when(this._super(), this.alive(load_view).then(this.view_loaded.bind(this))));
    },
    view_loaded: function (r) {
        var self = this;
        this.fields_view_get = r;
        this.view_id = this.view_id || r.view_id;
        this.prepare_search_inputs();
        if (this.$buttons) {

            var fields_def = new instance.web.Model(this.dataset.model).call('fields_get', {
                    context: this.dataset.context
                });

            this.groupby_menu = new my.GroupByMenu(this, this.groupbys, fields_def);
            this.filter_menu = new my.FilterMenu(this, this.filters, fields_def);
            this.favorite_menu = new my.FavoriteMenu(this, this.query, this.dataset.model, this.action_id);

            this.filter_menu.appendTo(this.$buttons);
            this.groupby_menu.appendTo(this.$buttons);
            var custom_filters_ready = this.favorite_menu.appendTo(this.$buttons);
        }
        return $.when(custom_filters_ready).then(this.proxy('set_default_filters'));
    },
    set_default_filters: function () {
        var self = this,
            default_custom_filter = this.$buttons && this.favorite_menu.get_default_filter();
        if (!self.options.disable_custom_filters && default_custom_filter) {
            return this.favorite_menu.toggle_filter(default_custom_filter, true);
        }
        if (!_.isEmpty(this.defaults)) {
            var inputs = this.search_fields.concat(this.filters, this.groupbys),
                defaults = _.invoke(inputs, 'facet_for_defaults', this.defaults);
            return $.when.apply(null, defaults).then(function () {
                self.query.reset(_(arguments).compact(), {preventSearch: true});
            });
        }
        this.query.reset([], {preventSearch: true});
        return $.when();
    },
    /**
     * Performs the search view collection of widget data.
     *
     * If the collection went well (all fields are valid), then triggers
     * :js:func:`instance.web.SearchView.on_search`.
     *
     * If at least one field failed its validation, triggers
     * :js:func:`instance.web.SearchView.on_invalid` instead.
     *
     * @param [_query]
     * @param {Object} [options]
     */
    do_search: function (_query, options) {
        if (options && options.preventSearch) {
            return;
        }
        var search = this.build_search_data();
        this.trigger('search_data', search.domains, search.contexts, search.groupbys);
    },
    /**
     * Extract search data from the view's facets.
     *
     * Result is an object with 3 (own) properties:
     *
     * domains
     *     Array of domains
     * contexts
     *     Array of contexts
     * groupbys
     *     Array of domains, in groupby order rather than view order
     *
     * @return {Object}
     */
    build_search_data: function () {
        var domains = [], contexts = [], groupbys = [];

        this.query.each(function (facet) {
            var field = facet.get('field');
            var domain = field.get_domain(facet);
            if (domain) {
                domains.push(domain);
            }
            var context = field.get_context(facet);
            if (context) {
                contexts.push(context);
            }
            var group_by = field.get_groupby(facet);
            if (group_by) {
                groupbys.push.apply(groupbys, group_by);
            }
        });
        return {
            domains: domains,
            contexts: contexts,
            groupbys: groupbys,
        };
    },
    toggle_visibility: function (is_visible) {
        this.$el.toggle(!this.headless && is_visible);
        this.$buttons && this.$buttons.toggle(!this.headless && is_visible && this.visible_filters);
        if (!this.headless && is_visible) {
            this.$('div.oe_searchview_input').last().focus();
        }
    },
    toggle_buttons: function (is_visible) {
        this.visible_filters = is_visible || !this.visible_filters;
        this.$buttons && this.$buttons.toggle(this.visible_filters);
    },
    /**
     * Sets up search view's view-wide auto-completion widget
     */
    setup_global_completion: function () {
        var self = this;
        this.autocomplete = new my.AutoComplete(this, {
            source: this.proxy('complete_global_search'),
            select: this.proxy('select_completion'),
            get_search_string: function () {
                return self.$('div.oe_searchview_input').text();
            },
        });
        this.autocomplete.appendTo(this.$el);
    },
    /**
     * Provide auto-completion result for req.term (an array to `resp`)
     *
     * @param {Object} req request to complete
     * @param {String} req.term searched term to complete
     * @param {Function} resp response callback
     */
    complete_global_search:  function (req, resp) {
        var inputs = this.search_fields.concat(this.filters, this.groupbys);
        $.when.apply(null, _(inputs).chain()
            .filter(function (input) { return input.visible(); })
            .invoke('complete', req.term)
            .value()).then(function () {
                resp(_(arguments).chain()
                    .compact()
                    .flatten(true)
                    .value());
                });
    },
    /**
     * Action to perform in case of selection: create a facet (model)
     * and add it to the search collection
     *
     * @param {Object} e selection event, preventDefault to avoid setting value on object
     * @param {Object} ui selection information
     * @param {Object} ui.item selected completion item
     */
    select_completion: function (e, ui) {
        e.preventDefault();
        var input_index = _(this.input_subviews).indexOf(
            this.subviewForRoot(
                this.$('div.oe_searchview_input:focus')[0]));
        this.query.add(ui.item.facet, {at: input_index / 2});
    },
    subviewForRoot: function (subview_root) {
        return _(this.input_subviews).detect(function (subview) {
            return subview.$el[0] === subview_root;
        });
    },
    siblingSubview: function (subview, direction, wrap_around) {
        var index = _(this.input_subviews).indexOf(subview) + direction;
        if (wrap_around && index < 0) {
            index = this.input_subviews.length - 1;
        } else if (wrap_around && index >= this.input_subviews.length) {
            index = 0;
        }
        return this.input_subviews[index];
    },
    focusPreceding: function (subview_root) {
        return this.siblingSubview(
            this.subviewForRoot(subview_root), -1, true)
                .$el.focus();
    },
    focusFollowing: function (subview_root) {
        return this.siblingSubview(
            this.subviewForRoot(subview_root), +1, true)
                .$el.focus();
    },
    /**
     * @param {openerp.web.search.SearchQuery | undefined} Undefined if event is change
     * @param {openerp.web.search.Facet}
     * @param {Object} [options]
     */
    renderFacets: function (collection, model, options) {
        var self = this;
        var started = [];
        _.invoke(this.input_subviews, 'destroy');
        this.input_subviews = [];

        var i = new my.InputView(this);
        started.push(i.appendTo(this.$facets_container));
        this.input_subviews.push(i);
        this.query.each(function (facet) {
            var f = new my.FacetView(this, facet);
            started.push(f.appendTo(self.$facets_container));
            self.input_subviews.push(f);

            var i = new my.InputView(this);
            started.push(i.appendTo(self.$facets_container));
            self.input_subviews.push(i);
        }, this);
        _.each(this.input_subviews, function (childView) {
            childView.on('focused', self, self.proxy('childFocused'));
            childView.on('blurred', self, self.proxy('childBlurred'));
        });

        $.when.apply(null, started).then(function () {
            if (options && options.focus_input === false) return;
            var input_to_focus;
            // options.at: facet inserted at given index, focus next input
            // otherwise just focus last input
            if (!options || typeof options.at !== 'number') {
                input_to_focus = _.last(self.input_subviews);
            } else {
                input_to_focus = self.input_subviews[(options.at + 1) * 2];
            }
            input_to_focus.$el.focus();
        });
    },
    childFocused: function () {
        this.$el.addClass('active');
    },
    childBlurred: function () {
        this.$el.val('').removeClass('active').trigger('blur');
        this.autocomplete.close();
    },
    /**
     * Call the renderFacets method with the correct arguments.
     * This is due to the fact that change events are called with two arguments
     * (model, options) while add, reset and remove events are called with
     * (collection, model, options) as arguments
     */
    renderChangedFacets: function (model, options) {
        this.renderFacets(undefined, model, options);
    },
    // it should parse the arch field of the view, instantiate the corresponding
    // filters/fields, and put them in the correct variables:
    // * this.search_fields is a list of all the fields,
    // * this.filters: groups of filters
    // * this.group_by: group_bys
    prepare_search_inputs: function () {
        var self = this,
            arch = this.fields_view_get.arch;

        var filters = [].concat.apply([], _.map(arch.children, function (item) {
            return item.tag !== 'group' ? eval_item(item) : item.children.map(eval_item);
        }));
        function eval_item (item) {
            var category = 'filters';
            if (item.attrs.context) {
                try {
                    var context = instance.web.pyeval.eval('context', item.attrs.context);
                    if (context.group_by) {
                        category = 'group_by';
                    }
                } catch (e) {}
            }
            return {
                item: item,
                category: category,
            };
        }
        var current_group = [],
            current_category = 'filters',
            categories = {filters: this.filters, group_by: this.groupbys};

        _.each(filters.concat({category:'filters', item: 'separator'}), function (filter) {
            if (filter.item.tag === 'filter' && filter.category === current_category) {
                return current_group.push(new my.Filter(filter.item, self));
            }
            if (current_group.length) {
                var group = new my.FilterGroup(current_group, self);
                categories[current_category].push(group);
                current_group = [];
            }
            if (filter.item.tag === 'field') {
                var attrs = filter.item.attrs,
                    field = self.fields_view_get.fields[attrs.name],
                    Obj = my.fields.get_any([attrs.widget, field.type]);
                if (Obj) {
                    self.search_fields.push(new (Obj) (filter.item, field, self));
                }
            }
            if (filter.item.tag === 'filter') {
                current_group.push(new my.Filter(filter.item, self));
            }
            current_category = filter.category;
        });
    },
});

/**
 * Registry of search fields, called by :js:class:`instance.web.SearchView` to
 * find and instantiate its field widgets.
 */
instance.web.search.fields = new instance.web.Registry({
    'char': 'instance.web.search.CharField',
    'text': 'instance.web.search.CharField',
    'html': 'instance.web.search.CharField',
    'boolean': 'instance.web.search.BooleanField',
    'integer': 'instance.web.search.IntegerField',
    'id': 'instance.web.search.IntegerField',
    'float': 'instance.web.search.FloatField',
    'selection': 'instance.web.search.SelectionField',
    'datetime': 'instance.web.search.DateTimeField',
    'date': 'instance.web.search.DateField',
    'many2one': 'instance.web.search.ManyToOneField',
    'many2many': 'instance.web.search.CharField',
    'one2many': 'instance.web.search.CharField'
});

instance.web.search.Input = instance.web.Widget.extend( /** @lends instance.web.search.Input# */{
    /**
     * @constructs instance.web.search.Input
     * @extends instance.web.Widget
     *
     * @param parent
     */
    init: function (parent) {
        this._super(parent);
        this.load_attrs({});
    },
    /**
     * Fetch auto-completion values for the widget.
     *
     * The completion values should be an array of objects with keys category,
     * label, value prefixed with an object with keys type=section and label
     *
     * @param {String} value value to complete
     * @returns {jQuery.Deferred<null|Array>}
     */
    complete: function (value) {
        return $.when(null);
    },
    /**
     * Returns a Facet instance for the provided defaults if they apply to
     * this widget, or null if they don't.
     *
     * This default implementation will try calling
     * :js:func:`instance.web.search.Input#facet_for` if the widget's name
     * matches the input key
     *
     * @param {Object} defaults
     * @returns {jQuery.Deferred<null|Object>}
     */
    facet_for_defaults: function (defaults) {
        if (!this.attrs ||
            !(this.attrs.name in defaults && defaults[this.attrs.name])) {
            return $.when(null);
        }
        return this.facet_for(defaults[this.attrs.name]);
    },
    get_context: function () {
        throw new Error(
            "get_context not implemented for widget " + this.attrs.type);
    },
    get_groupby: function () {
        throw new Error(
            "get_groupby not implemented for widget " + this.attrs.type);
    },
    get_domain: function () {
        throw new Error(
            "get_domain not implemented for widget " + this.attrs.type);
    },
    load_attrs: function (attrs) {
        attrs.modifiers = attrs.modifiers ? JSON.parse(attrs.modifiers) : {};
        this.attrs = attrs;
    },
    /**
     * Returns whether the input is "visible". The default behavior is to
     * query the ``modifiers.invisible`` flag on the input's description or
     * view node.
     *
     * @returns {Boolean}
     */
    visible: function () {
        return !this.attrs.modifiers.invisible;
    },
});
instance.web.search.FilterGroup = instance.web.search.Input.extend(/** @lends instance.web.search.FilterGroup# */{
    template: 'SearchView.filters',
    icon: "fa-filter",
    completion_label: _lt("Filter on: %s"),
    /**
     * Inclusive group of filters, creates a continuous "button" with clickable
     * sections (the normal display for filters is to be a self-contained button)
     *
     * @constructs instance.web.search.FilterGroup
     * @extends instance.web.search.Input
     *
     * @param {Array<instance.web.search.Filter>} filters elements of the group
     * @param {instance.web.SearchView} parent parent in which the filters are contained
     */
    init: function (filters, parent) {
        // If all filters are group_by and we're not initializing a GroupbyGroup,
        // create a GroupbyGroup instead of the current FilterGroup
        if (!(this instanceof instance.web.search.GroupbyGroup) &&
              _(filters).all(function (f) {
                  if (!f.attrs.context) { return false; }
                  var c = instance.web.pyeval.eval('context', f.attrs.context);
                  return !_.isEmpty(c.group_by);})) {
            return new instance.web.search.GroupbyGroup(filters, parent);
        }
        this._super(parent);
        this.filters = filters;
        this.searchview = parent;
        this.searchview.query.on('add remove change reset', this.proxy('search_change'));
    },
    start: function () {
        this.$el.on('click', 'a', this.proxy('toggle_filter'));
        return $.when(null);
    },
    /**
     * Handles change of the search query: any of the group's filter which is
     * in the search query should be visually checked in the drawer
     */
    search_change: function () {
        var self = this;
        var $filters = this.$el.removeClass('selected');
        var facet = this.searchview.query.find(_.bind(this.match_facet, this));
        if (!facet) { return; }
        facet.values.each(function (v) {
            var i = _(self.filters).indexOf(v.get('value'));
            if (i === -1) { return; }
            $filters.filter(function () {
                return Number($(this).data('index')) === i;
            }).addClass('selected');
        });
    },
    /**
     * Matches the group to a facet, in order to find if the group is
     * represented in the current search query
     */
    match_facet: function (facet) {
        return facet.get('field') === this;
    },
    make_facet: function (values) {
        return {
            category: _t("Filter"),
            icon: this.icon,
            values: values,
            field: this
        };
    },
    make_value: function (filter) {
        return {
            label: filter.attrs.string || filter.attrs.help || filter.attrs.name,
            value: filter
        };
    },
    facet_for_defaults: function (defaults) {
        var self = this;
        var fs = _(this.filters).chain()
            .filter(function (f) {
                return f.attrs && f.attrs.name && !!defaults[f.attrs.name];
            }).map(function (f) {
                return self.make_value(f);
            }).value();
        if (_.isEmpty(fs)) { return $.when(null); }
        return $.when(this.make_facet(fs));
    },
    /**
     * Fetches contexts for all enabled filters in the group
     *
     * @param {openerp.web.search.Facet} facet
     * @return {*} combined contexts of the enabled filters in this group
     */
    get_context: function (facet) {
        var contexts = facet.values.chain()
            .map(function (f) { return f.get('value').attrs.context; })
            .without('{}')
            .reject(_.isEmpty)
            .value();

        if (!contexts.length) { return; }
        if (contexts.length === 1) { return contexts[0]; }
        return _.extend(new instance.web.CompoundContext(), {
            __contexts: contexts
        });
    },
    /**
     * Fetches group_by sequence for all enabled filters in the group
     *
     * @param {VS.model.SearchFacet} facet
     * @return {Array} enabled filters in this group
     */
    get_groupby: function (facet) {
        return  facet.values.chain()
            .map(function (f) { return f.get('value').attrs.context; })
            .without('{}')
            .reject(_.isEmpty)
            .value();
    },
    /**
     * Handles domains-fetching for all the filters within it: groups them.
     *
     * @param {VS.model.SearchFacet} facet
     * @return {*} combined domains of the enabled filters in this group
     */
    get_domain: function (facet) {
        var domains = facet.values.chain()
            .map(function (f) { return f.get('value').attrs.domain; })
            .without('[]')
            .reject(_.isEmpty)
            .value();

        if (!domains.length) { return; }
        if (domains.length === 1) { return domains[0]; }
        for (var i=domains.length; --i;) {
            domains.unshift(['|']);
        }
        return _.extend(new instance.web.CompoundDomain(), {
            __domains: domains
        });
    },
    toggle_filter: function (e) {
        e.stopPropagation();
        this.toggle(this.filters[Number($(e.target).parent().data('index'))]);
    },
    toggle: function (filter, options) {
        this.searchview.query.toggle(this.make_facet([this.make_value(filter)]), options);
    },
    is_visible: function () {
        return _.some(this.filters, function (filter) {
            return !filter.attrs.invisible;
        });
    },
    complete: function (item) {
        var self = this;
        item = item.toLowerCase();
        var facet_values = _(this.filters).chain()
            .filter(function (filter) { return filter.visible(); })
            .filter(function (filter) {
                var at = {
                    string: filter.attrs.string || '',
                    help: filter.attrs.help || '',
                    name: filter.attrs.name || ''
                };
                var include = _.str.include;
                return include(at.string.toLowerCase(), item)
                    || include(at.help.toLowerCase(), item)
                    || include(at.name.toLowerCase(), item);
            })
            .map(this.make_value)
            .value();
        if (_(facet_values).isEmpty()) { return $.when(null); }
        return $.when(_.map(facet_values, function (facet_value) {
            return {
                label: _.str.sprintf(self.completion_label.toString(),
                                     _.escape(facet_value.label)),
                facet: self.make_facet([facet_value])
            };
        }));
    }
});
instance.web.search.GroupbyGroup = instance.web.search.FilterGroup.extend({
    icon: 'fa-bars',
    completion_label: _lt("Group by: %s"),
    init: function (filters, parent) {
        this._super(filters, parent);
        this.searchview = parent;
        // Not flanders: facet unicity is handled through the
        // (category, field) pair of facet attributes. This is all well and
        // good for regular filter groups where a group matches a facet, but for
        // groupby we want a single facet. So cheat: add an attribute on the
        // view which proxies to the first GroupbyGroup, so it can be used
        // for every GroupbyGroup and still provides the various methods needed
        // by the search view. Use weirdo name to avoid risks of conflicts
        if (!this.searchview._s_groupby) {
            this.searchview._s_groupby = {
                help: "See GroupbyGroup#init",
                get_context: this.proxy('get_context'),
                get_domain: this.proxy('get_domain'),
                get_groupby: this.proxy('get_groupby')
            };
        }
    },
    match_facet: function (facet) {
        return facet.get('field') === this.searchview._s_groupby;
    },
    make_facet: function (values) {
        return {
            category: _t("GroupBy"),
            icon: this.icon,
            values: values,
            field: this.searchview._s_groupby
        };
    }
});
instance.web.search.Filter = instance.web.search.Input.extend(/** @lends instance.web.search.Filter# */{
    template: 'SearchView.filter',
    /**
     * Implementation of the OpenERP filters (button with a context and/or
     * a domain sent as-is to the search view)
     *
     * Filters are only attributes holder, the actual work (compositing
     * domains and contexts, converting between facets and filters) is
     * performed by the filter group.
     *
     * @constructs instance.web.search.Filter
     * @extends instance.web.search.Input
     *
     * @param node
     * @param parent
     */
    init: function (node, parent) {
        this._super(parent);
        this.load_attrs(node.attrs);
    },
    facet_for: function () { return $.when(null); },
    get_context: function () { },
    get_domain: function () { },
});

instance.web.search.Field = instance.web.search.Input.extend( /** @lends instance.web.search.Field# */ {
    template: 'SearchView.field',
    default_operator: '=',
    /**
     * @constructs instance.web.search.Field
     * @extends instance.web.search.Input
     *
     * @param view_section
     * @param field
     * @param parent
     */
    init: function (view_section, field, parent) {
        this._super(parent);
        this.load_attrs(_.extend({}, field, view_section.attrs));
    },
    facet_for: function (value) {
        return $.when({
            field: this,
            category: this.attrs.string || this.attrs.name,
            values: [{label: String(value), value: value}]
        });
    },
    value_from: function (facetValue) {
        return facetValue.get('value');
    },
    get_context: function (facet) {
        var self = this;
        // A field needs a context to send when active
        var context = this.attrs.context;
        if (_.isEmpty(context) || !facet.values.length) {
            return;
        }
        var contexts = facet.values.map(function (facetValue) {
            return new instance.web.CompoundContext(context)
                .set_eval_context({self: self.value_from(facetValue)});
        });

        if (contexts.length === 1) { return contexts[0]; }

        return _.extend(new instance.web.CompoundContext(), {
            __contexts: contexts
        });
    },
    get_groupby: function () { },
    /**
     * Function creating the returned domain for the field, override this
     * methods in children if you only need to customize the field's domain
     * without more complex alterations or tests (and without the need to
     * change override the handling of filter_domain)
     *
     * @param {String} name the field's name
     * @param {String} operator the field's operator (either attribute-specified or default operator for the field
     * @param {Number|String} facet parsed value for the field
     * @returns {Array<Array>} domain to include in the resulting search
     */
    make_domain: function (name, operator, facet) {
        return [[name, operator, this.value_from(facet)]];
    },
    get_domain: function (facet) {
        if (!facet.values.length) { return; }

        var value_to_domain;
        var self = this;
        var domain = this.attrs.filter_domain;
        if (domain) {
            value_to_domain = function (facetValue) {
                return new instance.web.CompoundDomain(domain)
                    .set_eval_context({self: self.value_from(facetValue)});
            };
        } else {
            value_to_domain = function (facetValue) {
                return self.make_domain(
                    self.attrs.name,
                    self.attrs.operator || self.default_operator,
                    facetValue);
            };
        }
        var domains = facet.values.map(value_to_domain);

        if (domains.length === 1) { return domains[0]; }
        for (var i = domains.length; --i;) {
            domains.unshift(['|']);
        }

        return _.extend(new instance.web.CompoundDomain(), {
            __domains: domains
        });
    }
});
/**
 * Implementation of the ``char`` OpenERP field type:
 *
 * * Default operator is ``ilike`` rather than ``=``
 *
 * * The Javascript and the HTML values are identical (strings)
 *
 * @class
 * @extends instance.web.search.Field
 */
instance.web.search.CharField = instance.web.search.Field.extend( /** @lends instance.web.search.CharField# */ {
    default_operator: 'ilike',
    complete: function (value) {
        if (_.isEmpty(value)) { return $.when(null); }
        var label = _.str.sprintf(_.str.escapeHTML(
            _t("Search %(field)s for: %(value)s")), {
                field: '<em>' + _.escape(this.attrs.string) + '</em>',
                value: '<strong>' + _.escape(value) + '</strong>'});
        return $.when([{
            label: label,
            facet: {
                category: this.attrs.string,
                field: this,
                values: [{label: value, value: value}]
            }
        }]);
    }
});
instance.web.search.NumberField = instance.web.search.Field.extend(/** @lends instance.web.search.NumberField# */{
    complete: function (value) {
        var val = this.parse(value);
        if (isNaN(val)) { return $.when(); }
        var label = _.str.sprintf(
            _t("Search %(field)s for: %(value)s"), {
                field: '<em>' + _.escape(this.attrs.string) + '</em>',
                value: '<strong>' + _.escape(value) + '</strong>'});
        return $.when([{
            label: label,
            facet: {
                category: this.attrs.string,
                field: this,
                values: [{label: value, value: val}]
            }
        }]);
    },
});
/**
 * @class
 * @extends instance.web.search.NumberField
 */
instance.web.search.IntegerField = instance.web.search.NumberField.extend(/** @lends instance.web.search.IntegerField# */{
    error_message: _t("not a valid integer"),
    parse: function (value) {
        try {
            return instance.web.parse_value(value, {'widget': 'integer'});
        } catch (e) {
            return NaN;
        }
    }
});
/**
 * @class
 * @extends instance.web.search.NumberField
 */
instance.web.search.FloatField = instance.web.search.NumberField.extend(/** @lends instance.web.search.FloatField# */{
    error_message: _t("not a valid number"),
    parse: function (value) {
        try {
            return instance.web.parse_value(value, {'widget': 'float'});
        } catch (e) {
            return NaN;
        }
    }
});

/**
 * Utility function for m2o & selection fields taking a selection/name_get pair
 * (value, name) and converting it to a Facet descriptor
 *
 * @param {instance.web.search.Field} field holder field
 * @param {Array} pair pair value to convert
 */
function facet_from(field, pair) {
    return {
        field: field,
        category: field.attrs.string,
        values: [{label: pair[1], value: pair[0]}]
    };
}

/**
 * @class
 * @extends instance.web.search.Field
 */
instance.web.search.SelectionField = instance.web.search.Field.extend(/** @lends instance.web.search.SelectionField# */{
    // This implementation is a basic <select> field, but it may have to be
    // altered to be more in line with the GTK client, which uses a combo box
    // (~ jquery.autocomplete):
    // * If an option was selected in the list, behave as currently
    // * If something which is not in the list was entered (via the text input),
    //   the default domain should become (`ilike` string_value) but **any
    //   ``context`` or ``filter_domain`` becomes falsy, idem if ``@operator``
    //   is specified. So at least get_domain needs to be quite a bit
    //   overridden (if there's no @value and there is no filter_domain and
    //   there is no @operator, return [[name, 'ilike', str_val]]
    template: 'SearchView.field.selection',
    init: function () {
        this._super.apply(this, arguments);
        // prepend empty option if there is no empty option in the selection list
        this.prepend_empty = !_(this.attrs.selection).detect(function (item) {
            return !item[1];
        });
    },
    complete: function (needle) {
        var self = this;
        var results = _(this.attrs.selection).chain()
            .filter(function (sel) {
                var value = sel[0], label = sel[1];
                if (value === undefined || !label) { return false; }
                return label.toLowerCase().indexOf(needle.toLowerCase()) !== -1;
            })
            .map(function (sel) {
                return {
                    label: _.escape(sel[1]),
                    indent: true,
                    facet: facet_from(self, sel)
                };
            }).value();
        if (_.isEmpty(results)) { return $.when(null); }
        return $.when.call(null, [{
            label: _.escape(this.attrs.string)
        }].concat(results));
    },
    facet_for: function (value) {
        var match = _(this.attrs.selection).detect(function (sel) {
            return sel[0] === value;
        });
        if (!match) { return $.when(null); }
        return $.when(facet_from(this, match));
    }
});
instance.web.search.BooleanField = instance.web.search.SelectionField.extend(/** @lends instance.web.search.BooleanField# */{
    /**
     * @constructs instance.web.search.BooleanField
     * @extends instance.web.search.BooleanField
     */
    init: function () {
        this._super.apply(this, arguments);
        this.attrs.selection = [
            [true, _t("Yes")],
            [false, _t("No")]
        ];
    }
});
/**
 * @class
 * @extends instance.web.search.DateField
 */
instance.web.search.DateField = instance.web.search.Field.extend(/** @lends instance.web.search.DateField# */{
    value_from: function (facetValue) {
        return instance.web.date_to_str(facetValue.get('value'));
    },
    complete: function (needle) {
        var m = moment(needle);
        if (!m.isValid()) { return $.when(null); }
        var d = m.toDate();
        var date_string = instance.web.format_value(d, this.attrs);
        var label = _.str.sprintf(_.str.escapeHTML(
            _t("Search %(field)s at: %(value)s")), {
                field: '<em>' + _.escape(this.attrs.string) + '</em>',
                value: '<strong>' + date_string + '</strong>'});
        return $.when([{
            label: label,
            facet: {
                category: this.attrs.string,
                field: this,
                values: [{label: date_string, value: d}]
            }
        }]);
    }
});
/**
 * Implementation of the ``datetime`` openerp field type:
 *
 * * Uses the same widget as the ``date`` field type (a simple date)
 *
 * * Builds a slighly more complex, it's a datetime range (includes time)
 *   spanning the whole day selected by the date widget
 *
 * @class
 * @extends instance.web.DateField
 */
instance.web.search.DateTimeField = instance.web.search.DateField.extend(/** @lends instance.web.search.DateTimeField# */{
    value_from: function (facetValue) {
        return instance.web.datetime_to_str(facetValue.get('value'));
    }
});
instance.web.search.ManyToOneField = instance.web.search.CharField.extend({
    default_operator: {},
    init: function (view_section, field, parent) {
        this._super(view_section, field, parent);
        this.model = new instance.web.Model(this.attrs.relation);
        this.searchview = parent;
    },

    complete: function (value) {
        if (_.isEmpty(value)) { return $.when(null); }
        var label = _.str.sprintf(_.str.escapeHTML(
            _t("Search %(field)s for: %(value)s")), {
                field: '<em>' + _.escape(this.attrs.string) + '</em>',
                value: '<strong>' + _.escape(value) + '</strong>'});
        return $.when([{
            label: label,
            facet: {
                category: this.attrs.string,
                field: this,
                values: [{label: value, value: value, operator: 'ilike'}]
            },
            expand: this.expand.bind(this),
        }]);
    },

    expand: function (needle) {
        var self = this;
        // FIXME: "concurrent" searches (multiple requests, mis-ordered responses)
        var context = instance.web.pyeval.eval(
<<<<<<< HEAD
            'contexts', [this.searchview.dataset.get_context()]);
=======
            'contexts', [this.view.dataset.get_context()]);
        var args = this.attrs.domain;
        if(typeof args === 'string') {
            try {
                args = instance.web.pyeval.eval('domain', args);
            } catch(e) {
                args = [];
            }
        }
>>>>>>> 0d591ca6
        return this.model.call('name_search', [], {
            name: needle,
            args: args,
            limit: 8,
            context: context
        }).then(function (results) {
            if (_.isEmpty(results)) { return null; }
            return _(results).map(function (result) {
                return {
                    label: _.escape(result[1]),
                    facet: facet_from(self, result)
                };
            });
        });
    },
    facet_for: function (value) {
        var self = this;
        if (value instanceof Array) {
            if (value.length === 2 && _.isString(value[1])) {
                return $.when(facet_from(this, value));
            }
            assert(value.length <= 1,
                   _t("M2O search fields do not currently handle multiple default values"));
            // there are many cases of {search_default_$m2ofield: [id]}, need
            // to handle this as if it were a single value.
            value = value[0];
        }
        return this.model.call('name_get', [value]).then(function (names) {
            if (_(names).isEmpty()) { return null; }
            return facet_from(self, names[0]);
        });
    },
    value_from: function (facetValue) {
        return facetValue.get('label');
    },
    make_domain: function (name, operator, facetValue) {
        operator = facetValue.get('operator') || operator;

        switch(operator){
        case this.default_operator:
            return [[name, '=', facetValue.get('value')]];
        case 'ilike':
            return [[name, 'ilike', facetValue.get('value')]];
        case 'child_of':
            return [[name, 'child_of', facetValue.get('value')]];
        }
        return this._super(name, operator, facetValue);
    },
    get_context: function (facet) {
        var values = facet.values;
        if (_.isEmpty(this.attrs.context) && values.length === 1) {
            var c = {};
            var v = values.at(0);
            if (v.get('operator') !== 'ilike') {
                c['default_' + this.attrs.name] = v.get('value');
            }
            return c;
        }
        return this._super(facet);
    }
});

instance.web.search.FilterMenu = instance.web.Widget.extend({
    template: 'SearchView.FilterMenu',
    events: {
        'click .oe-add-filter': function () {
            this.toggle_custom_filter_menu();
        },
        'click li': function (event) {event.stopImmediatePropagation();},
        'hidden.bs.dropdown': function () {
            this.toggle_custom_filter_menu(false);
        },
        'click .oe-add-condition': 'append_proposition',
        'click .oe-apply-filter': 'commit_search',
        'keyup .searchview_extended_prop_value': function (ev) {
            if (ev.which === $.ui.keyCode.ENTER) { 
                this.commit_search();
            }
        },
    },
    init: function (parent, filters, fields_def) {
        var self = this;
        this._super(parent);
        this.filters = filters || [];
        this.searchview = parent;
        this.propositions = [];
        this.fields_def = fields_def.then(function (data) {
            var fields = {
                id: { string: 'ID', type: 'id', searchable: true }
            };
            _.each(data, function(field_def, field_name) {
                if (field_def.selectable !== false && field_name !== 'id') {
                    fields[field_name] = field_def;
                }
            });
            return fields;
        });
    },
    start: function () {
        var self = this;
        this.$menu = this.$('.filters-menu');
        this.$add_filter = this.$('.oe-add-filter');
        this.$apply_filter = this.$('.oe-apply-filter');
        this.$add_filter_menu = this.$('.oe-add-filter-menu');
        _.each(this.filters, function (group) {
            if (group.is_visible()) {
                group.insertBefore(self.$add_filter);
                $('<li class="divider">').insertBefore(self.$add_filter);
            }
        });
        this.append_proposition().then(function (prop) {
            prop.$el.hide();
        });
    },
    toggle_custom_filter_menu: function (is_open) {
        this.$add_filter
            .toggleClass('closed-menu', !(_.isUndefined(is_open)) ? !is_open : undefined)
            .toggleClass('open-menu', is_open);
        this.$add_filter_menu.toggle(is_open);
        if (this.$add_filter.hasClass('closed-menu') && (!this.propositions.length)) {
            this.append_proposition();
        }
        this.$('.oe-filter-condition').toggle(is_open);
    },
    append_proposition: function () {
        var self = this;
        return this.fields_def.then(function (fields) {
            var prop = new instance.web.search.ExtendedSearchProposition(self, fields);
            self.propositions.push(prop);
            prop.insertBefore(self.$add_filter_menu);
            self.$apply_filter.prop('disabled', false);
            return prop;
        });
    },
    remove_proposition: function (prop) {
        this.propositions = _.without(this.propositions, prop);
        if (!this.propositions.length) {
            this.$apply_filter.prop('disabled', true);
        }
        prop.destroy();
    },
    commit_search: function () {
        var filters = _.invoke(this.propositions, 'get_filter'),
            filters_widgets = _.map(filters, function (filter) {
                return new my.Filter(filter, this);
            }),
            filter_group = new my.FilterGroup(filters_widgets, this.searchview),
            facets = filters_widgets.map(function (filter) {
                return filter_group.make_facet([filter_group.make_value(filter)]);
            });
        filter_group.insertBefore(this.$add_filter);
        $('<li class="divider">').insertBefore(this.$add_filter);
        this.searchview.query.add(facets, {silent: true});
        this.searchview.query.trigger('reset');

        _.invoke(this.propositions, 'destroy');
        this.propositions = [];
        this.append_proposition();
        this.toggle_custom_filter_menu(false);
    },
});

instance.web.search.GroupByMenu = instance.web.Widget.extend({
    template: 'SearchView.GroupByMenu',
    events: {
        'click li': function (event) {
            event.stopImmediatePropagation();
        },
        'hidden.bs.dropdown': function () {
            this.toggle_add_menu(false);
        },
        'click .add-custom-group a': function () {
            this.toggle_add_menu();
        },
    },
    init: function (parent, groups, fields_def) {
        this._super(parent);
        this.groups = groups || [];
        this.groupable_fields = {};
        this.searchview = parent;
        this.fields_def = fields_def.then(this.proxy('get_groupable_fields'));
    },
    start: function () {
        var self = this;
        this.$menu = this.$('.group-by-menu');
        var divider = this.$menu.find('.divider');
        _.invoke(this.groups, 'insertBefore', divider);
        if (this.groups.length) {
            divider.show();
        }
        this.$add_group = this.$menu.find('.add-custom-group');
        this.fields_def.then(function () {
            self.$menu.append(QWeb.render('GroupByMenuSelector', self));
            self.$add_group_menu = self.$('.oe-add-group');
            self.$group_selector = self.$('.oe-group-selector');
            self.$('.oe-select-group').click(function (event) {
                self.toggle_add_menu(false);
                var field = self.$group_selector.find(':selected').data('name');
                self.add_groupby_to_menu(field);
            });
        });
    },
    get_groupable_fields: function (fields) {
        var self = this,
            groupable_types = ['many2one', 'char', 'boolean', 'selection', 'date', 'datetime'];

        _.each(fields, function (field, name) {
            if (field.store && _.contains(groupable_types, field.type)) {
                self.groupable_fields[name] = field;
            }
        });
    },
    toggle_add_menu: function (is_open) {
        this.$add_group
            .toggleClass('closed-menu', !(_.isUndefined(is_open)) ? !is_open : undefined)
            .toggleClass('open-menu', is_open);
        this.$add_group_menu.toggle(is_open);
        if (this.$add_group.hasClass('open-menu')) {
            this.$group_selector.focus();
        }
    },
    add_groupby_to_menu: function (field_name) {
        var filter = new my.Filter({attrs:{
            context:"{'group_by':'" + field_name + "''}",
            name: this.groupable_fields[field_name].string,
        }}, this.searchview);
        var group = new my.FilterGroup([filter], this.searchview),
            divider = this.$('.divider').show();
        group.insertBefore(divider);
        group.toggle(filter);
    },
});

instance.web.search.FavoriteMenu = instance.web.Widget.extend({
    template: 'SearchView.FavoriteMenu',
    events: {
        'click li': function (event) {
            event.stopImmediatePropagation();
        },
        'click .oe-save-search a': function () {
            this.toggle_save_menu();
        },
        'click .oe-save-name button': 'save_favorite',
        'hidden.bs.dropdown': 'close_menus',
        'keyup .oe-save-name input': function (ev) {
            if (ev.which === $.ui.keyCode.ENTER) { 
                this.save_favorite();
            }
        },
    },
    init: function (parent, query, target_model, action_id) {
        this._super.apply(this,arguments);
        this.searchview = parent;
        this.query = query;
        this.target_model = target_model;
        this.model = new instance.web.Model('ir.filters');
        this.filters = {};
        this.$filters = {};
        this.action_id = action_id;
    },
    start: function () {
        var self = this;
        this.$save_search = this.$('.oe-save-search');
        this.$save_name = this.$('.oe-save-name');
        this.$inputs = this.$save_name.find('input');
        this.$divider = this.$('.divider');
        this.$inputs.eq(0).val(this.searchview.getParent().title);
        var $shared_filter = this.$inputs.eq(1),
            $default_filter = this.$inputs.eq(2);
        $shared_filter.click(function () {$default_filter.prop('checked', false)});
        $default_filter.click(function () {$shared_filter.prop('checked', false)});

        this.query
            .on('remove', function (facet) {
                if (facet.get('is_custom_filter')) {
                    self.clear_selection();
                }
            })
            .on('reset', this.proxy('clear_selection'));
        if (!this.action_id) {
            this.prepare_dropdown_menu([]);
            return $.when();
        }
        return this.model.call('get_filters', [this.target_model, this.action_id],
                               {context: this.searchview.dataset.context})
            .done(this.proxy('prepare_dropdown_menu'));
    },
    prepare_dropdown_menu: function (filters) {
        filters.map(this.append_filter.bind(this));
    },
    toggle_save_menu: function (is_open) {
        this.$save_search
            .toggleClass('closed-menu', !(_.isUndefined(is_open)) ? !is_open : undefined)
            .toggleClass('open-menu', is_open);
        this.$save_name.toggle(is_open);
        if (this.$save_search.hasClass('open-menu')) {
            this.$save_name.find('input').first().focus();
        }
    },
    close_menus: function () {
        this.toggle_save_menu(false);
    },
    save_favorite: function () {
        var self = this,
            filter_name = this.$inputs[0].value,
            default_filter = this.$inputs[1].checked,
            shared_filter = this.$inputs[2].checked;
        if (!filter_name.length){
            this.do_warn(_t("Error"), _t("Filter name is required."));
            this.$inputs.first().focus();
            return;
        }
        if (_.chain(this.filters)
                .pluck('name')
                .contains(filter_name).value()) {
            this.do_warn(_t("Error"), _t("Filter with same name already exists."));
            this.$inputs.first().focus();
            return;
        }
        var search = this.searchview.build_search_data(),
            view_manager = this.findAncestor(function (a) {
                return a instanceof instance.web.ViewManager
            }),
            view_context = view_manager ? view_manager.active_view.controller.get_context() : {},
            results = instance.web.pyeval.sync_eval_domains_and_contexts({
                domains: search.domains,
                contexts: search.contexts.concat(view_context || []),
                group_by_seq: search.groupbys || [],
            });
        if (!_.isEmpty(results.group_by)) {
            results.context.group_by = results.group_by;
        }
        // Don't save user_context keys in the custom filter, otherwise end
        // up with e.g. wrong uid or lang stored *and used in subsequent
        // reqs*
        var ctx = results.context;
        _(_.keys(instance.session.user_context)).each(function (key) {
            delete ctx[key];
        });
        var filter = {
            name: filter_name,
            user_id: shared_filter ? false : instance.session.uid,
            model_id: this.searchview.dataset.model,
            context: results.context,
            domain: results.domain,
            is_default: default_filter,
            action_id: this.action_id,
        };
        return this.model.call('create_or_replace', [filter]).done(function (id) {
            filter.id = id;
            self.toggle_save_menu(false);
            self.$save_name.find('input').val('').prop('checked', false);
            self.append_filter(filter);
            self.toggle_filter(filter, true);
        });
    },
    get_default_filter: function () {
        var personal_filter = _.find(this.filters, function (filter) {
            return filter.user_id && filter.is_default;
        });
        if (personal_filter) {
            return personal_filter;
        }
        return _.find(this.filters, function (filter) {
            return !filter.user_id && filter.is_default;
        });
    },
    /**
     * Generates a mapping key (in the filters and $filter mappings) for the
     * filter descriptor object provided (as returned by ``get_filters``).
     *
     * The mapping key is guaranteed to be unique for a given (user_id, name)
     * pair.
     *
     * @param {Object} filter
     * @param {String} filter.name
     * @param {Number|Pair<Number, String>} [filter.user_id]
     * @return {String} mapping key corresponding to the filter
     */
    key_for: function (filter) {
        var user_id = filter.user_id,
            action_id = filter.action_id,
            uid = (user_id instanceof Array) ? user_id[0] : user_id,
            act_id = (action_id instanceof Array) ? action_id[0] : action_id;
        return _.str.sprintf('(%s)(%s)%s', uid, act_id, filter.name);
    },
    /**
     * Generates a :js:class:`~instance.web.search.Facet` descriptor from a
     * filter descriptor
     *
     * @param {Object} filter
     * @param {String} filter.name
     * @param {Object} [filter.context]
     * @param {Array} [filter.domain]
     * @return {Object}
     */
    facet_for: function (filter) {
        return {
            category: _t("Custom Filter"),
            icon: 'fa-star',
            field: {
                get_context: function () { return filter.context; },
                get_groupby: function () { return [filter.context]; },
                get_domain: function () { return filter.domain; }
            },
            _id: filter.id,
            is_custom_filter: true,
            values: [{label: filter.name, value: null}]
        };
    },
    clear_selection: function () {
        this.$('li.selected').removeClass('selected');
    },
    append_filter: function (filter) {
        var self = this,
            key = this.key_for(filter),
            $filter;

        this.$divider.show();
        if (key in this.$filters) {
            $filter = this.$filters[key];
        } else {
            this.filters[key] = filter;
            $filter = $('<li></li>')
                .insertBefore(this.$divider)
                .toggleClass('oe_searchview_custom_default', filter.is_default)
                .append($('<a>').text(filter.name));

            this.$filters[key] = $filter;
            this.$filters[key].addClass(filter.user_id ? 'oe_searchview_custom_private'
                                         : 'oe_searchview_custom_public')
            $('<span>')
                .addClass('fa fa-trash-o remove-filter')
                .click(function (event) {
                    event.stopImmediatePropagation();
                    self.remove_filter(filter, $filter, key);
                })
                .appendTo($filter);
        }
        this.$filters[key].unbind('click').click(function () {
            self.toggle_filter(filter);
        });
    },
    toggle_filter: function (filter, preventSearch) {
        var current = this.query.find(function (facet) {
            return facet.get('_id') === filter.id;
        });
        if (current) {
            this.query.remove(current);
            this.$filters[this.key_for(filter)].removeClass('selected');
            return;
        }
        this.query.reset([this.facet_for(filter)], {
            preventSearch: preventSearch || false});
        this.$filters[this.key_for(filter)].addClass('selected');
    },
    remove_filter: function (filter, $filter, key) {
        var self = this;
        var global_warning = _t("This filter is global and will be removed for everybody if you continue."),
            warning = _t("Are you sure that you want to remove this filter?");
        if (!confirm(filter.user_id ? warning : global_warning)) {
            return;
        }
        this.model.call('unlink', [filter.id]).done(function () {
            $filter.remove();
            delete self.$filters[key];
            delete self.filters[key];
            if (_.isEmpty(self.filters)) {
                self.$divider.hide();
            }
        });
    },
});

instance.web.search.ExtendedSearchProposition = instance.web.Widget.extend(/** @lends instance.web.search.ExtendedSearchProposition# */{
    template: 'SearchView.extended_search.proposition',
    events: {
        'change .searchview_extended_prop_field': 'changed',
        'change .searchview_extended_prop_op': 'operator_changed',
        'click .searchview_extended_delete_prop': function (e) {
            e.stopPropagation();
            this.getParent().remove_proposition(this);
        },
    },
    /**
     * @constructs instance.web.search.ExtendedSearchProposition
     * @extends instance.web.Widget
     *
     * @param parent
     * @param fields
     */
    init: function (parent, fields) {
        this._super(parent);
        this.fields = _(fields).chain()
            .map(function(val, key) { return _.extend({}, val, {'name': key}); })
            .filter(function (field) { return !field.deprecated && field.searchable; })
            .sortBy(function(field) {return field.string;})
            .value();
        this.attrs = {_: _, fields: this.fields, selected: null};
        this.value = null;
    },
    start: function () {
        return this._super().done(this.proxy('changed'));
    },
    changed: function() {
        var nval = this.$(".searchview_extended_prop_field").val();
        if(this.attrs.selected === null || this.attrs.selected === undefined || nval != this.attrs.selected.name) {
            this.select_field(_.detect(this.fields, function(x) {return x.name == nval;}));
        }
    },
    operator_changed: function (e) {
        var $value = this.$('.searchview_extended_prop_value');
        switch ($(e.target).val()) {
        case '∃':
        case '∄':
            $value.hide();
            break;
        default:
            $value.show();
        }
    },
    /**
     * Selects the provided field object
     *
     * @param field a field descriptor object (as returned by fields_get, augmented by the field name)
     */
    select_field: function(field) {
        var self = this;
        if(this.attrs.selected !== null && this.attrs.selected !== undefined) {
            this.value.destroy();
            this.value = null;
            this.$('.searchview_extended_prop_op').html('');
        }
        this.attrs.selected = field;
        if(field === null || field === undefined) {
            return;
        }

        var type = field.type;
        var Field = instance.web.search.custom_filters.get_object(type);
        if(!Field) {
            Field = instance.web.search.custom_filters.get_object("char");
        }
        this.value = new Field(this, field);
        _.each(this.value.operators, function(operator) {
            $('<option>', {value: operator.value})
                .text(String(operator.text))
                .appendTo(self.$('.searchview_extended_prop_op'));
        });
        var $value_loc = this.$('.searchview_extended_prop_value').show().empty();
        this.value.appendTo($value_loc);

    },
    get_filter: function () {
        if (this.attrs.selected === null || this.attrs.selected === undefined)
            return null;
        var field = this.attrs.selected,
            op_select = this.$('.searchview_extended_prop_op')[0],
            operator = op_select.options[op_select.selectedIndex];

        return {
            attrs: {
                domain: [this.value.get_domain(field, operator)],
                string: this.value.get_label(field, operator),
            },
            children: [],
            tag: 'filter',
        };
    },
});

instance.web.search.ExtendedSearchProposition.Field = instance.web.Widget.extend({
    init: function (parent, field) {
        this._super(parent);
        this.field = field;
    },
    get_label: function (field, operator) {
        var format;
        switch (operator.value) {
        case '∃': case '∄': format = _t('%(field)s %(operator)s'); break;
        default: format = _t('%(field)s %(operator)s "%(value)s"'); break;
        }
        return this.format_label(format, field, operator);
    },
    format_label: function (format, field, operator) {
        return _.str.sprintf(format, {
            field: field.string,
            // According to spec, HTMLOptionElement#label should return
            // HTMLOptionElement#text when not defined/empty, but it does
            // not in older Webkit (between Safari 5.1.5 and Chrome 17) and
            // Gecko (pre Firefox 7) browsers, so we need a manual fallback
            // for those
            operator: operator.label || operator.text,
            value: this
        });
    },
    get_domain: function (field, operator) {
        switch (operator.value) {
        case '∃': return this.make_domain(field.name, '!=', false);
        case '∄': return this.make_domain(field.name, '=', false);
        default: return this.make_domain(
            field.name, operator.value, this.get_value());
        }
    },
    make_domain: function (field, operator, value) {
        return [field, operator, value];
    },
    /**
     * Returns a human-readable version of the value, in case the "logical"
     * and the "semantic" values of a field differ (as for selection fields,
     * for instance).
     *
     * The default implementation simply returns the value itself.
     *
     * @return {String} human-readable version of the value
     */
    toString: function () {
        return this.get_value();
    }
});
instance.web.search.ExtendedSearchProposition.Char = instance.web.search.ExtendedSearchProposition.Field.extend({
    template: 'SearchView.extended_search.proposition.char',
    operators: [
        {value: "ilike", text: _lt("contains")},
        {value: "not ilike", text: _lt("doesn't contain")},
        {value: "=", text: _lt("is equal to")},
        {value: "!=", text: _lt("is not equal to")},
        {value: "∃", text: _lt("is set")},
        {value: "∄", text: _lt("is not set")}
    ],
    get_value: function() {
        return this.$el.val();
    }
});
instance.web.search.ExtendedSearchProposition.DateTime = instance.web.search.ExtendedSearchProposition.Field.extend({
    template: 'SearchView.extended_search.proposition.empty',
    operators: [
        {value: "=", text: _lt("is equal to")},
        {value: "!=", text: _lt("is not equal to")},
        {value: ">", text: _lt("greater than")},
        {value: "<", text: _lt("less than")},
        {value: ">=", text: _lt("greater or equal than")},
        {value: "<=", text: _lt("less or equal than")},
        {value: "∃", text: _lt("is set")},
        {value: "∄", text: _lt("is not set")}
    ],
    /**
     * Date widgets live in view_form which is not yet loaded when this is
     * initialized -_-
     */
    widget: function () { return instance.web.DateTimeWidget; },
    get_value: function() {
        return this.datewidget.get_value();
    },
    toString: function () {
        return instance.web.format_value(this.get_value(), { type:"datetime" });
    },
    start: function() {
        var ready = this._super();
        this.datewidget = new (this.widget())(this);
        this.datewidget.appendTo(this.$el);
        return ready;
    }
});
instance.web.search.ExtendedSearchProposition.Date = instance.web.search.ExtendedSearchProposition.DateTime.extend({
    widget: function () { return instance.web.DateWidget; },
    toString: function () {
        return instance.web.format_value(this.get_value(), { type:"date" });
    }
});
instance.web.search.ExtendedSearchProposition.Integer = instance.web.search.ExtendedSearchProposition.Field.extend({
    template: 'SearchView.extended_search.proposition.integer',
    operators: [
        {value: "=", text: _lt("is equal to")},
        {value: "!=", text: _lt("is not equal to")},
        {value: ">", text: _lt("greater than")},
        {value: "<", text: _lt("less than")},
        {value: ">=", text: _lt("greater or equal than")},
        {value: "<=", text: _lt("less or equal than")},
        {value: "∃", text: _lt("is set")},
        {value: "∄", text: _lt("is not set")}
    ],
    toString: function () {
        return this.$el.val();
    },
    get_value: function() {
        try {
            var val =this.$el.val();
            return instance.web.parse_value(val === "" ? 0 : val, {'widget': 'integer'});
        } catch (e) {
            return "";
        }
    }
});
instance.web.search.ExtendedSearchProposition.Id = instance.web.search.ExtendedSearchProposition.Integer.extend({
    operators: [{value: "=", text: _lt("is")}]
});
instance.web.search.ExtendedSearchProposition.Float = instance.web.search.ExtendedSearchProposition.Field.extend({
    template: 'SearchView.extended_search.proposition.float',
    operators: [
        {value: "=", text: _lt("is equal to")},
        {value: "!=", text: _lt("is not equal to")},
        {value: ">", text: _lt("greater than")},
        {value: "<", text: _lt("less than")},
        {value: ">=", text: _lt("greater or equal than")},
        {value: "<=", text: _lt("less or equal than")},
        {value: "∃", text: _lt("is set")},
        {value: "∄", text: _lt("is not set")}
    ],
    toString: function () {
        return this.$el.val();
    },
    get_value: function() {
        try {
            var val =this.$el.val();
            return instance.web.parse_value(val === "" ? 0.0 : val, {'widget': 'float'});
        } catch (e) {
            return "";
        }
    }
});
instance.web.search.ExtendedSearchProposition.Selection = instance.web.search.ExtendedSearchProposition.Field.extend({
    template: 'SearchView.extended_search.proposition.selection',
    operators: [
        {value: "=", text: _lt("is")},
        {value: "!=", text: _lt("is not")},
        {value: "∃", text: _lt("is set")},
        {value: "∄", text: _lt("is not set")}
    ],
    toString: function () {
        var select = this.$el[0];
        var option = select.options[select.selectedIndex];
        return option.label || option.text;
    },
    get_value: function() {
        return this.$el.val();
    }
});
instance.web.search.ExtendedSearchProposition.Boolean = instance.web.search.ExtendedSearchProposition.Field.extend({
    template: 'SearchView.extended_search.proposition.empty',
    operators: [
        {value: "=", text: _lt("is true")},
        {value: "!=", text: _lt("is false")}
    ],
    get_label: function (field, operator) {
        return this.format_label(
            _t('%(field)s %(operator)s'), field, operator);
    },
    get_value: function() {
        return true;
    }
});

instance.web.search.custom_filters = new instance.web.Registry({
    'char': 'instance.web.search.ExtendedSearchProposition.Char',
    'text': 'instance.web.search.ExtendedSearchProposition.Char',
    'one2many': 'instance.web.search.ExtendedSearchProposition.Char',
    'many2one': 'instance.web.search.ExtendedSearchProposition.Char',
    'many2many': 'instance.web.search.ExtendedSearchProposition.Char',

    'datetime': 'instance.web.search.ExtendedSearchProposition.DateTime',
    'date': 'instance.web.search.ExtendedSearchProposition.Date',
    'integer': 'instance.web.search.ExtendedSearchProposition.Integer',
    'float': 'instance.web.search.ExtendedSearchProposition.Float',
    'boolean': 'instance.web.search.ExtendedSearchProposition.Boolean',
    'selection': 'instance.web.search.ExtendedSearchProposition.Selection',

    'id': 'instance.web.search.ExtendedSearchProposition.Id'
});

instance.web.search.AutoComplete = instance.web.Widget.extend({
    template: "SearchView.autocomplete",

    // Parameters for autocomplete constructor:
    //
    // parent: this is used to detect keyboard events
    //
    // options.source: function ({term:query}, callback).  This function will be called to
    //      obtain the search results corresponding to the query string.  It is assumed that
    //      options.source will call callback with the results.
    // options.select: function (ev, {item: {facet:facet}}).  Autocomplete widget will call
    //      that function when a selection is made by the user
    // options.get_search_string: function ().  This function will be called by autocomplete
    //      to obtain the current search string.
    init: function (parent, options) {
        this._super(parent);
        this.$input = parent.$el;
        this.source = options.source;
        this.select = options.select;
        this.get_search_string = options.get_search_string;

        this.current_result = null;

        this.searching = true;
        this.search_string = '';
        this.current_search = null;
    },
    start: function () {
        var self = this;
        this.$input.on('keyup', function (ev) {
            if (ev.which === $.ui.keyCode.RIGHT) {
                self.searching = true;
                ev.preventDefault();
                return;
            }
            if (ev.which === $.ui.keyCode.ENTER) {
                if (self.search_string.length) {
                    self.select_item(ev);
                }
                return;
            }
            var search_string = self.get_search_string();
            if (self.search_string !== search_string) {
                if (search_string.length) {
                    self.search_string = search_string;
                    self.initiate_search(search_string);
                } else {
                    self.close();
                }
            }
        });
        this.$input.on('keypress', function (ev) {
            self.search_string = self.search_string + String.fromCharCode(ev.which);
            if (self.search_string.length) {
                self.searching = true;
                var search_string = self.search_string;
                self.initiate_search(search_string);
            } else {
                self.close();
            }
        });
        this.$input.on('keydown', function (ev) {
            switch (ev.which) {
                case $.ui.keyCode.ENTER:

                // TAB and direction keys are handled at KeyDown because KeyUp
                // is not guaranteed to fire.
                // See e.g. https://github.com/aef-/jquery.masterblaster/issues/13
                case $.ui.keyCode.TAB:
                    if (self.search_string.length) {
                        self.select_item(ev);
                    }
                    break;
                case $.ui.keyCode.DOWN:
                    self.move('down');
                    self.searching = false;
                    ev.preventDefault();
                    break;
                case $.ui.keyCode.UP:
                    self.move('up');
                    self.searching = false;
                    ev.preventDefault();
                    break;
                case $.ui.keyCode.RIGHT:
                    self.searching = false;
                    var current = self.current_result
                    if (current && current.expand && !current.expanded) {
                        self.expand();
                        self.searching = true;
                    }
                    ev.preventDefault();
                    break;
                case $.ui.keyCode.ESCAPE:
                    self.close();
                    self.searching = false;
                    break;
            }
        });
    },
    initiate_search: function (query) {
        if (query === this.search_string && query !== this.current_search) {
            this.search(query);
        }
    },
    search: function (query) {
        var self = this;
        this.current_search = query;
        this.source({term:query}, function (results) {
            if (results.length) {
                self.render_search_results(results);
                self.focus_element(self.$('li:first-child'));
            } else {
                self.close();
            }
        });
    },
    render_search_results: function (results) {
        var self = this;
        var $list = this.$('ul');
        $list.empty();
        var render_separator = false;
        results.forEach(function (result) {
            if (result.is_separator) {
                if (render_separator)
                    $list.append($('<li>').addClass('oe-separator'));
                render_separator = false;
            } else {
                var $item = self.make_list_item(result).appendTo($list);
                result.$el = $item;
                render_separator = true;
            }
        });
        this.show();
    },
    make_list_item: function (result) {
        var self = this;
        var $li = $('<li>')
            .hover(function (ev) {self.focus_element($li);})
            .mousedown(function (ev) {
                if (ev.button === 0) { // left button
                    self.select(ev, {item: {facet: result.facet}});
                    self.close();
                } else {
                    ev.preventDefault();
                }
            })
            .data('result', result);
        if (result.expand) {
            var $expand = $('<span class="oe-expand">').text('▶').appendTo($li);
            $expand.mousedown(function (ev) {
                ev.preventDefault();
                ev.stopPropagation();
                if (result.expanded)
                    self.fold();
                else
                    self.expand();
            });
            result.expanded = false;
        }
        if (result.indent) $li.addClass('oe-indent');
        $li.append($('<span>').html(result.label));
        return $li;
    },
    expand: function () {
        var self = this;
        this.current_result.expand(this.get_search_string()).then(function (results) {
            (results || [{label: '(no result)'}]).reverse().forEach(function (result) {
                result.indent = true;
                var $li = self.make_list_item(result);
                self.current_result.$el.after($li);
            });
            self.current_result.expanded = true;
            self.current_result.$el.find('span.oe-expand').html('▼');
        });
    },
    fold: function () {
        var $next = this.current_result.$el.next();
        while ($next.hasClass('oe-indent')) {
            $next.remove();
            $next = this.current_result.$el.next();
        }
        this.current_result.expanded = false;
        this.current_result.$el.find('span.oe-expand').html('▶');
    },
    focus_element: function ($li) {
        this.$('li').removeClass('oe-selection-focus');
        $li.addClass('oe-selection-focus');
        this.current_result = $li.data('result');
    },
    select_item: function (ev) {
        if (this.current_result.facet) {
            this.select(ev, {item: {facet: this.current_result.facet}});
            this.close();
        }
    },
    show: function () {
        this.$el.show();
    },
    close: function () {
        this.current_search = null;
        this.search_string = '';
        this.searching = true;
        this.$el.hide();
    },
    move: function (direction) {
        var $next;
        if (direction === 'down') {
            $next = this.$('li.oe-selection-focus').nextAll(':not(.oe-separator)').first();
            if (!$next.length) $next = this.$('li:first-child');
        } else {
            $next = this.$('li.oe-selection-focus').prevAll(':not(.oe-separator)').first();
            if (!$next.length) $next = this.$('li:not(.oe-separator)').last();
        }
        this.focus_element($next);
    },
    is_expandable: function () {
        return !!this.$('.oe-selection-focus .oe-expand').length;
    },
});

})();<|MERGE_RESOLUTION|>--- conflicted
+++ resolved
@@ -1340,19 +1340,15 @@
         var self = this;
         // FIXME: "concurrent" searches (multiple requests, mis-ordered responses)
         var context = instance.web.pyeval.eval(
-<<<<<<< HEAD
             'contexts', [this.searchview.dataset.get_context()]);
-=======
-            'contexts', [this.view.dataset.get_context()]);
         var args = this.attrs.domain;
-        if(typeof args === 'string') {
+        if (typeof args === 'string') {
             try {
                 args = instance.web.pyeval.eval('domain', args);
             } catch(e) {
                 args = [];
             }
         }
->>>>>>> 0d591ca6
         return this.model.call('name_search', [], {
             name: needle,
             args: args,
