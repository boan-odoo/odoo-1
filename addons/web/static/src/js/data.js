--- conflicted
+++ resolved
@@ -18,8 +18,7 @@
         }).join(', ');
 };
 
-<<<<<<< HEAD
-openerp.web.Query = openerp.web.Class.extend({
+instance.web.Query = instance.web.Class.extend({
     init: function (model, fields) {
         this._model = model;
         this._fields = fields;
@@ -31,7 +30,7 @@
     },
     clone: function (to_set) {
         to_set = to_set || {};
-        var q = new openerp.web.Query(this._model, this._fields);
+        var q = new instance.web.Query(this._model, this._fields);
         q._context = this._context;
         q._filter = this._filter;
         q._limit = this._limit;
@@ -42,11 +41,11 @@
             if (!to_set.hasOwnProperty(key)) { continue; }
             switch(key) {
             case 'filter':
-                q._filter = new openerp.web.CompoundDomain(
+                q._filter = new instance.web.CompoundDomain(
                         q._filter, to_set.filter);
                 break;
             case 'context':
-                q._context = new openerp.web.CompoundContext(
+                q._context = new instance.web.CompoundContext(
                         q._context, to_set.context);
                 break;
             case 'limit':
@@ -59,26 +58,22 @@
     },
     _execute: function () {
         var self = this;
-        return openerp.connection.rpc('/web/dataset/search_read', {
+        return instance.connection.rpc('/web/dataset/search_read', {
             model: this._model.name,
             fields: this._fields || false,
             domain: this._model.domain(this._filter),
             context: this._model.context(this._context),
             offset: this._offset,
             limit: this._limit,
-            sort: openerp.web.serialize_sort(this._order_by)
+            sort: instance.web.serialize_sort(this._order_by)
         }).pipe(function (results) {
             self._count = results.length;
             return results.records;
         }, null);
     },
-=======
-instance.web.DataGroup =  instance.web.OldWidget.extend( /** @lends instance.web.DataGroup# */{
->>>>>>> f5c37eab
     /**
      * Fetches the first record matching the query, or null
      *
-<<<<<<< HEAD
      * @returns {jQuery.Deferred<Object|null>}
      */
     first: function () {
@@ -117,32 +112,6 @@
     group_by: function (grouping) {
         if (grouping === undefined) {
             return null;
-=======
-     * The root DataGroup is instantiated with the relevant information
-     * (a session, a model, a domain, a context and a group_by sequence), the
-     * domain and context may be empty. It is then interacted with via
-     * :js:func:`~instance.web.DataGroup.list`, which is used to read the
-     * content of the current grouping level.
-     *
-     * @constructs instance.web.DataGroup
-     * @extends instance.web.OldWidget
-     *
-     * @param {instance.web.OldWidget} parent widget
-     * @param {String} model name of the model managed by this DataGroup
-     * @param {Array} domain search domain for this DataGroup
-     * @param {Object} context context of the DataGroup's searches
-     * @param {Array} group_by sequence of fields by which to group
-     * @param {Number} [level=0] nesting level of the group
-     */
-    init: function(parent, model, domain, context, group_by, level) {
-        this._super(parent, null);
-        if (group_by) {
-            if (group_by.length || context['group_by_no_leaf']) {
-                return new instance.web.ContainerDataGroup( this, model, domain, context, group_by, level);
-            } else {
-                return new instance.web.GrouplessDataGroup( this, model, domain, context, level);
-            }
->>>>>>> f5c37eab
         }
 
         if (!(grouping instanceof Array)) {
@@ -158,10 +127,10 @@
             context: this._model.context(this._context),
             offset: this._offset,
             limit: this._limit,
-            orderby: openerp.web.serialize_sort(this._order_by) || false
+            orderby: instance.web.serialize_sort(this._order_by) || false
         }).pipe(function (results) {
             return _(results).map(function (result) {
-                return new openerp.web.data.Group(
+                return new instance.web.data.Group(
                     self._model.name, grouping[0], result);
             });
         });
@@ -177,17 +146,10 @@
         if (!context) { return this; }
         return this.clone({context: context});
     },
-<<<<<<< HEAD
-=======
-    cls: 'DataGroup'
-});
-instance.web.ContainerDataGroup = instance.web.DataGroup.extend( /** @lends instance.web.ContainerDataGroup# */ {
->>>>>>> f5c37eab
     /**
      * Creates a new query with the union of the current query's filter and
      * the new domain.
      *
-<<<<<<< HEAD
      * @param domain domain data to AND with the current query filter
      * @returns {openerp.web.Query}
      */
@@ -198,10 +160,6 @@
     /**
      * Creates a new query with the provided limit replacing the current
      * query's own limit
-=======
-     * @constructs instance.web.ContainerDataGroup
-     * @extends instance.web.DataGroup
->>>>>>> f5c37eab
      *
      * @param {Number} limit maximum number of records the query should retrieve
      * @returns {openerp.web.Query}
@@ -236,10 +194,10 @@
     }
 });
 
-openerp.web.Model = openerp.web.Class.extend(/** @lends openerp.web.Model# */{
-    /**
-     * @constructs openerp.web.Model
-     * @extends openerp.web.Class
+instance.web.Model = instance.web.Class.extend(/** @lends openerp.web.Model# */{
+    /**
+     * @constructs instance.web.Model
+     * @extends instance.web.Class
      *
      * @param {String} model_name name of the OpenERP model this object is bound to
      * @param {Object} [context]
@@ -275,7 +233,7 @@
             kwargs = args;
             args = [];
         }
-        return openerp.connection.rpc('/web/dataset/call_kw', {
+        return instance.connection.rpc('/web/dataset/call_kw', {
             model: this.name,
             method: method,
             args: args,
@@ -289,7 +247,7 @@
      * @returns {openerp.web.Query}
      */
     query: function (fields) {
-        return new openerp.web.Query(this, fields);
+        return new instance.web.Query(this, fields);
     },
     /**
      * Executes a signal on the designated workflow, on the bound OpenERP model
@@ -298,7 +256,7 @@
      * @param {String} signal signal to trigger on the workflow
      */
     exec_workflow: function (id, signal) {
-        return openerp.connection.rpc('/web/dataset/exec_workflow', {
+        return instance.connection.rpc('/web/dataset/exec_workflow', {
             model: this.name,
             id: id,
             signal: signal
@@ -312,7 +270,7 @@
      */
     domain: function (domain) {
         if (!domain) { return this._domain; }
-        return new openerp.web.CompoundDomain(
+        return new instance.web.CompoundDomain(
             this._domain, domain);
     },
     /**
@@ -323,8 +281,8 @@
      * @returns The union of the user's context and the model's internal context, as well as the provided context if any. In that order.
      */
     context: function (context) {
-        return new openerp.web.CompoundContext(
-            openerp.connection.user_context, this._context, context || {});
+        return new instance.web.CompoundContext(
+            instance.connection.user_context, this._context, context || {});
     },
     /**
      * Button action caller, needs to perform cleanup if an action is returned
@@ -334,7 +292,7 @@
      * FIXME: remove when evaluator integrated
      */
     call_button: function (method, args) {
-        return openerp.connection.rpc('/web/dataset/call_button', {
+        return instance.connection.rpc('/web/dataset/call_button', {
             model: this.name,
             method: method,
             domain_id: null,
@@ -344,12 +302,12 @@
     },
 });
 
-openerp.web.Traverser = openerp.web.Class.extend(/** @lends openerp.web.Traverser# */{
-    /**
-     * @constructs openerp.web.Traverser
-     * @extends openerp.web.Class
-     *
-     * @param {openerp.web.Model} model instance this traverser is bound to
+instance.web.Traverser = instance.web.Class.extend(/** @lends openerp.web.Traverser# */{
+    /**
+     * @constructs instance.web.Traverser
+     * @extends instance.web.Class
+     *
+     * @param {instance.web.Model} model instance this traverser is bound to
      */
     init: function (model) {
         this._model = model;
@@ -383,53 +341,11 @@
         return this._model.query().count();
     },
 
-<<<<<<< HEAD
     /**
      * Record at the current index for the collection, fails if there is no
      * record at the current index.
      *
      * @returns {Deferred<>}
-=======
-        this.rpc('/web/group/read', {
-            model: this.model,
-            context: this.context,
-            domain: this.domain,
-            fields: _.uniq(this.group_by.concat(fields)),
-            group_by_fields: this.group_by,
-            sort: instance.web.serialize_sort(this.sort)
-        }, function () { }).then(function (response) {
-            var data_groups = _(response).map(
-                    _.bind(self.transform_group, self));
-            self.groups = data_groups;
-            d.resolveWith(self, [data_groups]);
-        }, function () {
-            d.rejectWith.apply(d, [self, arguments]);
-        });
-        return d.promise();
-    },
-    /**
-     * The items of a list have the following properties:
-     *
-     * ``length``
-     *     the number of records contained in the group (and all of its
-     *     sub-groups). This does *not* provide the size of the "next level"
-     *     of the group, unless the group is terminal (no more groups within
-     *     it).
-     * ``grouped_on``
-     *     the name of the field this level was grouped on, this is mostly
-     *     used for display purposes, in order to know the name of the current
-     *     level of grouping. The ``grouped_on`` should be the same for all
-     *     objects of the list.
-     * ``value``
-     *     the value which led to this group (this is the value all contained
-     *     records have for the current ``grouped_on`` field name).
-     * ``aggregates``
-     *     a mapping of other aggregation fields provided by ``read_group``
-     *
-     * @param {Array} fields the list of fields to aggregate in each group, can be empty
-     * @param {Function} ifGroups function executed if any group is found (DataGroup.group_by is non-null and non-empty), called with a (potentially empty) list of groups as parameters.
-     * @param {Function} ifRecords function executed if there is no grouping left to perform, called with a DataSet instance as parameter
->>>>>>> f5c37eab
      */
     current: function (fields) {
         return this._model.query(fields).first().pipe(function (record) {
@@ -443,25 +359,12 @@
     },
     next: function (fields) {
         var self = this;
-<<<<<<< HEAD
         this._index++;
         return this.size().pipe(function (s) {
             if (self._index >= s) {
                 self._index = 0;
             }
             return self.current(fields);
-=======
-        this.fetch(fields).then(function (group_records) {
-            ifGroups(_(group_records).map(function (group) {
-                var child_context = _.extend({}, self.context, group.__context);
-                return _.extend(
-                    new instance.web.DataGroup(
-                        self, self.model, group.__domain,
-                        child_context, child_context.group_by,
-                        self.level + 1),
-                    group, {sort: self.sort});
-            }));
->>>>>>> f5c37eab
         });
     },
     previous: function (fields) {
@@ -477,7 +380,6 @@
     }
 
 });
-<<<<<<< HEAD
 
 /**
  * Utility objects, should never need to be instantiated from outside of this
@@ -485,11 +387,11 @@
  *
  * @namespace
  */
-openerp.web.data = {
-    Group: openerp.web.Class.extend(/** @lends openerp.web.data.Group# */{
+instance.web.data = {
+    Group: instance.web.Class.extend(/** @lends openerp.web.data.Group# */{
         /**
-         * @constructs openerp.web.data.Group
-         * @extends openerp.web.Class
+         * @constructs instance.web.data.Group
+         * @extends instance.web.Class
          */
         init: function (model, grouping_field, read_group_group) {
             // In cases where group_by_no_leaf and no group_by, the result of
@@ -509,7 +411,7 @@
                 aggregates[key] = value || 0;
             });
 
-            this.model = new openerp.web.Model(
+            this.model = new instance.web.Model(
                 model, fixed_group.__context, fixed_group.__domain);
 
             var group_size = fixed_group[grouping_field + '_count'] || fixed_group.__count || 0;
@@ -537,29 +439,21 @@
     })
 };
 
-openerp.web.DataGroup =  openerp.web.OldWidget.extend( /** @lends openerp.web.DataGroup# */{
-=======
-instance.web.GrouplessDataGroup = instance.web.DataGroup.extend( /** @lends instance.web.GrouplessDataGroup# */ {
->>>>>>> f5c37eab
+instance.web.DataGroup =  instance.web.OldWidget.extend( /** @lends openerp.web.DataGroup# */{
     /**
      * Management interface between views and grouped collections of OpenERP
      * records.
      *
-<<<<<<< HEAD
      * The root DataGroup is instantiated with the relevant information
      * (a session, a model, a domain, a context and a group_by sequence), the
      * domain and context may be empty. It is then interacted with via
-     * :js:func:`~openerp.web.DataGroup.list`, which is used to read the
+     * :js:func:`~instance.web.DataGroup.list`, which is used to read the
      * content of the current grouping level.
-=======
-     * @constructs instance.web.GrouplessDataGroup
-     * @extends instance.web.DataGroup
->>>>>>> f5c37eab
-     *
-     * @constructs openerp.web.DataGroup
-     * @extends openerp.web.OldWidget
-     *
-     * @param {openerp.web.OldWidget} parent widget
+     *
+     * @constructs instance.web.DataGroup
+     * @extends instance.web.OldWidget
+     *
+     * @param {instance.web.OldWidget} parent widget
      * @param {String} model name of the model managed by this DataGroup
      * @param {Array} domain search domain for this DataGroup
      * @param {Object} context context of the DataGroup's searches
@@ -568,7 +462,7 @@
      */
     init: function(parent, model, domain, context, group_by, level) {
         this._super(parent, null);
-        this.model = new openerp.web.Model(model, context, domain);
+        this.model = new instance.web.Model(model, context, domain);
         this.group_by = group_by;
         this.context = context;
         this.domain = domain;
@@ -576,14 +470,13 @@
         this.level = level || 0;
     },
     list: function (fields, ifGroups, ifRecords) {
-<<<<<<< HEAD
         var self = this;
         $.when(this.model.query(fields)
                     .order_by(this.sort)
                     .group_by(this.group_by)).then(function (groups) {
             if (!groups) {
                 ifRecords(_.extend(
-                    new openerp.web.DataSetSearch(
+                    new instance.web.DataSetSearch(
                             self, self.model.name,
                             self.model.context(),
                             self.model.domain()),
@@ -594,7 +487,7 @@
                 var child_context = _.extend(
                     {}, self.model.context(), group.model.context());
                 return _.extend(
-                    new openerp.web.DataGroup(
+                    new instance.web.DataGroup(
                         self, self.model.name, group.model.domain(),
                         child_context, group.model._context.group_by,
                         self.level + 1),
@@ -611,18 +504,10 @@
         });
     }
 });
-openerp.web.ContainerDataGroup = openerp.web.DataGroup.extend({ });
-openerp.web.GrouplessDataGroup = openerp.web.DataGroup.extend({ });
-
-openerp.web.StaticDataGroup = openerp.web.GrouplessDataGroup.extend( /** @lends openerp.web.StaticDataGroup# */ {
-=======
-        ifRecords(_.extend(
-            new instance.web.DataSetSearch(this, this.model),
-            {domain: this.domain, context: this.context, _sort: this.sort}));
-    }
-});
-instance.web.StaticDataGroup = instance.web.GrouplessDataGroup.extend( /** @lends instance.web.StaticDataGroup# */ {
->>>>>>> f5c37eab
+instance.web.ContainerDataGroup = instance.web.DataGroup.extend({ });
+instance.web.GrouplessDataGroup = instance.web.DataGroup.extend({ });
+
+instance.web.StaticDataGroup = instance.web.GrouplessDataGroup.extend( /** @lends openerp.web.StaticDataGroup# */ {
     /**
      * A specialization of groupless data groups, relying on a single static
      * dataset as its records provider.
@@ -639,7 +524,7 @@
     }
 });
 
-instance.web.DataSet =  instance.web.OldWidget.extend( /** @lends instance.web.DataSet# */{
+instance.web.DataSet =  instance.web.OldWidget.extend( /** @lends openerp.web.DataSet# */{
     /**
      * DateaManagement interface between views and the collection of selected
      * OpenERP records (represents the view's state?)
@@ -655,7 +540,7 @@
         this.context = context || {};
         this.index = null;
         this._sort = [];
-        this._model = new openerp.web.Model(model, context);
+        this._model = new instance.web.Model(model, context);
     },
     previous: function () {
         this.index -= 1;
@@ -887,14 +772,7 @@
                 .then(callback);
     },
     get_context: function(request_context) {
-<<<<<<< HEAD
         return this._model.context(request_context);
-=======
-        if (request_context) {
-            return new instance.web.CompoundContext(this.context, request_context);
-        }
-        return this.context;
->>>>>>> f5c37eab
     },
     /**
      * Reads or changes sort criteria on the dataset.
@@ -958,7 +836,7 @@
         this.set_ids(_.without.apply(null, [this.ids].concat(ids)));
     }
 });
-instance.web.DataSetSearch =  instance.web.DataSet.extend(/** @lends instance.web.DataSetSearch */{
+instance.web.DataSetSearch =  instance.web.DataSet.extend(/** @lends openerp.web.DataSetSearch */{
     /**
      * @constructs instance.web.DataSetSearch
      * @extends instance.web.DataSet
@@ -973,7 +851,7 @@
         this.domain = domain || [];
         this._length = null;
         this.ids = [];
-        this._model = new openerp.web.Model(model, context, domain);
+        this._model = new instance.web.Model(model, context, domain);
     },
     /**
      * Read a slice of the records represented by this DataSet, based on its
@@ -1004,14 +882,7 @@
         });
     },
     get_domain: function (other_domain) {
-<<<<<<< HEAD
         this._model.domain(other_domain);
-=======
-        if (other_domain) {
-            return new instance.web.CompoundDomain(this.domain, other_domain);
-        }
-        return this.domain;
->>>>>>> f5c37eab
     },
     unlink: function(ids, callback, error_callback) {
         var self = this;
@@ -1248,39 +1119,7 @@
     on_unlink: function(ids) {}
 });
 
-<<<<<<< HEAD
-openerp.web.CompoundContext = openerp.web.Class.extend({
-=======
-instance.web.Model = instance.web.CallbackEnabled.extend({
-    init: function(model_name) {
-        this._super();
-        this.model_name = model_name;
-    },
-    rpc: function() {
-        var c = instance.connection;
-        return c.rpc.apply(c, arguments);
-    },
-    /*
-     * deprecated because it does not allow to specify kwargs, directly use call() instead
-     */
-    get_func: function(method_name) {
-        var self = this;
-        return function() {
-            return self.call(method_name, _.toArray(arguments), {});
-        };
-    },
-    call: function (method, args, kwargs) {
-        return this.rpc('/web/dataset/call_kw', {
-            model: this.model_name,
-            method: method,
-            args: args,
-            kwargs: kwargs
-        });
-    }
-});
-
 instance.web.CompoundContext = instance.web.Class.extend({
->>>>>>> f5c37eab
     init: function () {
         this.__ref = "compound_context";
         this.__contexts = [];
@@ -1326,10 +1165,10 @@
     }
 });
 
-openerp.web.DropMisordered = openerp.web.Class.extend(/** @lends openerp.web.DropMisordered# */{
-    /**
-     * @constructs openerp.web.DropMisordered
-     * @extends openerp.web.Class
+instance.web.DropMisordered = instance.web.Class.extend(/** @lends openerp.web.DropMisordered# */{
+    /**
+     * @constructs instance.web.DropMisordered
+     * @extends instance.web.Class
      *
      * @param {Boolean} [failMisordered=false] whether mis-ordered responses should be failed or just ignored
      */
