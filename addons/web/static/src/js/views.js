--- conflicted
+++ resolved
@@ -27,11 +27,8 @@
         this.client_widget = null;
     },
     render: function() {
-<<<<<<< HEAD
         return "<div id='"+this.element_id+"' style='height:100%;'></div>";
-=======
         return '<div id="' + this.element_id + '" style="height: 100%;"></div>';
->>>>>>> e05b605d
     },
     dialog_stop: function () {
         if (this.dialog) {
