--- conflicted
+++ resolved
@@ -1408,8 +1408,7 @@
 }
 ul.oe-arrow-list li.oe-arrow-list-selected .oe-arrow-list-after {
     border-color: rgba(0,0,0,0);
-<<<<<<< HEAD
-    border-left-color: #CFCCCC;
+    border-left-color: #B5B9FF;
 }
 .openerp .view_editor{
     font-size: 90%;
@@ -1419,7 +1418,3 @@
     border-bottom: 1px solid #CFCCCC;
 }
 
-=======
-    border-left-color: #B5B9FF;
-}
->>>>>>> f097e140
