--- conflicted
+++ resolved
@@ -364,65 +364,6 @@
         form.destroy();
     });
 
-<<<<<<< HEAD
-    QUnit.test('SelectCreateDialog: save current search', function (assert) {
-        assert.expect(4);
-
-        testUtils.patch(ListController, {
-            getContext: function () {
-                return {
-                    shouldBeInFilterContext: true,
-                };
-            },
-        });
-
-        var parent = createParent({
-            data: this.data,
-            archs: {
-                'partner,false,list':
-                    '<tree>' +
-                        '<field name="display_name"/>' +
-                    '</tree>',
-                'partner,false,search':
-                    '<search>' +
-                       '<filter name="bar" help="Bar" domain="[(\'bar\', \'=\', True)]"/>' +
-                    '</search>',
-
-            },
-            intercepts: {
-                create_filter: function (event) {
-                    var filter = event.data.filter;
-                    assert.deepEqual(filter.domain, [['bar', '=', true]],
-                        "should save the correct domain");
-                    assert.deepEqual(filter.context, {shouldBeInFilterContext: true},
-                        "should save the correct context");
-                },
-            },
-        });
-
-        var dialog = new dialogs.SelectCreateDialog(parent, {
-            context: {shouldNotBeInFilterContext: false},
-            res_model: 'partner',
-        }).open();
-
-        assert.strictEqual(dialog.$('.o_data_row').length, 3,
-            "should contain 3 records");
-
-        // filter on bar
-        dialog.$('.o_filters_menu a:contains(Bar)').click();
-
-        assert.strictEqual(dialog.$('.o_data_row').length, 2,
-            "should contain 2 records");
-
-        // save filter
-        dialog.$('.o_save_search a').click(); // toggle 'Save current search'
-        dialog.$('.o_save_name input[type=text]').val('some name'); // name the filter
-        dialog.$('.o_save_name button').click(); // click on 'Save'
-
-        testUtils.unpatch(ListController);
-        parent.destroy();
-    });
-=======
     QUnit.test('Form dialog and subview with _view_ref contexts', function (assert) {
         assert.expect(2);
 
@@ -478,7 +419,63 @@
         form.destroy();
     });
 
->>>>>>> 468dab67
+    QUnit.test('SelectCreateDialog: save current search', function (assert) {
+        assert.expect(4);
+
+        testUtils.patch(ListController, {
+            getContext: function () {
+                return {
+                    shouldBeInFilterContext: true,
+                };
+            },
+        });
+
+        var parent = createParent({
+            data: this.data,
+            archs: {
+                'partner,false,list':
+                    '<tree>' +
+                        '<field name="display_name"/>' +
+                    '</tree>',
+                'partner,false,search':
+                    '<search>' +
+                       '<filter name="bar" help="Bar" domain="[(\'bar\', \'=\', True)]"/>' +
+                    '</search>',
+
+            },
+            intercepts: {
+                create_filter: function (event) {
+                    var filter = event.data.filter;
+                    assert.deepEqual(filter.domain, [['bar', '=', true]],
+                        "should save the correct domain");
+                    assert.deepEqual(filter.context, {shouldBeInFilterContext: true},
+                        "should save the correct context");
+                },
+            },
+        });
+
+        var dialog = new dialogs.SelectCreateDialog(parent, {
+            context: {shouldNotBeInFilterContext: false},
+            res_model: 'partner',
+        }).open();
+
+        assert.strictEqual(dialog.$('.o_data_row').length, 3,
+            "should contain 3 records");
+
+        // filter on bar
+        dialog.$('.o_filters_menu a:contains(Bar)').click();
+
+        assert.strictEqual(dialog.$('.o_data_row').length, 2,
+            "should contain 2 records");
+
+        // save filter
+        dialog.$('.o_save_search a').click(); // toggle 'Save current search'
+        dialog.$('.o_save_name input[type=text]').val('some name'); // name the filter
+        dialog.$('.o_save_name button').click(); // click on 'Save'
+
+        testUtils.unpatch(ListController);
+        parent.destroy();
+    });
 });
 
 });