--- conflicted
+++ resolved
@@ -13,11 +13,8 @@
 var widgetRegistry = require('web.widget_registry');
 var Widget = require('web.Widget');
 
-<<<<<<< HEAD
 var _t = core._t;
-=======
 var createActionManager = testUtils.createActionManager;
->>>>>>> 995aa168
 var createView = testUtils.createView;
 
 
@@ -941,15 +938,12 @@
         list.destroy();
     });
 
-<<<<<<< HEAD
-    QUnit.test('selection changes are triggered correctly', async function (assert) {
-=======
-    QUnit.test('editable list view: check that controlpanel buttons are updating when groupby applied', function (assert) {
+    QUnit.test('editable list view: check that controlpanel buttons are updating when groupby applied', async function (assert) {
         assert.expect(4);
 
         this.data.foo.fields.foo = {string: "Foo", type: "char", required:true};
 
-        var actionManager = createActionManager({
+        var actionManager = await createActionManager({
             actions: [{
                id: 11,
                name: 'Partners Action 11',
@@ -968,15 +962,15 @@
             data: this.data,
         });
 
-        actionManager.doAction(11);
-        testUtils.dom.click(actionManager.$('.o_list_button_add'));
+        await actionManager.doAction(11);
+        await testUtils.dom.click(actionManager.$('.o_list_button_add'));
 
         assert.isNotVisible(actionManager.$('.o_list_button_add'),
             "create button should be invisible");
         assert.isVisible(actionManager.$('.o_list_button_save'), "save button should be visible");
 
-        testUtils.dom.click(actionManager.$('.o_dropdown_toggler_btn:contains("Group By")'));
-        testUtils.dom.click(actionManager.$('.o_group_by_menu .o_menu_item a:contains("candle")'));
+        await testUtils.dom.click(actionManager.$('.o_dropdown_toggler_btn:contains("Group By")'));
+        await testUtils.dom.click(actionManager.$('.o_group_by_menu .o_menu_item a:contains("candle")'));
 
         assert.isVisible(actionManager.$('.o_list_button_add'), "create button should be invisible");
         assert.isNotVisible(actionManager.$('.o_list_button_save'),
@@ -985,8 +979,7 @@
         actionManager.destroy();
     });
 
-    QUnit.test('selection changes are triggered correctly', function (assert) {
->>>>>>> 995aa168
+    QUnit.test('selection changes are triggered correctly', async function (assert) {
         assert.expect(8);
 
         var list = await createView({
