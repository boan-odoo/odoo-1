--- conflicted
+++ resolved
@@ -120,16 +120,14 @@
 
         kanban.destroy();
     });
-<<<<<<< HEAD
-=======
-
-    QUnit.test('mobile grouped rendering in rtl direction', function (assert) {
+
+    QUnit.test('mobile grouped rendering in rtl direction', async function (assert) {
         assert.expect(2);
 
         var direction = _t.database.parameters.direction;
         _t.database.parameters.direction = 'rtl';
 
-        var kanban = createView({
+        var kanban = await createView({
             View: KanbanView,
             model: 'partner',
             data: this.data,
@@ -151,9 +149,6 @@
         _t.database.parameters.direction = direction;
     });
 
-    QUnit.test('mobile grouped with undefined column', function (assert) {
-        assert.expect(3);
->>>>>>> 32039b2a
 
     QUnit.test('mobile grouped with undefined column', async function (assert) {
         assert.expect(5);
