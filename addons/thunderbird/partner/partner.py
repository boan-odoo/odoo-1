# -*- coding: utf-8 -*-
##############################################################################
#
#    OpenERP, Open Source Management Solution
#    Copyright (C) 2004-2010 Tiny SPRL (<http://tiny.be>).
#
#    This program is free software: you can redistribute it and/or modify
#    it under the terms of the GNU Affero General Public License as
#    published by the Free Software Foundation, either version 3 of the
#    License, or (at your option) any later version.
#
#    This program is distributed in the hope that it will be useful,
#    but WITHOUT ANY WARRANTY; without even the implied warranty of
#    MERCHANTABILITY or FITNESS FOR A PARTICULAR PURPOSE.  See the
#    GNU Affero General Public License for more details.
#
#    You should have received a copy of the GNU Affero General Public License
#    along with this program.  If not, see <http://www.gnu.org/licenses/>.
#
##############################################################################

from osv import osv
import base64
import email
import tools
<<<<<<< HEAD
import binascii
class email_thread(osv.osv):
    _inherit = "email.thread"
    def history_message(self, cr, uid, model, res_id, message, context=None):
        #@param message: string of mail which is read from EML File
        attachment_pool = self.pool.get('ir.attachment')
        email_message_pool = self.pool.get('email.message')
        msg = email_message_pool.parse_message(message)
        attachments = msg.get('attachments', [])
        att_ids = []
        for attachment in attachments:
            data_attach = {
                'name': attachment,
                'datas': binascii.b2a_base64(str(attachments.get(attachment))),
                'datas_fname': attachment,
                'description': 'Mail attachment From Thunderbird msg_id: %s' %(msg.get('message_id', '')),
                'res_model': model,
                'res_id': res_id,
            }
            att_ids.append(attachment_pool.create(cr, uid, data_attach))
        return self.history(cr, uid, model, res_id, msg, att_ids)
email_thread()
=======
from tools.translate import _
>>>>>>> 5be7bbd5

class thunderbird_partner(osv.osv_memory):
    _name = "thunderbird.partner"
    _description="Thunderbid Plugin Tools"

    def create_contact(self,cr,user,vals):
        dictcreate = dict(vals)
        # Set False value if 'undefined' for record. Id User does not spicify the values, Thunerbird set 'undefined' by default for new contact.
        for key in dictcreate:
            if dictcreate[key] == 'undefined':
                dictcreate[key] = False
        if not eval(dictcreate.get('partner_id')):
            dictcreate.update({'partner_id': False})
        create_id = self.pool.get('res.partner.address').create(cr, user, dictcreate)
        return create_id

    def history_message(self, cr, uid, vals):
        dictcreate = dict(vals)
        ref_ids = str(dictcreate.get('ref_ids')).split(';')
        msg = dictcreate.get('message')
        mail = msg
        msg = self.pool.get('email.message').parse_message(msg)
<<<<<<< HEAD
=======
        subject = msg.get('Subject', False)
>>>>>>> 5be7bbd5
        thread_pool = self.pool.get('email.thread')
        message_id = msg.get('message-id', False)
        msg_pool = self.pool.get('email.message')
        msg_ids = []
        res = {}
        res_ids = []
        obj_list= ['crm.lead','project.issue','hr.applicant','res.partner']
        for ref_id in ref_ids:
            ref = ref_id.split(',')
            model = ref[0]
            res_id = int(ref[1])
            if message_id:
                msg_ids = msg_pool.search(cr, uid, [('message_id','=',message_id),('res_id','=',res_id),('model','=',model)])
                if msg_ids and len(msg_ids):
                    continue
            if model not in obj_list:
                res={}
                obj_attch = self.pool.get('ir.attachment')
                ls = ['*', '/', '\\', '<', '>', ':', '?', '"', '|', '\t', '\n',':','~']
                sub = msg.get('subject','NO-SUBJECT').replace(' ','')
                if sub.strip() == '':
                   sub = 'NO SBUJECT'
                fn = sub
                for c in ls:
                   fn = fn.replace(c,'')
                if len(fn) > 64:
                   l = 64 - len(fn)
                   f = fn.split('-')
                   fn = '-'.join(f[1:])
                   if len(fn) > 64:
                      l = 64 - len(fn)
                      f = fn.split('.')
                      fn = f[0][0:l] + '.' + f[-1]
                fn = fn[:-4]+'.eml'
                res['res_model'] = model
                res['name'] = msg.get('subject','NO-SUBJECT')+".eml"
                res['datas_fname'] = fn
                res['datas'] = base64.b64encode(mail)
                res['res_id'] = res_id
                obj_attch.create(cr, uid, res)
<<<<<<< HEAD
            thread_pool.history_message(cr, uid, model, res_id, msg_new)
=======
            threads = self.pool.get(model).browse(cr, uid, res_id)
            thread_pool.history(cr, uid, [threads], _('receive'), history=True,
                            subject = msg.get('subject'),
                            email = msg.get('to'),
                            details = msg.get('body'),
                            email_from = msg.get('from'),
                            email_cc = msg.get('cc'),
                            message_id = msg.get('message-id'),
                            references = msg.get('references', False) or msg.get('in-reply-to', False),
                            attach = msg.get('attachments', {}),
                            email_date = msg.get('date'))
>>>>>>> 5be7bbd5
            res_ids.append(res_id)
        return len(res_ids)

    def process_email(self, cr, uid, vals):
        dictcreate = dict(vals)
        model = str(dictcreate.get('model'))
        message = dictcreate.get('message')
        return self.pool.get('email.thread').process_email(cr, uid, model, message, attach=True, context=None)

    def search_message(self, cr, uid, message, context=None):
        #@param message: string of mail which is read from EML File
        #@return model,res_id
        references = []
        dictcreate = dict(message)
        msg = dictcreate.get('message')
        msg = self.pool.get('email.message').parse_message(msg)
        message_id = msg.get('message-id')
        refs =  msg.get('references',False)
        references = False
        if refs:
            references = refs.split()
        msg_pool = self.pool.get('email.message')
        model = ''
        res_id = 0
        if message_id:
            msg_ids = msg_pool.search(cr, uid, [('message_id','=',message_id)])
            if msg_ids and len(msg_ids):
                msg = msg_pool.browse(cr, uid, msg_ids[0])
                model = msg.model
                res_id = msg.res_id
            else:
                if references :
                    msg_ids = msg_pool.search(cr, uid, [('message_id','in',references)])
                    if msg_ids and len(msg_ids):
                        msg = msg_pool.browse(cr, uid, msg_ids[0])
                        model = msg.model
                        res_id = msg.res_id
        return (model,res_id)


    def search_contact(self, cr, user, email):
        address_pool = self.pool.get('res.partner.address')
        address_ids = address_pool.search(cr, user, [('email','=',email)])
        res = {}

        if not address_ids:
            res = {
                'email': '',
            }
        else:
            address_id = address_ids[0]
            address = address_pool.browse(cr, user, address_id)
            res = {
                'partner_name': address.partner_id and address.partner_id.name or '',
                'contactname': address.name,
                'street': address.street or '',
                'street2': address.street2 or '',
                'zip': address.zip or '',
                'city': address.city or '',
                'country': address.country_id and address.country_id.name or '',
                'state': address.state_id and address.state_id.name or '',
                'email': address.email or '',
                'phone': address.phone or '',
                'mobile': address.mobile or '',
                'fax': address.fax or '',
                'partner_id': address.partner_id and str(address.partner_id.id) or '',
                'res_id': str(address.id),
            }
        return res.items()

    def update_contact(self, cr, user, vals):
        dictcreate = dict(vals)
        res_id = dictcreate.get('res_id',False)
        result = {}
        address_pool = self.pool.get('res.partner.address')
        if not (dictcreate.get('partner_id')): # TOCHECK: It should be check res_id or not
            dictcreate.update({'partner_id': False})
            create_id = address_pool.create(cr, user, dictcreate)
            return create_id

        if res_id:
            address_data = address_pool.read(cr, user, int(res_id), [])
            result = {
               'partner_id': address_data['partner_id'] and address_data['partner_id'][0] or False, #TOFIX: parter_id should take from address_data
               'country_id': dictcreate['country_id'] and int(dictcreate['country_id'][0]) or False,
               'state_id': dictcreate['state_id'] and int(dictcreate['state_id'][0]) or False,
               'name': dictcreate['name'],
               'street': dictcreate['street'],
               'street2': dictcreate['street2'],
               'zip': dictcreate['zip'],
               'city': dictcreate['city'],
               'phone': dictcreate['phone'],
               'fax': dictcreate['fax'],
               'mobile': dictcreate['mobile'],
               'email': dictcreate['email'],
            }
        address_pool.write(cr, user, int(res_id), result )
        return True

    def create_partner(self,cr,user,vals):
        dictcreate = dict(vals)
        partner_obj = self.pool.get('res.partner')
        search_id =  partner_obj.search(cr, user,[('name','=',dictcreate['name'])])
        if search_id:
            return 0
        create_id =  partner_obj.create(cr, user, dictcreate)
        return create_id

    def search_document(self,cr,user,vals):
        dictcreate = dict(vals)
        search_id = self.pool.get('ir.model').search(cr, user,[('model','=',dictcreate['model'])])
        return (search_id and search_id[0]) or 0

    def search_checkbox(self,cr,user,vals):
        if vals[0]:
            value = vals[0][0]
        if vals[1]:
            obj = vals[1];
        name_get=[]
        er_val=[]
        for object in obj:
            dyn_object = self.pool.get(object)
            if object == 'res.partner.address':
                search_id1 = dyn_object.search(cr,user,[('name','ilike',value)])
                search_id2 = dyn_object.search(cr,user,[('email','=',value)])
                if search_id1:
                    name_get.append(object)
                    name_get.append(dyn_object.name_get(cr, user, search_id1))
                elif search_id2:
                    name_get.append(object)
                    name_get.append(dyn_object.name_get(cr, user, search_id2))
            else:
                try:
                    search_id1 = dyn_object.search(cr,user,[('name','ilike',value)])
                    if search_id1:
                        name_get.append(object)
                        name_get.append(dyn_object.name_get(cr, user, search_id1))
                except:
                    er_val.append(object)
                    continue
        if len(er_val) > 0:
            name_get.append('error')
            name_get.append(er_val)
        return name_get
    def list_alldocument(self,cr,user,vals):
        obj_list= [('crm.lead','CRM Lead'),('project.issue','Project Issue'), ('hr.applicant','HR Applicant')]
        object=[]
        model_obj = self.pool.get('ir.model')
        for obj in obj_list:
            if model_obj.search(cr, user, [('model', '=', obj[0])]):
                object.append(obj)
        return object

    def list_allcountry(self,cr,user,vals):
        country_list = []
        cr.execute("SELECT id, name from res_country order by name")
        country_list = cr.fetchall()
        return country_list


    def list_allstate(self,cr,user,vals):
         cr.execute("select id, name  from res_country_state  where country_id = %s order by name",(vals,) )
         state_country_list = cr.fetchall()
         return state_country_list


    def search_document_attachment(self,cr,user,vals):
        model_obj = self.pool.get('ir.model')
        object=''
        for obj in vals[0][1].split(','):
            if model_obj.search(cr, user, [('model', '=', obj)]):
                object += obj + ","
            else:
                object += "null,"
        return object

thunderbird_partner()
<|MERGE_RESOLUTION|>--- conflicted
+++ resolved
@@ -1,309 +1,277 @@
-# -*- coding: utf-8 -*-
-##############################################################################
-#
-#    OpenERP, Open Source Management Solution
-#    Copyright (C) 2004-2010 Tiny SPRL (<http://tiny.be>).
-#
-#    This program is free software: you can redistribute it and/or modify
-#    it under the terms of the GNU Affero General Public License as
-#    published by the Free Software Foundation, either version 3 of the
-#    License, or (at your option) any later version.
-#
-#    This program is distributed in the hope that it will be useful,
-#    but WITHOUT ANY WARRANTY; without even the implied warranty of
-#    MERCHANTABILITY or FITNESS FOR A PARTICULAR PURPOSE.  See the
-#    GNU Affero General Public License for more details.
-#
-#    You should have received a copy of the GNU Affero General Public License
-#    along with this program.  If not, see <http://www.gnu.org/licenses/>.
-#
-##############################################################################
-
-from osv import osv
-import base64
-import email
-import tools
-<<<<<<< HEAD
-import binascii
-class email_thread(osv.osv):
-    _inherit = "email.thread"
-    def history_message(self, cr, uid, model, res_id, message, context=None):
-        #@param message: string of mail which is read from EML File
-        attachment_pool = self.pool.get('ir.attachment')
-        email_message_pool = self.pool.get('email.message')
-        msg = email_message_pool.parse_message(message)
-        attachments = msg.get('attachments', [])
-        att_ids = []
-        for attachment in attachments:
-            data_attach = {
-                'name': attachment,
-                'datas': binascii.b2a_base64(str(attachments.get(attachment))),
-                'datas_fname': attachment,
-                'description': 'Mail attachment From Thunderbird msg_id: %s' %(msg.get('message_id', '')),
-                'res_model': model,
-                'res_id': res_id,
-            }
-            att_ids.append(attachment_pool.create(cr, uid, data_attach))
-        return self.history(cr, uid, model, res_id, msg, att_ids)
-email_thread()
-=======
-from tools.translate import _
->>>>>>> 5be7bbd5
-
-class thunderbird_partner(osv.osv_memory):
-    _name = "thunderbird.partner"
-    _description="Thunderbid Plugin Tools"
-
-    def create_contact(self,cr,user,vals):
-        dictcreate = dict(vals)
-        # Set False value if 'undefined' for record. Id User does not spicify the values, Thunerbird set 'undefined' by default for new contact.
-        for key in dictcreate:
-            if dictcreate[key] == 'undefined':
-                dictcreate[key] = False
-        if not eval(dictcreate.get('partner_id')):
-            dictcreate.update({'partner_id': False})
-        create_id = self.pool.get('res.partner.address').create(cr, user, dictcreate)
-        return create_id
-
-    def history_message(self, cr, uid, vals):
-        dictcreate = dict(vals)
-        ref_ids = str(dictcreate.get('ref_ids')).split(';')
-        msg = dictcreate.get('message')
-        mail = msg
-        msg = self.pool.get('email.message').parse_message(msg)
-<<<<<<< HEAD
-=======
-        subject = msg.get('Subject', False)
->>>>>>> 5be7bbd5
-        thread_pool = self.pool.get('email.thread')
-        message_id = msg.get('message-id', False)
-        msg_pool = self.pool.get('email.message')
-        msg_ids = []
-        res = {}
-        res_ids = []
-        obj_list= ['crm.lead','project.issue','hr.applicant','res.partner']
-        for ref_id in ref_ids:
-            ref = ref_id.split(',')
-            model = ref[0]
-            res_id = int(ref[1])
-            if message_id:
-                msg_ids = msg_pool.search(cr, uid, [('message_id','=',message_id),('res_id','=',res_id),('model','=',model)])
-                if msg_ids and len(msg_ids):
-                    continue
-            if model not in obj_list:
-                res={}
-                obj_attch = self.pool.get('ir.attachment')
-                ls = ['*', '/', '\\', '<', '>', ':', '?', '"', '|', '\t', '\n',':','~']
-                sub = msg.get('subject','NO-SUBJECT').replace(' ','')
-                if sub.strip() == '':
-                   sub = 'NO SBUJECT'
-                fn = sub
-                for c in ls:
-                   fn = fn.replace(c,'')
-                if len(fn) > 64:
-                   l = 64 - len(fn)
-                   f = fn.split('-')
-                   fn = '-'.join(f[1:])
-                   if len(fn) > 64:
-                      l = 64 - len(fn)
-                      f = fn.split('.')
-                      fn = f[0][0:l] + '.' + f[-1]
-                fn = fn[:-4]+'.eml'
-                res['res_model'] = model
-                res['name'] = msg.get('subject','NO-SUBJECT')+".eml"
-                res['datas_fname'] = fn
-                res['datas'] = base64.b64encode(mail)
-                res['res_id'] = res_id
-                obj_attch.create(cr, uid, res)
-<<<<<<< HEAD
-            thread_pool.history_message(cr, uid, model, res_id, msg_new)
-=======
-            threads = self.pool.get(model).browse(cr, uid, res_id)
-            thread_pool.history(cr, uid, [threads], _('receive'), history=True,
-                            subject = msg.get('subject'),
-                            email = msg.get('to'),
-                            details = msg.get('body'),
-                            email_from = msg.get('from'),
-                            email_cc = msg.get('cc'),
-                            message_id = msg.get('message-id'),
-                            references = msg.get('references', False) or msg.get('in-reply-to', False),
-                            attach = msg.get('attachments', {}),
-                            email_date = msg.get('date'))
->>>>>>> 5be7bbd5
-            res_ids.append(res_id)
-        return len(res_ids)
-
-    def process_email(self, cr, uid, vals):
-        dictcreate = dict(vals)
-        model = str(dictcreate.get('model'))
-        message = dictcreate.get('message')
-        return self.pool.get('email.thread').process_email(cr, uid, model, message, attach=True, context=None)
-
-    def search_message(self, cr, uid, message, context=None):
-        #@param message: string of mail which is read from EML File
-        #@return model,res_id
-        references = []
-        dictcreate = dict(message)
-        msg = dictcreate.get('message')
-        msg = self.pool.get('email.message').parse_message(msg)
-        message_id = msg.get('message-id')
-        refs =  msg.get('references',False)
-        references = False
-        if refs:
-            references = refs.split()
-        msg_pool = self.pool.get('email.message')
-        model = ''
-        res_id = 0
-        if message_id:
-            msg_ids = msg_pool.search(cr, uid, [('message_id','=',message_id)])
-            if msg_ids and len(msg_ids):
-                msg = msg_pool.browse(cr, uid, msg_ids[0])
-                model = msg.model
-                res_id = msg.res_id
-            else:
-                if references :
-                    msg_ids = msg_pool.search(cr, uid, [('message_id','in',references)])
-                    if msg_ids and len(msg_ids):
-                        msg = msg_pool.browse(cr, uid, msg_ids[0])
-                        model = msg.model
-                        res_id = msg.res_id
-        return (model,res_id)
-
-
-    def search_contact(self, cr, user, email):
-        address_pool = self.pool.get('res.partner.address')
-        address_ids = address_pool.search(cr, user, [('email','=',email)])
-        res = {}
-
-        if not address_ids:
-            res = {
-                'email': '',
-            }
-        else:
-            address_id = address_ids[0]
-            address = address_pool.browse(cr, user, address_id)
-            res = {
-                'partner_name': address.partner_id and address.partner_id.name or '',
-                'contactname': address.name,
-                'street': address.street or '',
-                'street2': address.street2 or '',
-                'zip': address.zip or '',
-                'city': address.city or '',
-                'country': address.country_id and address.country_id.name or '',
-                'state': address.state_id and address.state_id.name or '',
-                'email': address.email or '',
-                'phone': address.phone or '',
-                'mobile': address.mobile or '',
-                'fax': address.fax or '',
-                'partner_id': address.partner_id and str(address.partner_id.id) or '',
-                'res_id': str(address.id),
-            }
-        return res.items()
-
-    def update_contact(self, cr, user, vals):
-        dictcreate = dict(vals)
-        res_id = dictcreate.get('res_id',False)
-        result = {}
-        address_pool = self.pool.get('res.partner.address')
-        if not (dictcreate.get('partner_id')): # TOCHECK: It should be check res_id or not
-            dictcreate.update({'partner_id': False})
-            create_id = address_pool.create(cr, user, dictcreate)
-            return create_id
-
-        if res_id:
-            address_data = address_pool.read(cr, user, int(res_id), [])
-            result = {
-               'partner_id': address_data['partner_id'] and address_data['partner_id'][0] or False, #TOFIX: parter_id should take from address_data
-               'country_id': dictcreate['country_id'] and int(dictcreate['country_id'][0]) or False,
-               'state_id': dictcreate['state_id'] and int(dictcreate['state_id'][0]) or False,
-               'name': dictcreate['name'],
-               'street': dictcreate['street'],
-               'street2': dictcreate['street2'],
-               'zip': dictcreate['zip'],
-               'city': dictcreate['city'],
-               'phone': dictcreate['phone'],
-               'fax': dictcreate['fax'],
-               'mobile': dictcreate['mobile'],
-               'email': dictcreate['email'],
-            }
-        address_pool.write(cr, user, int(res_id), result )
-        return True
-
-    def create_partner(self,cr,user,vals):
-        dictcreate = dict(vals)
-        partner_obj = self.pool.get('res.partner')
-        search_id =  partner_obj.search(cr, user,[('name','=',dictcreate['name'])])
-        if search_id:
-            return 0
-        create_id =  partner_obj.create(cr, user, dictcreate)
-        return create_id
-
-    def search_document(self,cr,user,vals):
-        dictcreate = dict(vals)
-        search_id = self.pool.get('ir.model').search(cr, user,[('model','=',dictcreate['model'])])
-        return (search_id and search_id[0]) or 0
-
-    def search_checkbox(self,cr,user,vals):
-        if vals[0]:
-            value = vals[0][0]
-        if vals[1]:
-            obj = vals[1];
-        name_get=[]
-        er_val=[]
-        for object in obj:
-            dyn_object = self.pool.get(object)
-            if object == 'res.partner.address':
-                search_id1 = dyn_object.search(cr,user,[('name','ilike',value)])
-                search_id2 = dyn_object.search(cr,user,[('email','=',value)])
-                if search_id1:
-                    name_get.append(object)
-                    name_get.append(dyn_object.name_get(cr, user, search_id1))
-                elif search_id2:
-                    name_get.append(object)
-                    name_get.append(dyn_object.name_get(cr, user, search_id2))
-            else:
-                try:
-                    search_id1 = dyn_object.search(cr,user,[('name','ilike',value)])
-                    if search_id1:
-                        name_get.append(object)
-                        name_get.append(dyn_object.name_get(cr, user, search_id1))
-                except:
-                    er_val.append(object)
-                    continue
-        if len(er_val) > 0:
-            name_get.append('error')
-            name_get.append(er_val)
-        return name_get
-    def list_alldocument(self,cr,user,vals):
-        obj_list= [('crm.lead','CRM Lead'),('project.issue','Project Issue'), ('hr.applicant','HR Applicant')]
-        object=[]
-        model_obj = self.pool.get('ir.model')
-        for obj in obj_list:
-            if model_obj.search(cr, user, [('model', '=', obj[0])]):
-                object.append(obj)
-        return object
-
-    def list_allcountry(self,cr,user,vals):
-        country_list = []
-        cr.execute("SELECT id, name from res_country order by name")
-        country_list = cr.fetchall()
-        return country_list
-
-
-    def list_allstate(self,cr,user,vals):
-         cr.execute("select id, name  from res_country_state  where country_id = %s order by name",(vals,) )
-         state_country_list = cr.fetchall()
-         return state_country_list
-
-
-    def search_document_attachment(self,cr,user,vals):
-        model_obj = self.pool.get('ir.model')
-        object=''
-        for obj in vals[0][1].split(','):
-            if model_obj.search(cr, user, [('model', '=', obj)]):
-                object += obj + ","
-            else:
-                object += "null,"
-        return object
-
-thunderbird_partner()
+# -*- coding: utf-8 -*-
+##############################################################################
+#
+#    OpenERP, Open Source Management Solution
+#    Copyright (C) 2004-2010 Tiny SPRL (<http://tiny.be>).
+#
+#    This program is free software: you can redistribute it and/or modify
+#    it under the terms of the GNU Affero General Public License as
+#    published by the Free Software Foundation, either version 3 of the
+#    License, or (at your option) any later version.
+#
+#    This program is distributed in the hope that it will be useful,
+#    but WITHOUT ANY WARRANTY; without even the implied warranty of
+#    MERCHANTABILITY or FITNESS FOR A PARTICULAR PURPOSE.  See the
+#    GNU Affero General Public License for more details.
+#
+#    You should have received a copy of the GNU Affero General Public License
+#    along with this program.  If not, see <http://www.gnu.org/licenses/>.
+#
+##############################################################################
+
+from osv import osv
+import base64
+import email
+import tools
+from tools.translate import _
+
+class thunderbird_partner(osv.osv_memory):
+    _name = "thunderbird.partner"
+    _description="Thunderbid Plugin Tools"
+
+    def create_contact(self,cr,user,vals):
+        dictcreate = dict(vals)
+        # Set False value if 'undefined' for record. Id User does not spicify the values, Thunerbird set 'undefined' by default for new contact.
+        for key in dictcreate:
+            if dictcreate[key] == 'undefined':
+                dictcreate[key] = False
+        if not eval(dictcreate.get('partner_id')):
+            dictcreate.update({'partner_id': False})
+        create_id = self.pool.get('res.partner.address').create(cr, user, dictcreate)
+        return create_id
+
+    def history_message(self, cr, uid, vals):
+        dictcreate = dict(vals)
+        ref_ids = str(dictcreate.get('ref_ids')).split(';')
+        msg = dictcreate.get('message')
+        mail = msg
+        msg = self.pool.get('email.message').parse_message(msg)
+        subject = msg.get('Subject', False)
+        thread_pool = self.pool.get('email.thread')
+        message_id = msg.get('message-id', False)
+        msg_pool = self.pool.get('email.message')
+        msg_ids = []
+        res = {}
+        res_ids = []
+        obj_list= ['crm.lead','project.issue','hr.applicant','res.partner']
+        for ref_id in ref_ids:
+            ref = ref_id.split(',')
+            model = ref[0]
+            res_id = int(ref[1])
+            if message_id:
+                msg_ids = msg_pool.search(cr, uid, [('message_id','=',message_id),('res_id','=',res_id),('model','=',model)])
+                if msg_ids and len(msg_ids):
+                    continue
+            if model not in obj_list:
+                res={}
+                obj_attch = self.pool.get('ir.attachment')
+                ls = ['*', '/', '\\', '<', '>', ':', '?', '"', '|', '\t', '\n',':','~']
+                sub = msg.get('subject','NO-SUBJECT').replace(' ','')
+                if sub.strip() == '':
+                   sub = 'NO SBUJECT'
+                fn = sub
+                for c in ls:
+                   fn = fn.replace(c,'')
+                if len(fn) > 64:
+                   l = 64 - len(fn)
+                   f = fn.split('-')
+                   fn = '-'.join(f[1:])
+                   if len(fn) > 64:
+                      l = 64 - len(fn)
+                      f = fn.split('.')
+                      fn = f[0][0:l] + '.' + f[-1]
+                fn = fn[:-4]+'.eml'
+                res['res_model'] = model
+                res['name'] = msg.get('subject','NO-SUBJECT')+".eml"
+                res['datas_fname'] = fn
+                res['datas'] = base64.b64encode(mail)
+                res['res_id'] = res_id
+                obj_attch.create(cr, uid, res)
+            threads = self.pool.get(model).browse(cr, uid, res_id)
+            thread_pool.history(cr, uid, [threads], _('receive'), history=True,
+                            subject = msg.get('subject'),
+                            email = msg.get('to'),
+                            details = msg.get('body'),
+                            email_from = msg.get('from'),
+                            email_cc = msg.get('cc'),
+                            message_id = msg.get('message-id'),
+                            references = msg.get('references', False) or msg.get('in-reply-to', False),
+                            attach = msg.get('attachments', {}),
+                            email_date = msg.get('date'))
+            res_ids.append(res_id)
+        return len(res_ids)
+
+    def process_email(self, cr, uid, vals):
+        dictcreate = dict(vals)
+        model = str(dictcreate.get('model'))
+        message = dictcreate.get('message')
+        return self.pool.get('email.thread').process_email(cr, uid, model, message, attach=True, context=None)
+
+    def search_message(self, cr, uid, message, context=None):
+        #@param message: string of mail which is read from EML File
+        #@return model,res_id
+        references = []
+        dictcreate = dict(message)
+        msg = dictcreate.get('message')
+        msg = self.pool.get('email.message').parse_message(msg)
+        message_id = msg.get('message-id')
+        refs =  msg.get('references',False)
+        references = False
+        if refs:
+            references = refs.split()
+        msg_pool = self.pool.get('email.message')
+        model = ''
+        res_id = 0
+        if message_id:
+            msg_ids = msg_pool.search(cr, uid, [('message_id','=',message_id)])
+            if msg_ids and len(msg_ids):
+                msg = msg_pool.browse(cr, uid, msg_ids[0])
+                model = msg.model
+                res_id = msg.res_id
+            else:
+                if references :
+                    msg_ids = msg_pool.search(cr, uid, [('message_id','in',references)])
+                    if msg_ids and len(msg_ids):
+                        msg = msg_pool.browse(cr, uid, msg_ids[0])
+                        model = msg.model
+                        res_id = msg.res_id
+        return (model,res_id)
+
+
+    def search_contact(self, cr, user, email):
+        address_pool = self.pool.get('res.partner.address')
+        address_ids = address_pool.search(cr, user, [('email','=',email)])
+        res = {}
+
+        if not address_ids:
+            res = {
+                'email': '',
+            }
+        else:
+            address_id = address_ids[0]
+            address = address_pool.browse(cr, user, address_id)
+            res = {
+                'partner_name': address.partner_id and address.partner_id.name or '',
+                'contactname': address.name,
+                'street': address.street or '',
+                'street2': address.street2 or '',
+                'zip': address.zip or '',
+                'city': address.city or '',
+                'country': address.country_id and address.country_id.name or '',
+                'state': address.state_id and address.state_id.name or '',
+                'email': address.email or '',
+                'phone': address.phone or '',
+                'mobile': address.mobile or '',
+                'fax': address.fax or '',
+                'partner_id': address.partner_id and str(address.partner_id.id) or '',
+                'res_id': str(address.id),
+            }
+        return res.items()
+
+    def update_contact(self, cr, user, vals):
+        dictcreate = dict(vals)
+        res_id = dictcreate.get('res_id',False)
+        result = {}
+        address_pool = self.pool.get('res.partner.address')
+        if not (dictcreate.get('partner_id')): # TOCHECK: It should be check res_id or not
+            dictcreate.update({'partner_id': False})
+            create_id = address_pool.create(cr, user, dictcreate)
+            return create_id
+
+        if res_id:
+            address_data = address_pool.read(cr, user, int(res_id), [])
+            result = {
+               'partner_id': address_data['partner_id'] and address_data['partner_id'][0] or False, #TOFIX: parter_id should take from address_data
+               'country_id': dictcreate['country_id'] and int(dictcreate['country_id'][0]) or False,
+               'state_id': dictcreate['state_id'] and int(dictcreate['state_id'][0]) or False,
+               'name': dictcreate['name'],
+               'street': dictcreate['street'],
+               'street2': dictcreate['street2'],
+               'zip': dictcreate['zip'],
+               'city': dictcreate['city'],
+               'phone': dictcreate['phone'],
+               'fax': dictcreate['fax'],
+               'mobile': dictcreate['mobile'],
+               'email': dictcreate['email'],
+            }
+        address_pool.write(cr, user, int(res_id), result )
+        return True
+
+    def create_partner(self,cr,user,vals):
+        dictcreate = dict(vals)
+        partner_obj = self.pool.get('res.partner')
+        search_id =  partner_obj.search(cr, user,[('name','=',dictcreate['name'])])
+        if search_id:
+            return 0
+        create_id =  partner_obj.create(cr, user, dictcreate)
+        return create_id
+
+    def search_document(self,cr,user,vals):
+        dictcreate = dict(vals)
+        search_id = self.pool.get('ir.model').search(cr, user,[('model','=',dictcreate['model'])])
+        return (search_id and search_id[0]) or 0
+
+    def search_checkbox(self,cr,user,vals):
+        if vals[0]:
+            value = vals[0][0]
+        if vals[1]:
+            obj = vals[1];
+        name_get=[]
+        er_val=[]
+        for object in obj:
+            dyn_object = self.pool.get(object)
+            if object == 'res.partner.address':
+                search_id1 = dyn_object.search(cr,user,[('name','ilike',value)])
+                search_id2 = dyn_object.search(cr,user,[('email','=',value)])
+                if search_id1:
+                    name_get.append(object)
+                    name_get.append(dyn_object.name_get(cr, user, search_id1))
+                elif search_id2:
+                    name_get.append(object)
+                    name_get.append(dyn_object.name_get(cr, user, search_id2))
+            else:
+                try:
+                    search_id1 = dyn_object.search(cr,user,[('name','ilike',value)])
+                    if search_id1:
+                        name_get.append(object)
+                        name_get.append(dyn_object.name_get(cr, user, search_id1))
+                except:
+                    er_val.append(object)
+                    continue
+        if len(er_val) > 0:
+            name_get.append('error')
+            name_get.append(er_val)
+        return name_get
+    def list_alldocument(self,cr,user,vals):
+        obj_list= [('crm.lead','CRM Lead'),('project.issue','Project Issue'), ('hr.applicant','HR Applicant')]
+        object=[]
+        model_obj = self.pool.get('ir.model')
+        for obj in obj_list:
+            if model_obj.search(cr, user, [('model', '=', obj[0])]):
+                object.append(obj)
+        return object
+
+    def list_allcountry(self,cr,user,vals):
+        country_list = []
+        cr.execute("SELECT id, name from res_country order by name")
+        country_list = cr.fetchall()
+        return country_list
+
+
+    def list_allstate(self,cr,user,vals):
+         cr.execute("select id, name  from res_country_state  where country_id = %s order by name",(vals,) )
+         state_country_list = cr.fetchall()
+         return state_country_list
+
+
+    def search_document_attachment(self,cr,user,vals):
+        model_obj = self.pool.get('ir.model')
+        object=''
+        for obj in vals[0][1].split(','):
+            if model_obj.search(cr, user, [('model', '=', obj)]):
+                object += obj + ","
+            else:
+                object += "null,"
+        return object
+
+thunderbird_partner()