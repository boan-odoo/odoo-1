--- conflicted
+++ resolved
@@ -16,11 +16,7 @@
 msgstr ""
 "Project-Id-Version: Odoo 9.0\n"
 "Report-Msgid-Bugs-To: \n"
-<<<<<<< HEAD
-"POT-Creation-Date: 2016-08-19 10:26+0000\n"
-=======
 "POT-Creation-Date: 2016-08-18 14:08+0000\n"
->>>>>>> bc1a0a32
 "PO-Revision-Date: 2016-06-01 14:48+0000\n"
 "Last-Translator: Thorsten Vocks <thorsten.vocks@openbig.org>\n"
 "Language-Team: German (http://www.transifex.com/odoo/odoo-9/language/de/)\n"
@@ -491,11 +487,7 @@
 msgstr "${object.event_id.name} - Datum wurde aktualisiert"
 
 #. module: calendar
-<<<<<<< HEAD
-#: code:addons/calendar/calendar.py:767
-=======
 #: code:addons/calendar/calendar.py:776
->>>>>>> bc1a0a32
 #, python-format
 msgid ""
 "%s at %s To\n"
@@ -505,7 +497,7 @@
 " %s um %s (%s)"
 
 #. module: calendar
-#: code:addons/calendar/calendar.py:765
+#: code:addons/calendar/calendar.py:774
 #, python-format
 msgid "%s at (%s To %s) (%s)"
 msgstr "%s um (%s bis %s) (%s)"
@@ -557,11 +549,7 @@
 msgstr "Ganzer Tag"
 
 #. module: calendar
-<<<<<<< HEAD
-#: code:addons/calendar/calendar.py:762
-=======
 #: code:addons/calendar/calendar.py:771
->>>>>>> bc1a0a32
 #, python-format
 msgid "AllDay , %s"
 msgstr "Ganztägig, %s"
@@ -600,11 +588,7 @@
 msgstr "Frühester Beginn"
 
 #. module: calendar
-<<<<<<< HEAD
-#: code:addons/calendar/calendar.py:1705
-=======
 #: code:addons/calendar/calendar.py:1714
->>>>>>> bc1a0a32
 #: selection:calendar.attendee,availability:0
 #: selection:calendar.event,show_as:0
 #, python-format
@@ -772,11 +756,7 @@
 msgstr "E-Mail"
 
 #. module: calendar
-<<<<<<< HEAD
-#: code:addons/calendar/calendar.py:1356
-=======
 #: code:addons/calendar/calendar.py:1365
->>>>>>> bc1a0a32
 #, python-format
 msgid "Email addresses not found"
 msgstr "E-Mail Adresse wurde nicht gefunden"
@@ -843,11 +823,7 @@
 msgstr "Veranstaltungserinnerung"
 
 #. module: calendar
-<<<<<<< HEAD
-#: code:addons/calendar/calendar.py:1230
-=======
 #: code:addons/calendar/calendar.py:1239
->>>>>>> bc1a0a32
 #, python-format
 msgid "Event recurrence interval cannot be negative."
 msgstr "Das Interval der Ereigniswiederholung darf nicht negativ sein."
@@ -912,11 +888,7 @@
 msgstr "Gruppiere nach"
 
 #. module: calendar
-<<<<<<< HEAD
-#: code:addons/calendar/calendar.py:1647
-=======
 #: code:addons/calendar/calendar.py:1656
->>>>>>> bc1a0a32
 #, python-format
 msgid "Group by date is not supported, use the calendar view instead."
 msgstr "Gruppieren nach Datum fehlt, es wird der Kalender-View verwendet."
@@ -1182,11 +1154,7 @@
 msgstr "Partner"
 
 #. module: calendar
-<<<<<<< HEAD
-#: code:addons/calendar/calendar.py:1243
-=======
 #: code:addons/calendar/calendar.py:1252
->>>>>>> bc1a0a32
 #, python-format
 msgid "Please select a proper day of the month."
 msgstr "Bitte wählen Sie einen passenden Tag für dieses Monat aus."
@@ -1407,11 +1375,7 @@
 "andere Anwendungen so wie Urlaub oder Chancen."
 
 #. module: calendar
-<<<<<<< HEAD
-#: code:addons/calendar/calendar.py:1352
-=======
 #: code:addons/calendar/calendar.py:1361
->>>>>>> bc1a0a32
 #, python-format
 msgid "The following contacts have no email address :"
 msgstr "Die folgenden Kontakte haben keine E-Mail Adresse hinterlegt:"
@@ -1564,11 +1528,7 @@
 msgstr "evtl. Geschäftsessen"
 
 #. module: calendar
-<<<<<<< HEAD
-#: code:addons/calendar/calendar.py:1228
-=======
 #: code:addons/calendar/calendar.py:1237
->>>>>>> bc1a0a32
 #, python-format
 msgid "interval cannot be negative."
 msgstr "Das Intervall darf nicht negativ sein."
