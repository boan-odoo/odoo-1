<?xml version="1.0" encoding="utf-8"?>
<odoo>
<template id="pos_assets_backend" name="POS UI Backend Assets" inherit_id="web.assets_backend" primary="True">
    <xpath expr="//script[contains(@src, '/mail/static/src/js/services/mail_service.js')]" position="replace"></xpath>
</template>

<template id="index" name="POS Index">&lt;!DOCTYPE html&gt;
<html>
    <head>
        <title>Odoo POS</title>

        <meta http-equiv="X-UA-Compatible" content="IE=edge,chrome=1"/>
        <meta http-equiv="content-type" content="text/html, charset=utf-8" />

        <meta name="viewport" content=" width=1024, user-scalable=no"/>
        <meta name="apple-mobile-web-app-capable" content="yes"/>
        <meta name="mobile-web-app-capable" content="yes"/>

        <link rel="shortcut icon"    sizes="196x196" href="/point_of_sale/static/src/img/touch-icon-196.png"/>
        <link rel="shortcut icon"    sizes="128x128" href="/point_of_sale/static/src/img/touch-icon-128.png"/>
        <link rel="apple-touch-icon"                 href="/point_of_sale/static/src/img/touch-icon-iphone.png"/>
        <link rel="apple-touch-icon" sizes="76x76"   href="/point_of_sale/static/src/img/touch-icon-ipad.png"/>
        <link rel="apple-touch-icon" sizes="120x120" href="/point_of_sale/static/src/img/touch-icon-iphone-retina.png"/>
        <link rel="apple-touch-icon" sizes="152x152" href="/point_of_sale/static/src/img/touch-icon-ipad-retina.png"/>

        <style> body { background: #222; } </style>

        <link rel="shortcut icon" href="/web/static/src/img/favicon.ico" type="image/x-icon"/>

        <script type="text/javascript">
            var odoo = {
                csrf_token: "<t t-esc="request.csrf_token(None)"/>",
                session_info: <t t-raw="session_info"/>,
            };
        </script>

        <t t-call-assets="web.assets_common" t-css="false"/>
<<<<<<< HEAD
        <t t-call-assets="web.assets_backend" t-css="false"/>
=======
        <t t-call-assets="point_of_sale.pos_assets_backend" t-css="false"/>
        <t t-call-assets="web_editor.summernote" t-css="false"/>
        <t t-call-assets="web_editor.assets_editor" t-css="false"/>
>>>>>>> 0f4abc5c
        <t t-call-assets="point_of_sale.assets"/>

        <script type="text/javascript" id="loading-script" t-raw="init">
            odoo.define('web.web_client', function (require) {
                var WebClient = require('web.AbstractWebClient');
                var web_client = new WebClient();

                web_client._title_changed = function() {};
                web_client.show_application = function() {
                    return web_client.action_manager.do_action("pos.ui");
                };

                $(function () {
                    web_client.setElement($(document.body));
                    web_client.start();
                });
                return web_client;
            });
        </script>
    </head>
    <body>
    </body>
</html>
</template>

<!-- This is a duplicate of Qweb template JS side CustomerFacingDisplayHead. We could have told models.js to do an extra rpc call for this-->
<template id="extra_head">
    <link href="/point_of_sale/static/src/css/customer_facing_display.css" rel="stylesheet"/>
    <script type="text/javascript">
        $(document).ready(function(){
            $(window).on('resize', function () {
                $('.pos-customer_facing_display').toggleClass('pos-js_no_ADV', $('.pos-adv').hasClass('pos-hidden'));
            }).trigger('resize');
        });
    </script>
</template>

<template id="pos_editor_assets" inherit_id="web_editor.wysiwyg_snippets">
    <xpath expr="//script[last()]" position="after">
        <script type="text/javascript" src="/point_of_sale/static/src/js/pos.web_editor.js"/>
    </xpath>
</template>


<template id="customer_facing_display_snippets">
    <!-- web_editor needs a ul (normally contains the header, body, extra buttons)-->
    <ul/>
    <div id="o_scroll" class="d-none"/>

    <div id="snippet_options" class="d-none">
        <t t-call="web_editor.snippet_options"/>

        <div data-js='pos_no_remove' data-selector=".pos-company_logo, .pos-adv, .pos-customer_facing_display"/>
        <div data-js='pos_no_parent' data-selector=".pos-company_logo, .pos-adv"/>
        <div data-js='pos_company_logo' data-selector=".pos-company_logo"/>

        <div data-js='pos_palette' data-selector=".pos-customer_facing_display">
            <a href="#" class="pos-palette_01 dropdown-item" data-select-class="pos-palette_01"></a>
            <a href="#" class="pos-palette_02 dropdown-item" data-select-class="pos-palette_02"></a>
            <a href="#" class="pos-palette_03 dropdown-item" data-select-class="pos-palette_03"></a>
            <a href="#" class="pos-palette_04 dropdown-item" data-select-class="pos-palette_04"></a>
            <a href="#" class="pos-palette_05 dropdown-item" data-select-class="pos-palette_05"></a>
            <a href="#" class="pos-palette_06 dropdown-item" data-select-class="pos-palette_06"></a>
            <a href="#" class="pos-palette_07 dropdown-item" data-select-class="pos-palette_07"></a>
            <a href="#" class="pos-palette_08 dropdown-item" data-select-class="pos-palette_08"></a>
            <a href="#" class="pos-palette_09 dropdown-item" data-select-class="pos-palette_09"></a>
            <a href="#" class="pos-palette_10 dropdown-item" data-select-class="pos-palette_10"></a>
            <a href="#" class="pos-palette_11 dropdown-item" data-select-class="pos-palette_11"></a>
            <a href="#" class="pos-palette_12 dropdown-item" data-select-class="pos-palette_12"></a>
            <a href="#" class="pos-palette_13 dropdown-item" data-select-class="pos-palette_13"></a>
        </div>

        <div data-js='pos_background' data-selector=".pos-company_logo, .pos-adv">
            <a href="#" class="dropdown-item" data-choose-image="true" data-no-preview="true"><b>Set Custom Image...</b></a>
            <a href="#" class="dropdown-item d-none pos-use_default_logo" data-background="">Default company logo</a>
            <div class="dropdown-divider"/>
            <a href="#" class="dropdown-item" data-toggle-class="pos-hidden"><i class="fa fa-eye-slash"/>Hide</a>
        </div>
    </div>
</template>
</odoo><|MERGE_RESOLUTION|>--- conflicted
+++ resolved
@@ -35,13 +35,7 @@
         </script>
 
         <t t-call-assets="web.assets_common" t-css="false"/>
-<<<<<<< HEAD
-        <t t-call-assets="web.assets_backend" t-css="false"/>
-=======
         <t t-call-assets="point_of_sale.pos_assets_backend" t-css="false"/>
-        <t t-call-assets="web_editor.summernote" t-css="false"/>
-        <t t-call-assets="web_editor.assets_editor" t-css="false"/>
->>>>>>> 0f4abc5c
         <t t-call-assets="point_of_sale.assets"/>
 
         <script type="text/javascript" id="loading-script" t-raw="init">
