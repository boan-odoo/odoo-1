odoo.define('point_of_sale.models', function (require) {
"use strict";

var ajax = require('web.ajax');
var BarcodeParser = require('barcodes.BarcodeParser');
var PosDB = require('point_of_sale.DB');
var devices = require('point_of_sale.devices');
var concurrency = require('web.concurrency');
var core = require('web.core');
var field_utils = require('web.field_utils');
var rpc = require('web.rpc');
var session = require('web.session');
var time = require('web.time');
var utils = require('web.utils');

var QWeb = core.qweb;
var _t = core._t;
var Mutex = concurrency.Mutex;
var round_di = utils.round_decimals;
var round_pr = utils.round_precision;
var Backbone = window.Backbone;

var exports = {};

// The PosModel contains the Point Of Sale's representation of the backend.
// Since the PoS must work in standalone ( Without connection to the server ) 
// it must contains a representation of the server's PoS backend. 
// (taxes, product list, configuration options, etc.)  this representation
// is fetched and stored by the PosModel at the initialisation. 
// this is done asynchronously, a ready deferred alows the GUI to wait interactively 
// for the loading to be completed 
// There is a single instance of the PosModel for each Front-End instance, it is usually called
// 'pos' and is available to all widgets extending PosWidget.

exports.PosModel = Backbone.Model.extend({
    initialize: function(session, attributes) {
        Backbone.Model.prototype.initialize.call(this, attributes);
        var  self = this;
        this.flush_mutex = new Mutex();                   // used to make sure the orders are sent to the server once at time
        this.chrome = attributes.chrome;
        this.gui    = attributes.gui;

        this.proxy = new devices.ProxyDevice(this);              // used to communicate to the hardware devices via a local proxy
        this.barcode_reader = new devices.BarcodeReader({'pos': this, proxy:this.proxy});

        this.proxy_queue = new devices.JobQueue();           // used to prevent parallels communications to the proxy
        this.db = new PosDB();                       // a local database used to search trough products and categories & store pending orders
        this.debug = core.debug; //debug mode 
        
        // Business data; loaded from the server at launch
        this.company_logo = null;
        this.company_logo_base64 = '';
        this.currency = null;
        this.shop = null;
        this.company = null;
        this.user = null;
        this.users = [];
        this.partners = [];
        this.cashier = null;
        this.cashregisters = [];
        this.taxes = [];
        this.pos_session = null;
        this.config = null;
        this.units = [];
        this.units_by_id = {};
        this.pricelist = null;
        this.order_sequence = 1;
        window.posmodel = this;

        // these dynamic attributes can be watched for change by other models or widgets
        this.set({
            'synch':            { state:'connected', pending:0 }, 
            'orders':           new OrderCollection(),
            'selectedOrder':    null,
            'selectedClient':   null,
        });

        this.get('orders').bind('remove', function(order,_unused_,options){ 
            self.on_removed_order(order,options.index,options.reason); 
        });

        // Forward the 'client' attribute on the selected order to 'selectedClient'
        function update_client() {
            var order = self.get_order();
            this.set('selectedClient', order ? order.get_client() : null );
        }
        this.get('orders').bind('add remove change', update_client, this);
        this.bind('change:selectedOrder', update_client, this);

        // We fetch the backend data on the server asynchronously. this is done only when the pos user interface is launched,
        // Any change on this data made on the server is thus not reflected on the point of sale until it is relaunched. 
        // when all the data has loaded, we compute some stuff, and declare the Pos ready to be used. 
        this.ready = this.load_server_data().then(function(){
            return self.after_load_server_data();
        });
    },
    after_load_server_data: function(){
        this.load_orders();
        this.set_start_order();
        if(this.config.use_proxy){
            if (this.config.iface_customer_facing_display) {
                this.on('change:selectedOrder', this.send_current_order_to_customer_facing_display, this);
            }

            return this.connect_to_proxy();
        }
    },
    // releases ressources holds by the model at the end of life of the posmodel
    destroy: function(){
        // FIXME, should wait for flushing, return a deferred to indicate successfull destruction
        // this.flush();
        this.proxy.close();
        this.barcode_reader.disconnect();
        this.barcode_reader.disconnect_from_proxy();
    },

    connect_to_proxy: function(){
        var self = this;
        var  done = new $.Deferred();
        this.barcode_reader.disconnect_from_proxy();
        this.chrome.loading_message(_t('Connecting to the PosBox'),0);
        this.chrome.loading_skip(function(){
                self.proxy.stop_searching();
            });
        this.proxy.autoconnect({
                force_ip: self.config.proxy_ip || undefined,
                progress: function(prog){ 
                    self.chrome.loading_progress(prog);
                },
            }).then(function(){
                if(self.config.iface_scan_via_proxy){
                    self.barcode_reader.connect_to_proxy();
                }
            }).always(function(){
                done.resolve();
            });
        return done;
    },

    // Server side model loaders. This is the list of the models that need to be loaded from
    // the server. The models are loaded one by one by this list's order. The 'loaded' callback
    // is used to store the data in the appropriate place once it has been loaded. This callback
    // can return a deferred that will pause the loading of the next module. 
    // a shared temporary dictionary is available for loaders to communicate private variables
    // used during loading such as object ids, etc. 
    models: [
    {
        label:  'version',
        loaded: function(self){
            return session.rpc('/web/webclient/version_info',{}).done(function(version) {
                self.version = version;
            });
        },

    },{ 
        model:  'res.users',
        fields: ['name','company_id'],
        ids:    function(self){ return [session.uid]; },
        loaded: function(self,users){ self.user = users[0]; },
    },{ 
        model:  'res.company',
        fields: [ 'currency_id', 'email', 'website', 'company_registry', 'vat', 'name', 'phone', 'partner_id' , 'country_id', 'tax_calculation_rounding_method'],
        ids:    function(self){ return [self.user.company_id[0]]; },
        loaded: function(self,companies){ self.company = companies[0]; },
    },{
        model:  'decimal.precision',
        fields: ['name','digits'],
        loaded: function(self,dps){
            self.dp  = {};
            for (var i = 0; i < dps.length; i++) {
                self.dp[dps[i].name] = dps[i].digits;
            }
        },
    },{ 
        model:  'product.uom',
        fields: [],
        domain: null,
        context: function(self){ return { active_test: false }; },
        loaded: function(self,units){
            self.units = units;
            var units_by_id = {};
            for(var i = 0, len = units.length; i < len; i++){
                units_by_id[units[i].id] = units[i];
                units[i].groupable = ( units[i].category_id[0] === 1 );
                units[i].is_unit   = ( units[i].id === 1 );
            }
            self.units_by_id = units_by_id;
        }
    },{
        model:  'res.partner',
        fields: ['name','street','city','state_id','country_id','vat','phone','zip','mobile','email','barcode','write_date','property_account_position_id'],
        domain: [['customer','=',true]], 
        loaded: function(self,partners){
            self.partners = partners;
            self.db.add_partners(partners);
        },
    },{
        model:  'res.country',
        fields: ['name'],
        loaded: function(self,countries){
            self.countries = countries;
            self.company.country = null;
            for (var i = 0; i < countries.length; i++) {
                if (countries[i].id === self.company.country_id[0]){
                    self.company.country = countries[i];
                }
            }
        },
    },{
        model:  'account.tax',
        fields: ['name','amount', 'price_include', 'include_base_amount', 'amount_type', 'children_tax_ids'],
        domain: null,
        loaded: function(self, taxes){
            self.taxes = taxes;
            self.taxes_by_id = {};
            _.each(taxes, function(tax){
                self.taxes_by_id[tax.id] = tax;
            });
            _.each(self.taxes_by_id, function(tax) {
                tax.children_tax_ids = _.map(tax.children_tax_ids, function (child_tax_id) {
                    return self.taxes_by_id[child_tax_id];
                });
            });
        },
    },{
        model:  'pos.session',
        fields: ['id', 'journal_ids','name','user_id','config_id','start_at','stop_at','sequence_number','login_number'],
        domain: function(self){ return [['state','=','opened'],['user_id','=',session.uid]]; },
        loaded: function(self,pos_sessions){
            self.pos_session = pos_sessions[0]; 
        },
    },{
        model: 'pos.config',
        fields: [],
        domain: function(self){ return [['id','=', self.pos_session.config_id[0]]]; },
        loaded: function(self,configs){
            self.config = configs[0];
            self.config.use_proxy = self.config.iface_payment_terminal || 
                                    self.config.iface_electronic_scale ||
                                    self.config.iface_print_via_proxy  ||
                                    self.config.iface_scan_via_proxy   ||
                                    self.config.iface_cashdrawer       ||
                                    self.config.iface_customer_facing_display;

            if (self.config.company_id[0] !== self.user.company_id[0]) {
                throw new Error(_t("Error: The Point of Sale User must belong to the same company as the Point of Sale. You are probably trying to load the point of sale as an administrator in a multi-company setup, with the administrator account set to the wrong company."));
            }

            self.db.set_uuid(self.config.uuid);
            self.cashier = self.get_cashier();

            var orders = self.db.get_orders();
            for (var i = 0; i < orders.length; i++) {
                self.pos_session.sequence_number = Math.max(self.pos_session.sequence_number, orders[i].data.sequence_number+1);
            }
       },
    },{
        model:  'res.users',
        fields: ['name','pos_security_pin','groups_id','barcode'],
        domain: function(self){ return [['company_id','=',self.user.company_id[0]],'|', ['groups_id','=', self.config.group_pos_manager_id[0]],['groups_id','=', self.config.group_pos_user_id[0]]]; },
        loaded: function(self,users){ 
            // we attribute a role to the user, 'cashier' or 'manager', depending
            // on the group the user belongs. 
            var pos_users = [];
            for (var i = 0; i < users.length; i++) {
                var user = users[i];
                for (var j = 0; j < user.groups_id.length; j++) {
                    var group_id = user.groups_id[j];
                    if (group_id === self.config.group_pos_manager_id[0]) {
                        user.role = 'manager';
                        break;
                    } else if (group_id === self.config.group_pos_user_id[0]) {
                        user.role = 'cashier';
                    }
                }
                if (user.role) {
                    pos_users.push(user);
                }
                // replace the current user with its updated version
                if (user.id === self.user.id) {
                    self.user = user;
                }
            }
            self.users = pos_users; 
        },
    },{
        model: 'stock.location',
        fields: [],
        ids:    function(self){ return [self.config.stock_location_id[0]]; },
        loaded: function(self, locations){ self.shop = locations[0]; },
    },{
        model:  'product.pricelist',
        fields: ['currency_id'],
        ids:    function(self){ return [self.config.pricelist_id[0]]; },
        loaded: function(self, pricelists){ self.pricelist = pricelists[0]; },
    },{
        model: 'res.currency',
        fields: ['name','symbol','position','rounding'],
        ids:    function(self){ return [self.pricelist.currency_id[0]]; },
        loaded: function(self, currencies){
            self.currency = currencies[0];
            if (self.currency.rounding > 0) {
                self.currency.decimals = Math.ceil(Math.log(1.0 / self.currency.rounding) / Math.log(10));
            } else {
                self.currency.decimals = 0;
            }

        },
    },{
        model:  'pos.category',
        fields: ['id','name','parent_id','child_id','image'],
        domain: null,
        loaded: function(self, categories){
            self.db.add_categories(categories);
        },
    },{
        model:  'product.product',
        fields: ['display_name', 'list_price','price','pos_categ_id', 'taxes_id', 'barcode', 'default_code', 
                 'to_weight', 'uom_id', 'description_sale', 'description',
                 'product_tmpl_id','tracking'],
        order:  _.map(['sequence','default_code','name'], function (name) { return {name: name}; }),
        domain: [['sale_ok','=',true],['available_in_pos','=',true]],
        context: function(self){ return { pricelist: self.pricelist.id, display_default_code: false }; },
        loaded: function(self, products){
            self.db.add_products(products);
        },
    },{
        model:  'account.bank.statement',
        fields: ['account_id','currency_id','journal_id','state','name','user_id','pos_session_id'],
        domain: function(self){ return [['state', '=', 'open'],['pos_session_id', '=', self.pos_session.id]]; },
        loaded: function(self, cashregisters, tmp){
            self.cashregisters = cashregisters;

            tmp.journals = [];
            _.each(cashregisters,function(statement){
                tmp.journals.push(statement.journal_id[0]);
            });
        },
    },{
        model:  'account.journal',
        fields: ['type', 'sequence'],
        domain: function(self,tmp){ return [['id','in',tmp.journals]]; },
        loaded: function(self, journals){
            var i;
            self.journals = journals;

            // associate the bank statements with their journals. 
            var cashregisters = self.cashregisters;
            var ilen = cashregisters.length;
            for(i = 0; i < ilen; i++){
                for(var j = 0, jlen = journals.length; j < jlen; j++){
                    if(cashregisters[i].journal_id[0] === journals[j].id){
                        cashregisters[i].journal = journals[j];
                    }
                }
            }

            self.cashregisters_by_id = {};
            for (i = 0; i < self.cashregisters.length; i++) {
                self.cashregisters_by_id[self.cashregisters[i].id] = self.cashregisters[i];
            }

            self.cashregisters = self.cashregisters.sort(function(a,b){ 
		// prefer cashregisters to be first in the list
		if (a.journal.type == "cash" && b.journal.type != "cash") {
		    return -1;
		} else if (a.journal.type != "cash" && b.journal.type == "cash") {
		    return 1;
		} else {
                    return a.journal.sequence - b.journal.sequence;
		}
            });

        },
    },  {
        model:  'account.fiscal.position',
        fields: [],
        domain: function(self){ return [['id','in',self.config.fiscal_position_ids]]; },
        loaded: function(self, fiscal_positions){
            self.fiscal_positions = fiscal_positions;
        }
    }, {
        model:  'account.fiscal.position.tax',
        fields: [],
        domain: function(self){
            var fiscal_position_tax_ids = [];

            self.fiscal_positions.forEach(function (fiscal_position) {
                fiscal_position.tax_ids.forEach(function (tax_id) {
                    fiscal_position_tax_ids.push(tax_id);
                });
            });

            return [['id','in',fiscal_position_tax_ids]];
        },
        loaded: function(self, fiscal_position_taxes){
            self.fiscal_position_taxes = fiscal_position_taxes;
            self.fiscal_positions.forEach(function (fiscal_position) {
                fiscal_position.fiscal_position_taxes_by_id = {};
                fiscal_position.tax_ids.forEach(function (tax_id) {
                    var fiscal_position_tax = _.find(fiscal_position_taxes, function (fiscal_position_tax) {
                        return fiscal_position_tax.id === tax_id;
                    });

                    fiscal_position.fiscal_position_taxes_by_id[fiscal_position_tax.id] = fiscal_position_tax;
                });
            });
        }
    },  {
        label: 'fonts',
        loaded: function(){
            var fonts_loaded = new $.Deferred();
            // Waiting for fonts to be loaded to prevent receipt printing
            // from printing empty receipt while loading Inconsolata
            // ( The font used for the receipt ) 
            waitForWebfonts(['Lato','Inconsolata'], function(){
                fonts_loaded.resolve();
            });
            // The JS used to detect font loading is not 100% robust, so
            // do not wait more than 5sec
            setTimeout(function(){
                fonts_loaded.resolve();
            },5000);

            return fonts_loaded;
        },
    },{
        label: 'pictures',
        loaded: function(self){
            self.company_logo = new Image();
            var  logo_loaded = new $.Deferred();
            self.company_logo.onload = function(){
                var img = self.company_logo;
                var ratio = 1;
                var targetwidth = 300;
                var maxheight = 150;
                if( img.width !== targetwidth ){
                    ratio = targetwidth / img.width;
                }
                if( img.height * ratio > maxheight ){
                    ratio = maxheight / img.height;
                }
                var width  = Math.floor(img.width * ratio);
                var height = Math.floor(img.height * ratio);
                var c = document.createElement('canvas');
                    c.width  = width;
                    c.height = height;
                var ctx = c.getContext('2d');
                    ctx.drawImage(self.company_logo,0,0, width, height);

                self.company_logo_base64 = c.toDataURL();
                logo_loaded.resolve();
            };
            self.company_logo.onerror = function(){
                logo_loaded.reject();
            };
            self.company_logo.crossOrigin = "anonymous";
            self.company_logo.src = '/web/binary/company_logo' +'?dbname=' + session.db + '&_'+Math.random();

            return logo_loaded;
        },
    }, {
        label: 'barcodes',
        loaded: function(self) {
            var barcode_parser = new BarcodeParser({'nomenclature_id': self.config.barcode_nomenclature_id});
            self.barcode_reader.set_barcode_parser(barcode_parser);
            return barcode_parser.is_loaded();
        },
    }
    ],

    // loads all the needed data on the sever. returns a deferred indicating when all the data has loaded. 
    load_server_data: function(){
        var self = this;
        var loaded = new $.Deferred();
        var progress = 0;
        var progress_step = 1.0 / self.models.length;
        var tmp = {}; // this is used to share a temporary state between models loaders

        function load_model(index){
            if(index >= self.models.length){
                loaded.resolve();
            }else{
                var model = self.models[index];
                self.chrome.loading_message(_t('Loading')+' '+(model.label || model.model || ''), progress);

                var cond = typeof model.condition === 'function'  ? model.condition(self,tmp) : true;
                if (!cond) {
                    load_model(index+1);
                    return;
                }

                var fields =  typeof model.fields === 'function'  ? model.fields(self,tmp)  : model.fields;
                var domain =  typeof model.domain === 'function'  ? model.domain(self,tmp)  : model.domain;
                var context = typeof model.context === 'function' ? model.context(self,tmp) : model.context; 
                var ids     = typeof model.ids === 'function'     ? model.ids(self,tmp) : model.ids;
                var order   = typeof model.order === 'function'   ? model.order(self,tmp):    model.order;
                progress += progress_step;

                if( model.model ){
                    var params = {
                        model: model.model,
                        context: context,
                    };

                    if (model.ids) {
                        params.method = 'read';
                        params.args = [ids, fields];
                    } else {
                        params.method = 'search_read';
                        params.domain = domain;
                        params.fields = fields;
                        params.orderBy = order;
                    }
<<<<<<< HEAD

                    rpc.query(params).then(function(result){
                        try{    // catching exceptions in model.loaded(...)
                            $.when(model.loaded(self,result,tmp))
                                .then(function(){ load_model(index + 1); },
                                      function(err){ loaded.reject(err); });
                        }catch(err){
                            console.error(err.stack);
=======
                    records.then(function(result){
                            try{    // catching exceptions in model.loaded(...)
                                $.when(model.loaded(self,result,tmp))
                                    .then(function(){ load_model(index + 1); },
                                          function(err){ loaded.reject(err); });
                            }catch(err){
                                console.error(err.message, err.stack);
                                loaded.reject(err);
                            }
                        },function(err){
>>>>>>> 98539336
                            loaded.reject(err);
                        }
                    },function(err){
                        loaded.reject(err);
                    });
                }else if( model.loaded ){
                    try{    // catching exceptions in model.loaded(...)
                        $.when(model.loaded(self,tmp))
                            .then(  function(){ load_model(index +1); },
                                    function(err){ loaded.reject(err); });
                    }catch(err){
                        loaded.reject(err);
                    }
                }else{
                    load_model(index + 1);
                }
            }
        }

        try{
            load_model(0);
        }catch(err){
            loaded.reject(err);
        }

        return loaded;
    },

    // reload the list of partner, returns as a deferred that resolves if there were
    // updated partners, and fails if not
    load_new_partners: function(){
        var self = this;
        var def  = new $.Deferred();
        var fields = _.find(this.models,function(model){ return model.model === 'res.partner'; }).fields;
        var domain = [['customer','=',true],['write_date','>',this.db.get_partner_write_date()]];
        rpc.query({
                model: 'res.partner',
                method: 'search_read',
                args: [domain, fields],
            }, {
                timeout: 3000,
                shadow: true,
            })
            .then(function(partners){
                if (self.db.add_partners(partners)) {   // check if the partners we got were real updates
                    def.resolve();
                } else {
                    def.reject();
                }
            }, function(type,err){ def.reject(); });
        return def;
    },

    // this is called when an order is removed from the order collection. It ensures that there is always an existing
    // order and a valid selected order
    on_removed_order: function(removed_order,index,reason){
        var order_list = this.get_order_list();
        if( (reason === 'abandon' || removed_order.temporary) && order_list.length > 0){
            // when we intentionally remove an unfinished order, and there is another existing one
            this.set_order(order_list[index] || order_list[order_list.length -1]);
        }else{
            // when the order was automatically removed after completion, 
            // or when we intentionally delete the only concurrent order
            this.add_new_order();
        }
    },

    // returns the user who is currently the cashier for this point of sale
    get_cashier: function(){
        return this.db.get_cashier() || this.cashier || this.user;
    },
    // changes the current cashier
    set_cashier: function(user){
        this.cashier = user;
        this.db.set_cashier(this.cashier);
    },
    //creates a new empty order and sets it as the current order
    add_new_order: function(){
        var order = new exports.Order({},{pos:this});
        this.get('orders').add(order);
        this.set('selectedOrder', order);
        return order;
    },
    // load the locally saved unpaid orders for this session.
    load_orders: function(){
        var jsons = this.db.get_unpaid_orders();
        var orders = [];
        var not_loaded_count = 0; 

        for (var i = 0; i < jsons.length; i++) {
            var json = jsons[i];
            if (json.pos_session_id === this.pos_session.id) {
                orders.push(new exports.Order({},{
                    pos:  this,
                    json: json,
                }));
            } else {
                not_loaded_count += 1;
            }
        }

        if (not_loaded_count) {
            console.info('There are '+not_loaded_count+' locally saved unpaid orders belonging to another session');
        }
        
        orders = orders.sort(function(a,b){
            return a.sequence_number - b.sequence_number;
        });

        if (orders.length) {
            this.get('orders').add(orders);
        }
    },

    set_start_order: function(){
        var orders = this.get('orders').models;
        
        if (orders.length && !this.get('selectedOrder')) {
            this.set('selectedOrder',orders[0]);
        } else {
            this.add_new_order();
        }
    },

    // return the current order
    get_order: function(){
        return this.get('selectedOrder');
    },

    get_client: function() {
        var order = this.get_order();
        if (order) {
            return order.get_client();
        }
        return null;
    },

    // change the current order
    set_order: function(order){
        this.set({ selectedOrder: order });
    },
    
    // return the list of unpaid orders
    get_order_list: function(){
        return this.get('orders').models;
    },

    //removes the current order
    delete_current_order: function(){
        var order = this.get_order();
        if (order) {
            order.destroy({'reason':'abandon'});
        }
    },

    _convert_product_img_to_base64: function (product, url) {
        var deferred = new $.Deferred();
        var img = new Image();

	    img.onload = function () {
	       var canvas = document.createElement('CANVAS');
	       var ctx = canvas.getContext('2d');

	       canvas.height = this.height;
	       canvas.width = this.width;
	       ctx.drawImage(this,0,0);

            var dataURL = canvas.toDataURL('image/jpeg');
            product.image_base64 = dataURL;
	       canvas = null;

            deferred.resolve();
	   };
	   img.src = url;

        return deferred;
    },

    send_current_order_to_customer_facing_display: function() {
        var self = this;
        this.render_html_for_customer_facing_display().then(function (rendered_html) {
            self.proxy.update_customer_facing_display(rendered_html);
        });
    },

    render_html_for_customer_facing_display: function () {
        var self = this;
        var order = this.get_order();
        var rendered_html = this.config.customer_facing_display_html;

        // If we're using an external device like the POSBox, we
        // cannot get /web/image?model=product.product because the
        // POSBox is not logged in and thus doesn't have the access
        // rights to access product.product. So instead we'll base64
        // encode it and embed it in the HTML.
        var get_image_deferreds = [];

        if (order) {
            order.get_orderlines().forEach(function (orderline) {
                var product = orderline.product;
                var image_url = window.location.origin + '/web/image?model=product.product&field=image_medium&id=' + product.id;

                // only download and convert image if we haven't done it before
                if (! product.image_base64) {
                    get_image_deferreds.push(self._convert_product_img_to_base64(product, image_url));
                }
            });
        }

        // when all images are loaded in product.image_base64
        return $.when.apply($, get_image_deferreds).then(function () {
            var rendered_order_lines = "";
            var rendered_payment_lines = "";
            var order_total_with_tax = self.chrome.format_currency(0);

            if (order) {
                rendered_order_lines = QWeb.render('CustomerFacingDisplayOrderLines', {
                    'orderlines': order.get_orderlines(),
                    'widget': self.chrome,
                });
                rendered_payment_lines = QWeb.render('CustomerFacingDisplayPaymentLines', {
                    'order': order,
                    'widget': self.chrome,
                });
                order_total_with_tax = self.chrome.format_currency(order.get_total_with_tax());
            }

            var $rendered_html = $(rendered_html);
            $rendered_html.find('.pos_orderlines_list').html(rendered_order_lines);
            $rendered_html.find('.pos-total').find('.pos_total-amount').html(order_total_with_tax);
            var pos_change_title = $rendered_html.find('.pos-change_title').text();
            $rendered_html.find('.pos-paymentlines').html(rendered_payment_lines);
            $rendered_html.find('.pos-change_title').text(pos_change_title);

            // prop only uses the first element in a set of elements,
            // and there's no guarantee that
            // customer_facing_display_html is wrapped in a single
            // root element.
            rendered_html = _.reduce($rendered_html, function (memory, current_element) {
                return memory + $(current_element).prop('outerHTML');
            }, ""); // initial memory of ""

            rendered_html = QWeb.render('CustomerFacingDisplayHead', {
                origin: window.location.origin
            }) + rendered_html;
            return rendered_html;
        });
    },

    // saves the order locally and try to send it to the backend. 
    // it returns a deferred that succeeds after having tried to send the order and all the other pending orders.
    push_order: function(order, opts) {
        opts = opts || {};
        var self = this;

        if(order){
            this.db.add_order(order.export_as_JSON());
        }
        
        var pushed = new $.Deferred();

        this.flush_mutex.exec(function(){
            var flushed = self._flush_orders(self.db.get_orders(), opts);

            flushed.always(function(ids){
                pushed.resolve();
            });

            return flushed;
        });
        return pushed;
    },

    // saves the order locally and try to send it to the backend and make an invoice
    // returns a deferred that succeeds when the order has been posted and successfully generated
    // an invoice. This method can fail in various ways:
    // error-no-client: the order must have an associated partner_id. You can retry to make an invoice once
    //     this error is solved
    // error-transfer: there was a connection error during the transfer. You can retry to make the invoice once
    //     the network connection is up 

    push_and_invoice_order: function(order){
        var self = this;
        var invoiced = new $.Deferred(); 

        if(!order.get_client()){
            invoiced.reject({code:400, message:'Missing Customer', data:{}});
            return invoiced;
        }

        var order_id = this.db.add_order(order.export_as_JSON());

        this.flush_mutex.exec(function(){
            var done = new $.Deferred(); // holds the mutex

            // send the order to the server
            // we have a 30 seconds timeout on this push.
            // FIXME: if the server takes more than 30 seconds to accept the order,
            // the client will believe it wasn't successfully sent, and very bad
            // things will happen as a duplicate will be sent next time
            // so we must make sure the server detects and ignores duplicated orders

            var transfer = self._flush_orders([self.db.get_order(order_id)], {timeout:30000, to_invoice:true});
            
            transfer.fail(function(error){
                invoiced.reject(error);
                done.reject();
            });

            // on success, get the order id generated by the server
            transfer.pipe(function(order_server_id){    

                // generate the pdf and download it
                self.chrome.do_action('point_of_sale.pos_invoice_report',{additional_context:{ 
                    active_ids:order_server_id,
                }}).done(function () {
                    invoiced.resolve();
                    done.resolve();
                });
            });

            return done;

        });

        return invoiced;
    },

    // wrapper around the _save_to_server that updates the synch status widget
    _flush_orders: function(orders, options) {
        var self = this;
        this.set('synch',{ state: 'connecting', pending: orders.length});

        return self._save_to_server(orders, options).done(function (server_ids) {
            var pending = self.db.get_orders().length;

            self.set('synch', {
                state: pending ? 'connecting' : 'connected',
                pending: pending
            });

            return server_ids;
        }).fail(function(error, event){
            var pending = self.db.get_orders().length;
            if (self.get('failed')) {
                self.set('synch', { state: 'error', pending: pending });
            } else {
                self.set('synch', { state: 'disconnected', pending: pending });
            }
        });
    },

    // send an array of orders to the server
    // available options:
    // - timeout: timeout for the rpc call in ms
    // returns a deferred that resolves with the list of
    // server generated ids for the sent orders
    _save_to_server: function (orders, options) {
        if (!orders || !orders.length) {
            var result = $.Deferred();
            result.resolve([]);
            return result;
        }
            
        options = options || {};

        var self = this;
        var timeout = typeof options.timeout === 'number' ? options.timeout : 7500 * orders.length;

        // Keep the order ids that are about to be sent to the
        // backend. In between create_from_ui and the success callback
        // new orders may have been added to it.
        var order_ids_to_sync = _.pluck(orders, 'id');

        // we try to send the order. shadow prevents a spinner if it takes too long. (unless we are sending an invoice,
        // then we want to notify the user that we are waiting on something )
        var args = [_.map(orders, function (order) {
                order.to_invoice = options.to_invoice || false;
                return order;
            })];
        return rpc.query({
                model: 'pos.order',
                method: 'create_from_ui',
                args: args,
            }, {
                timeout: timeout,
                shadow: !options.to_invoice
            })
            .then(function (server_ids) {
                _.each(order_ids_to_sync, function (order_id) {
                    self.db.remove_order(order_id);
                });
                self.set('failed',false);
                return server_ids;
            }).fail(function (type, error){
                if(error.code === 200 ){    // Business Logic Error, not a connection problem
                    //if warning do not need to display traceback!!
                    if (error.data.exception_type == 'warning') {
                        delete error.data.debug;
                    }

                    // Hide error if already shown before ...
                    if ((!self.get('failed') || options.show_error) && !options.to_invoice) {
                        self.gui.show_popup('error-traceback',{
                            'title': error.data.message,
                            'body':  error.data.debug
                        });
                    }
                    self.set('failed',error);
                }
                console.error('Failed to send orders:', orders);
            });
    },

    scan_product: function(parsed_code){
        var selectedOrder = this.get_order();       
        var product = this.db.get_product_by_barcode(parsed_code.base_code);

        if(!product){
            return false;
        }

        if(parsed_code.type === 'price'){
            selectedOrder.add_product(product, {price:parsed_code.value});
        }else if(parsed_code.type === 'weight'){
            selectedOrder.add_product(product, {quantity:parsed_code.value, merge:false});
        }else if(parsed_code.type === 'discount'){
            selectedOrder.add_product(product, {discount:parsed_code.value, merge:false});
        }else{
            selectedOrder.add_product(product);
        }
        return true;
    },

    // Exports the paid orders (the ones waiting for internet connection)
    export_paid_orders: function() {
        return JSON.stringify({
            'paid_orders':  this.db.get_orders(),
            'session':      this.pos_session.name,
            'session_id':    this.pos_session.id,
            'date':         (new Date()).toUTCString(),
            'version':      this.version.server_version_info,
        },null,2);
    },

    // Exports the unpaid orders (the tabs) 
    export_unpaid_orders: function() {
        return JSON.stringify({
            'unpaid_orders': this.db.get_unpaid_orders(),
            'session':       this.pos_session.name,
            'session_id':    this.pos_session.id,
            'date':          (new Date()).toUTCString(),
            'version':       this.version.server_version_info,
        },null,2);
    },

    // This imports paid or unpaid orders from a json file whose
    // contents are provided as the string str.
    // It returns a report of what could and what could not be
    // imported.
    import_orders: function(str) {
        var json = JSON.parse(str);
        var report = {
            // Number of paid orders that were imported
            paid: 0,
            // Number of unpaid orders that were imported
            unpaid: 0,
            // Orders that were not imported because they already exist (uid conflict)
            unpaid_skipped_existing: 0,
            // Orders that were not imported because they belong to another session
            unpaid_skipped_session:  0,
            // The list of session ids to which skipped orders belong.
            unpaid_skipped_sessions: [],
        };

        if (json.paid_orders) {
            for (var i = 0; i < json.paid_orders.length; i++) {
                this.db.add_order(json.paid_orders[i].data);
            }
            report.paid = json.paid_orders.length;
            this.push_order();
        } 

        if (json.unpaid_orders) {

            var orders  = [];
            var existing = this.get_order_list();
            var existing_uids = {};
            var skipped_sessions = {};
            
            for (var i = 0; i < existing.length; i++) {
                existing_uids[existing[i].uid] = true;
            }

            for (var i = 0; i < json.unpaid_orders.length; i++) {
                var order = json.unpaid_orders[i];
                if (order.pos_session_id !== this.pos_session.id) {
                    report.unpaid_skipped_session += 1;
                    skipped_sessions[order.pos_session_id] = true;
                } else if (existing_uids[order.uid]) {
                    report.unpaid_skipped_existing += 1;
                } else {
                    orders.push(new exports.Order({},{
                        pos: this,
                        json: order,
                    }));
                } 
            }

            orders = orders.sort(function(a,b){
                return a.sequence_number - b.sequence_number;
            });

            if (orders.length) {
                report.unpaid = orders.length;
                this.get('orders').add(orders);
            }

            report.unpaid_skipped_sessions = _.keys(skipped_sessions);
        }

        return report;
    },

    _load_orders: function(){
        var jsons = this.db.get_unpaid_orders();
        var orders = [];
        var not_loaded_count = 0; 

        for (var i = 0; i < jsons.length; i++) {
            var json = jsons[i];
            if (json.pos_session_id === this.pos_session.id) {
                orders.push(new exports.Order({},{
                    pos:  this,
                    json: json,
                }));
            } else {
                not_loaded_count += 1;
            }
        }

        if (not_loaded_count) {
            console.info('There are '+not_loaded_count+' locally saved unpaid orders belonging to another session');
        }
        
        orders = orders.sort(function(a,b){
            return a.sequence_number - b.sequence_number;
        });

        if (orders.length) {
            this.get('orders').add(orders);
        }
    },
        
});

// Add fields to the list of read fields when a model is loaded
// by the point of sale.
// e.g: module.load_fields("product.product",['price','category'])

exports.load_fields = function(model_name, fields) {
    if (!(fields instanceof Array)) {
        fields = [fields];
    }

    var models = exports.PosModel.prototype.models;
    for (var i = 0; i < models.length; i++) {
        var model = models[i];
        if (model.model === model_name) {
            // if 'fields' is empty all fields are loaded, so we do not need
            // to modify the array
            if ((model.fields instanceof Array) && model.fields.length > 0) {
                model.fields = model.fields.concat(fields || []);
            }
        }
    }
};

// Loads openerp models at the point of sale startup.
// load_models take an array of model loader declarations.
// - The models will be loaded in the array order. 
// - If no openerp model name is provided, no server data
//   will be loaded, but the system can be used to preprocess
//   data before load.
// - loader arguments can be functions that return a dynamic
//   value. The function takes the PosModel as the first argument
//   and a temporary object that is shared by all models, and can
//   be used to store transient information between model loads.
// - There is no dependency management. The models must be loaded
//   in the right order. Newly added models are loaded at the end
//   but the after / before options can be used to load directly
//   before / after another model.
//
// models: [{
//  model: [string] the name of the openerp model to load.
//  label: [string] The label displayed during load.
//  fields: [[string]|function] the list of fields to be loaded. 
//          Empty Array / Null loads all fields.
//  order:  [[string]|function] the models will be ordered by 
//          the provided fields
//  domain: [domain|function] the domain that determines what
//          models need to be loaded. Null loads everything
//  ids:    [[id]|function] the id list of the models that must
//          be loaded. Overrides domain.
//  context: [Dict|function] the openerp context for the model read
//  condition: [function] do not load the models if it evaluates to
//             false.
//  loaded: [function(self,model)] this function is called once the 
//          models have been loaded, with the data as second argument
//          if the function returns a deferred, the next model will
//          wait until it resolves before loading.
// }]
//
// options:
//   before: [string] The model will be loaded before the named models
//           (applies to both model name and label)
//   after:  [string] The model will be loaded after the (last loaded)
//           named model. (applies to both model name and label)
//
exports.load_models = function(models,options) {
    options = options || {};
    if (!(models instanceof Array)) {
        models = [models];
    }

    var pmodels = exports.PosModel.prototype.models;
    var index = pmodels.length;
    if (options.before) {
        for (var i = 0; i < pmodels.length; i++) {
            if (    pmodels[i].model === options.before ||
                    pmodels[i].label === options.before ){
                index = i;
                break;
            }
        }
    } else if (options.after) {
        for (var i = 0; i < pmodels.length; i++) {
            if (    pmodels[i].model === options.after ||
                    pmodels[i].label === options.after ){
                index = i + 1;
            }
        }
    }
    pmodels.splice.apply(pmodels,[index,0].concat(models));
};

var orderline_id = 1;

// An orderline represent one element of the content of a client's shopping cart.
// An orderline contains a product, its quantity, its price, discount. etc. 
// An Order contains zero or more Orderlines.
exports.Orderline = Backbone.Model.extend({
    initialize: function(attr,options){
        this.pos   = options.pos;
        this.order = options.order;
        if (options.json) {
            this.init_from_JSON(options.json);
            return;
        }
        this.product = options.product;
        this.set_product_lot(this.product)
        this.price   = options.product.price;
        this.set_quantity(1);
        this.discount = 0;
        this.discountStr = '0';
        this.type = 'unit';
        this.selected = false;
        this.id       = orderline_id++; 
    },
    init_from_JSON: function(json) {
        this.product = this.pos.db.get_product_by_id(json.product_id);
        if (!this.product) {
            console.error('ERROR: attempting to recover product ID', json.product_id,
                'not available in the point of sale. Correct the product or clean the browser cache.');
        }
        this.set_product_lot(this.product)
        this.price = json.price_unit;
        this.set_discount(json.discount);
        this.set_quantity(json.qty);
        this.id    = json.id;
        orderline_id = Math.max(this.id+1,orderline_id);
        var pack_lot_lines = json.pack_lot_ids;
        for (var i = 0; i < pack_lot_lines.length; i++) {
            var packlotline = pack_lot_lines[i][2];
            var pack_lot_line = new exports.Packlotline({}, {'json': _.extend(packlotline, {'order_line':this})});
            this.pack_lot_lines.add(pack_lot_line);
        }
    },
    clone: function(){
        var orderline = new exports.Orderline({},{
            pos: this.pos,
            order: this.order,
            product: this.product,
            price: this.price,
        });
        orderline.order = null;
        orderline.quantity = this.quantity;
        orderline.quantityStr = this.quantityStr;
        orderline.discount = this.discount;
        orderline.price = this.price;
        orderline.type = this.type;
        orderline.selected = false;
        return orderline;
    },
    set_product_lot: function(product){
        this.has_product_lot = product.tracking !== 'none' && this.pos.config.use_existing_lots;
        this.pack_lot_lines  = this.has_product_lot && new PacklotlineCollection(null, {'order_line': this});
    },
    // sets a discount [0,100]%
    set_discount: function(discount){
        var disc = Math.min(Math.max(parseFloat(discount) || 0, 0),100);
        this.discount = disc;
        this.discountStr = '' + disc;
        this.trigger('change',this);
    },
    // returns the discount [0,100]%
    get_discount: function(){
        return this.discount;
    },
    get_discount_str: function(){
        return this.discountStr;
    },
    get_product_type: function(){
        return this.type;
    },
    // sets the quantity of the product. The quantity will be rounded according to the 
    // product's unity of measure properties. Quantities greater than zero will not get 
    // rounded to zero
    set_quantity: function(quantity){
        this.order.assert_editable();
        if(quantity === 'remove'){
            this.order.remove_orderline(this);
            return;
        }else{
            var quant = parseFloat(quantity) || 0;
            var unit = this.get_unit();
            if(unit){
                if (unit.rounding) {
                    this.quantity    = round_pr(quant, unit.rounding);
                    var decimals = this.pos.dp['Product Unit of Measure'];
                    this.quantityStr = field_utils.format.float(round_di(this.quantity, decimals), {digits: [69, decimals]});
                } else {
                    this.quantity    = round_pr(quant, 1);
                    this.quantityStr = this.quantity.toFixed(0);
                }
            }else{
                this.quantity    = quant;
                this.quantityStr = '' + this.quantity;
            }
        }
        this.trigger('change',this);
    },
    // return the quantity of product
    get_quantity: function(){
        return this.quantity;
    },
    get_quantity_str: function(){
        return this.quantityStr;
    },
    get_quantity_str_with_unit: function(){
        var unit = this.get_unit();
        if(unit && !unit.is_unit){
            return this.quantityStr + ' ' + unit.name;
        }else{
            return this.quantityStr;
        }
    },

    get_required_number_of_lots: function(){
        var lots_required = 1;

        if (this.product.tracking == 'serial') {
            lots_required = this.quantity;
        }

        return lots_required;
    },

    compute_lot_lines: function(){
        var pack_lot_lines = this.pack_lot_lines;
        var lines = pack_lot_lines.length;
        var lots_required = this.get_required_number_of_lots();

        if(lots_required > lines){
            for(var i=0; i<lots_required - lines; i++){
                pack_lot_lines.add(new exports.Packlotline({}, {'order_line': this}));
            }
        }
        if(lots_required < lines){
            var to_remove = lines - lots_required;
            var lot_lines = pack_lot_lines.sortBy('lot_name').slice(0, to_remove);
            pack_lot_lines.remove(lot_lines);
        }
        return this.pack_lot_lines;
    },

    has_valid_product_lot: function(){
        if(!this.has_product_lot){
            return true;
        }
        var valid_product_lot = this.pack_lot_lines.get_valid_lots();
        return this.get_required_number_of_lots() === valid_product_lot.length;
    },

    // return the unit of measure of the product
    get_unit: function(){
        var unit_id = this.product.uom_id;
        if(!unit_id){
            return undefined;
        }
        unit_id = unit_id[0];
        if(!this.pos){
            return undefined;
        }
        return this.pos.units_by_id[unit_id];
    },
    // return the product of this orderline
    get_product: function(){
        return this.product;
    },
    // selects or deselects this orderline
    set_selected: function(selected){
        this.selected = selected;
        this.trigger('change',this);
    },
    // returns true if this orderline is selected
    is_selected: function(){
        return this.selected;
    },
    // when we add an new orderline we want to merge it with the last line to see reduce the number of items
    // in the orderline. This returns true if it makes sense to merge the two
    can_be_merged_with: function(orderline){
        if( this.get_product().id !== orderline.get_product().id){    //only orderline of the same product can be merged
            return false;
        }else if(!this.get_unit() || !this.get_unit().groupable){
            return false;
        }else if(this.get_product_type() !== orderline.get_product_type()){
            return false;
        }else if(this.get_discount() > 0){             // we don't merge discounted orderlines
            return false;
        }else if(this.price !== orderline.price){
            return false;
        }else if(this.product.tracking == 'lot') {
            return false;
        }else{ 
            return true;
        }
    },
    merge: function(orderline){
        this.order.assert_editable();
        this.set_quantity(this.get_quantity() + orderline.get_quantity());
    },
    export_as_JSON: function() {
        var pack_lot_ids = [];
        if (this.has_product_lot){
            this.pack_lot_lines.each(_.bind( function(item) {
                return pack_lot_ids.push([0, 0, item.export_as_JSON()]);
            }, this));
        }
        return {
            qty: this.get_quantity(),
            price_unit: this.get_unit_price(),
            discount: this.get_discount(),
            product_id: this.get_product().id,
            tax_ids: [[6, false, _.map(this.get_applicable_taxes(), function(tax){ return tax.id; })]],
            id: this.id,
            pack_lot_ids: pack_lot_ids
        };
    },
    //used to create a json of the ticket, to be sent to the printer
    export_for_printing: function(){
        return {
            quantity:           this.get_quantity(),
            unit_name:          this.get_unit().name,
            price:              this.get_unit_display_price(),
            discount:           this.get_discount(),
            product_name:       this.get_product().display_name,
            product_name_wrapped: this.generate_wrapped_product_name(),
            price_display :     this.get_display_price(),
            price_with_tax :    this.get_price_with_tax(),
            price_without_tax:  this.get_price_without_tax(),
            tax:                this.get_tax(),
            product_description:      this.get_product().description,
            product_description_sale: this.get_product().description_sale,
        };
    },
    generate_wrapped_product_name: function() {
        var MAX_LENGTH = 24; // 40 * line ratio of .6
        var wrapped = [];
        var name = this.get_product().display_name;
        var current_line = "";

        while (name.length > 0) {
            var space_index = name.indexOf(" ");

            if (space_index === -1) {
                space_index = name.length;
            }

            if (current_line.length + space_index > MAX_LENGTH) {
                if (current_line.length) {
                    wrapped.push(current_line);
                }
                current_line = "";
            }

            current_line += name.slice(0, space_index + 1);
            name = name.slice(space_index + 1);
        }

        if (current_line.length) {
            wrapped.push(current_line);
        }

        return wrapped;
    },
    // changes the base price of the product for this orderline
    set_unit_price: function(price){
        this.order.assert_editable();
        this.price = round_di(parseFloat(price) || 0, this.pos.dp['Product Price']);
        this.trigger('change',this);
    },
    get_unit_price: function(){
        var digits = this.pos.dp['Product Price'];
        // round and truncate to mimic _sybmbol_set behavior
        return parseFloat(round_di(this.price || 0, digits).toFixed(digits));
    },
    get_unit_display_price: function(){
        if (this.pos.config.iface_tax_included) {
            var quantity = this.quantity;
            this.quantity = 1.0;
            var price = this.get_all_prices().priceWithTax;
            this.quantity = quantity;
            return price;
        } else {
            return this.get_unit_price();
        }
    },
    get_base_price:    function(){
        var rounding = this.pos.currency.rounding;
        return round_pr(this.get_unit_price() * this.get_quantity() * (1 - this.get_discount()/100), rounding);
    },
    get_display_price: function(){
        if (this.pos.config.iface_tax_included) {
            return this.get_price_with_tax();
        } else {
            return this.get_base_price();
        }
    },
    get_price_without_tax: function(){
        return this.get_all_prices().priceWithoutTax;
    },
    get_price_with_tax: function(){
        return this.get_all_prices().priceWithTax;
    },
    get_tax: function(){
        return this.get_all_prices().tax;
    },
    get_applicable_taxes: function(){
        var i;
        // Shenaningans because we need
        // to keep the taxes ordering.
        var ptaxes_ids = this.get_product().taxes_id;
        var ptaxes_set = {};
        for (i = 0; i < ptaxes_ids.length; i++) {
            ptaxes_set[ptaxes_ids[i]] = true;
        }
        var taxes = [];
        for (i = 0; i < this.pos.taxes.length; i++) {
            if (ptaxes_set[this.pos.taxes[i].id]) {
                taxes.push(this.pos.taxes[i]);
            }
        }
        return taxes;
    },
    get_tax_details: function(){
        return this.get_all_prices().taxDetails;
    },
    get_taxes: function(){
        var taxes_ids = this.get_product().taxes_id;
        var taxes = [];
        for (var i = 0; i < taxes_ids.length; i++) {
            taxes.push(this.pos.taxes_by_id[taxes_ids[i]]);
        }
        return taxes;
    },
    _map_tax_fiscal_position: function(tax) {
        var current_order = this.pos.get_order();
        var order_fiscal_position = current_order && current_order.fiscal_position;

        if (order_fiscal_position) {
            var mapped_tax = _.find(order_fiscal_position.fiscal_position_taxes_by_id, function (fiscal_position_tax) {
                return fiscal_position_tax.tax_src_id[0] === tax.id;
            });

            if (mapped_tax) {
                tax = this.pos.taxes_by_id[mapped_tax.tax_dest_id[0]];
            }
        }

        return tax;
    },
    _compute_all: function(tax, base_amount, quantity) {
        if (tax.amount_type === 'fixed') {
            var sign_base_amount = base_amount >= 0 ? 1 : -1;
            return (Math.abs(tax.amount) * sign_base_amount) * quantity;
        }
        if ((tax.amount_type === 'percent' && !tax.price_include) || (tax.amount_type === 'division' && tax.price_include)){
            return base_amount * tax.amount / 100;
        }
        if (tax.amount_type === 'percent' && tax.price_include){
            return base_amount - (base_amount / (1 + tax.amount / 100));
        }
        if (tax.amount_type === 'division' && !tax.price_include) {
            return base_amount / (1 - tax.amount / 100) - base_amount;
        }
        return false;
    },
    compute_all: function(taxes, price_unit, quantity, currency_rounding, no_map_tax) {
        var self = this;
        var list_taxes = [];
        var currency_rounding_bak = currency_rounding;
        if (this.pos.company.tax_calculation_rounding_method == "round_globally"){
           currency_rounding = currency_rounding * 0.00001;
        }
        var total_excluded = round_pr(price_unit * quantity, currency_rounding);
        var total_included = total_excluded;
        var base = total_excluded;
        _(taxes).each(function(tax) {
            if (!no_map_tax){
                tax = self._map_tax_fiscal_position(tax);
            }
            if (!tax){
                return;
            }
            if (tax.amount_type === 'group'){
                var ret = self.compute_all(tax.children_tax_ids, price_unit, quantity, currency_rounding);
                total_excluded = ret.total_excluded;
                base = ret.total_excluded;
                total_included = ret.total_included;
                list_taxes = list_taxes.concat(ret.taxes);
            }
            else {
                var tax_amount = self._compute_all(tax, base, quantity);
                tax_amount = round_pr(tax_amount, currency_rounding);

                if (tax_amount){
                    if (tax.price_include) {
                        total_excluded -= tax_amount;
                        base -= tax_amount;
                    }
                    else {
                        total_included += tax_amount;
                    }
                    if (tax.include_base_amount) {
                        base += tax_amount;
                    }
                    var data = {
                        id: tax.id,
                        amount: tax_amount,
                        name: tax.name,
                    };
                    list_taxes.push(data);
                }
            }
        });
        return {
            taxes: list_taxes,
            total_excluded: round_pr(total_excluded, currency_rounding_bak),
            total_included: round_pr(total_included, currency_rounding_bak)
        };
    },
    get_all_prices: function(){
        var price_unit = this.get_unit_price() * (1.0 - (this.get_discount() / 100.0));
        var taxtotal = 0;

        var product =  this.get_product();
        var taxes_ids = product.taxes_id;
        var taxes =  this.pos.taxes;
        var taxdetail = {};
        var product_taxes = [];

        _(taxes_ids).each(function(el){
            product_taxes.push(_.detect(taxes, function(t){
                return t.id === el;
            }));
        });

        var all_taxes = this.compute_all(product_taxes, price_unit, this.get_quantity(), this.pos.currency.rounding);
        _(all_taxes.taxes).each(function(tax) {
            taxtotal += tax.amount;
            taxdetail[tax.id] = tax.amount;
        });

        return {
            "priceWithTax": all_taxes.total_included,
            "priceWithoutTax": all_taxes.total_excluded,
            "tax": taxtotal,
            "taxDetails": taxdetail,
        };
    },
});

var OrderlineCollection = Backbone.Collection.extend({
    model: exports.Orderline,
});

exports.Packlotline = Backbone.Model.extend({
    defaults: {
        lot_name: null
    },
    initialize: function(attributes, options){
        this.order_line = options.order_line;
        if (options.json) {
            this.init_from_JSON(options.json);
            return;
        }
    },

    init_from_JSON: function(json) {
        this.order_line = json.order_line;
        this.set_lot_name(json.lot_name);
    },

    set_lot_name: function(name){
        this.set({lot_name : _.str.trim(name) || null});
    },

    get_lot_name: function(){
        return this.get('lot_name');
    },

    export_as_JSON: function(){
        return {
            lot_name: this.get_lot_name(),
        };
    },

    add: function(){
        var order_line = this.order_line,
            index = this.collection.indexOf(this);
        var new_lot_model = new exports.Packlotline({}, {'order_line': this.order_line});
        this.collection.add(new_lot_model, {at: index + 1});
        return new_lot_model;
    },

    remove: function(){
        this.collection.remove(this);
    }
});

var PacklotlineCollection = Backbone.Collection.extend({
    model: exports.Packlotline,
    initialize: function(models, options) {
        this.order_line = options.order_line;
    },

    get_empty_model: function(){
        return this.findWhere({'lot_name': null});
    },

    remove_empty_model: function(){
        this.remove(this.where({'lot_name': null}));
    },

    get_valid_lots: function(){
        return this.filter(function(model){
            return model.get('lot_name');
        });
    },

    set_quantity_by_lot: function() {
        if (this.order_line.product.tracking == 'serial') {
            var valid_lots = this.get_valid_lots();
            this.order_line.set_quantity(valid_lots.length);
        }
    }
});

// Every Paymentline contains a cashregister and an amount of money.
exports.Paymentline = Backbone.Model.extend({
    initialize: function(attributes, options) {
        this.pos = options.pos;
        this.order = options.order;
        this.amount = 0;
        this.selected = false;
        if (options.json) {
            this.init_from_JSON(options.json);
            return;
        }
        this.cashregister = options.cashregister;
        this.name = this.cashregister.journal_id[1];
    },
    init_from_JSON: function(json){
        this.amount = json.amount;
        this.cashregister = this.pos.cashregisters_by_id[json.statement_id];
        this.name = this.cashregister.journal_id[1];
    },
    //sets the amount of money on this payment line
    set_amount: function(value){
        this.order.assert_editable();
        this.amount = round_di(parseFloat(value) || 0, this.pos.currency.decimals);
        this.trigger('change',this);
    },
    // returns the amount of money on this paymentline
    get_amount: function(){
        return this.amount;
    },
    get_amount_str: function(){
        return field_utils.format.float(this.amount, {digits: [69, this.pos.currency.decimals]});
    },
    set_selected: function(selected){
        if(this.selected !== selected){
            this.selected = selected;
            this.trigger('change',this);
        }
    },
    // returns the payment type: 'cash' | 'bank'
    get_type: function(){
        return this.cashregister.journal.type;
    },
    // returns the associated cashregister
    //exports as JSON for server communication
    export_as_JSON: function(){
        return {
            name: time.datetime_to_str(new Date()),
            statement_id: this.cashregister.id,
            account_id: this.cashregister.account_id[0],
            journal_id: this.cashregister.journal_id[0],
            amount: this.get_amount()
        };
    },
    //exports as JSON for receipt printing
    export_for_printing: function(){
        return {
            amount: this.get_amount(),
            journal: this.cashregister.journal_id[1],
        };
    },
});

var PaymentlineCollection = Backbone.Collection.extend({
    model: exports.Paymentline,
});

// An order more or less represents the content of a client's shopping cart (the OrderLines) 
// plus the associated payment information (the Paymentlines) 
// there is always an active ('selected') order in the Pos, a new one is created
// automaticaly once an order is completed and sent to the server.
exports.Order = Backbone.Model.extend({
    initialize: function(attributes,options){
        Backbone.Model.prototype.initialize.apply(this, arguments);
        var self = this;
        options  = options || {};

        this.init_locked    = true;
        this.pos            = options.pos; 
        this.selected_orderline   = undefined;
        this.selected_paymentline = undefined;
        this.screen_data    = {};  // see Gui
        this.temporary      = options.temporary || false;
        this.creation_date  = new Date();
        this.to_invoice     = false;
        this.orderlines     = new OrderlineCollection();
        this.paymentlines   = new PaymentlineCollection(); 
        this.pos_session_id = this.pos.pos_session.id;
        this.finalized      = false; // if true, cannot be modified.

        this.set({ client: null });

        if (options.json) {
            this.init_from_JSON(options.json);
        } else {
            this.sequence_number = this.pos.pos_session.sequence_number++;
            this.uid  = this.generate_unique_id();
            this.name = _t("Order ") + this.uid;
            this.validation_date = undefined;
            this.fiscal_position = _.find(this.pos.fiscal_positions, function(fp) {
                return fp.id === self.pos.config.default_fiscal_position_id[0];
            });
        }

        this.on('change',              function(){ this.save_to_db("order:change"); }, this);
        this.orderlines.on('change',   function(){ this.save_to_db("orderline:change"); }, this);
        this.orderlines.on('add',      function(){ this.save_to_db("orderline:add"); }, this);
        this.orderlines.on('remove',   function(){ this.save_to_db("orderline:remove"); }, this);
        this.paymentlines.on('change', function(){ this.save_to_db("paymentline:change"); }, this);
        this.paymentlines.on('add',    function(){ this.save_to_db("paymentline:add"); }, this);
        this.paymentlines.on('remove', function(){ this.save_to_db("paymentline:rem"); }, this);

        if (this.pos.config.iface_customer_facing_display) {
            this.orderlines.on('change', this.pos.send_current_order_to_customer_facing_display, this.pos);
            // removing last orderline does not trigger change event
            this.orderlines.on('remove',   this.pos.send_current_order_to_customer_facing_display, this.pos);
            this.paymentlines.on('change', this.pos.send_current_order_to_customer_facing_display, this.pos);
            // removing last paymentline does not trigger change event
            this.paymentlines.on('remove', this.pos.send_current_order_to_customer_facing_display, this.pos);
        }

        this.init_locked = false;
        this.save_to_db();

        return this;
    },
    save_to_db: function(){
        if (!this.temporary && !this.init_locked) {
            this.pos.db.save_unpaid_order(this);
        } 
    },
    init_from_JSON: function(json) {
        var client;
        this.sequence_number = json.sequence_number;
        this.pos.pos_session.sequence_number = Math.max(this.sequence_number+1,this.pos.pos_session.sequence_number);
        this.session_id    = json.pos_session_id;
        this.uid = json.uid;
        this.name = _t("Order ") + this.uid;
        this.validation_date = json.creation_date;

        if (json.fiscal_position_id) {
            var fiscal_position = _.find(this.pos.fiscal_positions, function (fp) {
                return fp.id === json.fiscal_position_id;
            });

            if (fiscal_position) {
                this.fiscal_position = fiscal_position;
            } else {
                console.error('ERROR: trying to load a fiscal position not available in the pos');
            }
        }

        if (json.partner_id) {
            client = this.pos.db.get_partner_by_id(json.partner_id);
            if (!client) {
                console.error('ERROR: trying to load a parner not available in the pos');
            }
        } else {
            client = null;
        }
        this.set_client(client);

        this.temporary = false;     // FIXME
        this.to_invoice = false;    // FIXME

        var orderlines = json.lines;
        for (var i = 0; i < orderlines.length; i++) {
            var orderline = orderlines[i][2];
            this.add_orderline(new exports.Orderline({}, {pos: this.pos, order: this, json: orderline}));
        }

        var paymentlines = json.statement_ids;
        for (var i = 0; i < paymentlines.length; i++) {
            var paymentline = paymentlines[i][2];
            var newpaymentline = new exports.Paymentline({},{pos: this.pos, order: this, json: paymentline});
            this.paymentlines.add(newpaymentline);

            if (i === paymentlines.length - 1) {
                this.select_paymentline(newpaymentline);
            }
        }
    },
    export_as_JSON: function() {
        var orderLines, paymentLines;
        orderLines = [];
        this.orderlines.each(_.bind( function(item) {
            return orderLines.push([0, 0, item.export_as_JSON()]);
        }, this));
        paymentLines = [];
        this.paymentlines.each(_.bind( function(item) {
            return paymentLines.push([0, 0, item.export_as_JSON()]);
        }, this));
        return {
            name: this.get_name(),
            amount_paid: this.get_total_paid(),
            amount_total: this.get_total_with_tax(),
            amount_tax: this.get_total_tax(),
            amount_return: this.get_change(),
            lines: orderLines,
            statement_ids: paymentLines,
            pos_session_id: this.pos_session_id,
            partner_id: this.get_client() ? this.get_client().id : false,
            user_id: this.pos.cashier ? this.pos.cashier.id : this.pos.user.id,
            uid: this.uid,
            sequence_number: this.sequence_number,
            creation_date: this.validation_date || this.creation_date, // todo: rename creation_date in master
            fiscal_position_id: this.fiscal_position ? this.fiscal_position.id : false
        };
    },
    export_for_printing: function(){
        var orderlines = [];
        var self = this;

        this.orderlines.each(function(orderline){
            orderlines.push(orderline.export_for_printing());
        });

        var paymentlines = [];
        this.paymentlines.each(function(paymentline){
            paymentlines.push(paymentline.export_for_printing());
        });
        var client  = this.get('client');
        var cashier = this.pos.cashier || this.pos.user;
        var company = this.pos.company;
        var shop    = this.pos.shop;
        var date    = new Date();

        function is_xml(subreceipt){
            return subreceipt ? (subreceipt.split('\n')[0].indexOf('<!DOCTYPE QWEB') >= 0) : false;
        }

        function render_xml(subreceipt){
            if (!is_xml(subreceipt)) {
                return subreceipt;
            } else {
                subreceipt = subreceipt.split('\n').slice(1).join('\n');
                var qweb = new QWeb2.Engine();
                    qweb.debug = core.debug;
                    qweb.default_dict = _.clone(QWeb.default_dict);
                    qweb.add_template('<templates><t t-name="subreceipt">'+subreceipt+'</t></templates>');
                
                return qweb.render('subreceipt',{'pos':self.pos,'widget':self.pos.chrome,'order':self, 'receipt': receipt}) ;
            }
        }

        var receipt = {
            orderlines: orderlines,
            paymentlines: paymentlines,
            subtotal: this.get_subtotal(),
            total_with_tax: this.get_total_with_tax(),
            total_without_tax: this.get_total_without_tax(),
            total_tax: this.get_total_tax(),
            total_paid: this.get_total_paid(),
            total_discount: this.get_total_discount(),
            tax_details: this.get_tax_details(),
            change: this.get_change(),
            name : this.get_name(),
            client: client ? client.name : null ,
            invoice_id: null,   //TODO
            cashier: cashier ? cashier.name : null,
            precision: {
                price: 2,
                money: 2,
                quantity: 3,
            },
            date: { 
                year: date.getFullYear(), 
                month: date.getMonth(), 
                date: date.getDate(),       // day of the month 
                day: date.getDay(),         // day of the week 
                hour: date.getHours(), 
                minute: date.getMinutes() ,
                isostring: date.toISOString(),
                localestring: date.toLocaleString(),
            }, 
            company:{
                email: company.email,
                website: company.website,
                company_registry: company.company_registry,
                contact_address: company.partner_id[1], 
                vat: company.vat,
                name: company.name,
                phone: company.phone,
                logo:  this.pos.company_logo_base64,
            },
            shop:{
                name: shop.name,
            },
            currency: this.pos.currency,
        };
        
        if (is_xml(this.pos.config.receipt_header)){
            receipt.header = '';
            receipt.header_xml = render_xml(this.pos.config.receipt_header);
        } else {
            receipt.header = this.pos.config.receipt_header || '';
        }

        if (is_xml(this.pos.config.receipt_footer)){
            receipt.footer = '';
            receipt.footer_xml = render_xml(this.pos.config.receipt_footer);
        } else {
            receipt.footer = this.pos.config.receipt_footer || '';
        }

        return receipt;
    },
    is_empty: function(){
        return this.orderlines.models.length === 0;
    },
    generate_unique_id: function() {
        // Generates a public identification number for the order.
        // The generated number must be unique and sequential. They are made 12 digit long
        // to fit into EAN-13 barcodes, should it be needed 

        function zero_pad(num,size){
            var s = ""+num;
            while (s.length < size) {
                s = "0" + s;
            }
            return s;
        }
        return zero_pad(this.pos.pos_session.id,5) +'-'+
               zero_pad(this.pos.pos_session.login_number,3) +'-'+
               zero_pad(this.sequence_number,4);
    },
    get_name: function() {
        return this.name;
    },
    assert_editable: function() {
        if (this.finalized) {
            throw new Error('Finalized Order cannot be modified');
        }
    },
    /* ---- Order Lines --- */
    add_orderline: function(line){
        this.assert_editable();
        if(line.order){
            line.order.remove_orderline(line);
        }
        line.order = this;
        this.orderlines.add(line);
        this.select_orderline(this.get_last_orderline());
    },
    get_orderline: function(id){
        var orderlines = this.orderlines.models;
        for(var i = 0; i < orderlines.length; i++){
            if(orderlines[i].id === id){
                return orderlines[i];
            }
        }
        return null;
    },
    get_orderlines: function(){
        return this.orderlines.models;
    },
    get_last_orderline: function(){
        return this.orderlines.at(this.orderlines.length -1);
    },
    get_tip: function() {
        var tip_product = this.pos.db.get_product_by_id(this.pos.config.tip_product_id[0]);
        var lines = this.get_orderlines();
        if (!tip_product) {
            return 0;
        } else {
            for (var i = 0; i < lines.length; i++) {
                if (lines[i].get_product() === tip_product) {
                    return lines[i].get_unit_price();
                }
            }
            return 0;
        }
    },

    initialize_validation_date: function () {
        this.validation_date = new Date();
        this.formatted_validation_date = field_utils.format.datetime(
            moment(this.validation_date), {}, {timezone: false});
    },

    set_tip: function(tip) {
        var tip_product = this.pos.db.get_product_by_id(this.pos.config.tip_product_id[0]);
        var lines = this.get_orderlines();
        if (tip_product) {
            for (var i = 0; i < lines.length; i++) {
                if (lines[i].get_product() === tip_product) {
                    lines[i].set_unit_price(tip);
                    return; 
                }
            }
            this.add_product(tip_product, {quantity: 1, price: tip });
        }
    },
    remove_orderline: function( line ){
        this.assert_editable();
        this.orderlines.remove(line);
        this.select_orderline(this.get_last_orderline());
    },

    fix_tax_included_price: function(line){
        if(this.fiscal_position){
            var unit_price = line.price;
            var taxes = line.get_taxes();
            var mapped_included_taxes = [];
            _(taxes).each(function(tax) {
                var line_tax = line._map_tax_fiscal_position(tax);
                if(tax.price_include && tax.id != line_tax.id){

                    mapped_included_taxes.push(tax);
                }
            })

            unit_price = line.compute_all(mapped_included_taxes, unit_price, 1, this.pos.currency.rounding, true).total_excluded;

            line.set_unit_price(unit_price);
        }

    },

    add_product: function(product, options){
        if(this._printed){
            this.destroy();
            return this.pos.get_order().add_product(product, options);
        }
        this.assert_editable();
        options = options || {};
        var attr = JSON.parse(JSON.stringify(product));
        attr.pos = this.pos;
        attr.order = this;
        var line = new exports.Orderline({}, {pos: this.pos, order: this, product: product});

        if(options.quantity !== undefined){
            line.set_quantity(options.quantity);
        }

        if(options.price !== undefined){
            line.set_unit_price(options.price);
        }

        //To substract from the unit price the included taxes mapped by the fiscal position
        this.fix_tax_included_price(line);

        if(options.discount !== undefined){
            line.set_discount(options.discount);
        }

        if(options.extras !== undefined){
            for (var prop in options.extras) { 
                line[prop] = options.extras[prop];
            }
        }

        var last_orderline = this.get_last_orderline();
        if( last_orderline && last_orderline.can_be_merged_with(line) && options.merge !== false){
            last_orderline.merge(line);
        }else{
            this.orderlines.add(line);
        }
        this.select_orderline(this.get_last_orderline());

        if(line.has_product_lot){
            this.display_lot_popup();
        }
    },
    get_selected_orderline: function(){
        return this.selected_orderline;
    },
    select_orderline: function(line){
        if(line){
            if(line !== this.selected_orderline){
                if(this.selected_orderline){
                    this.selected_orderline.set_selected(false);
                }
                this.selected_orderline = line;
                this.selected_orderline.set_selected(true);
            }
        }else{
            this.selected_orderline = undefined;
        }
    },
    deselect_orderline: function(){
        if(this.selected_orderline){
            this.selected_orderline.set_selected(false);
            this.selected_orderline = undefined;
        }
    },

    display_lot_popup: function() {
        var order_line = this.get_selected_orderline();
        if (order_line){
            var pack_lot_lines =  order_line.compute_lot_lines();
            this.pos.gui.show_popup('packlotline', {
                'title': _t('Lot/Serial Number(s) Required'),
                'pack_lot_lines': pack_lot_lines,
                'order_line': order_line,
                'order': this,
            });
        }
    },

    /* ---- Payment Lines --- */
    add_paymentline: function(cashregister) {
        this.assert_editable();
        var newPaymentline = new exports.Paymentline({},{order: this, cashregister:cashregister, pos: this.pos});
        if(cashregister.journal.type !== 'cash' || this.pos.config.iface_precompute_cash){
            newPaymentline.set_amount( Math.max(this.get_due(),0) );
        }
        this.paymentlines.add(newPaymentline);
        this.select_paymentline(newPaymentline);

    },
    get_paymentlines: function(){
        return this.paymentlines.models;
    },
    remove_paymentline: function(line){
        this.assert_editable();
        if(this.selected_paymentline === line){
            this.select_paymentline(undefined);
        }
        this.paymentlines.remove(line);
    },
    clean_empty_paymentlines: function() {
        var lines = this.paymentlines.models;
        var empty = [];
        for ( var i = 0; i < lines.length; i++) {
            if (!lines[i].get_amount()) {
                empty.push(lines[i]);
            }
        }
        for ( var i = 0; i < empty.length; i++) {
            this.remove_paymentline(empty[i]);
        }
    },
    select_paymentline: function(line){
        if(line !== this.selected_paymentline){
            if(this.selected_paymentline){
                this.selected_paymentline.set_selected(false);
            }
            this.selected_paymentline = line;
            if(this.selected_paymentline){
                this.selected_paymentline.set_selected(true);
            }
            this.trigger('change:selected_paymentline',this.selected_paymentline);
        }
    },
    /* ---- Payment Status --- */
    get_subtotal : function(){
        return round_pr(this.orderlines.reduce((function(sum, orderLine){
            return sum + orderLine.get_display_price();
        }), 0), this.pos.currency.rounding);
    },
    get_total_with_tax: function() {
        return this.get_total_without_tax() + this.get_total_tax();
    },
    get_total_without_tax: function() {
        return round_pr(this.orderlines.reduce((function(sum, orderLine) {
            return sum + orderLine.get_price_without_tax();
        }), 0), this.pos.currency.rounding);
    },
    get_total_discount: function() {
        return round_pr(this.orderlines.reduce((function(sum, orderLine) {
            return sum + (orderLine.get_unit_price() * (orderLine.get_discount()/100) * orderLine.get_quantity());
        }), 0), this.pos.currency.rounding);
    },
    get_total_tax: function() {
        return round_pr(this.orderlines.reduce((function(sum, orderLine) {
            return sum + orderLine.get_tax();
        }), 0), this.pos.currency.rounding);
    },
    get_total_paid: function() {
        return round_pr(this.paymentlines.reduce((function(sum, paymentLine) {
            return sum + paymentLine.get_amount();
        }), 0), this.pos.currency.rounding);
    },
    get_tax_details: function(){
        var details = {};
        var fulldetails = [];

        this.orderlines.each(function(line){
            var ldetails = line.get_tax_details();
            for(var id in ldetails){
                if(ldetails.hasOwnProperty(id)){
                    details[id] = (details[id] || 0) + ldetails[id];
                }
            }
        });
        
        for(var id in details){
            if(details.hasOwnProperty(id)){
                fulldetails.push({amount: details[id], tax: this.pos.taxes_by_id[id], name: this.pos.taxes_by_id[id].name});
            }
        }

        return fulldetails;
    },
    // Returns a total only for the orderlines with products belonging to the category 
    get_total_for_category_with_tax: function(categ_id){
        var total = 0;
        var self = this;

        if (categ_id instanceof Array) {
            for (var i = 0; i < categ_id.length; i++) {
                total += this.get_total_for_category_with_tax(categ_id[i]);
            }
            return total;
        }
        
        this.orderlines.each(function(line){
            if ( self.pos.db.category_contains(categ_id,line.product.id) ) {
                total += line.get_price_with_tax();
            }
        });

        return total;
    },
    get_total_for_taxes: function(tax_id){
        var total = 0;

        if (!(tax_id instanceof Array)) {
            tax_id = [tax_id];
        }

        var tax_set = {};

        for (var i = 0; i < tax_id.length; i++) {
            tax_set[tax_id[i]] = true;
        }

        this.orderlines.each(function(line){
            var taxes_ids = line.get_product().taxes_id;
            for (var i = 0; i < taxes_ids.length; i++) {
                if (tax_set[taxes_ids[i]]) {
                    total += line.get_price_with_tax();
                    return;
                }
            }
        });

        return total;
    },
    get_change: function(paymentline) {
        if (!paymentline) {
            var change = this.get_total_paid() - this.get_total_with_tax();
        } else {
            var change = -this.get_total_with_tax(); 
            var lines  = this.paymentlines.models;
            for (var i = 0; i < lines.length; i++) {
                change += lines[i].get_amount();
                if (lines[i] === paymentline) {
                    break;
                }
            }
        }
        return round_pr(Math.max(0,change), this.pos.currency.rounding);
    },
    get_due: function(paymentline) {
        if (!paymentline) {
            var due = this.get_total_with_tax() - this.get_total_paid();
        } else {
            var due = this.get_total_with_tax();
            var lines = this.paymentlines.models;
            for (var i = 0; i < lines.length; i++) {
                if (lines[i] === paymentline) {
                    break;
                } else {
                    due -= lines[i].get_amount();
                }
            }
        }
        return round_pr(Math.max(0,due), this.pos.currency.rounding);
    },
    is_paid: function(){
        return this.get_due() === 0;
    },
    is_paid_with_cash: function(){
        return !!this.paymentlines.find( function(pl){
            return pl.cashregister.journal.type === 'cash';
        });
    },
    finalize: function(){
        this.destroy();
    },
    destroy: function(){
        Backbone.Model.prototype.destroy.apply(this,arguments);
        this.pos.db.remove_unpaid_order(this);
    },
    /* ---- Invoice --- */
    set_to_invoice: function(to_invoice) {
        this.assert_editable();
        this.to_invoice = to_invoice;
    },
    is_to_invoice: function(){
        return this.to_invoice;
    },
    /* ---- Client / Customer --- */
    // the client related to the current order.
    set_client: function(client){
        this.assert_editable();
        this.set('client',client);
    },
    get_client: function(){
        return this.get('client');
    },
    get_client_name: function(){
        var client = this.get('client');
        return client ? client.name : "";
    },
    /* ---- Screen Status --- */
    // the order also stores the screen status, as the PoS supports
    // different active screens per order. This method is used to
    // store the screen status.
    set_screen_data: function(key,value){
        if(arguments.length === 2){
            this.screen_data[key] = value;
        }else if(arguments.length === 1){
            for(var key in arguments[0]){
                this.screen_data[key] = arguments[0][key];
            }
        }
    },
    //see set_screen_data
    get_screen_data: function(key){
        return this.screen_data[key];
    },
});

var OrderCollection = Backbone.Collection.extend({
    model: exports.Order,
});

/*
 The numpad handles both the choice of the property currently being modified
 (quantity, price or discount) and the edition of the corresponding numeric value.
 */
exports.NumpadState = Backbone.Model.extend({
    defaults: {
        buffer: "0",
        mode: "quantity"
    },
    appendNewChar: function(newChar) {
        var oldBuffer;
        oldBuffer = this.get('buffer');
        if (oldBuffer === '0') {
            this.set({
                buffer: newChar
            });
        } else if (oldBuffer === '-0') {
            this.set({
                buffer: "-" + newChar
            });
        } else {
            this.set({
                buffer: (this.get('buffer')) + newChar
            });
        }
        this.trigger('set_value',this.get('buffer'));
    },
    deleteLastChar: function() {
        if(this.get('buffer') === ""){
            if(this.get('mode') === 'quantity'){
                this.trigger('set_value','remove');
            }else{
                this.trigger('set_value',this.get('buffer'));
            }
        }else{
            var newBuffer = this.get('buffer').slice(0,-1) || "";
            this.set({ buffer: newBuffer });
            this.trigger('set_value',this.get('buffer'));
        }
    },
    switchSign: function() {
        var oldBuffer;
        oldBuffer = this.get('buffer');
        this.set({
            buffer: oldBuffer[0] === '-' ? oldBuffer.substr(1) : "-" + oldBuffer 
        });
        this.trigger('set_value',this.get('buffer'));
    },
    changeMode: function(newMode) {
        this.set({
            buffer: "0",
            mode: newMode
        });
    },
    reset: function() {
        this.set({
            buffer: "0",
            mode: "quantity"
        });
    },
    resetValue: function(){
        this.set({buffer:'0'});
    },
});

// exports = {
//     PosModel: PosModel,
//     NumpadState: NumpadState,
//     load_fields: load_fields,
//     load_models: load_models,
//     Orderline: Orderline,
//     Order: Order,
// };
return exports;

});<|MERGE_RESOLUTION|>--- conflicted
+++ resolved
@@ -512,7 +512,6 @@
                         params.fields = fields;
                         params.orderBy = order;
                     }
-<<<<<<< HEAD
 
                     rpc.query(params).then(function(result){
                         try{    // catching exceptions in model.loaded(...)
@@ -520,19 +519,7 @@
                                 .then(function(){ load_model(index + 1); },
                                       function(err){ loaded.reject(err); });
                         }catch(err){
-                            console.error(err.stack);
-=======
-                    records.then(function(result){
-                            try{    // catching exceptions in model.loaded(...)
-                                $.when(model.loaded(self,result,tmp))
-                                    .then(function(){ load_model(index + 1); },
-                                          function(err){ loaded.reject(err); });
-                            }catch(err){
-                                console.error(err.message, err.stack);
-                                loaded.reject(err);
-                            }
-                        },function(err){
->>>>>>> 98539336
+                            console.error(err.message, err.stack);
                             loaded.reject(err);
                         }
                     },function(err){
