--- conflicted
+++ resolved
@@ -153,7 +153,7 @@
         loaded: function(self,users){ self.user = users[0]; },
     },{ 
         model:  'res.company',
-        fields: [ 'currency_id', 'email', 'website', 'company_registry', 'vat', 'name', 'phone', 'partner_id' , 'country_id'],
+        fields: [ 'currency_id', 'email', 'website', 'company_registry', 'vat', 'name', 'phone', 'partner_id' , 'country_id', 'tax_calculation_rounding_method'],
         ids:    function(self){ return [self.user.company_id[0]]; },
         loaded: function(self,companies){ self.company = companies[0]; },
     },{
@@ -216,7 +216,6 @@
                 });
             });
         },
-<<<<<<< HEAD
     },{
         model:  'pos.session',
         fields: ['id', 'journal_ids','name','user_id','config_id','start_at','stop_at','sequence_number','login_number'],
@@ -265,33 +264,6 @@
                     } else if (group_id === self.config.group_pos_user_id[0]) {
                         user.role = 'cashier';
                     }
-=======
-
-        // Server side model loaders. This is the list of the models that need to be loaded from
-        // the server. The models are loaded one by one by this list's order. The 'loaded' callback
-        // is used to store the data in the appropriate place once it has been loaded. This callback
-        // can return a deferred that will pause the loading of the next module. 
-        // a shared temporary dictionary is available for loaders to communicate private variables
-        // used during loading such as object ids, etc. 
-        models: [
-        {
-            model:  'res.users',
-            fields: ['name','company_id'],
-            ids:    function(self){ return [self.session.uid]; },
-            loaded: function(self,users){ self.user = users[0]; },
-        },{ 
-            model:  'res.company',
-            fields: [ 'currency_id', 'email', 'website', 'company_registry', 'vat', 'name', 'phone', 'partner_id' , 'country_id', 'tax_calculation_rounding_method'],
-            ids:    function(self){ return [self.user.company_id[0]] },
-            loaded: function(self,companies){ self.company = companies[0]; },
-        },{
-            model:  'decimal.precision',
-            fields: ['name','digits'],
-            loaded: function(self,dps){
-                self.dp  = {};
-                for (var i = 0; i < dps.length; i++) {
-                    self.dp[dps[i].name] = dps[i].digits;
->>>>>>> bf1e9996
                 }
                 if (user.role) {
                     pos_users.push(user);
@@ -1276,7 +1248,6 @@
             if (ptaxes_set[this.pos.taxes[i].id]) {
                 taxes.push(this.pos.taxes[i]);
             }
-<<<<<<< HEAD
         }
         return taxes;
     },
@@ -1313,6 +1284,9 @@
         var total_included = total_excluded;
         var base = total_excluded;
         var list_taxes = [];
+        if (this.pos.company.tax_calculation_rounding_method == "round_globally"){
+           currency_rounding = currency_rounding * 0.00001;
+        }
         _(taxes).each(function(tax) {
             if (tax.amount_type === 'group'){
                 var ret = self.compute_all(tax.children_tax_ids, price_unit, quantity, currency_rounding);
@@ -1329,44 +1303,6 @@
                     if (tax.price_include) {
                         total_excluded -= tax_amount;
                         base -= tax_amount;
-=======
-            return taxes;
-        },
-        compute_all: function(taxes, price_unit) {
-            var self = this;
-            var res = [];
-            var currency_rounding = this.pos.currency.rounding;
-            if (this.pos.company.tax_calculation_rounding_method == "round_globally"){
-               currency_rounding = currency_rounding * 0.00001;
-            }
-            var base = price_unit;
-            var tmp  = 0;
-            var data = null;
-            _(taxes).each(function(tax) {
-                if (tax.price_include) {
-                    if (tax.type === "percent") {
-                        tmp =  round_pr(base - round_pr(base / (1 + tax.amount),currency_rounding),currency_rounding);
-                        data = {amount:tmp, price_include:true, id: tax.id};
-                        res.push(data);
-                    } else if (tax.type === "fixed") {
-                        tmp = round_pr(tax.amount * self.get_quantity(),currency_rounding);
-                        data = {amount:tmp, price_include:true, id: tax.id};
-                        res.push(data);
-                    } else {
-                        throw "This type of tax is not supported by the point of sale: " + tax.type;
-                    }
-                } else {
-                    if (tax.type === "percent") {
-                        tmp = round_pr(tax.amount * base, currency_rounding);
-                        data = {amount:tmp, price_include:false, id: tax.id};
-                        res.push(data);
-                    } else if (tax.type === "fixed") {
-                        tmp = round_pr(tax.amount * self.get_quantity(), currency_rounding);
-                        data = {amount:tmp, price_include:false, id: tax.id};
-                        res.push(data);
-                    } else {
-                        throw "This type of tax is not supported by the point of sale: " + tax.type;
->>>>>>> bf1e9996
                     }
                     else {
                         total_included += tax_amount;
@@ -1878,34 +1814,34 @@
     },
     /* ---- Payment Status --- */
     get_subtotal : function(){
-        return this.orderlines.reduce((function(sum, orderLine){
+        return round_pr(this.orderlines.reduce((function(sum, orderLine){
             return sum + orderLine.get_display_price();
-        }), 0);
+        }), 0), this.pos.currency.rounding);
     },
     get_total_with_tax: function() {
-        return this.orderlines.reduce((function(sum, orderLine) {
+        return round_pr(this.orderlines.reduce((function(sum, orderLine) {
             return sum + orderLine.get_price_with_tax();
-        }), 0);
+        }), 0), this.pos.currency.rounding);
     },
     get_total_without_tax: function() {
-        return this.orderlines.reduce((function(sum, orderLine) {
+        return round_pr(this.orderlines.reduce((function(sum, orderLine) {
             return sum + orderLine.get_price_without_tax();
-        }), 0);
+        }), 0), this.pos.currency.rounding);
     },
     get_total_discount: function() {
-        return this.orderlines.reduce((function(sum, orderLine) {
+        return round_pr(this.orderlines.reduce((function(sum, orderLine) {
             return sum + (orderLine.get_unit_price() * (orderLine.get_discount()/100) * orderLine.get_quantity());
-        }), 0);
+        }), 0), this.pos.currency.rounding);
     },
     get_total_tax: function() {
-        return this.orderlines.reduce((function(sum, orderLine) {
+        return round_pr(this.orderlines.reduce((function(sum, orderLine) {
             return sum + orderLine.get_tax();
-        }), 0);
+        }), 0), this.pos.currency.rounding);
     },
     get_total_paid: function() {
-        return this.paymentlines.reduce((function(sum, paymentLine) {
+        return round_pr(this.paymentlines.reduce((function(sum, paymentLine) {
             return sum + paymentLine.get_amount();
-        }), 0);
+        }), 0), this.pos.currency.rounding);
     },
     get_tax_details: function(){
         var details = {};
@@ -1918,63 +1854,11 @@
                     details[id] = (details[id] || 0) + ldetails[id];
                 }
             }
-<<<<<<< HEAD
         });
         
         for(var id in details){
             if(details.hasOwnProperty(id)){
                 fulldetails.push({amount: details[id], tax: this.pos.taxes_by_id[id], name: this.pos.taxes_by_id[id].name});
-=======
-        },
-        /* ---- Payment Status --- */
-        get_subtotal : function(){
-            return round_pr(this.orderlines.reduce((function(sum, orderLine){
-                return sum + orderLine.get_display_price();
-            }), 0), this.pos.currency.rounding);
-        },
-        get_total_with_tax: function() {
-            return round_pr(this.orderlines.reduce((function(sum, orderLine) {
-                return sum + orderLine.get_price_with_tax();
-            }), 0), this.pos.currency.rounding);
-        },
-        get_total_without_tax: function() {
-            return round_pr(this.orderlines.reduce((function(sum, orderLine) {
-                return sum + orderLine.get_price_without_tax();
-            }), 0), this.pos.currency.rounding);
-        },
-        get_total_discount: function() {
-            return round_pr(this.orderlines.reduce((function(sum, orderLine) {
-                return sum + (orderLine.get_unit_price() * (orderLine.get_discount()/100) * orderLine.get_quantity());
-            }), 0), this.pos.currency.rounding);
-        },
-        get_total_tax: function() {
-            return round_pr(this.orderlines.reduce((function(sum, orderLine) {
-                return sum + orderLine.get_tax();
-            }), 0), this.pos.currency.rounding);
-        },
-        get_total_paid: function() {
-            return round_pr(this.paymentlines.reduce((function(sum, paymentLine) {
-                return sum + paymentLine.get_amount();
-            }), 0), this.pos.currency.rounding);
-        },
-        get_tax_details: function(){
-            var details = {};
-            var fulldetails = [];
-
-            this.orderlines.each(function(line){
-                var ldetails = line.get_tax_details();
-                for(var id in ldetails){
-                    if(ldetails.hasOwnProperty(id)){
-                        details[id] = (details[id] || 0) + ldetails[id];
-                    }
-                }
-            });
-            
-            for(var id in details){
-                if(details.hasOwnProperty(id)){
-                    fulldetails.push({amount: details[id], tax: this.pos.taxes_by_id[id], name: this.pos.taxes_by_id[id].name});
-                }
->>>>>>> bf1e9996
             }
         }
 
