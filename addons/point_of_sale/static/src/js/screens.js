--- conflicted
+++ resolved
@@ -1300,7 +1300,7 @@
             contents.append($(QWeb.render('ClientDetailsEdit',{widget:this,partner:partner})));
             this.toggle_save_button();
 
-            contents.find('.image-uploader').on('change',function(){
+            contents.find('.image-uploader').on('change',function(event){
                 self.load_image_file(event.target.files[0],function(res){
                     if (res) {
                         contents.find('.client-picture img, .client-picture .fa').remove();
@@ -1497,45 +1497,12 @@
             if (event.keyCode === 8 || event.keyCode === 46) { // Backspace and Delete
                 event.preventDefault();
 
-<<<<<<< HEAD
                 // These do not generate keypress events in
                 // Chrom{e,ium}. Even if they did, we just called
                 // preventDefault which will cancel any keypress that
                 // would normally follow. So we call keyboard_handler
                 // explicitly with this keydown event.
                 self.keyboard_handler(event);
-=======
-                this.details_visible = true;
-                this.toggle_save_button();
-            } else if (visibility === 'edit') {
-                this.editing_client = true;
-                contents.empty();
-                contents.append($(QWeb.render('ClientDetailsEdit',{widget:this,partner:partner})));
-                this.toggle_save_button();
-
-                contents.find('.image-uploader').on('change',function(event){
-                    self.load_image_file(event.target.files[0],function(res){
-                        if (res) {
-                            contents.find('.client-picture img, .client-picture .fa').remove();
-                            contents.find('.client-picture').append("<img src='"+res+"'>");
-                            contents.find('.detail.picture').remove();
-                            self.uploaded_picture = res;
-                        }
-                    });
-                });
-            } else if (visibility === 'hide') {
-                contents.empty();
-                if( height > scroll ){
-                    contents.css({height:height+'px'});
-                    contents.animate({height:0},400,function(){
-                        contents.css({height:''});
-                    });
-                }else{
-                    parent.scrollTop( parent.scrollTop() - height);
-                }
-                this.details_visible = false;
-                this.toggle_save_button();
->>>>>>> 0f085db1
             }
         };
         
@@ -1550,114 +1517,21 @@
                     self.validate_order();
                 } else if ( event.keyCode === 190 || // Dot
                             event.keyCode === 110 ||  // Decimal point (numpad)
-<<<<<<< HEAD
                             event.keyCode === 188 ||  // Comma
                             event.keyCode === 46 ) {  // Numpad dot
-                    key = '.';
+                    key = self.decimal_point;
                 } else if (event.keyCode >= 48 && event.keyCode <= 57) { // Numbers
-=======
-                            event.keyCode === 188 ) { // Comma
-                    key = self.decimal_point;
-                } else if ( event.keyCode === 46 ) {  // Delete
-                    key = 'CLEAR';
-                } else if ( event.keyCode === 8 ) {   // Backspace 
-                    key = 'BACKSPACE';
-                } else if ( event.keyCode >= 48 && event.keyCode <= 57 ){       // Numbers
->>>>>>> 0f085db1
                     key = '' + (event.keyCode - 48);
                 } else if (event.keyCode === 45) { // Minus
                     key = '-';
                 } else if (event.keyCode === 43) { // Plus
                     key = '+';
                 }
-<<<<<<< HEAD
             } else { // keyup/keydown
                 if (event.keyCode === 46) { // Delete
                     key = 'CLEAR';
                 } else if (event.keyCode === 8) { // Backspace
                     key = 'BACKSPACE';
-=======
-
-                self.payment_input(key);
-                event.preventDefault();
-            };
-        },
-        // resets the current input buffer
-        reset_input: function(){
-            var line = this.pos.get_order().selected_paymentline;
-            this.firstinput  = true;
-            if (line) {
-                this.inputbuffer = this.format_currency_no_symbol(line.get_amount());
-            } else {
-                this.inputbuffer = "";
-            }
-        },
-        // handle both keyboard and numpad input. Accepts
-        // a string that represents the key pressed.
-        payment_input: function(input) {
-            var oldbuf = this.inputbuffer.slice(0);
-            var newbuf = this.gui.numpad_input(this.inputbuffer, input, {'firstinput': this.firstinput});
-
-            this.firstinput = (newbuf.length === 0);
-
-            // popup block inputs to prevent sneak editing. 
-            if (this.gui.has_popup()) {
-                return;
-            }
-            
-            if (newbuf !== this.inputbuffer) {
-                this.inputbuffer = newbuf;
-                var order = this.pos.get_order();
-                if (order.selected_paymentline) {
-                    var amount;
-                    try{
-                        amount = instance.web.parse_value(this.inputbuffer, {type: "float"}, 0);
-                    }
-                    catch(e){
-                        amount = 0;
-                    }
-                    order.selected_paymentline.set_amount(amount);
-                    this.order_changes();
-                    this.render_paymentlines();
-                    this.$('.paymentline.selected .edit').text(this.format_currency_no_symbol(amount));
-                }
-            }
-        },
-        click_numpad: function(button) {
-            if (!this.pos.get_order().get_paymentlines().length) {
-                this.pos.get_order().add_paymentline( this.pos.cashregisters[0]);
-                this.render_paymentlines();
-            }
-            this.payment_input(button.data('action'));
-        },
-        render_numpad: function() {
-            var self = this;
-            var numpad = $(QWeb.render('PaymentScreen-Numpad', { widget:this }));
-            numpad.on('click','button',function(){
-                self.click_numpad($(this));
-            });
-            return numpad;
-        },
-        click_delete_paymentline: function(cid){
-            var lines = this.pos.get_order().get_paymentlines();
-            for ( var i = 0; i < lines.length; i++ ) {
-                if (lines[i].cid === cid) {
-                    this.pos.get_order().remove_paymentline(lines[i]);
-                    this.reset_input();
-                    this.render_paymentlines();
-                    return;
-                }
-            }
-        },
-        click_paymentline: function(cid){
-            var lines = this.pos.get_order().get_paymentlines();
-            for ( var i = 0; i < lines.length; i++ ) {
-                if (lines[i].cid === cid) {
-                    this.pos.get_order().select_paymentline(lines[i]);
-                    this.reset_input();
-                    this.render_paymentlines();
-                    return;
->>>>>>> 0f085db1
                 }
             }
 
@@ -1704,7 +1578,7 @@
                 order.selected_paymentline.set_amount(amount);
                 this.order_changes();
                 this.render_paymentlines();
-                this.$('.paymentline.selected .edit').text(this.inputbuffer);
+                this.$('.paymentline.selected .edit').text(this.format_currency_no_symbol(amount));
             }
         }
     },
@@ -1762,46 +1636,12 @@
             return;
         }
 
-<<<<<<< HEAD
         var lines = order.get_paymentlines();
         var due   = order.get_due();
         var extradue = 0;
         if (due && lines.length  && due !== order.get_due(lines[lines.length-1])) {
             extradue = due;
         }
-=======
-            this.gui.show_popup('number',{
-                'title': tip ? _t('Change Tip') : _t('Add Tip'),
-                'value': self.format_currency_no_symbol(value),
-                'confirm': function(value) {
-                    order.set_tip(instance.web.parse_value(value, {type: "float"}, 0));
-                    self.order_changes();
-                    self.render_paymentlines();
-                }
-            });
-        },
-        click_set_customer: function(){
-            this.gui.show_screen('clientlist');
-        },
-        click_back: function(){
-            this.gui.show_screen('products');
-        },
-        renderElement: function() {
-            var self = this;
-            this._super();
-
-            var numpad = this.render_numpad();
-            numpad.appendTo(this.$('.payment-numpad'));
-
-            var methods = this.render_paymentmethods();
-            methods.appendTo(this.$('.paymentmethods-container'));
-
-            this.render_paymentlines();
-
-            this.$('.back').click(function(){
-                self.click_back();
-            });
->>>>>>> 0f085db1
 
 
         this.$('.paymentlines-container').empty();
@@ -1864,9 +1704,9 @@
 
         this.gui.show_popup('number',{
             'title': tip ? _t('Change Tip') : _t('Add Tip'),
-            'value': value,
+            'value': self.format_currency_no_symbol(value),
             'confirm': function(value) {
-                order.set_tip(Number(value));
+                order.set_tip(instance.web.parse_value(value, {type: "float"}, 0));
                 self.order_changes();
                 self.render_paymentlines();
             }
