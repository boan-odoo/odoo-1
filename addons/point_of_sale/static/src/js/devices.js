
function openerp_pos_devices(instance,module){ //module is instance.point_of_sale

    // this object interfaces with the local proxy to communicate to the various hardware devices
    // connected to the Point of Sale. As the communication only goes from the POS to the proxy,
    // methods are used both to signal an event, and to fetch information. 

    module.ProxyDevice  = instance.web.Class.extend({
        init: function(options){
            options = options || {};
            url = options.url || 'http://localhost:8069';
            
            this.weight = 0;
            this.weighting = false;
            this.debug_weight = 0;
            this.use_debug_weight = false;

            this.paying = false;
            this.default_payment_status = {
                status: 'waiting',
                message: '',
                payment_method: undefined,
                receipt_client: undefined,
                receipt_shop:   undefined,
            };    
            this.custom_payment_status = this.default_payment_status;

            this.connection = new instance.web.JsonRPC();
            this.connection.setup(url);

            this.bypass_proxy = false;
            this.notifications = {};
            
        },
        message : function(name,params){
            var ret = new $.Deferred();
            var callbacks = this.notifications[name] || [];
            for(var i = 0; i < callbacks.length; i++){
                callbacks[i](params);
            }

            this.connection.rpc('/pos/' + name, params || {}).done(function(result) {
                ret.resolve(result);
            }).fail(function(error) {
                ret.reject(error);
            });
            return ret;
        },

        // this allows the client to be notified when a proxy call is made. The notification 
        // callback will be executed with the same arguments as the proxy call
        add_notification: function(name, callback){
            if(!this.notifications[name]){
                this.notifications[name] = [];
            }
            this.notifications[name].push(callback);
        },
        
        //a product has been scanned and recognized with success
        // ean is a parsed ean object
        scan_item_success: function(ean){
            return this.message('scan_item_success',{ean: ean});
        },

        // a product has been scanned but not recognized
        // ean is a parsed ean object
        scan_item_error_unrecognized: function(ean){
            return this.message('scan_item_error_unrecognized',{ean: ean});
        },

        //the client is asking for help
        help_needed: function(){
            return this.message('help_needed');
        },

        //the client does not need help anymore
        help_canceled: function(){
            return this.message('help_canceled');
        },

        //the client is starting to weight
        weighting_start: function(){
            if(!this.weighting){
                this.weighting = true;
                if(!this.bypass_proxy){
                    this.weight = 0;
                    return this.message('weighting_start');
                }
            }
        },

        //returns the weight on the scale. 
        // is called at regular interval (up to 10x/sec) between a weighting_start()
        // and a weighting_end()
        weighting_read_kg: function(){
            var self = this;
            this.message('weighting_read_kg',{})
                .done(function(weight){
                    if(self.weighting){
                        if(self.use_debug_weight){
                            self.weight = self.debug_weight;
                        }else{
                            self.weight = weight;
                        }
                    }
                });
            return this.weight;
        },

        // sets a custom weight, ignoring the proxy returned value. 
        debug_set_weight: function(kg){
            this.use_debug_weight = true;
            this.debug_weight = kg;
        },

        // resets the custom weight and re-enable listening to the proxy for weight values
        debug_reset_weight: function(){
            this.use_debug_weight = false;
            this.debug_weight = 0;
        },

        // the client has finished weighting products
        weighting_end: function(){
            this.weight = 0;
            this.weighting = false;
            this.message('weighting_end');
        },

        // the pos asks the client to pay 'price' units
        payment_request: function(price){
            var ret = new $.Deferred();
            this.paying = true;
            this.custom_payment_status = this.default_payment_status;
            return this.message('payment_request',{'price':price});
        },

        payment_status: function(){
            if(this.bypass_proxy){
                this.bypass_proxy = false;
                return (new $.Deferred()).resolve(this.custom_payment_status);
            }else{
                return this.message('payment_status');
            }
        },
        
        // override what the proxy says and accept the payment
        debug_accept_payment: function(){
            this.bypass_proxy = true;
            this.custom_payment_status = {
                status: 'paid',
                message: 'Successfull Payment, have a nice day',
                payment_method: 'AMEX',
                receipt_client: '<xml>bla</xml>',
                receipt_shop:   '<xml>bla</xml>',
            };    
        },

        // override what the proxy says and reject the payment
        debug_reject_payment: function(){
            this.bypass_proxy = true;
            this.custom_payment_status = {
                status: 'error-rejected',
                message: 'Sorry you don\'t have enough money :(',
            };    
        },
        // the client cancels his payment
        payment_cancel: function(){
            this.paying = false;
            this.custom_payment_status = 'waiting_for_payment';
            return this.message('payment_cancel');
        },

        // called when the client logs in or starts to scan product
        transaction_start: function(){
            return this.message('transaction_start');
        },

        // called when the clients has finished his interaction with the machine
        transaction_end: function(){
            return this.message('transaction_end');
        },

        // called when the POS turns to cashier mode
        cashier_mode_activated: function(){
            return this.message('cashier_mode_activated');
        },

        // called when the POS turns to client mode
        cashier_mode_deactivated: function(){
            return this.message('cashier_mode_deactivated');
        },
        
        // ask for the cashbox (the physical box where you store the cash) to be opened
        open_cashbox: function(){
            return this.message('open_cashbox');
        },

        /* ask the printer to print a receipt
         * receipt is a JSON object with the following specs:
         * receipt{
         *  - orderlines : list of orderlines :
         *     {
         *          quantity:           (number) the number of items, or the weight, 
         *          unit_name:          (string) the name of the item's unit (kg, dozen, ...)
         *          price:              (number) the price of one unit of the item before discount
         *          discount:           (number) the discount on the product in % [0,100] 
         *          product_name:       (string) the name of the product
         *          price_with_tax:     (number) the price paid for this orderline, tax included
         *          price_without_tax:  (number) the price paid for this orderline, without taxes
         *          tax:                (number) the price paid in taxes on this orderline
         *          product_description:         (string) generic description of the product
         *          product_description_sale:    (string) sales related information of the product
         *     }
         *  - paymentlines : list of paymentlines :
         *     {
         *          amount:             (number) the amount paid
         *          journal:            (string) the name of the journal on wich the payment has been made  
         *     }
         *  - total_with_tax:     (number) the total of the receipt tax included
         *  - total_without_tax:  (number) the total of the receipt without taxes
         *  - total_tax:          (number) the total amount of taxes paid
         *  - total_paid:         (number) the total sum paid by the client
         *  - change:             (number) the amount of change given back to the client
         *  - name:               (string) a unique name for this order
         *  - client:             (string) name of the client. or null if no client is logged
         *  - cashier:            (string) the name of the cashier
         *  - date: {             the date at wich the payment has been done
         *      year:             (number) the year  [2012, ...]
         *      month:            (number) the month [0,11]
         *      date:             (number) the day of the month [1,31]
         *      day:              (number) the day of the week  [0,6] 
         *      hour:             (number) the hour [0,23]
         *      minute:           (number) the minute [0,59]
         *    }
         */
        print_receipt: function(receipt){
            return this.message('print_receipt',{receipt: receipt});
        },

        // asks the proxy to print an invoice in pdf form ( used to print invoices generated by the server ) 
        print_pdf_invoice: function(pdfinvoice){
            return this.message('print_pdf_invoice',{pdfinvoice: pdfinvoice});
        },
    });

    // this module interfaces with the barcode reader. It assumes the barcode reader
    // is set-up to act like  a keyboard. Use connect() and disconnect() to activate 
    // and deactivate the barcode reader. Use set_action_callbacks to tell it
    // what to do when it reads a barcode.
    module.BarcodeReader = instance.web.Class.extend({
        actions:[
            'product',
            'cashier',
            'client',
            'discount',
        ],
        init: function(attributes){
            this.pos = attributes.pos;
            this.action_callback = {};

            this.action_callback_stack = [];

            this.weight_prefix_set   = attributes.weight_prefix_set   ||  {'21':''};
            this.discount_prefix_set = attributes.discount_prefix_set ||  {'22':''};
            this.price_prefix_set    = attributes.price_prefix_set    ||  {'23':''};
            this.cashier_prefix_set  = attributes.cashier_prefix_set  ||  {'041':''};
            this.client_prefix_set   = attributes.client_prefix_set   ||  {'042':''};
        },

        save_callbacks: function(){
            var callbacks = {};
            for(name in this.action_callback){
                callbacks[name] = this.action_callback[name];
            }
            this.action_callback_stack.push(callbacks);
        },

        restore_callbacks: function(){
            if(this.action_callback_stack.length){
                var callbacks = this.action_callback_stack.pop();
                this.action_callback = callbacks;
            }
        },
       
        // when an ean is scanned and parsed, the callback corresponding
        // to its type is called with the parsed_ean as a parameter. 
        // (parsed_ean is the result of parse_ean(ean)) 
        // 
        // callbacks is a Map of 'actions' : callback(parsed_ean)
        // that sets the callback for each action. if a callback for the
        // specified action already exists, it is replaced. 
        // 
        // possible actions include : 
        // 'product' | 'cashier' | 'client' | 'discount' 
    
        set_action_callback: function(action, callback){
            if(arguments.length == 2){
                this.action_callback[action] = callback;
            }else{
                var actions = arguments[0];
                for(action in actions){
                    this.set_action_callback(action,actions[action]);
                }
            }
        },

        //remove all action callbacks 
        reset_action_callbacks: function(){
            for(action in this.action_callback){
                this.action_callback[action] = undefined;
            }
        },
        // returns the checksum of the ean, or -1 if the ean has not the correct length, ean must be a string
        ean_checksum: function(ean){
            var code = ean.split('');
            if(code.length !== 13){
                return -1;
            }
            var oddsum = 0, evensum = 0, total = 0;
            code = code.reverse().splice(1);
            for(var i = 0; i < code.length; i++){
                if(i % 2 == 0){
                    oddsum += Number(code[i]);
                }else{
                    evensum += Number(code[i]);
                }
            }
            total = oddsum * 3 + evensum;
            return Number((10 - total % 10) % 10);
        },
        // returns true if the ean is a valid EAN codebar number by checking the control digit.
        // ean must be a string
        check_ean: function(ean){
            return this.ean_checksum(ean) === Number(ean[ean.length-1]);
        },
        // returns a valid zero padded ean13 from an ean prefix. the ean prefix must be a string.
        sanitize_ean:function(ean){
            ean = ean.substr(0,13);

            for(var n = 0, count = (13 - ean.length); n < count; n++){
                ean = ean + '0';
            }
            return ean.substr(0,12) + this.ean_checksum(ean);
        },
        
        // attempts to interpret an ean (string encoding an ean)
        // it will check its validity then return an object containing various
        // information about the ean.
        // most importantly : 
        // - ean    : the ean
        // - type   : the type of the ean: 
        //      'price' |  'weight' | 'unit' | 'cashier' | 'client' | 'discount' | 'error'
        //
        // - prefix : the prefix that has ben used to determine the type
        // - id     : the part of the ean that identifies something
        // - value  : if the id encodes a numerical value, it will be put there
        // - unit   : if the encoded value has a unit, it will be put there. 
        //            not to be confused with the 'unit' type, which represent an unit of a 
        //            unique product

        parse_ean: function(ean){
            var parse_result = {
                type:'unknown', // 
                prefix:'',
                ean:ean,
                base_ean: ean,
                id:'',
                value: 0,
                unit: 'none',
            };

            function match_prefix(prefix_set, type){
                for(prefix in prefix_set){
                    if(ean.substring(0,prefix.length) === prefix){
                        parse_result.prefix = prefix;
                        parse_result.type = type;
                        return true;
                    }
                }
                return false;
            }

            if (!this.check_ean(ean)){
                parse_result.type = 'error';
            } else if( match_prefix(this.price_prefix_set,'price')){
                parse_result.id = ean.substring(0,7);
                parse_result.base_ean = this.sanitize_ean(ean.substring(0,7));
                parse_result.value = Number(ean.substring(7,12))/100.0;
                parse_result.unit  = 'euro';
            } else if( match_prefix(this.weight_prefix_set,'weight')){
                parse_result.id = ean.substring(0,7);
                parse_result.value = Number(ean.substring(7,12))/1000.0;
                parse_result.base_ean = this.sanitize_ean(ean.substring(0,7));
                parse_result.unit = 'Kg';
            } else if( match_prefix(this.client_prefix_set,'client')){
                parse_result.id = ean.substring(0,7);
                parse_result.unit = 'Kg';
            } else if( match_prefix(this.cashier_prefix_set,'cashier')){
                parse_result.id = ean.substring(0,7);
            } else if( match_prefix(this.discount_prefix_set,'discount')){
                parse_result.id    = ean.substring(0,7);
                parse_result.base_ean = this.sanitize_ean(ean.substring(0,7));
                parse_result.value = Number(ean.substring(7,12))/100.0;
                parse_result.unit  = '%';
            } else {
                parse_result.type = 'unit';
                parse_result.prefix = '';
                parse_result.id = ean;
            }
            return parse_result;
        },

        on_ean: function(ean){
            var parse_result = this.parse_ean(ean);

            if (parse_result.type === 'error') {    //most likely a checksum error, raise warning
                console.warn('WARNING: barcode checksum error:',parse_result);
            }else if(parse_result.type in {'unit':'', 'weight':'', 'price':''}){    //ean is associated to a product
                if(this.action_callback['product']){
                    this.action_callback['product'](parse_result);
                }
                //this.trigger("codebar",parse_result );
            }else{
                if(this.action_callback[parse_result.type]){
                    this.action_callback[parse_result.type](parse_result);
                }
            }
        },

        // starts catching keyboard events and tries to interpret codebar 
        // calling the callbacks when needed.
        connect: function(){
            var self = this;
            var codeNumbers = [];
            var timeStamp = 0;
            var lastTimeStamp = 0;

            // The barcode readers acts as a keyboard, we catch all keyup events and try to find a 
            // barcode sequence in the typed keys, then act accordingly.
<<<<<<< HEAD
            $('body').delegate('','keyup', function (e){
                //console.log('keyup:'+String.fromCharCode(e.keyCode)+' '+e.keyCode,e);
=======
            this.handler = function(e){
>>>>>>> 6fb8cb47
                //We only care about numbers
                if (e.which >= 48 && e.which < 58){

                    // The barcode reader sends keystrokes with a specific interval.
                    // We look if the typed keys fit in the interval. 
                    if (codeNumbers.length === 0) {
                        timeStamp = new Date().getTime();
                    } else {
                        if (lastTimeStamp + 30 < new Date().getTime()) {
                            // not a barcode reader
                            codeNumbers = [];
                            timeStamp = new Date().getTime();
                        }
                    }
                    codeNumbers.push(e.which - 48);
                    lastTimeStamp = new Date().getTime();
                    if (codeNumbers.length === 13) {
                        //We have found what seems to be a valid codebar
                        self.on_ean(codeNumbers.join(''));
                        codeNumbers = [];
                    }
                } else {
                    // NaN
                    codeNumbers = [];
                }
            };
            $('body').on('keypress', this.handler);
        },

        // stops catching keyboard events 
        disconnect: function(){
            $('body').off('keypress', this.handler)
        },
    });

}<|MERGE_RESOLUTION|>--- conflicted
+++ resolved
@@ -27,7 +27,7 @@
 
             this.connection = new instance.web.JsonRPC();
             this.connection.setup(url);
-
+            this.connection.session_id = _.uniqueId('posproxy');
             this.bypass_proxy = false;
             this.notifications = {};
             
@@ -437,12 +437,7 @@
 
             // The barcode readers acts as a keyboard, we catch all keyup events and try to find a 
             // barcode sequence in the typed keys, then act accordingly.
-<<<<<<< HEAD
-            $('body').delegate('','keyup', function (e){
-                //console.log('keyup:'+String.fromCharCode(e.keyCode)+' '+e.keyCode,e);
-=======
             this.handler = function(e){
->>>>>>> 6fb8cb47
                 //We only care about numbers
                 if (e.which >= 48 && e.which < 58){
 
