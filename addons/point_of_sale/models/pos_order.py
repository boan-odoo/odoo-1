--- conflicted
+++ resolved
@@ -134,256 +134,6 @@
             'tax_ids': [(6, 0, order_line.tax_ids.ids)],
         }
 
-<<<<<<< HEAD
-=======
-    def _prepare_account_move_line(self, line, partner_id, current_company, currency_id, rounding_method):
-        res = []
-        order = line.order_id
-        cur_company = order.company_id.currency_id
-        date_order = order.date_order.date() if order.date_order else fields.Date.today()
-        if currency_id != cur_company:
-            amount_subtotal = currency_id._convert(line.price_subtotal, cur_company, order.company_id, date_order)
-        else:
-            amount_subtotal = line.price_subtotal
-
-        # Search for the income account
-        if line.product_id.property_account_income_id.id:
-            income_account = line.product_id.property_account_income_id
-        elif line.product_id.categ_id.property_account_income_categ_id.id:
-            income_account = line.product_id.categ_id.property_account_income_categ_id
-        else:
-            raise UserError(_('Please define income '
-                              'account for this product: "%s" (id:%d).')
-                            % (line.product_id.name, line.product_id.id))
-        fpos = order.fiscal_position_id or order.partner_id.property_account_position_id
-        if fpos:
-            income_account = fpos.map_account(income_account)
-
-        name = line.product_id.name
-        if line.notice:
-            # add discount reason in move
-            name = name + ' (' + line.notice + ')'
-
-        # Create a move for the line for the order line
-        # Just like for invoices, a group of taxes must be present on this base line
-        # As well as its children
-        base_line_tax_ids = line.tax_ids_after_fiscal_position.flatten_taxes_hierarchy().filtered(lambda tax: tax.type_tax_use in ['sale', 'none'])
-        base_line_taxes_repartition = base_line_tax_ids.mapped(line.qty<0 and 'refund_repartition_line_ids' or 'invoice_repartition_line_ids')
-        base_line_tags = base_line_taxes_repartition.filtered(lambda x: x.repartition_type == 'base').mapped('tag_ids')
-        data = {
-            'name': name,
-            'quantity': line.qty,
-            'product_id': line.product_id.id,
-            'account_id': income_account.id,
-            'credit': ((amount_subtotal > 0) and amount_subtotal) or 0.0,
-            'debit': ((amount_subtotal < 0) and -amount_subtotal) or 0.0,
-            'tax_ids': [(6, 0, base_line_tax_ids.ids)],
-            'partner_id': partner_id,
-            'tag_ids': [(6, 0, base_line_tags.ids)],
-        }
-        if currency_id != cur_company:
-            data['currency_id'] = currency_id.id
-            data['amount_currency'] = -abs(line.price_subtotal) if data.get('credit') else abs(line.price_subtotal)
-        res.append({'data_type': 'product', 'values': data})
-
-        # Create the tax lines
-        taxes = line.tax_ids_after_fiscal_position.filtered(lambda t: t.company_id.id == current_company.id)
-        if taxes:
-            price = line.price_unit * (1 - (line.discount or 0.0) / 100.0)
-            for tax in taxes.compute_all(price, currency_id, line.qty, is_refund=line.qty < 0)['taxes']:
-                if currency_id != cur_company:
-                    round_tax = False if rounding_method == 'round_globally' else True
-                    amount_tax = currency_id._convert(tax['amount'], cur_company, order.company_id, date_order, round=round_tax)
-                    # amount_tax = currency_id.with_context(date=date_order).compute(tax['amount'], cur_company, round=round_tax)
-                else:
-                    amount_tax = tax['amount']
-                data = {
-                    'name': _('Tax') + ' ' + tax['name'],
-                    'product_id': line.product_id.id,
-                    'quantity': line.qty,
-                    'account_id': tax['account_id'] or income_account.id,
-                    'credit': ((amount_tax > 0) and amount_tax) or 0.0,
-                    'debit': ((amount_tax < 0) and -amount_tax) or 0.0,
-                    'tax_line_id': tax['id'],
-                    'partner_id': partner_id,
-                    'order_id': order.id,
-                    'tax_repartition_line_id': tax['tax_repartition_line_id'],
-                    'tax_base_amount': tax['base'],
-                    'tag_ids': tax['tag_ids'],
-                }
-                if currency_id != cur_company:
-                    data['currency_id'] = currency_id.id
-                    data['amount_currency'] = -abs(tax['amount']) if data.get('credit') else abs(tax['amount'])
-                res.append({'data_type': 'tax', 'values': data})
-        return res
-
-    def _prepare_account_move_and_lines(self, session=None):
-
-        # Tricky, via the workflow, we only have one id in the ids variable
-        """Create a account move line of order grouped by products or not."""
-        IrProperty = self.env['ir.property']
-        ResPartner = self.env['res.partner']
-
-        if session and not all(session.id == order.session_id.id for order in self):
-            raise UserError(_('Selected orders do not have the same session!'))
-
-        grouped_data = {}
-        have_to_group_by = session and session.config_id.group_by or False
-        rounding_method = session and session.config_id.company_id.tax_calculation_rounding_method
-
-        def add_anglosaxon_lines(grouped_data):
-            Product = self.env['product.product']
-            Analytic = self.env['account.analytic.account']
-            for product_key in list(grouped_data.keys()):
-                if product_key[0] == "product":
-                    line = grouped_data[product_key][0]
-                    product = Product.browse(line['product_id'])
-                    # In the SO part, the entries will be inverted by function compute_invoice_totals
-                    price_unit = self._get_pos_anglo_saxon_price_unit(product, line['partner_id'], line['quantity'])
-                    account_analytic = Analytic.browse(line.get('analytic_account_id'))
-                    res = Product._anglo_saxon_sale_move_lines(
-                        line['name'], product, product.uom_id, line['quantity'], price_unit,
-                            fiscal_position=order.fiscal_position_id,
-                            account_analytic=account_analytic)
-                    if res:
-                        line1, line2 = res
-                        insert_data('counter_part', {
-                            'name': line1['name'],
-                            'account_id': line1['account_id'],
-                            'credit': line1['price'] < 0 and -line1['price'],
-                            'debit': line1['price'] > 0 and line1['price'],
-                            'partner_id': order.partner_id.id
-
-                        })
-                        insert_data('counter_part', {
-                            'name': line2['name'],
-                            'account_id': line2['account_id'],
-                            'credit': line2['price'] < 0 and -line2['price'],
-                            'debit': line2['price'] > 0 and line2['price'],
-                            'partner_id': order.partner_id.id
-                        })
-        move = False
-        for order in self.filtered(lambda o: not o.account_move or o.state == 'paid'):
-            current_company = order.sale_journal.company_id
-            account_def = IrProperty.get(
-                'property_account_receivable_id', 'res.partner')
-            order_account = order.partner_id.property_account_receivable_id or account_def
-            # If fiscal position, then map order account
-            fpos = order.fiscal_position_id or order.partner_id.property_account_position_id
-            if fpos:
-                order_account = fpos.map_account(order_account)
-
-            partner_id = ResPartner._find_accounting_partner(order.partner_id).id or False
-            if not move:
-                # Create an entry for the sale
-                move = order._create_account_move()
-
-            def insert_data(data_type, values):
-                # if have_to_group_by:
-                values.update({
-                    'move_id': move.id,
-                })
-
-                key = self._get_account_move_line_group_data_type_key(data_type, values, {'rounding_method': rounding_method})
-                if not key:
-                    return
-
-                grouped_data.setdefault(key, [])
-
-                if have_to_group_by:
-                    if not grouped_data[key]:
-                        grouped_data[key].append(values)
-                    else:
-                        current_value = grouped_data[key][0]
-                        current_value['quantity'] = current_value.get('quantity', 0.0) + values.get('quantity', 0.0)
-                        current_value['credit'] = current_value.get('credit', 0.0) + values.get('credit', 0.0)
-                        current_value['debit'] = current_value.get('debit', 0.0) + values.get('debit', 0.0)
-                        if 'currency_id' in values:
-                            current_value['amount_currency'] = current_value.get('amount_currency', 0.0) + values.get('amount_currency', 0.0)
-                        if key[0] == 'tax' and rounding_method == 'round_globally':
-                            if current_value['debit'] - current_value['credit'] > 0:
-                                current_value['debit'] = current_value['debit'] - current_value['credit']
-                                current_value['credit'] = 0
-                            else:
-                                current_value['credit'] = current_value['credit'] - current_value['debit']
-                                current_value['debit'] = 0
-
-                else:
-                    grouped_data[key].append(values)
-
-            # because of the weird way the pos order is written, we need to make sure there is at least one line,
-            # because just after the 'for' loop there are references to 'line' and 'income_account' variables (that
-            # are set inside the for loop)
-            # TOFIX: a deep refactoring of this method (and class!) is needed
-            # in order to get rid of this stupid hack
-            assert order.lines, _('The POS order must have lines when calling this method')
-            # Create an move for each order line
-            cur = order.pricelist_id.currency_id
-            cur_company = order.company_id.currency_id
-            amount_cur_company = 0.0
-            for line in order.lines:
-                for move_line in self._prepare_account_move_line(line, partner_id, current_company, cur, rounding_method):
-                    if cur != cur_company:
-                        amount_cur_company += move_line['values']['credit'] - move_line['values']['debit']
-                    insert_data(move_line['data_type'], move_line['values'])
-
-            # round tax lines per order
-            if rounding_method == 'round_globally':
-                for group_key, group_value in grouped_data.items():
-                    if group_key[0] == 'tax':
-                        for line in group_value:
-                            line['credit'] = cur_company.round(line['credit'])
-                            line['debit'] = cur_company.round(line['debit'])
-                            if line.get('currency_id'):
-                                line['amount_currency'] = cur.round(line.get('amount_currency', 0.0))
-
-            # counterpart
-            if cur != cur_company:
-                # 'amount_cur_company' contains the sum of the AML converted in the company
-                # currency. This makes the logic consistent with 'compute_invoice_totals' from
-                # 'account.move'. It ensures that the counterpart line is the same amount than
-                # the sum of the product and taxes lines.
-                amount_total = amount_cur_company
-            else:
-                amount_total = order.amount_total
-            data = {
-                'name': _("Trade Receivables"),  # order.name,
-                'account_id': order_account.id,
-                'credit': ((amount_total < 0) and -amount_total) or 0.0,
-                'debit': ((amount_total > 0) and amount_total) or 0.0,
-                'partner_id': partner_id
-            }
-            if cur != cur_company:
-                data['currency_id'] = cur.id
-                data['amount_currency'] = -abs(order.amount_total) if data.get('credit') else abs(order.amount_total)
-            insert_data('counter_part', data)
-
-            order.write({'state': 'done', 'account_move': move.id})
-
-        if self and order.company_id.anglo_saxon_accounting:
-            add_anglosaxon_lines(grouped_data)
-
-        return {
-            'grouped_data': grouped_data,
-            'move': move,
-        }
-
-    def _create_account_move_line(self, session=None):
-        vals = self._prepare_account_move_and_lines(session)
-
-        grouped_data = vals['grouped_data']
-        move = vals['move']
-
-        all_lines = []
-        for group_key, group_data in grouped_data.items():
-            for value in group_data:
-                all_lines.append((0, 0, value),)
-        if move:  # In case no order was changed
-            move.sudo().write({'line_ids': all_lines})
-            move.sudo().post()
-        return True
-
->>>>>>> 98a55917
     def _get_pos_anglo_saxon_price_unit(self, product, partner_id, quantity):
         moves = self.filtered(lambda o: o.partner_id.id == partner_id)\
             .mapped('picking_id.move_lines')\
