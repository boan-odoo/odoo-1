--- conflicted
+++ resolved
@@ -847,32 +847,14 @@
     @api.depends('price_unit', 'tax_ids', 'qty', 'discount', 'product_id')
     def _compute_amount_line_all(self):
         for line in self:
-<<<<<<< HEAD
-            currency = line.order_id.pricelist_id.currency_id
-            taxes = line.tax_ids.filtered(lambda tax: tax.company_id.id == line.order_id.company_id.id)
-            fiscal_position_id = line.order_id.fiscal_position_id
-            if fiscal_position_id:
-                taxes = fiscal_position_id.map_tax(taxes, line.product_id, line.order_id.partner_id)
-            price = self.env['account.tax']._fix_tax_included_price(
-                line.price_unit * (1 - (line.discount or 0.0) / 100.0), line.product_id.taxes_id, taxes)
-            line.price_subtotal = line.price_subtotal_incl = price * line.qty
-            if taxes:
-                taxes = taxes.compute_all(price, currency, line.qty, product=line.product_id, partner=line.order_id.partner_id or False)
-                line.price_subtotal = taxes['total_excluded']
-                line.price_subtotal_incl = taxes['total_included']
-
-            line.price_subtotal = currency.round(line.price_subtotal)
-            line.price_subtotal_incl = currency.round(line.price_subtotal_incl)
-=======
             fpos = line.order_id.fiscal_position_id
-            tax_ids_after_fiscal_position = fpos.map_tax(line.tax_ids) if fpos else line.tax_ids
+            tax_ids_after_fiscal_position = fpos.map_tax(line.tax_ids, line.product_id, line.order_id.partner_id) if fpos else line.tax_ids
             price = line.price_unit * (1 - (line.discount or 0.0) / 100.0)
             taxes = tax_ids_after_fiscal_position.compute_all(price, line.order_id.pricelist_id.currency_id, line.qty, product=line.product_id, partner=line.order_id.partner_id)
             line.update({
                 'price_subtotal_incl': taxes['total_included'],
                 'price_subtotal': taxes['total_excluded'],
             })
->>>>>>> 7b0a1e40
 
     @api.onchange('product_id')
     def _onchange_product_id(self):
@@ -886,7 +868,7 @@
             self._onchange_qty()
             self.tax_ids = self.product_id.taxes_id.filtered(lambda r: not self.company_id or r.company_id == self.company_id)
             fpos = self.order_id.fiscal_position_id
-            tax_ids_after_fiscal_position = fpos.map_tax(self.tax_ids) if fpos else self.tax_ids
+            tax_ids_after_fiscal_position = fpos.map_tax(self.tax_ids, line.product_id, line.order_id.partner_id) if fpos else self.tax_ids
             self.price_unit = self.env['account.tax']._fix_tax_included_price(price, self.product_id.taxes_id, tax_ids_after_fiscal_position)
 
     @api.onchange('qty', 'discount', 'price_unit', 'tax_ids')
