--- conflicted
+++ resolved
@@ -145,15 +145,8 @@
             <field name="type">search</field>
             <field name="arch" type="xml">
                 <search string="Search Sales Order">
-<<<<<<< HEAD
-                    <filter icon="terp-sale" string="Quotations" domain="[('state','=','draft')]"/>
-                    <filter icon="terp-sale" string="Running" domain="[('state','in',('payment','advance'))]"/>
-                     <filter icon="terp-sale" string="Accepted" domain="[('state','=','paid')]"/>
-                      <filter icon="terp-sale" string="Invoiced" domain="[('state','=','invoiced')]"/>
-=======
                     <filter icon="terp-document-new" string="Quotations" domain="[('state','=','draft')]"/>
                     <filter icon="terp-check" string="Running" domain="[('state','in',('payment','advance'))]"/>
->>>>>>> 5eab03db
                     <separator orientation="vertical"/>
                     <field name="name" select="1"/>
                     <field name="partner_id" select="1"/>
