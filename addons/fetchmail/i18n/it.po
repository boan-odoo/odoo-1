--- conflicted
+++ resolved
@@ -7,24 +7,20 @@
 msgstr ""
 "Project-Id-Version: openobject-addons\n"
 "Report-Msgid-Bugs-To: FULL NAME <EMAIL@ADDRESS>\n"
-<<<<<<< HEAD
-"POT-Creation-Date: 2010-10-18 17:46+0000\n"
-"PO-Revision-Date: 2010-09-29 10:26+0000\n"
-=======
 "POT-Creation-Date: 2010-11-18 16:12+0000\n"
 "PO-Revision-Date: 2010-11-22 07:23+0000\n"
->>>>>>> 192810c7
 "Last-Translator: OpenERP Administrators <Unknown>\n"
 "Language-Team: Italian <it@li.org>\n"
 "MIME-Version: 1.0\n"
 "Content-Type: text/plain; charset=UTF-8\n"
 "Content-Transfer-Encoding: 8bit\n"
-<<<<<<< HEAD
-"X-Launchpad-Export-Date: 2010-10-30 05:53+0000\n"
-=======
 "X-Launchpad-Export-Date: 2010-11-23 05:04+0000\n"
->>>>>>> 192810c7
 "X-Generator: Launchpad (build Unknown)\n"
+
+#. module: fetchmail
+#: view:email.server:0
+msgid "Search Email Servers"
+msgstr ""
 
 #. module: fetchmail
 #: selection:email.server,state:0
@@ -40,55 +36,70 @@
 "speciali!"
 
 #. module: fetchmail
+#: constraint:ir.ui.menu:0
+msgid "Error ! You can not create recursive Menu."
+msgstr "Errore! Non è possibile creare un menù ricorsivo."
+
+#. module: fetchmail
+#: view:email.server:0
+msgid "Confirm"
+msgstr "Conferma"
+
+#. module: fetchmail
+#: field:email.server,action_id:0
+msgid "Reply Email"
+msgstr "Rispondi Email"
+
+#. module: fetchmail
+#: view:email.server:0
+msgid "Server & Login"
+msgstr "Server & Login"
+
+#. module: fetchmail
+#: view:email.server:0
+msgid "Group By..."
+msgstr "Raggruppa per..."
+
+#. module: fetchmail
+#: view:email.server:0
+#: field:email.server,state:0
+msgid "State"
+msgstr "Stato"
+
+#. module: fetchmail
+#: view:email.server:0
+msgid "Set to Draft"
+msgstr "Imposta come Bozza"
+
+#. module: fetchmail
 #: constraint:ir.actions.act_window:0
 msgid "Invalid model name in the action definition."
 msgstr "Nome del modello non valido nella definizione dell'azione."
 
 #. module: fetchmail
-#: model:ir.actions.act_window,name:fetchmail.action_email_server_tree_imap
-#: model:ir.ui.menu,name:fetchmail.menu_action_email_server_tree_imap
-msgid "IMAP Servers"
-msgstr "Server IMAP"
-
-#. module: fetchmail
-#: field:email.server,action_id:0
-msgid "Reply Email"
-msgstr ""
-
-#. module: fetchmail
-#: view:email.server:0
-msgid "Server & Login"
-msgstr ""
-
-#. module: fetchmail
-#: field:email.server,priority:0
-msgid "Server Priority"
-msgstr ""
-
-#. module: fetchmail
-#: field:email.server,state:0
-msgid "State"
-msgstr "Stato"
-
-#. module: fetchmail
-#: constraint:ir.ui.menu:0
-msgid "Error ! You can not create recursive Menu."
-msgstr ""
-
-#. module: fetchmail
 #: selection:email.server,state:0
 msgid "Not Confirmed"
-msgstr ""
+msgstr "Non confermato"
+
+#. module: fetchmail
+#: view:email.server:0
+msgid "Type"
+msgstr "Tipo"
 
 #. module: fetchmail
 #: view:email.server:0
 msgid "POP/IMAP Servers"
-msgstr ""
+msgstr "POP / IMAP Server"
 
 #. module: fetchmail
 #: model:ir.module.module,shortdesc:fetchmail.module_meta_information
 msgid "Fetchmail Server"
-msgstr ""
+msgstr "Server Fetchmail"
+
+#. module: fetchmail
+#: sql_constraint:ir.module.module:0
+msgid "The certificate ID of the module must be unique !"
+msgstr "L'ID certificato del modulo deve essere unico!"
 
 #. module: fetchmail
 #: view:email.server:0
@@ -97,14 +108,19 @@
 msgstr "Descrizione"
 
 #. module: fetchmail
+#: field:email.server,priority:0
+msgid "Server Priority"
+msgstr "Priorità server"
+
+#. module: fetchmail
 #: field:email.server,attach:0
 msgid "Add Attachments ?"
-msgstr ""
-
-#. module: fetchmail
-#: view:email.server:0
-msgid "Set to Draft"
-msgstr "Imposta come Bozza"
+msgstr "Aggiungere Attachment?"
+
+#. module: fetchmail
+#: view:email.server:0
+msgid "POP"
+msgstr "POP"
 
 #. module: fetchmail
 #: field:email.server,user:0
@@ -117,6 +133,11 @@
 msgstr "Utente"
 
 #. module: fetchmail
+#: sql_constraint:ir.module.module:0
+msgid "The name of the module must be unique !"
+msgstr "Il nome del modulo deve essere unico!"
+
+#. module: fetchmail
 #: field:email.server,date:0
 msgid "Date"
 msgstr "Data"
@@ -124,56 +145,102 @@
 #. module: fetchmail
 #: selection:email.server,state:0
 msgid "Waiting for Verification"
-msgstr ""
+msgstr "In attesa di verifica"
+
+#. module: fetchmail
+#: help:email.server,object_id:0
+msgid "OpenObject Model. Generates a record of this model."
+msgstr ""
+
+#. module: fetchmail
+#: model:ir.actions.act_window,name:fetchmail.act_server_history
+#: view:mailgate.message:0
+msgid "Emails"
+msgstr "Email"
+
+#. module: fetchmail
+#: constraint:ir.cron:0
+msgid "Invalid arguments"
+msgstr "Argomenti non validi"
+
+#. module: fetchmail
+#: constraint:ir.ui.view:0
+msgid "Invalid XML for View Architecture!"
+msgstr "XML non valido per la struttura della vista"
+
+#. module: fetchmail
+#: view:email.server:0
+msgid "Auto Reply?"
+msgstr ""
+
+#. module: fetchmail
+#: field:email.server,name:0
+msgid "Name"
+msgstr "Nome"
+
+#. module: fetchmail
+#: model:ir.model,name:fetchmail.model_mailgate_message
+msgid "Mailgateway Message"
+msgstr ""
+
+#. module: fetchmail
+#: field:email.server,message_ids:0
+#: model:ir.actions.act_window,name:fetchmail.action_view_mail_message_emails
+msgid "Messages"
+msgstr "Messaggi"
+
+#. module: fetchmail
+#: model:ir.actions.act_window,name:fetchmail.action_email_server_tree
+#: model:ir.ui.menu,name:fetchmail.menu_action_fetchmail_server_tree
+msgid "Email Servers"
+msgstr "Server Email"
+
+#. module: fetchmail
+#: field:email.server,server:0
+msgid "Server"
+msgstr "Server"
+
+#. module: fetchmail
+#: field:email.server,active:0
+msgid "Active"
+msgstr "Attivo"
+
+#. module: fetchmail
+#: view:email.server:0
+msgid "Process Parameter"
+msgstr ""
+
+#. module: fetchmail
+#: field:email.server,is_ssl:0
+msgid "SSL ?"
+msgstr "SSL?"
+
+#. module: fetchmail
+#: selection:email.server,type:0
+#: selection:mailgate.message,server_type:0
+msgid "IMAP Server"
+msgstr "Server IMAP"
+
+#. module: fetchmail
+#: field:email.server,object_id:0
+msgid "Model"
+msgstr "Modello"
+
+#. module: fetchmail
+#: view:email.server:0
+msgid "IMAP"
+msgstr "IMAP"
+
+#. module: fetchmail
+#: view:email.server:0
+#: model:ir.model,name:fetchmail.model_email_server
+msgid "POP/IMAP Server"
+msgstr "Server POP/IMAP"
 
 #. module: fetchmail
 #: field:email.server,password:0
 msgid "Password"
 msgstr "Password"
-
-#. module: fetchmail
-#: constraint:ir.cron:0
-msgid "Invalid arguments"
-msgstr "Argomenti non validi"
-
-#. module: fetchmail
-#: constraint:ir.ui.view:0
-msgid "Invalid XML for View Architecture!"
-msgstr "XML non valido per la struttura della vista"
-
-#. module: fetchmail
-#: view:email.server:0
-msgid "Auto Reply?"
-msgstr ""
-
-#. module: fetchmail
-#: field:email.server,name:0
-msgid "Name"
-msgstr "Nome"
-
-#. module: fetchmail
-#: model:ir.model,name:fetchmail.model_mailgate_message
-msgid "Mailgateway Message"
-msgstr ""
-
-#. module: fetchmail
-#: model:ir.actions.act_window,name:fetchmail.action_email_server_tree
-#: model:ir.ui.menu,name:fetchmail.menu_action_email_server_tree
-msgid "POP Servers"
-msgstr ""
-
-#. module: fetchmail
-#: model:ir.ui.menu,name:fetchmail.menu_action_fetchmail_server_tree
-msgid "Fetchmail Services"
-msgstr ""
-
-#. module: fetchmail
-#: model:ir.actions.act_window,name:fetchmail.action_mailgate_message_tree
-#: model:ir.actions.act_window,name:fetchmail.action_mailgate_message_tree_pop
-#: model:ir.ui.menu,name:fetchmail.menu_action_mailgate_message_tree
-#: model:ir.ui.menu,name:fetchmail.menu_action_mailgate_message_tree_pop
-msgid "Received Email History"
-msgstr ""
 
 #. module: fetchmail
 #: field:email.server,type:0
@@ -183,43 +250,6 @@
 
 #. module: fetchmail
 #: view:email.server:0
-msgid "Process Parameter"
-msgstr ""
-
-#. module: fetchmail
-#: field:email.server,is_ssl:0
-msgid "SSL ?"
-msgstr ""
-
-#. module: fetchmail
-#: selection:email.server,type:0
-#: selection:mailgate.message,server_type:0
-msgid "IMAP Server"
-msgstr "Server IMAP"
-
-#. module: fetchmail
-#: field:email.server,object_id:0
-msgid "Model"
-msgstr "Modello"
-
-#. module: fetchmail
-#: field:email.server,server:0
-msgid "Server"
-msgstr "Server"
-
-#. module: fetchmail
-#: model:ir.actions.act_window,name:fetchmail.act_server_history
-msgid "Email History"
-msgstr ""
-
-#. module: fetchmail
-#: view:email.server:0
-#: model:ir.model,name:fetchmail.model_email_server
-msgid "POP/IMAP Server"
-msgstr ""
-
-#. module: fetchmail
-#: view:email.server:0
 msgid "Login Information"
 msgstr "Informazioni di accesso"
 
@@ -227,17 +257,22 @@
 #: view:email.server:0
 msgid "Server Information"
 msgstr "Informazioni sul server"
+
+#. module: fetchmail
+#: help:email.server,attach:0
+msgid "Fetches mail with attachments if true."
+msgstr "Recupera mail con attachment se \"vero\"."
 
 #. module: fetchmail
 #: selection:email.server,type:0
 #: selection:mailgate.message,server_type:0
 msgid "POP Server"
-msgstr ""
+msgstr "Server POP"
 
 #. module: fetchmail
 #: field:email.server,port:0
 msgid "Port"
-msgstr ""
+msgstr "Porta"
 
 #. module: fetchmail
 #: model:ir.module.module,description:fetchmail.module_meta_information
@@ -250,6 +285,25 @@
 "    * Email based Records (Add, Update)\n"
 "    "
 msgstr ""
+"Fetchmail: \n"
+"    * Recupera email da server POP / IMAP\n"
+"    * Supporta SSL\n"
+"    * Integrato con tutti i moduli\n"
+"    * Ricezione automatica email\n"
+"    * Record basati su email (Aggiungi, Aggiorna)\n"
+"    "
+
+#. module: fetchmail
+#: view:email.server:0
+msgid "SSL"
+msgstr ""
+
+#. module: fetchmail
+#: help:email.server,action_id:0
+msgid ""
+"An Email Server Action. It will be run whenever an e-mail is fetched from "
+"server."
+msgstr ""
 
 #. module: fetchmail
 #: help:email.server,priority:0
@@ -257,14 +311,20 @@
 msgstr ""
 
 #. module: fetchmail
+#: view:mailgate.message:0
 #: field:mailgate.message,server_id:0
 msgid "Mail Server"
 msgstr ""
 
 #. module: fetchmail
+#: sql_constraint:ir.model.fields:0
+msgid "Size of the field can never be less than 1 !"
+msgstr ""
+
+#. module: fetchmail
 #: view:email.server:0
 msgid "Fetch Emails"
 msgstr ""
 
-#~ msgid "Active"
-#~ msgstr "Attivo"+#~ msgid "IMAP Servers"
+#~ msgstr "Server IMAP"