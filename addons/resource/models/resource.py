# -*- coding: utf-8 -*-
# Part of Odoo. See LICENSE file for full copyright and licensing details.

import datetime
import math
import pytz

from collections import namedtuple
from datetime import timedelta
from dateutil import rrule
from dateutil.relativedelta import relativedelta
from operator import itemgetter

from odoo import api, fields, models, _
from odoo.addons.base.res.res_partner import _tz_get
from odoo.exceptions import ValidationError
from odoo.tools.float_utils import float_compare


def float_to_time(float_hour):
    return datetime.time(int(math.modf(float_hour)[1]), int(60 * math.modf(float_hour)[0]), 0)


def to_naive_user_tz(datetime, record):
    tz_name = record._context.get('tz') or record.env.user.tz
    tz = tz_name and pytz.timezone(tz_name) or pytz.UTC
    return pytz.UTC.localize(datetime.replace(tzinfo=None), is_dst=False).astimezone(tz).replace(tzinfo=None)


def to_naive_utc(datetime, record):
    tz_name = record._context.get('tz') or record.env.user.tz
    tz = tz_name and pytz.timezone(tz_name) or pytz.UTC
    return tz.localize(datetime.replace(tzinfo=None), is_dst=False).astimezone(pytz.UTC).replace(tzinfo=None)


def to_tz(datetime, tz_name):
    tz = pytz.timezone(tz_name)
    return pytz.UTC.localize(datetime.replace(tzinfo=None), is_dst=False).astimezone(tz).replace(tzinfo=None)


class ResourceCalendar(models.Model):
    """ Calendar model for a resource. It has

     - attendance_ids: list of resource.calendar.attendance that are a working
                       interval in a given weekday.
     - leave_ids: list of leaves linked to this calendar. A leave can be general
                  or linked to a specific resource, depending on its resource_id.

    All methods in this class use intervals. An interval is a tuple holding
    (begin_datetime, end_datetime). A list of intervals is therefore a list of
    tuples, holding several intervals of work or leaves. """
    _name = "resource.calendar"
    _description = "Resource Calendar"
    _interval_obj = namedtuple('Interval', ('start_datetime', 'end_datetime', 'data'))

    @api.model
    def default_get(self, fields):
        res = super(ResourceCalendar, self).default_get(fields)
        if not res.get('name') and res.get('company_id'):
            res['name'] = _('Working Hours of %s') % self.env['res.company'].browse(res['company_id']).name
        return res

    def _get_default_attendance_ids(self):
        return [
            (0, 0, {'name': _('Monday Morning'), 'dayofweek': '0', 'hour_from': 8, 'hour_to': 12}),
            (0, 0, {'name': _('Monday Evening'), 'dayofweek': '0', 'hour_from': 13, 'hour_to': 17}),
            (0, 0, {'name': _('Tuesday Morning'), 'dayofweek': '1', 'hour_from': 8, 'hour_to': 12}),
            (0, 0, {'name': _('Tuesday Evening'), 'dayofweek': '1', 'hour_from': 13, 'hour_to': 17}),
            (0, 0, {'name': _('Wednesday Morning'), 'dayofweek': '2', 'hour_from': 8, 'hour_to': 12}),
            (0, 0, {'name': _('Wednesday Evening'), 'dayofweek': '2', 'hour_from': 13, 'hour_to': 17}),
            (0, 0, {'name': _('Thursday Morning'), 'dayofweek': '3', 'hour_from': 8, 'hour_to': 12}),
            (0, 0, {'name': _('Thursday Evening'), 'dayofweek': '3', 'hour_from': 13, 'hour_to': 17}),
            (0, 0, {'name': _('Friday Morning'), 'dayofweek': '4', 'hour_from': 8, 'hour_to': 12}),
            (0, 0, {'name': _('Friday Evening'), 'dayofweek': '4', 'hour_from': 13, 'hour_to': 17})
        ]

    name = fields.Char(required=True)
    company_id = fields.Many2one(
        'res.company', 'Company',
        default=lambda self: self.env['res.company']._company_default_get())
    attendance_ids = fields.One2many(
        'resource.calendar.attendance', 'calendar_id', 'Working Time',
        copy=True, default=_get_default_attendance_ids)
    leave_ids = fields.One2many(
        'resource.calendar.leaves', 'calendar_id', 'Leaves')
    global_leave_ids = fields.One2many(
        'resource.calendar.leaves', 'calendar_id', 'Global Leaves',
        domain=[('resource_id', '=', False)]
        )

    # --------------------------------------------------
    # Utility methods
    # --------------------------------------------------

    def _merge_kw(self, kw, kw_ext):
        new_kw = dict(kw, **kw_ext)
        new_kw.update(
            attendances=kw.get('attendances', self.env['resource.calendar.attendance']) | kw_ext.get('attendances', self.env['resource.calendar.attendance']),
            leaves=kw.get('leaves', self.env['resource.calendar.leaves']) | kw_ext.get('leaves', self.env['resource.calendar.leaves'])
        )
        return new_kw

    def _interval_new(self, start_datetime, end_datetime, kw=None):
        kw = kw if kw is not None else dict()
        kw.setdefault('attendances', self.env['resource.calendar.attendance'])
        kw.setdefault('leaves', self.env['resource.calendar.leaves'])
        return self._interval_obj(start_datetime, end_datetime, kw)

    def _interval_exclude_left(self, interval, interval_dst):
        return self._interval_obj(
            interval.start_datetime > interval_dst.end_datetime and interval.start_datetime or interval_dst.end_datetime,
            interval.end_datetime,
            self._merge_kw(interval.data, interval_dst.data)
        )

    def _interval_exclude_right(self, interval, interval_dst):
        return self._interval_obj(
            interval.start_datetime,
            interval.end_datetime < interval_dst.start_datetime and interval.end_datetime or interval_dst.start_datetime,
            self._merge_kw(interval.data, interval_dst.data)
        )

    def _interval_or(self, interval, interval_dst):
        return self._interval_obj(
            interval.start_datetime < interval_dst.start_datetime and interval.start_datetime or interval_dst.start_datetime,
            interval.end_datetime > interval_dst.end_datetime and interval.end_datetime or interval_dst.end_datetime,
            self._merge_kw(interval.data, interval_dst.data)
        )

    def _interval_and(self, interval, interval_dst):
        return self._interval_obj(
            interval.start_datetime > interval_dst.start_datetime and interval.start_datetime or interval_dst.start_datetime,
            interval.end_datetime < interval_dst.end_datetime and interval.end_datetime or interval_dst.end_datetime,
            self._merge_kw(interval.data, interval_dst.data)
        )

    def _interval_merge(self, intervals):
        """ Sort intervals based on starting datetime and merge overlapping intervals.

        :return list cleaned: sorted intervals merged without overlap """
        intervals = sorted(intervals, key=itemgetter(0))  # sort on first datetime
        cleaned = []
        working_interval = None
        while intervals:
            current_interval = intervals.pop(0)
            if not working_interval:  # init
                working_interval = self._interval_new(*current_interval)
            elif working_interval[1] < current_interval[0]:  # interval is disjoint
                cleaned.append(working_interval)
                working_interval = self._interval_new(*current_interval)
            elif working_interval[1] < current_interval[1]:  # union of greater intervals
                working_interval = self._interval_or(working_interval, current_interval)
        if working_interval:  # handle void lists
            cleaned.append(working_interval)
        return cleaned

    @api.model
    def _interval_remove_leaves(self, interval, leave_intervals):
        """ Remove leave intervals from a base interval

        :param tuple interval: an interval (see above) that is the base interval
                               from which the leave intervals will be removed
        :param list leave_intervals: leave intervals to remove
        :return list intervals: ordered intervals with leaves removed """
        intervals = []
        leave_intervals = self._interval_merge(leave_intervals)
        current_interval = interval
        for leave in leave_intervals:
            # skip if ending before the current start datetime
            if leave[1] <= current_interval[0]:
                continue
            # skip if starting after current end datetime; break as leaves are ordered and
            # are therefore all out of range
            if leave[0] >= current_interval[1]:
                break
            # begins within current interval: close current interval and begin a new one
            # that begins at the leave end datetime
            if current_interval[0] < leave[0] < current_interval[1]:
                intervals.append(self._interval_exclude_right(current_interval, leave))
                current_interval = self._interval_exclude_left(interval, leave)
            # ends within current interval: set current start datetime as leave end datetime
            if current_interval[0] <= leave[1]:
                current_interval = self._interval_exclude_left(interval, leave)
        if current_interval and current_interval[0] < interval[1]:  # remove intervals moved outside base interval due to leaves
            intervals.append(current_interval)
        return intervals

    @api.model
    def _interval_schedule_hours(self, intervals, hour, backwards=False):
        """ Schedule hours in intervals. The last matching interval is truncated
        to match the specified hours. This method can be applied backwards meaning
        scheduling hours going in the past. In that case truncating last interval
        is done accordingly. If number of hours to schedule is greater than possible
        scheduling in the given intervals, returned result equals intervals.

        :param list intervals:  a list of time intervals
        :param int/float hours: number of hours to schedule. It will be converted
                                into a timedelta, but should be submitted as an
                                int or float
        :param boolean backwards: schedule starting from last hour

        :return list results: a list of time intervals """
        if backwards:
            intervals.reverse()  # first interval is the last working interval of the day
        results = []
        res = timedelta()
        limit = timedelta(hours=hour)
        for interval in intervals:
            res += interval[1] - interval[0]
            if res > limit and not backwards:
                interval = (interval[0], interval[1] + relativedelta(seconds=(limit - res).total_seconds()))
            elif res > limit:
                interval = (interval[0] + relativedelta(seconds=(res - limit).total_seconds()), interval[1])
            results.append(interval)
            if res > limit:
                break
        if backwards:
            results.reverse()  # return interval with increasing starting times
        return results

    # --------------------------------------------------
    # Date and hours computation
    # --------------------------------------------------

    @api.multi
    def _get_day_attendances(self, day_date, start_time, end_time):
        """ Given a day date, return matching attendances. Those can be limited
        by starting and ending time objects. """
        self.ensure_one()
        weekday = day_date.weekday()
        attendances = self.env['resource.calendar.attendance']

        for attendance in self.attendance_ids.filtered(
            lambda att:
                int(att.dayofweek) == weekday and
                not (att.date_from and fields.Date.from_string(att.date_from) > day_date) and
                not (att.date_to and fields.Date.from_string(att.date_to) < day_date)):
            if start_time and float_to_time(attendance.hour_to) < start_time:
                continue
            if end_time and float_to_time(attendance.hour_from) > end_time:
                continue
            attendances |= attendance
        return attendances

    @api.multi
    def _get_weekdays(self):
        """ Return the list of weekdays that contain at least one working
        interval. """
        self.ensure_one()
        return list(set(map(int, (self.attendance_ids.mapped('dayofweek')))))

    @api.multi
    def _get_next_work_day(self, day_date):
        """ Get following date of day_date, based on resource.calendar. """
        self.ensure_one()
        weekdays = self._get_weekdays()
        weekday = next((item for item in weekdays if item > day_date.weekday()), weekdays[0])
        days = weekday - day_date.weekday()
        if days < 0:
            days = 7 + days

        return day_date + relativedelta(days=days)

    @api.multi
    def _get_previous_work_day(self, day_date):
        """ Get previous date of day_date, based on resource.calendar. """
        self.ensure_one()
        weekdays = self._get_weekdays()
        weekdays.reverse()
        weekday = next((item for item in weekdays if item < day_date.weekday()), weekdays[0])
        days = weekday - day_date.weekday()
        if days > 0:
            days = days - 7

        return day_date + relativedelta(days=days)

    @api.multi
    def _get_leave_intervals(self, resource_id=None, start_datetime=None, end_datetime=None):
        """Get the leaves of the calendar. Leaves can be filtered on the resource,
        and on a start and end datetime.

        Leaves are encoded from a given timezone given by their tz field. COnverting
        them in naive user timezone require to use the leave timezone, not the current
        user timezone. For example people managing leaves could be from different
        timezones and the correct one is the one used when encoding them.

        :return list leaves: list of time intervals """
        self.ensure_one()
        if resource_id:
            domain = ['|', ('resource_id', '=', resource_id), ('resource_id', '=', False)]
        else:
            domain = [('resource_id', '=', False)]
        if start_datetime:
            # domain += [('date_to', '>', fields.Datetime.to_string(to_naive_utc(start_datetime, self.env.user)))]
            domain += [('date_to', '>', fields.Datetime.to_string(start_datetime + timedelta(days=-1)))]
        if end_datetime:
            # domain += [('date_from', '<', fields.Datetime.to_string(to_naive_utc(end_datetime, self.env.user)))]
            domain += [('date_from', '<', fields.Datetime.to_string(start_datetime + timedelta(days=1)))]
        leaves = self.env['resource.calendar.leaves'].search(domain + [('calendar_id', '=', self.id)])

        filtered_leaves = self.env['resource.calendar.leaves']
        for leave in leaves:
            if start_datetime:
                leave_date_to = to_tz(fields.Datetime.from_string(leave.date_to), leave.tz)
                if not leave_date_to >= start_datetime:
                    continue
            if end_datetime:
                leave_date_from = to_tz(fields.Datetime.from_string(leave.date_from), leave.tz)
                if not leave_date_from <= end_datetime:
                    continue
            filtered_leaves += leave

        return [self._interval_new(
            to_tz(fields.Datetime.from_string(leave.date_from), leave.tz),
            to_tz(fields.Datetime.from_string(leave.date_to), leave.tz),
            {'leaves': leave}) for leave in filtered_leaves]

    def _iter_day_attendance_intervals(self, day_date, start_time, end_time):
        """ Get an iterator of all interval of current day attendances. """
        for calendar_working_day in self._get_day_attendances(day_date, start_time, end_time):
            from_time = float_to_time(calendar_working_day.hour_from)
            to_time = float_to_time(calendar_working_day.hour_to)

            dt_f = datetime.datetime.combine(day_date, max(from_time, start_time))
            dt_t = datetime.datetime.combine(day_date, min(to_time, end_time))

            yield self._interval_new(dt_f, dt_t, {'attendances': calendar_working_day})

    @api.multi
    def _get_day_work_intervals(self, day_date, start_time=None, end_time=None, compute_leaves=False, resource_id=None):
        """ Get the working intervals of the day given by day_date based on
        current calendar. Input should be given in current user timezone and
        output is given in naive UTC, ready to be used by the orm or webclient.

        :param time start_time: time object that is the beginning hours in user TZ
        :param time end_time: time object that is the ending hours in user TZ
        :param boolean compute_leaves: indicates whether to compute the
                                       leaves based on calendar and resource.
        :param int resource_id: the id of the resource to take into account when
<<<<<<< HEAD
                                computing the work intervals. Leaves notably are
                                filtered according to the resource.

        :return list intervals: list of time intervals in UTC """
        self.ensure_one()

        if not start_time:
            start_time = datetime.time.min
        if not end_time:
            end_time = datetime.time.max

        working_intervals = [att_interval for att_interval in self._iter_day_attendance_intervals(day_date, start_time, end_time)]
=======
                                computing the leaves. If not set, only general
                                leaves are computed. If set, generic and
                                specific leaves are computed.
        :param tuple default_interval: if no id, try to return a default working
                                       day using default_interval[0] as beginning
                                       hour, and default_interval[1] as ending hour.
                                       Example: default_interval = (8, 16).
                                       Otherwise, a void list of working intervals
                                       is returned when id is None.

        :return list intervals: a list of tuples (start_datetime, end_datetime)
                                of work intervals """

        # Computes start_dt, end_dt (with default values if not set) + off-interval work limits
        work_limits = []
        if start_dt is None and end_dt is not None:
            start_dt = end_dt.replace(hour=0, minute=0, second=0, microsecond=0)
        elif start_dt is None:
            start_dt = datetime.datetime.now().replace(hour=0, minute=0, second=0, microsecond=0)
        else:
            work_limits.append((start_dt.replace(hour=0, minute=0, second=0, microsecond=0), start_dt))
        if end_dt is None:
            end_dt = start_dt.replace(hour=23, minute=59, second=59, microsecond=999999)
        else:
            work_limits.append((end_dt, end_dt.replace(hour=23, minute=59, second=59, microsecond=999999)))
        assert start_dt.date() == end_dt.date(), 'get_working_intervals_of_day is restricted to one day'

        intervals = []
        work_dt = start_dt.replace(hour=0, minute=0, second=0, microsecond=0)

        # no calendar: try to use the default_interval, then return directly
        if not self:
            working_interval = []
            if default_interval:
                working_interval = (start_dt.replace(hour=default_interval[0], minute=0, second=0, microsecond=0),
                                    start_dt.replace(hour=default_interval[1], minute=0, second=0, microsecond=0))
            intervals = self.interval_remove_leaves(working_interval, work_limits)
            return intervals

        working_intervals = []
        tz_info = fields.Datetime.context_timestamp(self, work_dt).tzinfo
        for calendar_working_day in self.get_attendances_for_weekday(start_dt):
            dt_f = work_dt.replace(hour=0, minute=0, second=0, microsecond=0) + timedelta(seconds=(calendar_working_day.hour_from * 3600))
            dt_t = work_dt.replace(hour=0, minute=0, second=0, microsecond=0) + timedelta(seconds=(calendar_working_day.hour_to * 3600))

            # adapt tz
            working_interval = (
                dt_f.replace(tzinfo=tz_info).astimezone(pytz.UTC).replace(tzinfo=None),
                dt_t.replace(tzinfo=tz_info).astimezone(pytz.UTC).replace(tzinfo=None),
                calendar_working_day.id
            )
            working_intervals += self.interval_remove_leaves(working_interval, work_limits)

        # find leave intervals
        if leaves is None and compute_leaves:
            leaves = self.get_leave_intervals(resource_id=resource_id)
>>>>>>> 777a87cd

        # filter according to leaves
        if compute_leaves:
            leaves = self._get_leave_intervals(
                resource_id=resource_id,
                start_datetime=datetime.datetime.combine(day_date, start_time),
                end_datetime=datetime.datetime.combine(day_date, end_time))
            working_intervals = [
                sub_interval
                for interval in working_intervals
                for sub_interval in self._interval_remove_leaves(interval, leaves)]

        # adapt tz
        return [self._interval_new(
            to_naive_utc(interval[0], self.env.user),
            to_naive_utc(interval[1], self.env.user),
            interval[2]) for interval in working_intervals]

    def _get_day_leave_intervals(self, day_date, start_time, end_time, resource_id):
        """ Get the leave intervals of the day given by day_date based on current
        calendar. Input should be given in current user timezone and
        output is given in naive UTC, ready to be used by the orm or webclient.

        :param time start_time: time object that is the beginning hours in user TZ
        :param time end_time: time object that is the ending hours in user TZ
        :param int resource_id: the id of the resource to take into account when
                                computing the leaves.

        :return list intervals: list of time intervals in UTC """
        self.ensure_one()

        if not start_time:
            start_time = datetime.time.min
        if not end_time:
            end_time = datetime.time.max

        working_intervals = [att_interval for att_interval in self._iter_day_attendance_intervals(day_date, start_time, end_time)]

        leaves_intervals = self._get_leave_intervals(
            resource_id=resource_id,
            start_datetime=datetime.datetime.combine(day_date, start_time),
            end_datetime=datetime.datetime.combine(day_date, end_time))

        final_intervals = [
            self._interval_and(leave_interval, work_interval)
            for leave_interval in leaves_intervals
            for work_interval in working_intervals]

        # adapt tz
        return [self._interval_new(
            to_naive_utc(interval[0], self.env.user),
            to_naive_utc(interval[1], self.env.user),
            interval[2]) for interval in final_intervals]

    # --------------------------------------------------
    # Main computation API
    # --------------------------------------------------

    def _iter_work_intervals(self, start_dt, end_dt, resource_id, compute_leaves=True):
        """ Lists the current resource's work intervals between the two provided
        datetimes (inclusive) expressed in UTC, for each worked day. """
        if not end_dt:
            end_dt = datetime.datetime.combine(start_dt.date(), datetime.time.max)

        start_dt = to_naive_user_tz(start_dt, self.env.user)
        end_dt = to_naive_user_tz(end_dt, self.env.user)

        for day in rrule.rrule(rrule.DAILY,
                               dtstart=start_dt,
                               until=end_dt,
                               byweekday=self._get_weekdays()):
            start_time = day.date() == start_dt.date() and start_dt.time() or datetime.time.min
            end_time = day.date() == end_dt.date() and end_dt.time() or datetime.time.max

            intervals = self._get_day_work_intervals(
                day.date(),
                start_time=start_time,
                end_time=end_time,
                compute_leaves=compute_leaves,
                resource_id=resource_id)
            if intervals:
                yield intervals

    def _iter_leave_intervals(self, start_dt, end_dt, resource_id):
        """ Lists the current resource's leave intervals between the two provided
        datetimes (inclusive) expressed in UTC. """
        if not end_dt:
            end_dt = datetime.datetime.combine(start_dt.date(), datetime.time.max)

        start_dt = to_naive_user_tz(start_dt, self.env.user)
        end_dt = to_naive_user_tz(end_dt, self.env.user)

        for day in rrule.rrule(rrule.DAILY,
                               dtstart=start_dt,
                               until=end_dt,
                               byweekday=self._get_weekdays()):
            start_time = day.date() == start_dt.date() and start_dt.time() or datetime.time.min
            end_time = day.date() == end_dt.date() and end_dt.time() or datetime.time.max

            intervals = self._get_day_leave_intervals(
                day.date(),
                start_time,
                end_time,
                resource_id)

            if intervals:
                yield intervals

    def _iter_work_days(self, from_date, to_date, resource_id):
        """ Lists the current resource's work days between the two provided
        dates (inclusive) expressed in naive UTC.

        Work days are the company or service's open days (as defined by the
        resource.calendar) minus the resource's own leaves.

        :param datetime.date from_date: start of the interval to check for
                                        work days (inclusive)
        :param datetime.date to_date: end of the interval to check for work
                                      days (inclusive)
        :rtype: list(datetime.date)
        """
        for interval in self._iter_work_intervals(
                datetime.datetime(from_date.year, from_date.month, from_date.day),
                datetime.datetime(to_date.year, to_date.month, to_date.day),
                resource_id):
            yield interval[0][0].date()

    @api.multi
    def _is_work_day(self, date, resource_id):
        """ Whether the provided date is a work day for the subject resource.

        :type date: datetime.date
        :rtype: bool """
        return bool(next(self._iter_work_days(date, date, resource_id), False))

    @api.multi
<<<<<<< HEAD
    def get_work_hours_count(self, start_dt, end_dt, resource_id, compute_leaves=True):
        """ Count number of work hours between two datetimes. For compute_leaves,
        resource_id: see _get_day_work_intervals. """
        res = timedelta()
        for intervals in self._iter_work_intervals(start_dt, end_dt, resource_id, compute_leaves=compute_leaves):
            for interval in intervals:
                res += interval[1] - interval[0]
        return res.total_seconds() / 3600.0
=======
    def get_working_hours(self, start_dt, end_dt, compute_leaves=False,
                          resource_id=None, default_interval=None):
        hours = 0.0
        for day in rrule.rrule(rrule.DAILY, dtstart=start_dt,
                               until=(end_dt + timedelta(days=1)).replace(hour=0, minute=0, second=0, microsecond=0),
                               byweekday=self.get_weekdays()):
            day_start_dt = day.replace(hour=0, minute=0, second=0, microsecond=0)
            if start_dt and day.date() == start_dt.date():
                day_start_dt = start_dt
            day_end_dt = day.replace(hour=23, minute=59, second=59, microsecond=999999)
            if end_dt and day.date() == end_dt.date():
                day_end_dt = end_dt
            hours += self.get_working_hours_of_date(
                start_dt=day_start_dt, end_dt=day_end_dt,
                compute_leaves=compute_leaves, resource_id=resource_id,
                default_interval=default_interval)
        return hours
>>>>>>> 777a87cd

    # --------------------------------------------------
    # Scheduling API
    # --------------------------------------------------

    @api.multi
    def _schedule_hours(self, hours, day_dt, compute_leaves=False, resource_id=None):
        """ Schedule hours of work, using a calendar and an optional resource to
        compute working and leave days. This method can be used backwards, i.e.
        scheduling days before a deadline. For compute_leaves, resource_id:
        see _get_day_work_intervals. This method does not use rrule because
        rrule does not allow backwards computation.

        :param int hours: number of hours to schedule. Use a negative number to
                          compute a backwards scheduling.
        :param datetime day_dt: reference date to compute working days. If days is
                                > 0 date is the starting date. If days is < 0
                                date is the ending date.

        :return list intervals: list of time intervals in naive UTC """
        self.ensure_one()
        backwards = (hours < 0)
        intervals = []
        remaining_hours, iterations = abs(hours * 1.0), 0
        current_datetime = day_dt

        call_args = dict(compute_leaves=compute_leaves, resource_id=resource_id)

        while float_compare(remaining_hours, 0.0, precision_digits=2) in (1, 0) and iterations < 1000:
            if backwards:
                call_args['end_time'] = current_datetime.time()
            else:
                call_args['start_time'] = current_datetime.time()

            working_intervals = self._get_day_work_intervals(current_datetime.date(), **call_args)

            if working_intervals:
                new_working_intervals = self._interval_schedule_hours(working_intervals, remaining_hours, backwards=backwards)

                res = timedelta()
                for interval in working_intervals:
                    res += interval[1] - interval[0]
                remaining_hours -= res.total_seconds() / 3600.0

                intervals = intervals + new_working_intervals if not backwards else new_working_intervals + intervals
            # get next day
            if backwards:
                current_datetime = datetime.datetime.combine(self._get_previous_work_day(current_datetime), datetime.time(23, 59, 59))
            else:
                current_datetime = datetime.datetime.combine(self._get_next_work_day(current_datetime), datetime.time())
            # avoid infinite loops
            iterations += 1

        return intervals

    @api.multi
    def plan_hours(self, hours, day_dt, compute_leaves=False, resource_id=None):
        """ Return datetime after having planned hours """
        res = self._schedule_hours(hours, day_dt, compute_leaves, resource_id)
        return res and res[0][0] or False

    @api.multi
    def _schedule_days(self, days, day_dt, compute_leaves=False, resource_id=None):
        """Schedule days of work, using a calendar and an optional resource to
        compute working and leave days. This method can be used backwards, i.e.
        scheduling days before a deadline. For compute_leaves, resource_id:
        see _get_day_work_intervals. This method does not use rrule because
        rrule does not allow backwards computation.

        :param int days: number of days to schedule. Use a negative number to
                         compute a backwards scheduling.
        :param date day_dt: reference datetime to compute working days. If days is > 0
                            date is the starting date. If days is < 0 date is the
                            ending date.

        :return list intervals: list of time intervals in naive UTC """
        backwards = (days < 0)
        intervals = []
<<<<<<< HEAD
        planned_days, iterations = 0, 0
        current_datetime = day_dt.replace(hour=0, minute=0, second=0)

        while planned_days < abs(days) and iterations < 100:
            working_intervals = self._get_day_work_intervals(
                current_datetime.date(),
                compute_leaves=compute_leaves, resource_id=resource_id)
=======
        planned_days = 0
        iterations = 0
        current_datetime = day_date.replace(hour=0, minute=0, second=0, microsecond=0)

        while planned_days < days and iterations < 100:
            working_intervals = self.get_working_intervals_of_day(
                current_datetime,
                compute_leaves=compute_leaves, resource_id=resource_id,
                default_interval=default_interval)
>>>>>>> 777a87cd
            if not self or working_intervals:  # no calendar -> no working hours, but day is considered as worked
                planned_days += 1
                intervals += working_intervals
            # get next day
            if backwards:
                current_datetime = self._get_previous_work_day(current_datetime)
            else:
                current_datetime = self._get_next_work_day(current_datetime)
            # avoid infinite loops
            iterations += 1

        return intervals

    @api.multi
    def plan_days(self, days, day_dt, compute_leaves=False, resource_id=None):
        """ Returns the datetime of a days scheduling. """
        res = self._schedule_days(days, day_dt, compute_leaves, resource_id)
        return res and res[-1][1] or False

<<<<<<< HEAD
=======
    @api.multi
    def schedule_days(self, days, day_date=None, compute_leaves=False,
                      resource_id=None, default_interval=None):
        """ Wrapper on _schedule_days: return the working intervals of a days
        scheduling. """
        return self._schedule_days(days, day_date, compute_leaves, resource_id, default_interval)

    # --------------------------------------------------
    # Compatibility / to clean / to remove
    # --------------------------------------------------

    @api.multi
    def working_hours_on_day(self, day):
        """ Used in hr_payroll/hr_payroll.py

        :deprecated: Odoo saas-3. Use get_working_hours_of_date instead. Note:
        since saas-3, take hour/minutes into account, not just the whole day."""
        if isinstance(day, datetime.datetime):
            day = day.replace(hour=0, minute=0)
        return self.get_working_hours_of_date(start_dt=day)

    @api.multi
    def interval_min_get(self, dt_from, hours, resource=False):
        """ Schedule hours backwards. Used in mrp_operations/mrp_operations.py.

        :deprecated: Odoo saas-3. Use schedule_hours instead. Note: since
        saas-3, counts leave hours instead of all-day leaves."""
        return self.schedule_hours(
            hours * -1.0,
            day_dt=dt_from.replace(minute=0, second=0, microsecond=0),
            compute_leaves=True, resource_id=resource,
            default_interval=(8, 16)
        )

    @api.model
    def interval_get_multi(self, date_and_hours_by_cal, resource=False, byday=True):
        """ Used in mrp_operations/mrp_operations.py (default parameters) and in
        interval_get()

        :deprecated: Odoo saas-3. Use schedule_hours instead. Note:
        Byday was not used. Since saas-3, counts Leave hours instead of all-day leaves."""
        res = {}
        for dt_str, hours, calendar_id in date_and_hours_by_cal:
            result = self.browse(calendar_id).schedule_hours(
                hours,
                day_dt=fields.Datetime.from_string(dt_str).replace(second=0),
                compute_leaves=True, resource_id=resource,
                default_interval=(8, 16)
            )
            res[(dt_str, hours, calendar_id)] = result
        return res

    @api.multi
    def interval_get(self, dt_from, hours, resource=False, byday=True):
        """ Unifier of interval_get_multi. Used in: mrp_operations/mrp_operations.py,
        crm/crm_lead.py (res given).

        :deprecated: Odoo saas-3. Use get_working_hours instead."""
        self.ensure_one()
        res = self.interval_get_multi(
            [(fields.Datetime.to_string(dt_from), hours, self.id)], resource, byday)[(fields.Datetime.to_string(dt_from), hours, self.id)]
        return res

    @api.multi
    def interval_hours_get(self, dt_from, dt_to, resource=False):
        """ Unused wrapper.

        :deprecated: Odoo saas-3. Use get_working_hours instead."""
        return self._interval_hours_get(dt_from, dt_to, resource_id=resource)

    @api.multi
    def _interval_hours_get(self, dt_from, dt_to, resource_id=False, timezone_from_uid=None, exclude_leaves=True):
        """ Computes working hours between two dates, taking always same hour/minuts.
        :deprecated: Odoo saas-3. Use get_working_hours instead. Note: since saas-3,
        now resets hour/minuts. Now counts leave hours instead of all-day leaves."""
        return self.get_working_hours(
            dt_from, dt_to,
            compute_leaves=(not exclude_leaves), resource_id=resource_id,
            default_interval=(8, 16))

>>>>>>> 777a87cd

class ResourceCalendarAttendance(models.Model):
    _name = "resource.calendar.attendance"
    _description = "Work Detail"
    _order = 'dayofweek, hour_from'

    name = fields.Char(required=True)
    dayofweek = fields.Selection([
        ('0', 'Monday'),
        ('1', 'Tuesday'),
        ('2', 'Wednesday'),
        ('3', 'Thursday'),
        ('4', 'Friday'),
        ('5', 'Saturday'),
        ('6', 'Sunday')
        ], 'Day of Week', required=True, index=True, default='0')
    date_from = fields.Date(string='Starting Date')
    date_to = fields.Date(string='End Date')
    hour_from = fields.Float(string='Work from', required=True, index=True, help="Start and End time of working.")
    hour_to = fields.Float(string='Work to', required=True)
    calendar_id = fields.Many2one("resource.calendar", string="Resource's Calendar", required=True, ondelete='cascade')


class ResourceResource(models.Model):
    _name = "resource.resource"
    _description = "Resource Detail"

    @api.model
    def default_get(self, fields):
        res = super(ResourceResource, self).default_get(fields)
        if not res.get('calendar_id') and res.get('company_id'):
            company = self.env['res.company'].browse(res['company_id'])
            res['calendar_id'] = company.resource_calendar_id.id
        return res

    name = fields.Char(required=True)
    active = fields.Boolean(
        'Active', default=True, track_visibility='onchange',
        help="If the active field is set to False, it will allow you to hide the resource record without removing it.")
    company_id = fields.Many2one('res.company', string='Company', default=lambda self: self.env['res.company']._company_default_get())
    resource_type = fields.Selection([
        ('user', 'Human'),
        ('material', 'Material')], string='Resource Type',
        default='user', required=True)
    user_id = fields.Many2one('res.users', string='User', help='Related user name for the resource to manage its access.')
    time_efficiency = fields.Float(
        'Efficiency Factor', default=100, required=True,
        help="This field is used to calculate the the expected duration of a work order at this work center. For example, if a work order takes one hour and the efficiency factor is 100%, then the expected duration will be one hour. If the efficiency factor is 200%, however the expected duration will be 30 minutes.")
    calendar_id = fields.Many2one(
        "resource.calendar", string='Working Time',
        default=lambda self: self.env['res.company']._company_default_get().resource_calendar_id,
        required=True,
        help="Define the schedule of resource")

    @api.model
    def create(self, values):
        if values.get('company_id') and not values.get('calendar_id'):
            values['calendar_id'] = self.env['res.company'].browse(values['company_id']).resource_calendar_id.id
        return super(ResourceResource, self).create(values)

    @api.multi
    def copy(self, default=None):
        self.ensure_one()
        if default is None:
            default = {}
        if not default.get('name'):
            default.update(name=_('%s (copy)') % (self.name))
        return super(ResourceResource, self).copy(default)

    @api.onchange('company_id')
    def _onchange_company_id(self):
        if self.company_id:
            self.calendar_id = self.company_id.resource_calendar_id.id


class ResourceCalendarLeaves(models.Model):
    _name = "resource.calendar.leaves"
    _description = "Leave Detail"

    name = fields.Char('Reason')
    company_id = fields.Many2one(
        'res.company', related='calendar_id.company_id', string="Company",
        readonly=True, store=True)
    calendar_id = fields.Many2one('resource.calendar', 'Working Hours')
    date_from = fields.Datetime('Start Date', required=True)
    date_to = fields.Datetime('End Date', required=True)
    tz = fields.Selection(
        _tz_get, string='Timezone', default=lambda self: self._context.get('tz', self.env.user.tz),
        help="Timezone used when encoding the leave. It is used to correctly"
             "localize leave hours when computing time intervals.")
    resource_id = fields.Many2one(
        "resource.resource", 'Resource',
        help="If empty, this is a generic holiday for the company. If a resource is set, the holiday/leave is only for this resource")

    @api.constrains('date_from', 'date_to')
    def check_dates(self):
        if self.filtered(lambda leave: leave.date_from > leave.date_to):
            raise ValidationError(_('Error! leave start-date must be lower then leave end-date.'))

    @api.onchange('resource_id')
    def onchange_resource(self):
        if self.resource_id:
            self.calendar_id = self.resource_id.calendar_id<|MERGE_RESOLUTION|>--- conflicted
+++ resolved
@@ -337,7 +337,6 @@
         :param boolean compute_leaves: indicates whether to compute the
                                        leaves based on calendar and resource.
         :param int resource_id: the id of the resource to take into account when
-<<<<<<< HEAD
                                 computing the work intervals. Leaves notably are
                                 filtered according to the resource.
 
@@ -350,64 +349,6 @@
             end_time = datetime.time.max
 
         working_intervals = [att_interval for att_interval in self._iter_day_attendance_intervals(day_date, start_time, end_time)]
-=======
-                                computing the leaves. If not set, only general
-                                leaves are computed. If set, generic and
-                                specific leaves are computed.
-        :param tuple default_interval: if no id, try to return a default working
-                                       day using default_interval[0] as beginning
-                                       hour, and default_interval[1] as ending hour.
-                                       Example: default_interval = (8, 16).
-                                       Otherwise, a void list of working intervals
-                                       is returned when id is None.
-
-        :return list intervals: a list of tuples (start_datetime, end_datetime)
-                                of work intervals """
-
-        # Computes start_dt, end_dt (with default values if not set) + off-interval work limits
-        work_limits = []
-        if start_dt is None and end_dt is not None:
-            start_dt = end_dt.replace(hour=0, minute=0, second=0, microsecond=0)
-        elif start_dt is None:
-            start_dt = datetime.datetime.now().replace(hour=0, minute=0, second=0, microsecond=0)
-        else:
-            work_limits.append((start_dt.replace(hour=0, minute=0, second=0, microsecond=0), start_dt))
-        if end_dt is None:
-            end_dt = start_dt.replace(hour=23, minute=59, second=59, microsecond=999999)
-        else:
-            work_limits.append((end_dt, end_dt.replace(hour=23, minute=59, second=59, microsecond=999999)))
-        assert start_dt.date() == end_dt.date(), 'get_working_intervals_of_day is restricted to one day'
-
-        intervals = []
-        work_dt = start_dt.replace(hour=0, minute=0, second=0, microsecond=0)
-
-        # no calendar: try to use the default_interval, then return directly
-        if not self:
-            working_interval = []
-            if default_interval:
-                working_interval = (start_dt.replace(hour=default_interval[0], minute=0, second=0, microsecond=0),
-                                    start_dt.replace(hour=default_interval[1], minute=0, second=0, microsecond=0))
-            intervals = self.interval_remove_leaves(working_interval, work_limits)
-            return intervals
-
-        working_intervals = []
-        tz_info = fields.Datetime.context_timestamp(self, work_dt).tzinfo
-        for calendar_working_day in self.get_attendances_for_weekday(start_dt):
-            dt_f = work_dt.replace(hour=0, minute=0, second=0, microsecond=0) + timedelta(seconds=(calendar_working_day.hour_from * 3600))
-            dt_t = work_dt.replace(hour=0, minute=0, second=0, microsecond=0) + timedelta(seconds=(calendar_working_day.hour_to * 3600))
-
-            # adapt tz
-            working_interval = (
-                dt_f.replace(tzinfo=tz_info).astimezone(pytz.UTC).replace(tzinfo=None),
-                dt_t.replace(tzinfo=tz_info).astimezone(pytz.UTC).replace(tzinfo=None),
-                calendar_working_day.id
-            )
-            working_intervals += self.interval_remove_leaves(working_interval, work_limits)
-
-        # find leave intervals
-        if leaves is None and compute_leaves:
-            leaves = self.get_leave_intervals(resource_id=resource_id)
->>>>>>> 777a87cd
 
         # filter according to leaves
         if compute_leaves:
@@ -544,7 +485,6 @@
         return bool(next(self._iter_work_days(date, date, resource_id), False))
 
     @api.multi
-<<<<<<< HEAD
     def get_work_hours_count(self, start_dt, end_dt, resource_id, compute_leaves=True):
         """ Count number of work hours between two datetimes. For compute_leaves,
         resource_id: see _get_day_work_intervals. """
@@ -553,25 +493,6 @@
             for interval in intervals:
                 res += interval[1] - interval[0]
         return res.total_seconds() / 3600.0
-=======
-    def get_working_hours(self, start_dt, end_dt, compute_leaves=False,
-                          resource_id=None, default_interval=None):
-        hours = 0.0
-        for day in rrule.rrule(rrule.DAILY, dtstart=start_dt,
-                               until=(end_dt + timedelta(days=1)).replace(hour=0, minute=0, second=0, microsecond=0),
-                               byweekday=self.get_weekdays()):
-            day_start_dt = day.replace(hour=0, minute=0, second=0, microsecond=0)
-            if start_dt and day.date() == start_dt.date():
-                day_start_dt = start_dt
-            day_end_dt = day.replace(hour=23, minute=59, second=59, microsecond=999999)
-            if end_dt and day.date() == end_dt.date():
-                day_end_dt = end_dt
-            hours += self.get_working_hours_of_date(
-                start_dt=day_start_dt, end_dt=day_end_dt,
-                compute_leaves=compute_leaves, resource_id=resource_id,
-                default_interval=default_interval)
-        return hours
->>>>>>> 777a87cd
 
     # --------------------------------------------------
     # Scheduling API
@@ -650,25 +571,13 @@
         :return list intervals: list of time intervals in naive UTC """
         backwards = (days < 0)
         intervals = []
-<<<<<<< HEAD
         planned_days, iterations = 0, 0
-        current_datetime = day_dt.replace(hour=0, minute=0, second=0)
+        current_datetime = day_dt.replace(hour=0, minute=0, second=0, microsecond=0)
 
         while planned_days < abs(days) and iterations < 100:
             working_intervals = self._get_day_work_intervals(
                 current_datetime.date(),
                 compute_leaves=compute_leaves, resource_id=resource_id)
-=======
-        planned_days = 0
-        iterations = 0
-        current_datetime = day_date.replace(hour=0, minute=0, second=0, microsecond=0)
-
-        while planned_days < days and iterations < 100:
-            working_intervals = self.get_working_intervals_of_day(
-                current_datetime,
-                compute_leaves=compute_leaves, resource_id=resource_id,
-                default_interval=default_interval)
->>>>>>> 777a87cd
             if not self or working_intervals:  # no calendar -> no working hours, but day is considered as worked
                 planned_days += 1
                 intervals += working_intervals
@@ -688,89 +597,6 @@
         res = self._schedule_days(days, day_dt, compute_leaves, resource_id)
         return res and res[-1][1] or False
 
-<<<<<<< HEAD
-=======
-    @api.multi
-    def schedule_days(self, days, day_date=None, compute_leaves=False,
-                      resource_id=None, default_interval=None):
-        """ Wrapper on _schedule_days: return the working intervals of a days
-        scheduling. """
-        return self._schedule_days(days, day_date, compute_leaves, resource_id, default_interval)
-
-    # --------------------------------------------------
-    # Compatibility / to clean / to remove
-    # --------------------------------------------------
-
-    @api.multi
-    def working_hours_on_day(self, day):
-        """ Used in hr_payroll/hr_payroll.py
-
-        :deprecated: Odoo saas-3. Use get_working_hours_of_date instead. Note:
-        since saas-3, take hour/minutes into account, not just the whole day."""
-        if isinstance(day, datetime.datetime):
-            day = day.replace(hour=0, minute=0)
-        return self.get_working_hours_of_date(start_dt=day)
-
-    @api.multi
-    def interval_min_get(self, dt_from, hours, resource=False):
-        """ Schedule hours backwards. Used in mrp_operations/mrp_operations.py.
-
-        :deprecated: Odoo saas-3. Use schedule_hours instead. Note: since
-        saas-3, counts leave hours instead of all-day leaves."""
-        return self.schedule_hours(
-            hours * -1.0,
-            day_dt=dt_from.replace(minute=0, second=0, microsecond=0),
-            compute_leaves=True, resource_id=resource,
-            default_interval=(8, 16)
-        )
-
-    @api.model
-    def interval_get_multi(self, date_and_hours_by_cal, resource=False, byday=True):
-        """ Used in mrp_operations/mrp_operations.py (default parameters) and in
-        interval_get()
-
-        :deprecated: Odoo saas-3. Use schedule_hours instead. Note:
-        Byday was not used. Since saas-3, counts Leave hours instead of all-day leaves."""
-        res = {}
-        for dt_str, hours, calendar_id in date_and_hours_by_cal:
-            result = self.browse(calendar_id).schedule_hours(
-                hours,
-                day_dt=fields.Datetime.from_string(dt_str).replace(second=0),
-                compute_leaves=True, resource_id=resource,
-                default_interval=(8, 16)
-            )
-            res[(dt_str, hours, calendar_id)] = result
-        return res
-
-    @api.multi
-    def interval_get(self, dt_from, hours, resource=False, byday=True):
-        """ Unifier of interval_get_multi. Used in: mrp_operations/mrp_operations.py,
-        crm/crm_lead.py (res given).
-
-        :deprecated: Odoo saas-3. Use get_working_hours instead."""
-        self.ensure_one()
-        res = self.interval_get_multi(
-            [(fields.Datetime.to_string(dt_from), hours, self.id)], resource, byday)[(fields.Datetime.to_string(dt_from), hours, self.id)]
-        return res
-
-    @api.multi
-    def interval_hours_get(self, dt_from, dt_to, resource=False):
-        """ Unused wrapper.
-
-        :deprecated: Odoo saas-3. Use get_working_hours instead."""
-        return self._interval_hours_get(dt_from, dt_to, resource_id=resource)
-
-    @api.multi
-    def _interval_hours_get(self, dt_from, dt_to, resource_id=False, timezone_from_uid=None, exclude_leaves=True):
-        """ Computes working hours between two dates, taking always same hour/minuts.
-        :deprecated: Odoo saas-3. Use get_working_hours instead. Note: since saas-3,
-        now resets hour/minuts. Now counts leave hours instead of all-day leaves."""
-        return self.get_working_hours(
-            dt_from, dt_to,
-            compute_leaves=(not exclude_leaves), resource_id=resource_id,
-            default_interval=(8, 16))
-
->>>>>>> 777a87cd
 
 class ResourceCalendarAttendance(models.Model):
     _name = "resource.calendar.attendance"
