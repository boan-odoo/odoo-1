/* TODO: separate openerp web client page css from openerp views css */
body {
    padding: 0;
    margin: 0;
    font-family: helvetica, arial, sans-serif;
    font-size: 80%;
}

.oe_box {
    border: 1px solid #aaf;
    padding: 2px;
    margin: 2px;
}

#oe_header h2 {
    margin: 2px 0;
}

#oe_errors pre {
    margin: 0;
}


body.openerp {
    height: 100%;
    min-width: 1000px;
    overflow-y: scroll;
}

.openerp .oe-number {
    text-align: right !important;
}

/* STATES */
.openerp .on_logged {
    display: none;
}

/* Loading */
.openerp .loading {
    display: none;
    z-index: 100;
    position: fixed;
    top: 0;
    right: 50%;
    padding: 4px 12px;
    background: #A61300;
    color: white;
    text-align: center;
    border: 1px solid #900;
    border-top: none;
    -moz-border-radius-bottomright: 8px;
    -moz-border-radius-bottomleft: 8px;
    border-bottom-right-radius: 8px;
    border-bottom-left-radius: 8px;
}
.openerp .oe_notification {
    z-index: 1001;
    display: none;
}
.openerp .oe_notification * {
    color: white;
}

/* Login */
.openerp .login {
    display: none;
}
.openerp .login form {
    float: left;
    width: 420px;
    margin-left: 40px;
    margin-bottom: 60px;
}
.openerp .login fieldset {
    padding-bottom: 5px;
    min-width: 100px;
    margin-top: 60px;
    border-radius: 10px;
    -moz-border-radius: 10px;
    -webkit-border-radius: 10px;
}
.openerp .login fieldset legend {
    padding: 4px;
}
.openerp .login .oe_box2 {
    padding: 5px 5px 20px 5px;
}
.openerp .login .oe_box2 table {
    width: 100%;
    border:none;
}
.openerp .login .oe_box2 td {
    padding: 3px;
    text-align: right;
}
.openerp .login .oe_box2 td input,
.openerp .login .oe_box2 td select {
    width: 100%;
}
.openerp .login .oe_box2 td.oe_remember {
    text-align:left;
}
.openerp .login .oe_box2 td.oe_remember input {
    width: inherit;
}
.openerp .login .oe_login_right_pane {
    padding:70px 35px 5px 10px;
    min-width: 200px;
    margin-left: 500px;
}
.openerp .login .login_error_message {
    display: none;
    background-color: #9A0404;
    border-radius: 3px;
    -moz-border-radius: 3px;
    -webkit-border-radius: 3px;
    color: white;
    font-family: Ubuntu, Helvetica, sans-serif;
    font-size: 16px;
    font-weight: bold;
    padding: 5px;
    margin-top: 5px;
    text-align: center;
}
.openerp .login.login_invalid .login_error_message {
    display: block;
}

.openerp.login-mode .login-container {
    height: 100%;
}
.openerp.login-mode .login {
    display: block;
}
.openerp.login-mode .menu,
.openerp.login-mode .secondary_menu,
.openerp.login-mode .oe-application {
    display: none;
}

/* Main*/
.openerp .main_table {
    width: 100%;
    height: 100%;
    background: #f0eeee;
}

/* Menu */
.openerp .sf-menu {
    margin-bottom: 0;
}
/*
.sf-menu a {
    padding: 5px 5px;
}
*/

.openerp .menu {
    height: 34px;
background: #cc4e45; /* Old browsers */
background: -moz-linear-gradient(top, #cc4e45 0%, #b52d20 8%, #7a211a 100%); /* FF3.6+ */
background: -webkit-gradient(linear, left top, left bottom, color-stop(0%,#cc4e45), color-stop(8%,#b52d20), color-stop(100%,#7a211a)); /* Chrome,Safari4+ */
background: -webkit-linear-gradient(top, #cc4e45 0%,#b52d20 8%,#7a211a 100%); /* Chrome10+,Safari5.1+ */
background: -o-linear-gradient(top, #cc4e45 0%,#b52d20 8%,#7a211a 100%); /* Opera11.10+ */
background: -ms-linear-gradient(top, #cc4e45 0%,#b52d20 8%,#7a211a 100%); /* IE10+ */
filter: progid:DXImageTransform.Microsoft.gradient( startColorstr='#CC4E45', endColorstr='#7A211A',GradientType=0 ); /* IE6-9 */
background: linear-gradient(top, #cc4e45 0%,#b52d20 8%,#7a211a 100%); /* W3C */
}
.openerp .menu td {
    text-align: center;
    padding:0;
}
.openerp .menu a {
    display:block;
    min-width: 60px;
    height: 20px;
    margin: 3px 2px;
    padding: 0 8px;

background: #bd5e54; /* Old browsers */
background: -moz-linear-gradient(top, #bd5e54 0%, #90322a 60%); /* FF3.6+ */
background: -webkit-gradient(linear, left top, left bottom, color-stop(0%,#bd5e54), color-stop(60%,#90322a)); /* Chrome,Safari4+ */
background: -webkit-linear-gradient(top, #bd5e54 0%,#90322a 60%); /* Chrome10+,Safari5.1+ */
background: -o-linear-gradient(top, #bd5e54 0%,#90322a 60%); /* Opera11.10+ */
background: -ms-linear-gradient(top, #bd5e54 0%,#90322a 60%); /* IE10+ */
filter: progid:DXImageTransform.Microsoft.gradient( startColorstr='#BD5E54', endColorstr='#90322A',GradientType=0 ); /* IE6-9 */
background: linear-gradient(top, #bd5e54 0%,#90322a 60%); /* W3C */

    border: 1px solid #6E2A24;
    border-radius: 4px;
    -moz-border-radius: 4px;
    -webkit-border-radius: 4px;

    color: #eee;
    text-shadow: #222 0 1px 0;
    text-decoration: none;
    text-transform: uppercase;
    line-height: 20px;
    font-weight: bold;
    font-size: 85%;
}
.openerp .menu a:hover,
.openerp .menu a:focus,
.openerp .menu a.active {
background: #c6c6c6; /* Old browsers */
background: -moz-linear-gradient(top, #c6c6c6 0%, #5c5c5c 7%, #969595 86%); /* FF3.6+ */
background: -webkit-gradient(linear, left top, left bottom, color-stop(0%,#c6c6c6), color-stop(7%,#5c5c5c), color-stop(86%,#969595)); /* Chrome,Safari4+ */
background: -webkit-linear-gradient(top, #c6c6c6 0%,#5c5c5c 7%,#969595 86%); /* Chrome10+,Safari5.1+ */
background: -o-linear-gradient(top, #c6c6c6 0%,#5c5c5c 7%,#969595 86%); /* Opera11.10+ */
background: -ms-linear-gradient(top, #c6c6c6 0%,#5c5c5c 7%,#969595 86%); /* IE10+ */
filter: progid:DXImageTransform.Microsoft.gradient( startColorstr='#C6C6C6', endColorstr='#969595',GradientType=0 ); /* IE6-9 */
background: linear-gradient(top, #c6c6c6 0%,#5c5c5c 7%,#969595 86%); /* W3C */
/* for ie */
filter: progid:DXImageTransform.Microsoft.gradient( startColorstr='#5c5c5c', endColorstr='#969595',GradientType=0 ); /* IE6-9 */

    color: #fff;
}
/* Secondary Menu */
.openerp .secondary_menu {
    width: 200px;
    min-width: 200px;
    border-right: 1px solid #3C3C3C;
    border-bottom: 1px solid #5A5858;
    background: #5A5858;
    vertical-align: top;
    height: 100%;
}
.openerp .secondary_menu .menu_content {
    padding: 0;
    border: none;
    background: none;
    overflow: hidden;
}
.openerp .secondary_menu h3 {
    padding: 0 0 2px;
background: #949292; /* Old browsers */
background: -moz-linear-gradient(top, #949292 0%, #6d6b6b 87%, #282828 99%); /* FF3.6+ */
background: -webkit-gradient(linear, left top, left bottom, color-stop(0%,#949292), color-stop(87%,#6d6b6b), color-stop(99%,#282828)); /* Chrome,Safari4+ */
background: -webkit-linear-gradient(top, #949292 0%,#6d6b6b 87%,#282828 99%); /* Chrome10+,Safari5.1+ */
background: -o-linear-gradient(top, #949292 0%,#6d6b6b 87%,#282828 99%); /* Opera11.10+ */
background: -ms-linear-gradient(top, #949292 0%,#6d6b6b 87%,#282828 99%); /* IE10+ */
filter: progid:DXImageTransform.Microsoft.gradient( startColorstr='#949292', endColorstr='#282828',GradientType=0 ); /* IE6-9 */
background: linear-gradient(top, #949292 0%,#6d6b6b 87%,#282828 99%); /* W3C */
/* for ie9 */
filter: progid:DXImageTransform.Microsoft.gradient( startColorstr='#949292', endColorstr='#5B5A5A',GradientType=0 ); /* IE6-9 */
    border: none;
    /* overriding jquery ui */
-moz-border-radius: 0px; -webkit-border-radius: 0px; border-radius: 0px;
}
.openerp .secondary_menu h4 {
    padding: 0 0 2px 10px;
    border: none;
    background: none;
}
.openerp .secondary_menu h3 span, .openerp .secondary_menu h4 span {
    left: 0 !important;
}
.openerp .secondary_menu a {
    display: block;
    height: 20px;
    padding: 0 5px;
    line-height: 20px;
    white-space: nowrap;
    color: white;
    text-decoration: none;
    text-shadow: 0 1px 0 #333;
}
.openerp .secondary_menu a.leaf:hover,
.openerp .secondary_menu a.leaf:active,
.openerp .secondary_menu a.leaf.active,
.openerp .secondary_menu h4:hover,
.openerp .secondary_menu h4:active,
.openerp .secondary_menu h4.active {
background: #ffffff; /* Old browsers */
background: -moz-linear-gradient(top, #ffffff 0%, #d8d8d8 11%, #afafaf 86%, #333333 91%, #5a5858 96%); /* FF3.6+ */
background: -webkit-gradient(linear, left top, left bottom, color-stop(0%,#ffffff), color-stop(11%,#d8d8d8), color-stop(86%,#afafaf), color-stop(91%,#333333), color-stop(96%,#5a5858)); /* Chrome,Safari4+ */
background: -webkit-linear-gradient(top, #ffffff 0%,#d8d8d8 11%,#afafaf 86%,#333333 91%,#5a5858 96%); /* Chrome10+,Safari5.1+ */
background: -o-linear-gradient(top, #ffffff 0%,#d8d8d8 11%,#afafaf 86%,#333333 91%,#5a5858 96%); /* Opera11.10+ */
background: -ms-linear-gradient(top, #ffffff 0%,#d8d8d8 11%,#afafaf 86%,#333333 91%,#5a5858 96%); /* IE10+ */
filter: progid:DXImageTransform.Microsoft.gradient( startColorstr='#FFFFFF', endColorstr='#5A5858',GradientType=0 ); /* IE6-9 */
background: linear-gradient(top, #ffffff 0%,#d8d8d8 11%,#afafaf 86%,#333333 91%,#5a5858 96%); /* W3C */
    /* overriding jquery ui */
-moz-border-radius-topright: 0; -webkit-border-top-right-radius: 0; border-top-right-radius: 0;

    color: #3f3d3d;
    text-shadow: #fff 0 1px 0;
    border: none !important;
}

.openerp .secondary_menu h4:hover a,
.openerp .secondary_menu h4:active a,
.openerp .secondary_menu h4.active a {
    color: #3f3d3d;
    text-shadow: #fff 0 1px 0;
    border: none !important;
}
.openerp div.submenu_accordion div.menu_content a span {
    padding-left: 20px;
}

/* Header */
.openerp .header {
    height: 65px;
    background: url("../img/header-background.png") repeat-x scroll left top transparent;
    color: #FFFFFF;
    letter-spacing: 0.5px;
    text-shadow: 0 1px 0 #333333;
}
.openerp .company_logo_link {
    display: block;
    float: left;
    height: 63px;
    width: 200px;
    margin-right: 10px;
    border: 1px solid white;
    border-right-color: black;
    border-bottom-color: black;
    background: #FFFFFF;
    background: -moz-linear-gradient(top, #FFFFFF 0%, #CECECE 100%);
    background: -webkit-gradient(linear, left top, left bottom, color-stop(0%,#FFFFFF), color-stop(100%,#CECECE));
    filter: progid:DXImageTransform.Microsoft.gradient( startColorstr='#FFFFFF', endColorstr='#CECECE',GradientType=0 );
}
.openerp .company_logo {
    margin-top: 7px;
    margin-left: 10px;
    display: block;
    background: url(/base/static/src/img/logo.png);
    width:180px;
    height:46px;
}
.openerp .header_title {
    float: left;
    font-size: 100%;
    margin: 0;
    padding: 4px 0;
    text-shadow: 0 1px 0 #111111;
}
.openerp .header_title small {
    color: #ccc;
    font-size: 90%;
    font-weight: normal;
}
.openerp .header_corner {
    float: right;
}
.openerp .header_corner .block {
    float: left;
    height: 34px;
    line-height: 34px;
    /*background: url(../images/top-sep-a.png) no-repeat;*/
    border-left: 1px solid #6a6a6a;
    background: #828282;
    background: -moz-linear-gradient(top, #828282 0%, #4D4D4D 100%);
    background: -webkit-gradient(linear, left top, left bottom, color-stop(0%,#828282), color-stop(100%,#4D4D4D));
    filter: progid:DXImageTransform.Microsoft.gradient( startColorstr='#828282', endColorstr='#4D4D4D',GradientType=0 );
}
.openerp .header_corner .block a {
    display: block;
    color: white;
    text-decoration: none;
    padding: 0 10px;
}
.openerp .header_corner .block a:hover {
    background: #929292;
    background: -moz-linear-gradient(top, #929292 0%, #4D4D4D 100%);
    background: -webkit-gradient(linear, left top, left bottom, color-stop(0%,#929292), color-stop(100%,#4D4D4D));
    filter: progid:DXImageTransform.Microsoft.gradient( startColorstr='#929292', endColorstr='#4D4D4D',GradientType=0 );
}
.openerp .header_corner ul.block {
    /*float: left;*/
    list-style: none;
    height: 34px;
    margin: 0;
    padding: 0 0 0 2px;
    /*background: url(../images/top-sep-a.png) no-repeat;*/
    line-height: 33px;
    /*font-size: 1em;*/
    /*text-transform: uppercase;*/
}
.openerp .header_corner ul.block li {
    float: left;
}
.openerp .header_corner ul.block li a {
    padding: 0 5px;
    position: relative;
    line-height: 32px;
}
.openerp .header_corner ul.block li a img {
    vertical-align: middle;
}
.openerp .header_corner ul.block li a small {
    position: absolute;
    right: 0;
    top: 5px;
    padding: 1px 4px 2px;
    background: rgba(0, 0, 0, 0.75);
    border-radius: 7px;
    -moz-border-radius: 7px;
    -webkit-border-radius: 7px;
    line-height: 1em;
    font-weight: bold;
}

/* Footer */
.openerp div.oe_footer {
    background: none repeat scroll 0 0 #CCCCCC;
    overflow: hidden;
    padding: 5px 0;
    position: relative;
    -moz-box-shadow: inset 0 3px 5px rgba(0, 0, 0, 0.4);
    -webkit-box-shadow: inset 0 3px 5px rgba(0, 0, 0, 0.4);
    box-shadow: inset 0 3px 5px rgba(0, 0, 0, 0.4);
}
.openerp div.oe_footer p.oe_footer_powered {
    left: 50%;
    margin: 0;
    padding: 0 15px;
    color: #666666;
    font-weight: bold;
    font-size: 0.8em;
    font-family: Ubuntu, Helvetica, sans-serif;
    text-align: center;
}
.openerp div.oe_footer p.oe_footer_powered a {
    text-decoration: none;
    color: #666666;
}

/* Main Application */
.openerp .oe-application {
    padding: 0;
    height: 100%;
}

.openerp h2.oe_view_title {
    font-size: 175%;
    font-weight: normal;
    font-family: Ubuntu, Helvetica, sans-serif;
    margin: 2px 0;
    color: #252424;
    text-shadow: white 0 1px 0;
}

/* View Manager */
.openerp .oe_vm_switch {
    float: right;
}

/* SearchView */
.openerp .filter_label, .openerp .filter_icon {
    border: 1px solid #666;
    border-left-width: 0;
    background: #F0F0F0;
    background: -moz-linear-gradient(top, #F0F0F0 0%, #C0C0C0 100%);
    background: -webkit-gradient(linear, left top, left bottom, color-stop(0%,#F0F0F0), color-stop(100%,#C0C0C0));
    filter: progid:DXImageTransform.Microsoft.gradient( startColorstr='#F0F0F0', endColorstr='#C0C0C0',GradientType=0 );
}
.openerp .filter_label:hover, .openerp .filter_icon:hover {
    background: #F0F0F0;
    background: -moz-linear-gradient(top, #F0F0F0 0%, #A1A7CE 100%);
    background: -webkit-gradient(linear, left top, left bottom, color-stop(0%,#F0F0F0), color-stop(100%,#A1A7CE));
    filter: progid:DXImageTransform.Microsoft.gradient( startColorstr='#F0F0F0', endColorstr='#A1A7CE',GradientType=0 );
}
.openerp .filter_label:active, .openerp .filter_icon:active {
    background: #AAAAAA;
    background: -moz-linear-gradient(top, #999999 0%, #EEEEEE 100%);
    background: -webkit-gradient(linear, left top, left bottom, color-stop(0%,#999999), color-stop(100%,#EEEEEE));
    filter: progid:DXImageTransform.Microsoft.gradient( startColorstr='#999999', endColorstr='#EEEEEE',GradientType=0 );
}
.openerp .filter_label.enabled, .openerp .filter_icon.enabled {
    background: #AAAAAA;
}
.openerp .filter_icon {
    padding: 1px 2px 0 2px;
    margin-left: 0;
    margin-right: 0;
}
.openerp .filter_label {
    font-weight: bold;
    text-transform: uppercase;
    text-shadow: #EEE 0 1px 0;
    color: #4C4C4C;
    white-space: nowrap;
    min-height: 40px;
    min-width: 75px;
    padding: 2px 4px;
    margin: 0;
}
.openerp .filter_label_group {
    padding-right: 0.4em;
    white-space: nowrap;
}
.openerp .filter_label_group button:first-child {
    border-left: 1px solid #666;
    -webkit-border-top-left-radius: 7px;
    -webkit-border-bottom-left-radius: 7px;
    -moz-border-radius-topleft: 7px;
    -moz-border-radius-bottomleft: 7px;
    border-top-left-radius: 7px;
    border-bottom-left-radius: 7px;
}
.openerp .filter_label_group button:last-child {
    -webkit-border-top-right-radius: 7px;
    -webkit-border-bottom-right-radius: 7px;
    -moz-border-radius-topright: 7px;
    -moz-border-radius-bottomright: 7px;
    border-top-right-radius: 7px;
    border-bottom-right-radius: 7px;
}

.openerp .searchview_group_string {
    display: block;
    color: #7D7979;
    font-weight: bold;
    padding: 2px 0 2px 10px;
    margin-top: 4px;
    text-decoration: none;
}
.openerp .searchview_group_string:hover {
    background-color: #ccc;
}
.openerp .searchview_group.folded .searchview_group_string {
    background: url("../img/ui/group-folded.png") no-repeat scroll 0 50%;
}
.openerp .searchview_group.folded .searchview_group_content {
    display: none;
}
.openerp .searchview_group.expanded .searchview_group_string {
    background: url("../img/ui/group-expanded.png") no-repeat scroll 0 50%;
}
.openerp .searchview_group.expanded .searchview_group_content {
    display: block;
}
.openerp .searchview_group_content {
    padding-left: 10px;
}
.openerp .searchview_group_content .oe-searchview-render-line {
    width:0;
}


.openerp .oe-searchview-render-line {
    width:100%;
}

.openerp .searchview_extended_group {
    border: #696969 solid 1px;
    padding: 3px;
    margin: 2px;
}

.openerp .oe_search-view-custom-filter-btn span {
    background: url(../img/icons/gtk-add.png) repeat-y;
    padding-left: 18px;
}

.openerp .searchview_extended_add_proposition span {
    font-size: 0.9em;
    background: url(../img/icons/gtk-add.png) repeat-y;
    padding-left: 18px;
}

.openerp .searchview_extended_delete_group {
    float:right;
}

.openerp .searchview_extended_delete_group span,
.openerp .searchview_extended_delete_prop span {
    font-size: 0.9em;
    background: url(../img/icons/gtk-close.png) repeat-y;
    padding-left: 18px;
}
/* List */
.openerp .oe-listview table {
    clear: right;
    width: 100%;
    border-spacing: 0;
    border: 1px solid silver;
}

.openerp .oe-listview tr.odd {
    background-color: #f3f3f3;
}
.openerp .oe-listview tbody tr:hover {
    background-color: #ecebf2;
}
.openerp .oe-listview tbody tr:hover {
    background-color: #eae9f0;
}

.openerp .oe-listview td,
.openerp .oe-listview th {
    vertical-align: middle;
    text-align: left;
}
.openerp .oe-listview th.oe-sortable,
.openerp .oe-listview th.oe-sortable .ui-icon {
    cursor: pointer;
}

.openerp .oe-listview .oe-field-cell {
    cursor: pointer;
}
.openerp .oe-listview .oe-field-cell button {
    padding: 0;
    border: none;
    background: none;
    width: 100%;
}
.openerp .oe-listview .oe-field-cell button:active {
    opacity: 0.5;
}

.openerp .oe-listview th.oe-actions {
    text-align: left;
}
.openerp .oe-listview th.oe-list-pager {
    text-align: right;
}

.openerp .oe-listview tfoot td {
    padding: 3px 3px 0;
}
.openerp .oe-listview .oe-list-footer {
    text-align: center;
    white-space: nowrap;
}
.openerp .oe-listview .oe-list-footer span {
    margin: 0 1em;
}

/** list rounded corners

    rounded corners are a pain on tables: need to round not only table, but
    also on the first and last children of the first and last row
 */
.openerp .oe-listview table {
    -webkit-border-radius: 7px;
    -moz-border-radius: 7px;
    border-radius: 7px;
}
.openerp .oe-listview table thead tr:first-child th:first-child {
    -webkit-border-top-left-radius: 7px;
    -moz-border-radius-topleft: 7px;
    border-top-left-radius: 7px;
}
.openerp .oe-listview table thead tr:first-child th:last-child {
    -webkit-border-top-right-radius: 7px;
    -moz-border-radius-topright: 7px;
    border-top-right-radius: 7px;
}
.openerp .oe-listview table tfoot td:first-child,
.openerp .oe-listview table tbody:last-child tr:last-child th:first-child {
    -webkit-border-bottom-left-radius: 7px;
    -moz-border-radius-bottomleft: 7px;
    border-bottom-left-radius: 7px;
}
.openerp .oe-listview table tfoot td:last-child,
.openerp .oe-listview table tbody:last-child tr:last-child td:last-child {
    -webkit-border-bottom-right-radius: 7px;
    -moz-border-radius-bottomright: 7px;
    border-bottom-right-radius: 7px;
}

/* Notebook */
.openerp .oe_form_notebook {
    padding: 0;
    background: none;
    border-width: 0;
}
.openerp .oe_form_notebook ul.ui-tabs-nav {
    padding-left: 0;
    background: transparent;
    border-width: 0 0 1px 0;
    border-radius: 0;
    -moz-border-radius: 0;
    -webkit-border-radius: 0;
    line-height: 0.5em;
}
.openerp .oe_form_notebook ul.ui-tabs-nav li {
    font-weight: bold;
}
.openerp .oe_form_notebook .ui-tabs-panel {
    background: #f9f9f9;
    border-width: 0 1px 1px 1px;
}
.openerp .oe_form_notebook .ui-tabs-selected {
    background: #f9f9f9;
}

/* Form */
.openerp table.oe_frame td {
    color: #4c4c4c;
}
.openerp td.oe_form_frame_cell {
    padding: 2px;
}
.openerp .required.error {
    border: 1px solid #900;
}
.openerp .oe_form_buttons, .openerp .oe_list_buttons {
    float: left;
}
.openerp .oe_form_pager, .openerp .oe_list_pager {
    float: right;
}

.openerp label.oe_form_label_help {
    cursor: help;
}
.openerp label.oe_form_label, .openerp label.oe_form_label_help {
    display: block;
    text-align: right;
    margin-top: 3px;
}
.openerp label.oe_form_label_help span {
    font-size: 80%;
    color: darkgreen;
    vertical-align:top;
    position: relative;
    top: -4px;
    padding: 0 2px;
}

/* Inputs */
.openerp input[type="text"], .openerp input[type="password"], .openerp select, .openerp textarea {
    -moz-box-sizing: border-box;
    -webkit-box-sizing: border-box;
    -ms-box-sizing: border-box;
    box-sizing: border-box;
    padding: 2px;
    border: 1px solid #999;
    -moz-border-radius: 3px;
    -webkit-border-radius: 3px;
    border-radius: 3px;
    background: white;
    min-width: 90px;
    color: #1f1f1f;
}
.openerp textarea {
    resize:vertical;
}
.openerp input[type="text"], .openerp input[type="password"], .openerp select, .openerp .button {
    height: 22px;
}
.openerp .button {
    color: #4c4c4c;
    white-space: nowrap;
}
.openerp .button span {
    position: relative;
    vertical-align: top;
}
.openerp input.field_date, .openerp input.field_datetime {
    background: #fff url('../img/ui/field_calendar.png') no-repeat right center;
    background-origin: content-box;
    -moz-background-origin: content;
    -moz-background-origin: content-box;
    -webkit-background-origin: content-box;
}
/* http://www.quirksmode.org/dom/inputfile.html
 * http://stackoverflow.com/questions/2855589/replace-input-type-file-by-an-image
 */
.openerp .oe-binary-file-set {
    overflow: hidden;
    position: relative;
}
.openerp input.oe-binary-file {
    z-index: 2;
    line-height: 0;
    font-size: 50px;
    position: absolute;
    /* Should be adjusted for all browsers */
    top: -2px;
    left: -700px;
    opacity: 0;
    filter: alpha(opacity = 0);
    -ms-filter: "alpha(opacity=0)";
    margin: 0;
    padding:0;
}

/* Widgets */
.openerp .separator {
    border: 0 solid #666;
}
.openerp .separator.horizontal {
   font-weight: bold;
    border-bottom-width: 1px;
    margin: 6px 4px 6px 1px;
}
.openerp td.required input, .openerp td.required select {
    background-color: #D2D2FF;
}
.openerp td.invalid input, .openerp td.invalid select, .openerp td.invalid textarea {
    background-color: #F66;
    border: 1px solid #D00;
}
.openerp div.oe-progressbar span {
    position: absolute;
    margin-left: 10px;
    margin-top: 5px;
    font-weight: bold;
}

/* jQuery UI override */
.openerp .ui-widget {
    font-size: 1em;
}
.openerp .oe_form_field_progressbar .ui-progressbar {
    height: 22px;
    font-size: 10px;
    -moz-box-sizing: border-box;
    -webkit-box-sizing: border-box;
    -ms-box-sizing: border-box;
    box-sizing: border-box;
    border: 1px solid #999;
    -moz-border-radius: 3px;
    -webkit-border-radius: 3px;
    border-radius: 3px;
    background: white;
    min-width: 90px;
}

/* Sidebar */
.openerp .view-manager-main-table {
    margin: 0;
    width:100%;
    border-collapse:collapse;
    height:100%;
}

.openerp .view-manager-main-table tbody {
    vertical-align: top;
}

.openerp .view-manager-main-content {
    width: 100%;
    padding: 6px;
}

.openerp .view-manager-main-sidebar {
    width: 180px;
    padding: 0;
    margin: 0;
}

.openerp .sidebar-main-div {
    height: 100%;
    border-left: 1px solid #D2CFCF;
}

.openerp .sidebar-content {
    padding: 0;
    margin: 0;
    width: 180px;
    height: 100%;
    font-family: Ubuntu, Helvetica, sans-serif;
    font-size: 0.9em;
}

.openerp .closed-sidebar .sidebar-content {
    width: 22px;
}

.openerp .closed-sidebar .sidebar-content {
    display: none;
}

.openerp .sidebar-main-div a {
    color: #555;
    text-decoration: none;
}

.openerp .sidebar-main-div a:hover {
    color: black;
}

.openerp .oe-sidebar-attachments-toolbar {
    margin: 4px 0 0 4px;
}
.openerp .oe-sidebar-attachments-items {
    clear: both;
    padding-top: 5px !important;
}
.openerp .oe-sidebar-attachments-items li {
    position: relative;
    padding: 0 0 3px 10px !important;
}
.openerp .oe-sidebar-attachments-items li:hover {
    background: #ddd;
}
.openerp .oe-sidebar-attachments-link {
    display: block;
    margin-right: 15px;
    overflow: hidden;
}
.openerp .oe-sidebar-attachment-delete {
    position: absolute;
    right: 2px;
    top: 1px;
    overflow: hidden;
    width: 15px;
    height: 15px;
    padding: 1px;
    border-radius: 7px;
    -moz-border-radius: 7px;
    -webkit-border-radius: 7px;
}
.openerp .oe-sidebar-attachment-delete:hover {
    background-color: white;
}

.openerp .view-manager-main-sidebar h2 {
    margin:0;
    font-family: Ubuntu, Helvetica, sans-serif;
    font-size: 1.15em;
    color: #8E8E8E;
    text-shadow: white 0 1px 0;
    padding-left: 10px;
    padding-right: 21px;
    height: 21px;

background: #ffffff; /* Old browsers */
background: -moz-linear-gradient(top, #ffffff 0%, #ebe9e9 100%); /* FF3.6+ */
background: -webkit-gradient(linear, left top, left bottom, color-stop(0%,#ffffff), color-stop(100%,#ebe9e9)); /* Chrome,Safari4+ */
background: -webkit-linear-gradient(top, #ffffff 0%,#ebe9e9 100%); /* Chrome10+,Safari5.1+ */
background: -o-linear-gradient(top, #ffffff 0%,#ebe9e9 100%); /* Opera11.10+ */
background: -ms-linear-gradient(top, #ffffff 0%,#ebe9e9 100%); /* IE10+ */
filter: progid:DXImageTransform.Microsoft.gradient( startColorstr='#FFFFFF', endColorstr='#EBE9E9',GradientType=0 ); /* IE6-9 */
background: linear-gradient(top, #ffffff 0%,#ebe9e9 100%); /* W3C */

    border: 1px solid #D2CFCF;
    border-right-width: 0;
    border-left-width: 0;
}

.openerp .view-manager-main-sidebar ul {
    list-style-type: none;
    margin: 0;
    padding: 0;
    display: block;
}

.openerp .view-manager-main-sidebar li {
    display: block;
    padding: 3px 3px 3px 10px;
}

.openerp .toggle-sidebar {
    cursor: pointer;
    border: 1px solid #D2CFCF;
    display: block;
    background: url(../img/toggle-a-bg.png);
    width: 21px;
    height: 21px;
    z-index: 10;
}
.openerp .open-sidebar .toggle-sidebar {
    margin-left: 158px;
    background-position: 21px 0;
    position: absolute;
}
.openerp .closed-sidebar .toggle-sidebar {
    border-left: none;
}

.openerp.kitten-mode-activated .main_table {
    background: url(http://placekitten.com/g/1500/800) repeat;
}

.openerp.kitten-mode-activated .header {
    background: url(http://placekitten.com/g/211/65) repeat;
}

.openerp.kitten-mode-activated .secondary_menu {
    background: url(http://placekitten.com/g/212/100) repeat;
}

.openerp.kitten-mode-activated .menu {
    background: #828282;
    background: -moz-linear-gradient(top, #828282 0%, #4D4D4D 100%);
    background: -webkit-gradient(linear, left top, left bottom, color-stop(0%,#828282), color-stop(100%,#4D4D4D));
    filter: progid:DXImageTransform.Microsoft.gradient( startColorstr='#828282', endColorstr='#4D4D4D',GradientType=0 );
}
.openerp.kitten-mode-activated .menu a {
    background: none;
}
.openerp.kitten-mode-activated .menu span {
    background: none;
}
.openerp.kitten-mode-activated .sidebar-content li a,
.openerp.kitten-mode-activated .oe-application .view-manager-main-content h2.oe_view_title,
.openerp.kitten-mode-activated .oe-application .view-manager-main-content a.searchview_group_string,
.openerp.kitten-mode-activated .oe-application .view-manager-main-content label  {
    color: white;
}
.openerp.kitten-mode-activated .menu,
.openerp.kitten-mode-activated .header_corner,
.openerp.kitten-mode-activated .header_title,
.openerp.kitten-mode-activated .secondary_menu div,
.openerp.kitten-mode-activated .oe-application,
.openerp.kitten-mode-activated .oe_footer,
.openerp.kitten-mode-activated .loading,
.openerp.kitten-mode-activated .ui-dialog {
    opacity:0.8;
    filter:alpha(opacity=80);
}
.openerp.kitten-mode-activated .header .company_logo {
    background: url(http://placekitten.com/g/180/46);
}
.openerp.kitten-mode-activated .loading {
    background: #828282;
    border-color: #828282;
}

.openerp .oe-m2o {
    padding-right: 16px;
    white-space: nowrap;
}

.openerp .oe-m2o-drop-down-button {
    margin-left: -23px;
}
.openerp .oe-m2o-drop-down-button img,
.openerp .oe-m2o-cm-button img {
    margin-bottom: -4px;
}
<<<<<<< HEAD
.parent_top {
    vertical-align: text-top;
}

/*----- End Many2one Contextmenu ------- */
=======
.openerp .oe-m2o-disabled-cm {
    color: grey;
}
>>>>>>> 7c751465
<|MERGE_RESOLUTION|>--- conflicted
+++ resolved
@@ -1027,14 +1027,6 @@
 .openerp .oe-m2o-cm-button img {
     margin-bottom: -4px;
 }
-<<<<<<< HEAD
-.parent_top {
-    vertical-align: text-top;
-}
-
-/*----- End Many2one Contextmenu ------- */
-=======
 .openerp .oe-m2o-disabled-cm {
     color: grey;
-}
->>>>>>> 7c751465
+}