/*---------------------------------------------------------
 * OpenERP base library
 *---------------------------------------------------------*/

openerp.base.views = function(openerp) {

openerp.base.ActionManager = openerp.base.Controller.extend({
// process all kind of actions
    init: function(parent, element_id) {
        this._super(parent, element_id);
        this.viewmanager = null;
        this.current_dialog = null;
        // Temporary linking view_manager to session.
        // Will use parent to find it when implementation will be done.
        this.session.action_manager = this;
    },
    /**
     * Process an action
     * Supported actions: act_window
     */
    action_window: function() {
    },
    action_window_close: function() {
    },
    action_server: function() {
    },
    action_url: function() {
    },
    action_report: function() {
    },
    action_client: function() {
    },
    do_action: function(action, on_closed) {
        var self = this;
        action.flags = _.extend({
            sidebar : action.target != 'new',
            search_view : action.target != 'new',
            new_window : false,
            views_switcher : action.target != 'new',
            action_buttons : action.target != 'new',
            pager : action.target != 'new'
        }, action.flags || {});
        // instantiate the right controllers by understanding the action
        switch (action.type) {
            case 'ir.actions.act_window':
                if (!action.target && this.current_dialog) {
                    action.flags.new_window = true;
                }
                if (action.target == 'new') {
                    var dialog = this.current_dialog = new openerp.base.ActionDialog(this, { title: action.name, width: '90%' });
                    if (on_closed) {
                        dialog.close_callback = on_closed;
                    }
                    dialog.start(false);
                    var viewmanager = dialog.viewmanager = new openerp.base.ViewManagerAction(this, dialog.element_id, action);
                    viewmanager.start();
                    dialog.open();
                } else if (action.flags.new_window) {
                    action.flags.new_window = false;
                    this.rpc("/base/session/save_session_action", { the_action : action}, function(key) {
                        var url = window.location.protocol + "//" + window.location.host +
                                window.location.pathname + "?" + jQuery.param({ s_action : "" + key });
                        window.open(url);
                        if (on_closed) {
                            on_closed();
                        }
                    });
                } else {
                    if (this.viewmanager) {
                        this.viewmanager.stop();
                    }
                    this.viewmanager = new openerp.base.ViewManagerAction(this, this.element_id, action);
                    this.viewmanager.start();
                }
                break;
            case 'ir.actions.act_window_close':
                this.close_dialog();
                break;
            case 'ir.actions.server':
                this.rpc('/base/action/run', {
                    action_id: action.id,
                    context: {active_id: 66, active_ids: [66], active_model: 'ir.ui.menu'}
                }).then(function (action) {
                    self.do_action(action, on_closed)
                });
                break;
            default:
                console.log("Action manager can't handle action of type " + action.type, action);
        }
    },
    close_dialog: function() {
        if (this.current_dialog) {
            this.current_dialog.stop();
            this.current_dialog = null;
        }
    }
});

openerp.base.ActionDialog = openerp.base.Dialog.extend({
    identifier_prefix: 'action_dialog',
    stop: function() {
        this._super(this, arguments);
        if (this.close_callback) {
            this.close_callback();
        }
        if (this.viewmanager) {
            this.viewmanager.stop();
        }
    }
});

openerp.base.ViewManager =  openerp.base.Controller.extend({
    init: function(parent, element_id, dataset, views) {
        this._super(parent, element_id);
        this.model = dataset.model;
        this.dataset = dataset;
        this.searchview = null;
        this.active_view = null;
        this.views_src = _.map(views, function(x)
            {return x instanceof Array? {view_id: x[0], view_type: x[1]} : x;});
        this.views = {};
        this.flags = this.flags || {};
        this.registry = openerp.base.views;
    },
    /**
     * @returns {jQuery.Deferred} initial view loading promise
     */
    start: function() {
        var self = this;
        this.dataset.start();
        this.$element.html(QWeb.render("ViewManager", {"prefix": this.element_id, views: this.views_src}));
        this.$element.find('.oe_vm_switch button').click(function() {
            self.on_mode_switch($(this).data('view-type'));
        });
        _.each(this.views_src, function(view) {
            self.views[view.view_type] = $.extend({}, view, {
                controller : null,
                options : _.extend({
                    sidebar_id : self.element_id + '_sidebar_' + view.view_type
                }, self.flags)
            });
        });
        if (this.flags.views_switcher === false) {
            this.$element.find('.oe_vm_switch').hide();
        }
        // switch to the first one in sequence
        return this.on_mode_switch(this.views_src[0].view_type);
    },
    stop: function() {
    },
    /**
     * Asks the view manager to switch visualization mode.
     *
     * @param {String} view_type type of view to display
     * @returns {jQuery.Deferred} new view loading promise
     */
    on_mode_switch: function(view_type) {
        var self = this,
            view_promise;
        this.active_view = view_type;
        var view = this.views[view_type];
        if (!view.controller) {
            // Lazy loading of views
            var controllerclass = this.registry.get_object(view_type);
            var controller = new controllerclass(this, this.element_id + '_view_' + view_type,
                this.dataset, view.view_id, view.options);
            if (view.embedded_view) {
                controller.set_embedded_view(view.embedded_view);
            }
            if (view_type === 'list' && this.flags.search_view === false && this.action && this.action['auto_search']) {
                // In case the search view is not instantiated: manually call ListView#search
                var domains = !_(self.action.domain).isEmpty()
                                ? [self.action.domain] : [],
                   contexts = !_(self.action.context).isEmpty()
                                ? [self.action.context] : [];
                controller.on_loaded.add({
                    callback: function () {
                        controller.do_search(domains, contexts, []);
                    },
                    position: 'last',
                    unique: true
                });
            }
            view_promise = controller.start();
            $.when(view_promise).then(function() {
                self.on_controller_inited(view_type, controller);
            });
            this.views[view_type].controller = controller;
        }


        if (this.searchview) {
            if (view.controller.searchable === false) {
                this.searchview.hide();
            } else {
                this.searchview.show();
            }
        }

        this.$element
            .find('.views-switchers button').removeAttr('disabled')
            .filter('[data-view-type="' + view_type + '"]')
            .attr('disabled', true);

        for (var view_name in this.views) {
            if (!this.views.hasOwnProperty(view_name)) { continue; }
            if (this.views[view_name].controller) {
                if (view_name === view_type) {
                    $.when(view_promise).then(this.views[view_name].controller.do_show);
                } else {
                    this.views[view_name].controller.do_hide();
                }
            }
        }
        if(this.flags && this.flags.sidebar) {
            if(this.$element.find('#exportview')){
                this.$element.find('#exportview').remove()
            }
            if(this.active_view == 'list' || this.active_view == 'form') {
                this.views[this.active_view].controller.$element.after(QWeb.render('ExportView'))
                this.$element.find('#exportview').click(function(ev) {
                    var export_view = new openerp.base.Export(self, self.dataset, self.views);
                    export_view.start(false);
                    ev.preventDefault();
                });
            }
        }
        return view_promise;
    },
    /**
     * Event launched when a controller has been inited.
     *
     * @param {String} view_type type of view
     * @param {String} view the inited controller
     */
    on_controller_inited: function(view_type, view) {},
    /**
     * Sets up the current viewmanager's search view.
     *
     * @param view_id the view to use or false for a default one
     * @returns {jQuery.Deferred} search view startup deferred
     */
    setup_search_view: function(view_id, search_defaults) {
        var self = this;
        if (this.searchview) {
            this.searchview.stop();
        }
        this.searchview = new openerp.base.SearchView(this, this.element_id + "_search", this.dataset, view_id, search_defaults);
        if (this.flags.search_view === false) {
            this.searchview.hide();
        }
        this.searchview.on_search.add(function(domains, contexts, groupbys) {
            self.views[self.active_view].controller.do_search.call(
                self, domains.concat(self.domains()),
                      contexts.concat(self.contexts()), groupbys);
        });
        return this.searchview.start();
    },
    /**
     * Called when one of the view want to execute an action
     */
    on_action: function(action) {
    },
    on_create: function() {
    },
    on_remove: function() {
    },
    on_edit: function() {
    },
    /**
     * Domains added on searches by the view manager, to override in subsequent
     * view manager in order to add new pieces of domains to searches
     *
     * @returns an empty list
     */
    domains: function () {
        return [];
    },
    /**
     * Contexts added on searches by the view manager.
     *
     * @returns an empty list
     */
    contexts: function () {
        return [];
    }
});

openerp.base.NullViewManager = openerp.base.generate_null_object_class(openerp.base.ViewManager, {
    init: function(parent) {
        this._super(parent);
        if(parent)
            this.session = parent.session;
        this.action = {flags: {}};
    }
});

// TODO Will move to action Manager
openerp.base.ViewManagerAction = openerp.base.ViewManager.extend({
    init: function(parent, element_id, action) {
        this.session = parent.session;
        var dataset;
        if (!action.res_id) {
            dataset = new openerp.base.DataSetSearch(this, action.res_model, action.context || null);
        } else {
            dataset = new openerp.base.DataSetStatic(this, action.res_model, {}, [action.res_id]);
            if (action.context) {
                // TODO fme: should normalize all DataSets constructors to (session, model, context, ...)
                dataset.context = action.context;
            }
        }
        this._super(parent, element_id, dataset, action.views);
        this.action = action;
        this.flags = this.action.flags || {};
        if (action.res_model == 'board.board' && action.views.length == 1 && action.views) {
            // Not elegant but allows to avoid flickering of SearchView#do_hide
            this.flags.search_view = this.flags.pager = this.flags.sidebar = this.flags.action_buttons = false;
        }
    },
    start: function() {
        var inital_view_loaded = this._super();

        var search_defaults = {};
        _.each(this.action.context, function (value, key) {
            var match = /^search_default_(.*)$/.exec(key);
            if (match) {
                search_defaults[match[1]] = value;
            }
        });

        if (this.flags.search_view !== false) {
            // init search view
            var searchview_id = this.action.search_view_id && this.action.search_view_id[0];

            var searchview_loaded = this.setup_search_view(
                    searchview_id || false, search_defaults);

            // schedule auto_search
            if (searchview_loaded != null && this.action['auto_search']) {
                $.when(searchview_loaded, inital_view_loaded)
                    .then(this.searchview.do_search);
            }
        }
    },
    stop: function() {
        // should be replaced by automatic destruction implemented in BaseWidget
        this._super();
    },
    /**
     * adds action domain to the search domains
     *
     * @returns the action's domain
     */
    domains: function () {
        if (!this.action.domain) {
            return [];
        }
        return [this.action.domain];
    },
    /**
     * adds action context to the search contexts
     *
     * @returns the action's context
     */
    contexts: function () {
        if (!this.action.context) {
            return [];
        }
        return [this.action.context];
    }
});

openerp.base.Sidebar = openerp.base.Controller.extend({
    init: function(parent, element_id) {
        this._super(parent, element_id);
        this.items = {};
    },
    start: function() {
        var self = this;
        this._super(this, arguments);
        this.$element.html(QWeb.render('Sidebar'));
        this.$element.find(".toggle-sidebar").click(function(e) {
            self.do_toggle();
        });
    },
    add_toolbar: function(toolbar) {
        var self = this;
        _.each([['print', "Reports"], ['action', "Actions"], ['relate', "Links"]], function(type) {
            var items = toolbar[type[0]];
            if (items.length) {
                for (var i = 0; i < items.length; i++) {
                    items[i] = {
                        label: items[i]['name'],
                        action: items[i],
                        classname: 'oe_sidebar_' + type[0]
                    }
                }
                self.add_section(type[1], items);
            }
        });
    },
    add_section: function(name, items) {
        // For each section, we pass a name/label and optionally an array of items.
        // If no items are passed, then the section will be created as a custom section
        // returning back an element_id to be used by a custom controller.
        // Else, the section is a standard section with items displayed as links.
        // An item is a dictonary : {
        //    label: label to be displayed for the link,
        //    action: action to be launch when the link is clicked,
        //    callback: a function to be executed when the link is clicked,
        //    classname: optionnal dom class name for the line,
        // }
        // Note: The item should have one action or/and a callback
        var self = this,
            section_id = _.uniqueId(this.element_id + '_section_');
        if (items) {
            for (var i = 0; i < items.length; i++) {
                items[i].element_id = _.uniqueId(section_id + '_item_');
                this.items[items[i].element_id] = items[i];
            }
        }
        var $section = $(QWeb.render("Sidebar.section", {
            section_id: section_id,
            name: name,
            items: items
        }));
        if (items) {
            $section.find('a.oe_sidebar_action_a').click(function() {
                var item = self.items[$(this).attr('id')];
                if (item.callback) {
                    item.callback();
                }
                if (item.action) {
                    item.action.flags = item.action.flags || {};
                    item.action.flags.new_window = true;
                    self.do_action(item.action);
                }
                return false;
            });
        }
        $section.appendTo(this.$element.find('div.sidebar-actions'));
        return section_id;
    },
    do_fold: function() {
        this.$element.addClass('closed-sidebar').removeClass('open-sidebar');
    },
    do_unfold: function() {
        this.$element.addClass('open-sidebar').removeClass('closed-sidebar');
    },
    do_toggle: function() {
        this.$element.toggleClass('open-sidebar closed-sidebar');
    }
});

<<<<<<< HEAD
openerp.base.NullSidebar = openerp.base.generate_null_object_class(openerp.base.Sidebar);

/*
=======
>>>>>>> 216ab84e
openerp.base.Export = openerp.base.Dialog.extend({
    dialog_title: "Export",
    template: 'ExportDialog',
    identifier_prefix: 'export_dialog',
    init: function (session, model, domain) {
        this._super();
    },
    start: function () {
        this._super();
        this.$element.html(this.render());
    },
    on_button_Export: function() {
        console.log("Export")
    },
    on_button_Cancel: function() {
        this.$element.dialog("close");
    }
});
*/
openerp.base.View = openerp.base.Controller.extend({
    set_default_options: function(options) {
        this.options = options || {};
        _.defaults(this.options, {
            // All possible views options should be defaulted here
            sidebar_id: null,
            sidebar: true
        });
    },
    /**
     * Fetches and executes the action identified by ``action_data``.
     *
     * @param {Object} action_data the action descriptor data
     * @param {String} action_data.name the action name, used to uniquely identify the action to find and execute it
     * @param {String} [action_data.special=null] special action handlers (currently: only ``'cancel'``)
     * @param {String} [action_data.type='workflow'] the action type, if present, one of ``'object'``, ``'action'`` or ``'workflow'``
     * @param {Object} [action_data.context=null] additional action context, to add to the current context
     * @param {openerp.base.DataSet} dataset a dataset object used to communicate with the server
     * @param {openerp.base.ActionManager} action_manager object able to actually execute the action, if any is fetched
     * @param {Object} [record_id] the identifier of the object on which the action is to be applied
     * @param {Function} on_closed callback to execute when dialog is closed or when the action does not generate any result (no new action)
     */
    execute_action: function (action_data, dataset, action_manager, record_id, on_closed) {
        var self = this;
        if (action_manager.current_dialog) {
            on_closed = action_manager.current_dialog.close_callback;
        }
        var handler = function (r) {
            action_manager.close_dialog();
            var action = r.result;
            if (action && action.constructor == Object) {
                action.context = action.context || {};
                _.extend(action.context, {
                    active_id: record_id || false,
                    active_ids: [record_id || false],
                    active_model: dataset.model
                });
                action.flags = {
                    new_window: true
                };
                action_manager.do_action(action, on_closed);
            } else if (on_closed) {
                on_closed(action);
            }
        };

        if (!action_data.special) {
            var context = new openerp.base.CompoundContext(dataset.get_context(), action_data.context || {});
            switch(action_data.type) {
                case 'object':
                    return dataset.call_button(action_data.name, [[record_id], context], handler);
                case 'action':
                    return this.rpc('/base/action/load', { action_id: parseInt(action_data.name, 10), context: context }, handler);
                default:
                    return dataset.exec_workflow(record_id, action_data.name, handler);
            }
        } else {
            action_manager.close_dialog();
        }
    },
    /**
     * Directly set a view to use instead of calling fields_view_get. This method must
     * be called before start(). When an embedded view is set, underlying implementations
     * of openerp.base.View must use the provided view instead of any other one.
     *
     * @param embedded_view A view.
     */
    set_embedded_view: function(embedded_view) {
        this.embedded_view = embedded_view;
    }
});

/**
 * Registry for all the main views
 */
openerp.base.views = new openerp.base.Registry();

openerp.base.json_node_to_xml = function(node, single_quote, indent) {
    // For debugging purpose, this function will convert a json node back to xml
    // Maybe usefull for xml view editor
    if (typeof(node.tag) !== 'string' || !node.children instanceof Array || !node.attrs instanceof Object) {
        throw("Node a json node");
    }
    indent = indent || 0;
    var sindent = new Array(indent + 1).join('\t'),
        r = sindent + '<' + node.tag;
    for (var attr in node.attrs) {
        var vattr = node.attrs[attr];
        if (typeof(vattr) !== 'string') {
            // domains, ...
            vattr = JSON.stringify(vattr);
        }
        vattr = vattr.replace(/&/g, '&amp;').replace(/</g, '&lt;').replace(/>/g, '&gt;').replace(/"/g, '&quot;');
        if (single_quote) {
            vattr = vattr.replace(/&quot;/g, "'");
        }
        r += ' ' + attr + '="' + vattr + '"';
    }
    if (node.children.length) {
        r += '>\n';
        var childs = [];
        for (var i = 0, ii = node.children.length; i < ii; i++) {
            childs.push(openerp.base.json_node_to_xml(node.children[i], single_quote, indent + 1));
        }
        r += childs.join('\n');
        r += '\n' + sindent + '</' + node.tag + '>';
        return r;
    } else {
        return r + '/>';
    }
}

};

// vim:et fdc=0 fdl=0 foldnestmax=3 fdm=syntax:<|MERGE_RESOLUTION|>--- conflicted
+++ resolved
@@ -452,31 +452,6 @@
     }
 });
 
-<<<<<<< HEAD
-openerp.base.NullSidebar = openerp.base.generate_null_object_class(openerp.base.Sidebar);
-
-/*
-=======
->>>>>>> 216ab84e
-openerp.base.Export = openerp.base.Dialog.extend({
-    dialog_title: "Export",
-    template: 'ExportDialog',
-    identifier_prefix: 'export_dialog',
-    init: function (session, model, domain) {
-        this._super();
-    },
-    start: function () {
-        this._super();
-        this.$element.html(this.render());
-    },
-    on_button_Export: function() {
-        console.log("Export")
-    },
-    on_button_Cancel: function() {
-        this.$element.dialog("close");
-    }
-});
-*/
 openerp.base.View = openerp.base.Controller.extend({
     set_default_options: function(options) {
         this.options = options || {};
