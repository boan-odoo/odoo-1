-
  In order to test process of the Sale Order with access rights of saleman,
-
  !context
    uid: 'res_sale_stock_salesman'
-
  First I check the total amount of the Quotation before Approved.
-
  !assert {model: sale.order, id: sale.sale_order_6, string: The amount of the Quotation is not correctly computed}:
    - sum([l.price_subtotal for l in order_line]) == amount_untaxed
- 
  I set an explicit invoicing partner that is different from the main SO Customer
-
  !python {model: sale.order, id: sale.sale_order_6}: |
    order = self.browse(cr, uid, ref("sale.sale_order_6"))
    order.write({'partner_invoice_id': ref('base.res_partner_address_29')})
-
  I confirm the quotation with Invoice based on deliveries policy.
-
  !workflow {model: sale.order, action: order_confirm, ref: sale.sale_order_6}
-
  I check that invoice should not created before dispatch delivery.
-
  !python {model: sale.order}: |
    order = self.pool.get('sale.order').browse(cr, uid, ref("sale.sale_order_6"))
    assert order.state == 'progress', 'Order should be in inprogress.'
    assert len(order.invoice_ids) == False, "Invoice should not created."
-
  I check the details of procurement after confirmed quotation.
-
  !python {model: sale.order}: |
    from datetime import datetime, timedelta
    from dateutil.relativedelta import relativedelta
    from openerp.tools import DEFAULT_SERVER_DATE_FORMAT, DEFAULT_SERVER_DATETIME_FORMAT
    order = self.browse(cr, uid, ref("sale.sale_order_6"))
    for order_line in order.order_line:
        procurement = order_line.procurement_ids[0]
        date_planned = datetime.strptime(order.date_order, DEFAULT_SERVER_DATETIME_FORMAT) + relativedelta(days=order_line.delay or 0.0)
        date_planned = (date_planned - timedelta(days=order.company_id.security_lead)).strftime(DEFAULT_SERVER_DATETIME_FORMAT)
        assert procurement.date_planned == date_planned, "Scheduled date is not correspond."
        assert procurement.product_id.id == order_line.product_id.id, "Product is not correspond."
        assert procurement.product_qty == order_line.product_uom_qty, "Qty is not correspond."
        assert procurement.product_uom.id == order_line.product_uom.id, "UOM is not correspond."
<<<<<<< HEAD
=======
        assert procurement.procure_method == order_line.type, "Procurement method is not correspond."
-
  Only stock user can change data related warehouse therefore test with that user which have stock user rights,
-
  !context
    uid: 'res_stock_user'
-
  I run the scheduler.
-
  !python {model: procurement.order}: |
    self.run_scheduler(cr, uid)
>>>>>>> 5050231a
-
  Salesman can also check order therefore test with that user which have salesman rights,
-
  !context
    uid: 'res_sale_stock_salesman'
-
  I check the details of delivery order after confirmed quotation.
-
  !python {model: sale.order}: |
    from datetime import datetime, timedelta
    from dateutil.relativedelta import relativedelta
    from openerp.tools import DEFAULT_SERVER_DATE_FORMAT, DEFAULT_SERVER_DATETIME_FORMAT
    sale_order = self.browse(cr, uid, ref("sale.sale_order_6"))
    assert sale_order.picking_ids, "Delivery order is not created."
    for picking in sale_order.picking_ids:
      assert picking.state == "auto" or "confirmed", "Delivery order should be in 'Waitting Availability' state."
      assert picking.origin == sale_order.name,"Origin of Delivery order is not correspond with sequence number of sale order."
      assert picking.picking_type_id == self.pool.get('ir.model.data').get_object(cr, uid, 'stock', 'picking_type_out', context=context),"Shipment should be Outgoing."
      assert picking.move_type == sale_order.picking_policy,"Delivery Method is not corresponding with delivery method of sale order."
      assert picking.partner_id.id == sale_order.partner_shipping_id.id,"Shipping Address is not correspond with sale order."
      assert picking.note == sale_order.note,"Note is not correspond with sale order."
      assert picking.invoice_state == (sale_order.order_policy=='picking' and '2binvoiced') or 'none',"Invoice policy is not correspond with sale order."
      assert len(picking.move_lines) == len(sale_order.order_line), "Total move of delivery order are not corresposning with total sale order lines."
      location_id = sale_order.warehouse_id.lot_stock_id.id
      for move in picking.move_lines:
         order_line = move.procurement_id.sale_line_id
         date_planned = datetime.strptime(sale_order.date_order, DEFAULT_SERVER_DATETIME_FORMAT) + relativedelta(days=order_line.delay or 0.0)
         date_planned = (date_planned - timedelta(days=sale_order.company_id.security_lead)).strftime(DEFAULT_SERVER_DATETIME_FORMAT)
         assert datetime.strptime(move.date_expected, DEFAULT_SERVER_DATETIME_FORMAT) == datetime.strptime(date_planned, DEFAULT_SERVER_DATETIME_FORMAT), "Excepted Date is not correspond with Planned Date."
         assert move.product_id.id == order_line.product_id.id,"Product is not correspond."
         assert move.product_qty == order_line.product_uom_qty,"Product Quantity is not correspond."
         assert move.product_uom.id == order_line.product_uom.id,"Product UOM is not correspond."
         assert move.product_uos_qty == (order_line.product_uos and order_line.product_uos_qty) or order_line.product_uom_qty,"Product UOS Quantity is not correspond."
         assert move.product_uos == (order_line.product_uos and order_line.product_uos.id) or order_line.product_uom.id,"Product UOS is not correspond"
         assert move.product_packaging.id == order_line.product_packaging.id,"Product packaging is not correspond."
         assert move.partner_id.id == order_line.address_allotment_id.id or sale_order.partner_shipping_id.id,"Address is not correspond"
         #assert move.location_id.id == location_id,"Source Location is not correspond."
-
  Now, I dispatch delivery order.
-
  !python {model: stock.picking}: |
    order = self.pool.get('sale.order').browse(cr, uid, ref("sale.sale_order_6"))
    for pick in order.picking_ids:
        data = pick.force_assign()
        if data == True:
          pick.do_partial(context=context)
-
  I run the scheduler.
-
  !python {model: procurement.order}: |
    self.run_scheduler(cr, uid)
-
  I check sale order to verify shipment.
-
  !python {model: sale.order}: |
    order = self.pool.get('sale.order').browse(cr, uid, ref("sale.sale_order_6"))
    assert order.shipped == True, "Sale order is not Delivered."
    #assert order.state == 'progress', 'Order should be in inprogress.'
    assert len(order.invoice_ids) == False, "Invoice should not created on dispatch delivery order."
-
  I create Invoice from Delivery Order.
-
  !python {model: stock.invoice.onshipping}: |
    sale = self.pool.get('sale.order')
    sale_order = sale.browse(cr, uid, ref("sale.sale_order_6"))
    ship_ids = [x.id for x in sale_order.picking_ids]
    wiz_id = self.create(cr, uid, {'journal_id': ref('account.sales_journal')},
      {'active_ids': ship_ids, 'active_model': 'stock.picking'})
    self.create_invoice(cr, uid, [wiz_id], {"active_ids": ship_ids, "active_id": ship_ids[0]})
-
  I check the invoice details after dispatched delivery.
-
  !python {model: sale.order}: |
    order = self.browse(cr, uid, ref("sale.sale_order_6"))
    assert order.invoice_ids, "Invoice is not created."
    ac = order.partner_invoice_id.property_account_receivable.id
    journal_ids = self.pool.get('account.journal').search(cr, uid, [('type', '=', 'sale'), ('company_id', '=', order.company_id.id)])
    for invoice in order.invoice_ids:
        assert invoice.type == 'out_invoice',"Invoice should be Customer Invoice."
        assert invoice.account_id.id == ac,"Invoice account is not correspond."
        assert invoice.reference == order.client_order_ref or order.name,"Reference is not correspond."
        assert invoice.partner_id.id == order.partner_invoice_id.id,"Customer does not correspond."
        assert invoice.currency_id.id == order.pricelist_id.currency_id.id, "Currency is not correspond."
        assert (invoice.comment or '') == (order.note or ''),"Note is not correspond."
        assert invoice.journal_id.id in journal_ids,"Sales Journal is not link on Invoice."
        assert invoice.payment_term.id == order.payment_term.id, "Payment term is not correspond."
    for so_line in order.order_line:
        inv_line = so_line.invoice_lines[0]
        ac = so_line.product_id.property_account_income.id or so_line.product_id.categ_id.property_account_income_categ.id
        assert inv_line.product_id.id == so_line.product_id.id or False,"Product is not correspond"
        assert inv_line.account_id.id == ac,"Account of Invoice line is not corresponding."
        assert inv_line.uos_id.id == (so_line.product_uos and so_line.product_uos.id) or so_line.product_uom.id, "Product UOS is not correspond."
        assert inv_line.price_unit == so_line.price_unit , "Price Unit is not correspond."
        assert inv_line.quantity == (so_line.product_uos and so_line.product_uos_qty) or so_line.product_uom_qty , "Product qty is not correspond."
        assert inv_line.price_subtotal == so_line.price_subtotal, "Price sub total is not correspond."
-
  Only Stock manager can open the Invoice therefore test with that user which have stock manager rights,
-
  !context
    uid: 'res_stock_manager'
-
  I open the Invoice.
-
  !python {model: sale.order}: |
    so = self.browse(cr, uid, ref("sale.sale_order_6"))
    account_invoice_obj = self.pool.get('account.invoice')
    for invoice in so.invoice_ids:
      account_invoice_obj.signal_invoice_open(cr, uid, [invoice.id])
-
  I pay the invoice
-
  !python {model: account.invoice}: |
    sale_order = self.pool.get('sale.order')
    order = sale_order.browse(cr, uid, ref("sale.sale_order_6"))
    journal_ids = self.pool.get('account.journal').search(cr, uid, [('type', '=', 'cash'), ('company_id', '=', order.company_id.id)], limit=1)
    for invoice in order.invoice_ids:
        invoice.pay_and_reconcile(
            invoice.amount_total, ref('account.cash'), ref('account.period_8'),
            journal_ids[0], ref('account.cash'),
            ref('account.period_8'), journal_ids[0],
            name='test')
-
  To test process of the Sale Order with access rights of saleman,
-
  !context
    uid: 'res_sale_stock_salesman'
-
  I check the order after paid invoice.
-
  !python {model: sale.order}: |
    order = self.browse(cr, uid, ref("sale.sale_order_6"))
    assert order.invoiced == True, "Sale order is not invoiced."
    assert order.invoiced_rate == 100, "Invoiced progress is not 100%."
    assert order.state == 'done', 'Order should be in closed.'
-
  I print a sale order report.
-
  !python {model: sale.order}: |
    import os
    import openerp.report
    from openerp import tools
    data, format = openerp.report.render_report(cr, uid, [ref('sale.sale_order_6')], 'sale.order', {}, {})
    if tools.config['test_report_directory']:
        file(os.path.join(tools.config['test_report_directory'], 'sale-sale_order.'+format), 'wb+').write(data)
<|MERGE_RESOLUTION|>--- conflicted
+++ resolved
@@ -41,9 +41,6 @@
         assert procurement.product_id.id == order_line.product_id.id, "Product is not correspond."
         assert procurement.product_qty == order_line.product_uom_qty, "Qty is not correspond."
         assert procurement.product_uom.id == order_line.product_uom.id, "UOM is not correspond."
-<<<<<<< HEAD
-=======
-        assert procurement.procure_method == order_line.type, "Procurement method is not correspond."
 -
   Only stock user can change data related warehouse therefore test with that user which have stock user rights,
 -
@@ -54,7 +51,6 @@
 -
   !python {model: procurement.order}: |
     self.run_scheduler(cr, uid)
->>>>>>> 5050231a
 -
   Salesman can also check order therefore test with that user which have salesman rights,
 -
