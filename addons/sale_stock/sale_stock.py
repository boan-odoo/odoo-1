# -*- coding: utf-8 -*-
##############################################################################
#
#    OpenERP, Open Source Management Solution
#    Copyright (C) 2004-2010 Tiny SPRL (<http://tiny.be>).
#
#    This program is free software: you can redistribute it and/or modify
#    it under the terms of the GNU Affero General Public License as
#    published by the Free Software Foundation, either version 3 of the
#    License, or (at your option) any later version.
#
#    This program is distributed in the hope that it will be useful,

#    but WITHOUT ANY WARRANTY; without even the implied warranty of
#    MERCHANTABILITY or FITNESS FOR A PARTICULAR PURPOSE.  See the
#    GNU Affero General Public License for more details.
#
#    You should have received a copy of the GNU Affero General Public License
#    along with this program.  If not, see <http://www.gnu.org/licenses/>.
#
##############################################################################
from datetime import datetime, timedelta
from openerp.tools import DEFAULT_SERVER_DATE_FORMAT, DEFAULT_SERVER_DATETIME_FORMAT, DATETIME_FORMATS_MAP, float_compare
from dateutil.relativedelta import relativedelta
from openerp.osv import fields, osv
from openerp.tools.safe_eval import safe_eval as eval
from openerp.tools.translate import _
import pytz
from openerp import SUPERUSER_ID

class sale_order(osv.osv):
    _inherit = "sale.order"

    def copy(self, cr, uid, id, default=None, context=None):
        if not default:
            default = {}
        default.update({
            'shipped': False,
            'picking_ids': []
        })
        return super(sale_order, self).copy(cr, uid, id, default, context=context)

    def _get_default_warehouse(self, cr, uid, context=None):
        company_id = self.pool.get('res.users')._get_company(cr, uid, context=context)
        warehouse_ids = self.pool.get('stock.warehouse').search(cr, uid, [('company_id', '=', company_id)], context=context)
        if not warehouse_ids:
<<<<<<< HEAD
            raise osv.except_osv(_('Error!'), _('There is no warehouse defined for selected company.'))
=======
            return False
>>>>>>> 45e34f2f
        return warehouse_ids[0]

    def _get_shipped(self, cr, uid, ids, name, args, context=None):
        res = {}
        for sale in self.browse(cr, uid, ids, context=context):
            group = sale.procurement_group_id
            if group:
                res[sale.id] = all([proc.state in ['cancel', 'done'] for proc in group.procurement_ids])
            else:
                res[sale.id] = False
        return res

    def _get_orders(self, cr, uid, ids, context=None):
        res = set()
        for move in self.browse(cr, uid, ids, context=context):
            if move.procurement_id and move.procurement_id.sale_line_id:
                res.add(move.procurement_id.sale_line_id.order_id.id)
        return list(res)

    def _get_orders_procurements(self, cr, uid, ids, context=None):
        res = set()
        for proc in self.pool.get('procurement.order').browse(cr, uid, ids, context=context):
            if proc.sale_line_id:
                res.add(proc.sale_line_id.order_id.id)
        return list(res)

    def _get_picking_ids(self, cr, uid, ids, name, args, context=None):
        res = {}
        for sale in self.browse(cr, uid, ids, context=context):
            if not sale.procurement_group_id:
                res[sale.id] = []
                continue
            res[sale.id] = self.pool.get('stock.picking').search(cr, uid, [('group_id', '=', sale.procurement_group_id.id)], context=context)
        return res

    def _prepare_order_line_procurement(self, cr, uid, order, line, group_id=False, context=None):
        vals = super(sale_order, self)._prepare_order_line_procurement(cr, uid, order, line, group_id=group_id, context=context)
        location_id = order.partner_shipping_id.property_stock_customer.id
        vals['location_id'] = location_id

        routes = line.route_id and [(4, line.route_id.id)] or []
        vals['route_ids'] = routes
        vals['warehouse_id'] = order.warehouse_id and order.warehouse_id.id or False
        return vals

    _columns = {
        'incoterm': fields.many2one('stock.incoterms', 'Incoterm', help="International Commercial Terms are a series of predefined commercial terms used in international transactions."),
        'picking_policy': fields.selection([('direct', 'Deliver each product when available'), ('one', 'Deliver all products at once')],
            'Shipping Policy', required=True, readonly=True, states={'draft': [('readonly', False)], 'sent': [('readonly', False)]},
            help="""Pick 'Deliver each product when available' if you allow partial delivery."""),
        'order_policy': fields.selection([
                ('manual', 'On Demand'),
                ('picking', 'On Delivery Order'),
                ('prepaid', 'Before Delivery'),
            ], 'Create Invoice', required=True, readonly=True, states={'draft': [('readonly', False)], 'sent': [('readonly', False)]},
            help="""On demand: A draft invoice can be created from the sales order when needed. \nOn delivery order: A draft invoice can be created from the delivery order when the products have been delivered. \nBefore delivery: A draft invoice is created from the sales order and must be paid before the products can be delivered."""),
        'shipped': fields.function(_get_shipped, string='Delivered', type='boolean', store={
                'stock.move': (_get_orders, ['state'], 10),
                'procurement.order': (_get_orders_procurements, ['state'], 10)
            }),
        'warehouse_id': fields.many2one('stock.warehouse', 'Warehouse', required=True),
        'picking_ids': fields.function(_get_picking_ids, method=True, type='one2many', relation='stock.picking', string='Picking associated to this sale'),
    }
    _defaults = {
        'warehouse_id': _get_default_warehouse,
        'picking_policy': 'direct',
        'order_policy': 'manual',
    }
    def onchange_warehouse_id(self, cr, uid, ids, warehouse_id, context=None):
        val = {}
        if warehouse_id:
            warehouse = self.pool.get('stock.warehouse').browse(cr, uid, warehouse_id, context=context)
            if warehouse.company_id:
                val['company_id'] = warehouse.company_id.id
        return {'value': val}

    # FP Note: to change, take the picking related to the moves related to the
    # procurements related to SO lines

    def action_view_delivery(self, cr, uid, ids, context=None):
        '''
        This function returns an action that display existing delivery orders
        of given sales order ids. It can either be a in a list or in a form
        view, if there is only one delivery order to show.
        '''
        
        mod_obj = self.pool.get('ir.model.data')
        act_obj = self.pool.get('ir.actions.act_window')

        result = mod_obj.get_object_reference(cr, uid, 'stock', 'action_picking_tree_all')
        id = result and result[1] or False
        result = act_obj.read(cr, uid, [id], context=context)[0]

        #compute the number of delivery orders to display
        pick_ids = []
        for so in self.browse(cr, uid, ids, context=context):
            pick_ids += [picking.id for picking in so.picking_ids]
            
        #choose the view_mode accordingly
        if len(pick_ids) > 1:
            result['domain'] = "[('id','in',[" + ','.join(map(str, pick_ids)) + "])]"
        else:
            res = mod_obj.get_object_reference(cr, uid, 'stock', 'view_picking_form')
            result['views'] = [(res and res[1] or False, 'form')]
            result['res_id'] = pick_ids and pick_ids[0] or False
        return result


    # TODO: FP Note: I guess it's better to do:
    # if order_policy<>picking: super()
    # else: call invoice_on_picking_method()
    def action_invoice_create(self, cr, uid, ids, grouped=False, states=['confirmed', 'done', 'exception'], date_invoice = False, context=None):
        move_obj = self.pool.get("stock.move")
        res = super(sale_order,self).action_invoice_create(cr, uid, ids, grouped=grouped, states=states, date_invoice = date_invoice, context=context)
        for order in self.browse(cr, uid, ids, context=context):
            if order.order_policy == 'picking':
                for picking in order.picking_ids:
                    move_obj.write(cr, uid, [x.id for x in picking.move_lines], {'invoice_state': 'invoiced'}, context=context)
        return res

    def action_cancel(self, cr, uid, ids, context=None):
        if context is None:
            context = {}
        sale_order_line_obj = self.pool.get('sale.order.line')
        proc_obj = self.pool.get('procurement.order')
        stock_obj = self.pool.get('stock.picking')
        for sale in self.browse(cr, uid, ids, context=context):
            for pick in sale.picking_ids:
                if pick.state not in ('draft', 'cancel'):
                    raise osv.except_osv(
                        _('Cannot cancel sales order!'),
                        _('You must first cancel all delivery order(s) attached to this sales order.'))
                 # FP Note: not sure we need this
                 #if pick.state == 'cancel':
                 #    for mov in pick.move_lines:
                 #        proc_ids = proc_obj.search(cr, uid, [('move_id', '=', mov.id)])
                 #        if proc_ids:
                 #            proc_obj.signal_button_check(cr, uid, proc_ids)
            stock_obj.signal_button_cancel(cr, uid, [p.id for p in sale.picking_ids])
        return super(sale_order, self).action_cancel(cr, uid, ids, context=context)

    def action_wait(self, cr, uid, ids, context=None):
        res = super(sale_order, self).action_wait(cr, uid, ids, context=context)
        for o in self.browse(cr, uid, ids):
            noprod = self.test_no_product(cr, uid, o, context)
            if noprod and o.order_policy=='picking':
                self.write(cr, uid, [o.id], {'order_policy': 'manual'}, context=context)
        return res

    def _get_date_planned(self, cr, uid, order, line, start_date, context=None):
        date_planned = super(sale_order, self)._get_date_planned(cr, uid, order, line, start_date, context=context)
        date_planned = (date_planned - timedelta(days=order.company_id.security_lead)).strftime(DEFAULT_SERVER_DATETIME_FORMAT)
        return date_planned

    def _prepare_procurement_group(self, cr, uid, order, context=None):
        res = super(sale_order, self)._prepare_procurement_group(cr, uid, order, context=None)
        res.update({'move_type': order.picking_policy})
        return res

    def action_ship_end(self, cr, uid, ids, context=None):
        super(sale_order, self).action_ship_end(cr, uid, ids, context=context)
        for order in self.browse(cr, uid, ids, context=context):
            val = {'shipped': True}
            if order.state == 'shipping_except':
                val['state'] = 'progress'
                if (order.order_policy == 'manual'):
                    for line in order.order_line:
                        if (not line.invoiced) and (line.state not in ('cancel', 'draft')):
                            val['state'] = 'manual'
                            break
            res = self.write(cr, uid, [order.id], val)
        return True




    def has_stockable_products(self, cr, uid, ids, *args):
        for order in self.browse(cr, uid, ids):
            for order_line in order.order_line:
                if order_line.product_id and order_line.product_id.type in ('product', 'consu'):
                    return True
        return False


class sale_order_line(osv.osv):
    _inherit = 'sale.order.line'

    def need_procurement(self, cr, uid, ids, context=None):
        #when sale is installed alone, there is no need to create procurements, but with sale_stock
        #we must create a procurement for each product that is not a service.
        for line in self.browse(cr, uid, ids, context=context):
            if line.product_id and line.product_id.type != 'service':
                return True
        return super(sale_order_line, self).need_procurement(cr, uid, ids, context=context)

    def _number_packages(self, cr, uid, ids, field_name, arg, context=None):
        res = {}
        for line in self.browse(cr, uid, ids, context=context):
            try:
                res[line.id] = int((line.product_uom_qty+line.product_packaging.qty-0.0001) / line.product_packaging.qty)
            except:
                res[line.id] = 1
        return res

    _columns = {
        'product_packaging': fields.many2one('product.packaging', 'Packaging'),
        'number_packages': fields.function(_number_packages, type='integer', string='Number Packages'),
        'route_id': fields.many2one('stock.location.route', 'Route', domain=[('sale_selectable', '=', True)]),
    }

    _defaults = {
        'product_packaging': False,
    }

    def button_cancel(self, cr, uid, ids, context=None):
        res = super(sale_order_line, self).button_cancel(cr, uid, ids, context=context)
        for line in self.browse(cr, uid, ids, context=context):
            for move_line in line.move_ids:
                if move_line.state != 'cancel':
                    raise osv.except_osv(
                            _('Cannot cancel sales order line!'),
                            _('You must first cancel stock moves attached to this sales order line.'))
        return res

    def copy_data(self, cr, uid, id, default=None, context=None):
        if not default:
            default = {}
        default.update({'move_ids': []})
        return super(sale_order_line, self).copy_data(cr, uid, id, default, context=context)

    def product_packaging_change(self, cr, uid, ids, pricelist, product, qty=0, uom=False,
                                   partner_id=False, packaging=False, flag=False, context=None):
        if not product:
            return {'value': {'product_packaging': False}}
        product_obj = self.pool.get('product.product')
        product_uom_obj = self.pool.get('product.uom')
        pack_obj = self.pool.get('product.packaging')
        warning = {}
        result = {}
        warning_msgs = ''
        if flag:
            res = self.product_id_change(cr, uid, ids, pricelist=pricelist,
                    product=product, qty=qty, uom=uom, partner_id=partner_id,
                    packaging=packaging, flag=False, context=context)
            warning_msgs = res.get('warning') and res['warning']['message']

        products = product_obj.browse(cr, uid, product, context=context)
        if not products.packaging:
            packaging = result['product_packaging'] = False
        elif not packaging and products.packaging and not flag:
            packaging = products.packaging[0].id
            result['product_packaging'] = packaging

        if packaging:
            default_uom = products.uom_id and products.uom_id.id
            pack = pack_obj.browse(cr, uid, packaging, context=context)
            q = product_uom_obj._compute_qty(cr, uid, uom, pack.qty, default_uom)
#            qty = qty - qty % q + q
            if qty and (q and not (qty % q) == 0):
                ean = pack.ean or _('(n/a)')
                qty_pack = pack.qty
                type_ul = pack.ul
                if not warning_msgs:
                    warn_msg = _("You selected a quantity of %d Units.\n"
                                "But it's not compatible with the selected packaging.\n"
                                "Here is a proposition of quantities according to the packaging:\n"
                                "EAN: %s Quantity: %s Type of ul: %s") % \
                                    (qty, ean, qty_pack, type_ul.name)
                    warning_msgs += _("Picking Information ! : ") + warn_msg + "\n\n"
                warning = {
                       'title': _('Configuration Error!'),
                       'message': warning_msgs
                }
            result['product_uom_qty'] = qty

        return {'value': result, 'warning': warning}


    def product_id_change_with_wh(self, cr, uid, ids, pricelist, product, qty=0,
            uom=False, qty_uos=0, uos=False, name='', partner_id=False,
            lang=False, update_tax=True, date_order=False, packaging=False, fiscal_position=False, flag=False, warehouse_id=False, context=None):
        context = context or {}
        product_uom_obj = self.pool.get('product.uom')
        product_obj = self.pool.get('product.product')
        warning = {}
        res = super(sale_order_line, self).product_id_change(cr, uid, ids, pricelist, product, qty=qty,
            uom=uom, qty_uos=qty_uos, uos=uos, name=name, partner_id=partner_id,
            lang=lang, update_tax=update_tax, date_order=date_order, packaging=packaging, fiscal_position=fiscal_position, flag=flag, context=context)

        if not product:
            res['value'].update({'product_packaging': False})
            return res

        #update of result obtained in super function
        product_obj = product_obj.browse(cr, uid, product, context=context)
        res['value']['delay'] = (product_obj.sale_delay or 0.0)
<<<<<<< HEAD
=======
        res['value']['type'] = product_obj.procure_method

        #check if product is available, and if not: raise an error
        uom2 = False
        if uom:
            uom2 = product_uom_obj.browse(cr, uid, uom, context=context)
            if product_obj.uom_id.category_id.id != uom2.category_id.id:
                uom = False
        if not uom2:
            uom2 = product_obj.uom_id
>>>>>>> 45e34f2f

        # Calling product_packaging_change function after updating UoM
        res_packing = self.product_packaging_change(cr, uid, ids, pricelist, product, qty, uom, partner_id, packaging, context=context)
        res['value'].update(res_packing.get('value', {}))
        warning_msgs = res_packing.get('warning') and res_packing['warning']['message'] or ''

        #determine if the product is MTO or not (for a further check)
        isMto = False
        if warehouse_id:
            warehouse = self.pool.get('stock.warehouse').browse(cr, uid, warehouse_id, context=context)
            for product_route in product_obj.route_ids:
                if warehouse.mto_pull_id and warehouse.mto_pull_id.route_id and warehouse.mto_pull_id.route_id.id == product_route.id:
                    isMto = True
                    break
        else:
            try:
                mto_route_id = self.pool.get('ir.model.data').get_object(cr, uid, 'stock', 'route_warehouse0_mto').id
            except:
                # if route MTO not found in ir_model_data, we treat the product as in MTS
                mto_route_id = False
            if mto_route_id:
                for product_route in product_obj.route_ids:
                    if product_route.id == mto_route_id:
                        isMto = True
                        break

        #check if product is available, and if not: raise a warning, but do this only for products that aren't processed in MTO
        if not isMto:
            uom2 = False
            if uom:
                uom2 = product_uom_obj.browse(cr, uid, uom)
                if product_obj.uom_id.category_id.id != uom2.category_id.id:
                    uom = False
            if not uom2:
                uom2 = product_obj.uom_id
            compare_qty = float_compare(product_obj.virtual_available * uom2.factor, qty * product_obj.uom_id.factor, precision_rounding=product_obj.uom_id.rounding)
            if (product_obj.type=='product') and int(compare_qty) == -1:
              #and (product_obj.procure_method=='make_to_stock'): --> need to find alternative for procure_method
                warn_msg = _('You plan to sell %.2f %s but you only have %.2f %s available !\nThe real stock is %.2f %s. (without reservations)') % \
                        (qty, uom2 and uom2.name or product_obj.uom_id.name,
                         max(0,product_obj.virtual_available), product_obj.uom_id.name,
                         max(0,product_obj.qty_available), product_obj.uom_id.name)
                warning_msgs += _("Not enough stock ! : ") + warn_msg + "\n\n"

        #update of warning messages
        if warning_msgs:
            warning = {
                       'title': _('Configuration Error!'),
                       'message' : warning_msgs
                    }
        res.update({'warning': warning})
        return res

class stock_move(osv.osv):
    _inherit = 'stock.move'

    def action_cancel(self, cr, uid, ids, context=None):
        sale_ids = []
        for move in self.browse(cr, uid, ids, context=context):
            if move.procurement_id and move.procurement_id.sale_line_id:
                sale_ids.append(move.procurement_id.sale_line_id.order_id.id)
        if sale_ids:
            self.pool.get('sale.order').signal_ship_except(cr, uid, sale_ids)
        return super(stock_move, self).action_cancel(cr, uid, ids, context=context)

    def _create_invoice_line_from_vals(self, cr, uid, move, invoice_line_vals, context=None):
        invoice_line_id = self.pool.get('account.invoice.line').create(cr, uid, invoice_line_vals, context=context)
        if move.procurement_id and move.procurement_id.sale_line_id:
            sale_line = move.procurement_id.sale_line_id
            self.pool.get('sale.order.line').write(cr, uid, [sale_line.id], {
                'invoice_lines': [(4, invoice_line_id)]
            }, context=context)
            self.pool.get('sale.order').write(cr, uid, [sale_line.order_id.id], {
                'invoice_ids': [(4, invoice_line_vals['invoice_id'])],
            })
        return invoice_line_id

    def _get_master_data(self, cr, uid, move, company, context=None):
        if move.procurement_id and move.procurement_id.sale_line_id:
            sale_order = move.procurement_id.sale_line_id.order_id
            return sale_order.partner_invoice_id, sale_order.user_id.id, sale_order.pricelist_id.currency_id.id
        return super(stock_move, self)._get_master_data(cr, uid, move, company, context=context)

    def _get_invoice_line_vals(self, cr, uid, move, partner, inv_type, context=None):
        res = super(stock_move, self)._get_invoice_line_vals(cr, uid, move, partner, inv_type, context=context)
        if move.procurement_id and move.procurement_id.sale_line_id:
            sale_line = move.procurement_id.sale_line_id
            res['invoice_line_tax_id'] = [(6, 0, [x.id for x in sale_line.tax_id])]
            res['account_analytic_id'] = sale_line.order_id.project_id and sale_line.order_id.project_id.id or False
            res['price_unit'] = sale_line.price_unit
            res['discount'] = sale_line.discount
        return res


class stock_location_route(osv.osv):
    _inherit = "stock.location.route"
    _columns = {
        'sale_selectable':fields.boolean("Selectable on Sales Order Line")
        }<|MERGE_RESOLUTION|>--- conflicted
+++ resolved
@@ -44,11 +44,7 @@
         company_id = self.pool.get('res.users')._get_company(cr, uid, context=context)
         warehouse_ids = self.pool.get('stock.warehouse').search(cr, uid, [('company_id', '=', company_id)], context=context)
         if not warehouse_ids:
-<<<<<<< HEAD
-            raise osv.except_osv(_('Error!'), _('There is no warehouse defined for selected company.'))
-=======
             return False
->>>>>>> 45e34f2f
         return warehouse_ids[0]
 
     def _get_shipped(self, cr, uid, ids, name, args, context=None):
@@ -345,19 +341,6 @@
         #update of result obtained in super function
         product_obj = product_obj.browse(cr, uid, product, context=context)
         res['value']['delay'] = (product_obj.sale_delay or 0.0)
-<<<<<<< HEAD
-=======
-        res['value']['type'] = product_obj.procure_method
-
-        #check if product is available, and if not: raise an error
-        uom2 = False
-        if uom:
-            uom2 = product_uom_obj.browse(cr, uid, uom, context=context)
-            if product_obj.uom_id.category_id.id != uom2.category_id.id:
-                uom = False
-        if not uom2:
-            uom2 = product_obj.uom_id
->>>>>>> 45e34f2f
 
         # Calling product_packaging_change function after updating UoM
         res_packing = self.product_packaging_change(cr, uid, ids, pricelist, product, qty, uom, partner_id, packaging, context=context)
@@ -388,7 +371,7 @@
         if not isMto:
             uom2 = False
             if uom:
-                uom2 = product_uom_obj.browse(cr, uid, uom)
+                uom2 = product_uom_obj.browse(cr, uid, uom, context=context)
                 if product_obj.uom_id.category_id.id != uom2.category_id.id:
                     uom = False
             if not uom2:
