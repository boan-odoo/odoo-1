--- conflicted
+++ resolved
@@ -55,21 +55,14 @@
         reference = post.get('item_number')
         tx = None
         if reference:
-<<<<<<< HEAD
             tx = request.env['payment.transaction'].search([('reference', '=', reference)])
         paypal_urls = tx.acquirer_id._get_paypal_urls(tx.acquirer_id.environment or 'prod')
-=======
-            tx_ids = request.registry['payment.transaction'].search(cr, uid, [('reference', '=', reference)], context=context)
-            if tx_ids:
-                tx = request.registry['payment.transaction'].browse(cr, uid, tx_ids[0], context=context)
         pdt_request = bool(new_post.get('amt'))  # check for spefific pdt param
         if pdt_request:
             # this means we are in PDT instead of DPN like before
             # fetch the PDT token
-            new_post['at'] = request.registry['ir.config_parameter'].get_param(cr, SUPERUSER_ID, 'payment_paypal.pdt_token')
+            new_post['at'] = request.env['ir.config_parameter'].sudo().get_param('payment_paypal.pdt_token')
             new_post['cmd'] = '_notify-synch'  # command is different in PDT than IPN/DPN
-        paypal_urls = request.registry['payment.acquirer']._get_paypal_urls(cr, uid, tx and tx.acquirer_id and tx.acquirer_id.environment or 'prod', context=context)
->>>>>>> ff7f3d6f
         validate_url = paypal_urls['paypal_form_url']
         urequest = urllib2.Request(validate_url, werkzeug.url_encode(new_post))
         uopen = urllib2.urlopen(urequest)
@@ -78,15 +71,9 @@
             resp, post = self._parse_pdt_response(resp)
         if resp == 'VERIFIED' or pdt_request and resp == 'SUCCESS':
             _logger.info('Paypal: validated data')
-<<<<<<< HEAD
             res = request.env['payment.transaction'].sudo().form_feedback(post, 'paypal')
-        elif resp == 'INVALID':
-            _logger.warning('Paypal: answered INVALID on data verification')
-=======
-            res = request.registry['payment.transaction'].form_feedback(cr, SUPERUSER_ID, post, 'paypal', context=context)
         elif resp == 'INVALID' or pdt_request and resp == 'FAIL':
             _logger.warning('Paypal: answered INVALID/FAIL on data verification')
->>>>>>> ff7f3d6f
         else:
             _logger.warning('Paypal: unrecognized paypal answer, received %s instead of VERIFIED/SUCCESS or INVALID/FAIL (validation: %s)' % (resp, 'PDT' if pdt_request else 'IPN/DPN'))
         return res
