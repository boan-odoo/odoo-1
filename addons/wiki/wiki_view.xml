<?xml version="1.0"?>
<openerp>
    <data>
       <menuitem name="Knowledge" icon="terp-stock"
           id="knowledge.menu_document" sequence="19" />

       <menuitem name="Configuration"
           id="knowledge.menu_document_configuration"
           parent="knowledge.menu_document" sequence="50"/>

       <menuitem name="Wiki" id="menu_wiki_configuration"
           parent="knowledge.menu_document_configuration" sequence="2" />


        <!--  Wiki Groups Tree view -->
       <record model="ir.ui.view" id="wiki_group_tree">
            <field name="name">wiki.groups.tree</field>
            <field name="model">wiki.groups</field>
            <field name="type">tree</field>
            <field name="arch" type="xml">
                <tree string="Wiki Groups">
                    <field name="name"/>
                </tree>
            </field>
        </record>

        <!--  Wiki Groups Form view -->
        <record model="ir.ui.view" id="wiki_group_form">
            <field name="name">wiki.groups.form</field>
            <field name="model">wiki.groups</field>
            <field name="type">form</field>
            <field name="arch" type="xml">
                <form string="Wiki Groups" version="7.0">
                    <group col="4" colspan="3" >
                        <field name="name"/>
                        <field name="create_date" readonly="2"/>
                    </group>
                    <group col="2" colspan="1">
                        <field name="method"/>
                        <field name="home" domain="[('group_id','=',active_id)]"
                            attrs="{'required':[('method','=','page')], 'readonly':[('method','!=','page')]}" />
                    </group>
                    <notebook colspan="4">
                        <page string="Notes">
                            <separator string="Group Description" colspan="4"/>
                            <field name="notes" colspan="4" nolabel="1"/>
                        </page>
                        <page string="Configuration">
                            <separator string="Page Template" colspan="4"/>
                            <field name="template" colspan="4" nolabel="1" widget="text_wiki"/>
                        </page>
                    </notebook>
                     <field name="menu_id"/>
                     <button
                        name="%(wiki.action_wiki_create_menu)d"
                         string="Create Menu"
                          type="action"
                          icon="gtk-justify-fill"
                          attrs="{'invisible':[('menu_id','!=',False)]}"/>
                     <button
                         name="open_wiki_page"
                         string="Open Wiki Page"
                          type="object"
                          icon="gtk-ok" />
                </form>
            </field>
        </record>

        <!--  Wiki Groups Action  -->
        <record model="ir.actions.act_window" id="action_wiki_groups">
            <field name="name">Wiki Groups</field>
            <field name="res_model">wiki.groups</field>
            <field name="view_type">form</field>
            <field name="view_mode">tree,form</field>
        </record>

      <menuitem name="Wiki Groups"
            parent="menu_wiki_configuration"
            id="menu_action_wiki_groups"
            action="action_wiki_groups"/>

        <record model="ir.actions.act_window" id="action_wiki_groups_browse">
            <field name="name">Wiki Groups</field>
            <field name="res_model">wiki.groups</field>
            <field name="view_type">tree</field>
        </record>

        <!-- wiki Tree view For child -->
        <record id="view_wiki_tree_children" model="ir.ui.view">
            <field name="name">wiki.wiki.tree.children</field>
            <field name="model">wiki.wiki</field>
            <field name="type">tree</field>
            <field name="field_parent">child_ids</field>
            <field name="priority">100</field>
            <field name="arch" type="xml">
                <tree string="Wiki">
                    <field name="name"/>
                    <field name="section" invisible="not context.get('section',False)"/>
                    <field name="review"/>
                    <field name="write_uid"/>
                    <field name="write_date"/>
                </tree>
            </field>
        </record>

        <!-- wiki Tree view  -->
        <record model="ir.ui.view" id="view_wiki_tree">
            <field name="name">wiki.wiki.tree</field>
            <field name="model">wiki.wiki</field>
            <field name="type">tree</field>
            <field name="arch" type="xml">
                <tree string="Wiki">
                    <field name="name"/>
                    <field name="group_id"/>
                    <field name="section" invisible="not context.get('section',False)"/>
                    <field name="review"/>
                    <field name="create_uid" invisible="context.get('create_uid',False)"/>
                    <field name="write_uid"/>
                    <field name="write_date" groups="base.group_no_one"/>
                </tree>
            </field>
        </record>

        <!-- wiki Form view  -->
        <record model="ir.ui.view" id="view_wiki_form">
            <field name="name">wiki.wiki.form</field>
            <field name="model">wiki.wiki</field>
            <field name="type">form</field>
            <field name="arch" type="xml">
                <form string="Wiki" version="7.0">
                    <sheet>
<<<<<<< HEAD
                        <div class="oe_title">
                            <label for="name" class="oe_edit_only"/>
                                <h1><field name="name" select="1" /></h1>
                            <label for="group_id" class="oe_edit_only"/>
                            <h2>
                            <field name="group_id" string="Topic" select="1" on_change="onchange_group_id(group_id, text_area)"/></h2>
                        </div>
                        <group>
                            <group>
                                <field name="parent_id" domain="[('group_id','=',group_id)]"/>
                                <field name="section"/>
                            </group>
                            <group>
                            </group>
                        </group>
                        <notebook colspan="4">
                            <page string="Content">
                            <field name="text_area" nolabel="1" colspan="4" select="1" widget="text_wiki" placeholder="Wiki Content"/>
=======
                        <group col="6" colspan="4">
                            <field name="name" colspan="6"/>
                            <field name="group_id" string="Topic" on_change="onchange_group_id(group_id, text_area)"/>
                            <field name="parent_id" domain="[('group_id','=',group_id)]"/>
                            <field name="section"/>                        
                        </group>
                        <notebook colspan="4">
                            <page string="Content">
                            <separator colspan="4" string="Page Content"/>
                            <field name="text_area" nolabel="1" colspan="4" widget="text_wiki"/>
>>>>>>> 9c9141cc
                            </page>
                        </notebook>
                        <group col="2" colspan="2" groups="base.group_no_one">
                            <separator colspan="4" string="Modification Information"/>
                            <field name="write_date" readonly="1"/>
                            <field name="minor_edit"/>
                            <field name="review"/>
                        </group>
                        <group col="2" colspan="2">
                            <separator colspan="4" string="Meta Information"/>
                            <field name="tags"/>
                            <field name="toc" groups="base.group_no_one"/>
                        </group>
                    </sheet>
                </form>
            </field>
        </record>

        <!-- wiki Search view  -->
        <record id="view_wiki_filter" model="ir.ui.view">
            <field name="name">wiki.wiki.search</field>
            <field name="model">wiki.wiki</field>
            <field name="type">search</field>
            <field name="arch" type="xml">
                <search string="Wiki">
                    <field name="name"
                        filter_domain="['|', '|', ('name','ilike',self), ('section','ilike',self), ('tags','ilike',self)]"
                        string="Wiki"/>
                    <separator orientation="vertical"/>
                    <field name="write_date" groups="base.group_no_one"/>
                    <separator orientation="vertical"/>
                    <filter icon="terp-gtk-jump-to-ltr" string="Need Review" domain="[('review','=',True)]"/>
                    <separator orientation="vertical"/>
                    <field name="group_id"/>
                    <field name="write_uid"/>
                    <newline/>
                    <group expand="0" string="Group By...">
                        <filter icon="terp-folder-blue" string="Wiki Group" domain="[]" context="{'group_by':'group_id'}"/>
                        <filter icon="terp-personal" string="Author" domain="[]" context="{'group_by':'create_uid'}"/>
                        <filter icon="terp-personal+" string="Last Contributor" domain="[]" context="{'group_by':'write_uid'}"/>
                    </group>
                </search>
            </field>
        </record>

        <!-- search page for wiki -->
        <record model="ir.actions.act_window" id="action_wiki">
            <field name="name">Wiki Pages</field>
            <field name="res_model">wiki.wiki</field>
            <field name="view_type">form</field>
            <field name="view_mode">tree,form</field>
            <field name="view_id" ref="view_wiki_tree"/>
            <field name="search_view_id" ref="view_wiki_filter"/>
            <field name="help">With Wiki Pages you can share ideas and questions with your coworkers. You can create a new document that can be linked to one or several applications (CRM, Sales, etc.). You can use keywords to ease access to your wiki pages. There is a basic wiki editing for text format.</field>
        </record>

        <menuitem parent="knowledge.menu_document2"
            id="menu_action_wiki_wiki" name="Wiki Pages"
            action="action_wiki" />

        <!--  Pages Waiting Review -->
        <record model="ir.actions.act_window" id="action_wiki_review">
            <field name="name">Pages Waiting Review</field>
            <field name="res_model">wiki.wiki</field>
            <field name="view_type">form</field>
            <field name="view_mode">tree,form</field>
            <field name="view_id" ref="view_wiki_tree"/>
            <field name="context">{'section':'1'}</field>
            <field name="domain">[('review','=',True)]</field>
            <field name="filter" eval="True"/>
        </record>

        <!-- History Tree view -->
        <record model="ir.ui.view" id="view_wiki_history_tree">
            <field name="name">wiki.wiki.history.tree</field>
            <field name="model">wiki.wiki.history</field>
            <field name="type">tree</field>
            <field name="arch" type="xml">
                <tree string="Wiki History">
                    <field name="create_date"/>
                    <field name="write_uid"/>
                    <field name="minor_edit" groups="base.group_no_one"/>
                    <field name="summary"/>
                </tree>
            </field>
        </record>

        <!-- History Form view  -->
        <record model="ir.ui.view" id="wiki_history_form">
            <field name="name">wiki.wiki.history.form</field>
            <field name="model">wiki.wiki.history</field>
            <field name="type">form</field>
            <field name="arch" type="xml">
                <form string="Wiki History" version="7.0">
                    <sheet>
                        <field name="wiki_id" colspan="4"/>
                        <field name="summary" colspan="4"/>
                        <field name="text_area" colspan="4" nolabel="1" widget="text_wiki"/>
                        <field name="create_date" readonly="1"/>
                        <field name="minor_edit" groups="base.group_no_one"/>
                    </sheet>
                </form>
            </field>
        </record>

        <!-- History Action  -->
        <record model="ir.actions.act_window" id="action_history">
            <field name="name">All Page Histories</field>
            <field name="res_model">wiki.wiki.history</field>
            <field name="view_type">form</field>
            <field name="view_mode">tree,form</field>
        </record>

        <act_window 
            context="{'search_default_wiki_id': [active_id], 'default_wiki_id': active_id}"
            id="act_wiki_wiki_history"
            name="Page History"
            res_model="wiki.wiki.history"
            src_model="wiki.wiki"/>

        <act_window
            context="{'search_default_group_id': [active_id], 'default_group_id': active_id}"
            id="act_wiki_group_open"
            name="Search Page"
            res_model="wiki.wiki"
            src_model="wiki.groups"/>

        <record id="ir_open_wiki_pages" model="ir.values">
            <field name="key2">tree_but_open</field>
            <field name="model">wiki.groups</field>
            <field name="name">Search a Page</field>
             <field eval="'ir.actions.wizard,%d'%action_view_wiki_wiki_page_open" name="value"/>
        </record>

    </data>
</openerp><|MERGE_RESOLUTION|>--- conflicted
+++ resolved
@@ -129,7 +129,6 @@
             <field name="arch" type="xml">
                 <form string="Wiki" version="7.0">
                     <sheet>
-<<<<<<< HEAD
                         <div class="oe_title">
                             <label for="name" class="oe_edit_only"/>
                                 <h1><field name="name" select="1" /></h1>
@@ -142,24 +141,10 @@
                                 <field name="parent_id" domain="[('group_id','=',group_id)]"/>
                                 <field name="section"/>
                             </group>
-                            <group>
-                            </group>
                         </group>
                         <notebook colspan="4">
                             <page string="Content">
                             <field name="text_area" nolabel="1" colspan="4" select="1" widget="text_wiki" placeholder="Wiki Content"/>
-=======
-                        <group col="6" colspan="4">
-                            <field name="name" colspan="6"/>
-                            <field name="group_id" string="Topic" on_change="onchange_group_id(group_id, text_area)"/>
-                            <field name="parent_id" domain="[('group_id','=',group_id)]"/>
-                            <field name="section"/>                        
-                        </group>
-                        <notebook colspan="4">
-                            <page string="Content">
-                            <separator colspan="4" string="Page Content"/>
-                            <field name="text_area" nolabel="1" colspan="4" widget="text_wiki"/>
->>>>>>> 9c9141cc
                             </page>
                         </notebook>
                         <group col="2" colspan="2" groups="base.group_no_one">
