# -*- coding: utf-8 -*-
##############################################################################
#
#    OpenERP, Open Source Management Solution
#    Copyright (C) 2004-2010 Tiny SPRL (<http://tiny.be>).
#
#    This program is free software: you can redistribute it and/or modify
#    it under the terms of the GNU Affero General Public License as
#    published by the Free Software Foundation, either version 3 of the
#    License, or (at your option) any later version.
#
#    This program is distributed in the hope that it will be useful,
#    but WITHOUT ANY WARRANTY; without even the implied warranty of
#    MERCHANTABILITY or FITNESS FOR A PARTICULAR PURPOSE.  See the
#    GNU Affero General Public License for more details.
#
#    You should have received a copy of the GNU Affero General Public License
#    along with this program.  If not, see <http://www.gnu.org/licenses/>.
#
##############################################################################

from osv import fields, osv
from tools.translate import _


class crm_make_sale(osv.osv_memory):
    """ Make sale  order for crm """

    _name = "crm.make.sale"
    _description = "Make sales"

    def _selectPartner(self, cr, uid, context=None):
        """
        This function gets default value for partner_id field.
        @param self: The object pointer
        @param cr: the current row, from the database cursor,
        @param uid: the current user’s ID for security checks,
        @param context: A standard dictionary for contextual values
        @return: default value of partner_id field.
        """
        if context is None:
            context = {}

        lead_obj = self.pool.get('crm.lead')
        active_id = context and context.get('active_id', False) or False
        if not active_id:
            return False

        lead = lead_obj.read(cr, uid, active_id, ['partner_id'])
        return lead['partner_id']

    def view_init(self, cr, uid, fields_list, context=None):
        return super(crm_make_sale, self).view_init(cr, uid, fields_list, context=context)

    def makeOrder(self, cr, uid, ids, context=None):
        """
        This function  create Quotation on given case.
        @param self: The object pointer
        @param cr: the current row, from the database cursor,
        @param uid: the current user’s ID for security checks,
        @param ids: List of crm make sales' ids
        @param context: A standard dictionary for contextual values
        @return: Dictionary value of created sales order.
        """
        if context is None:
            context = {}

        case_obj = self.pool.get('crm.lead')
        sale_obj = self.pool.get('sale.order')
        partner_obj = self.pool.get('res.partner')
        data = context and context.get('active_ids', []) or []

        for make in self.browse(cr, uid, ids, context=context):
            partner = make.partner_id
            partner_addr = partner_obj.address_get(cr, uid, [partner.id],
                    ['default', 'invoice', 'delivery', 'contact'])
            pricelist = partner.property_product_pricelist.id
            fpos = partner.property_account_position and partner.property_account_position.id or False
            new_ids = []
            for case in case_obj.browse(cr, uid, data, context=context):
                if not partner and case.partner_id:
                    partner = case.partner_id
                    fpos = partner.property_account_position and partner.property_account_position.id or False
                    partner_addr = partner_obj.address_get(cr, uid, [partner.id],
                            ['default', 'invoice', 'delivery', 'contact'])
                    pricelist = partner.property_product_pricelist.id
                if False in partner_addr.values():
                    raise osv.except_osv(_('Data Insufficient!'), _('Customer has no addresses defined!'))

                vals = {
                    'origin': _('Opportunity: %s') % str(case.id),
                    'section_id': case.section_id and case.section_id.id or False,
                    'categ_id': case.categ_id and case.categ_id.id or False,
                    'shop_id': make.shop_id.id,
                    'partner_id': partner.id,
                    'pricelist_id': pricelist,
                    'partner_invoice_id': partner_addr['invoice'],
                    'partner_order_id': partner_addr['contact'],
                    'partner_shipping_id': partner_addr['delivery'],
                    'date_order': fields.date.context_today(self,cr,uid,context=context),
                    'fiscal_position': fpos,
                }
                if partner.id:
                    vals['user_id'] = partner.user_id and partner.user_id.id or uid
                new_id = sale_obj.create(cr, uid, vals, context=context)
                sale_order = sale_obj.browse(cr, uid, new_id, context=context)
                case_obj.write(cr, uid, [case.id], {'ref': 'sale.order,%s' % new_id})
                new_ids.append(new_id)
<<<<<<< HEAD
                message = _("Opportunity %s is converted to Quotation %s.") % (case.name, sale_order.name)
                case.message_append_note( _("Converted to Sales Quotation(%s).") % (sale_order.name),message,need_action_user_id=sale_order.user_id.id)
=======
                message = _("Opportunity has been <b>converted to Quotation</b> <em>%s</em>.") % (sale_order.name)
                case.message_append_note('', message)
>>>>>>> 2c84934e

            if make.close:
                case_obj.case_close(cr, uid, data)
            if not new_ids:
                return {'type': 'ir.actions.act_window_close'}
            if len(new_ids)<=1:
                value = {
                    'domain': str([('id', 'in', new_ids)]),
                    'view_type': 'form',
                    'view_mode': 'form',
                    'res_model': 'sale.order',
                    'view_id': False,
                    'type': 'ir.actions.act_window',
                    'res_id': new_ids and new_ids[0]
                }
            else:
                value = {
                    'domain': str([('id', 'in', new_ids)]),
                    'view_type': 'form',
                    'view_mode': 'tree,form',
                    'res_model': 'sale.order',
                    'view_id': False,
                    'type': 'ir.actions.act_window',
                    'res_id': new_ids
                }
            return value

    def _get_shop_id(self, cr, uid, ids, context=None):
        cmpny_id = self.pool.get('res.users')._get_company(cr, uid, context=context)
        shop = self.pool.get('sale.shop').search(cr, uid, [('company_id', '=', cmpny_id)])
        return shop and shop[0] or False

    _columns = {
        'shop_id': fields.many2one('sale.shop', 'Shop', required=True),
        'partner_id': fields.many2one('res.partner', 'Customer', required=True, domain=[('customer','=',True)]),
        'close': fields.boolean('Close Opportunity', help='Check this to close the opportunity after having created the sale order.'),
    }
    _defaults = {
         'shop_id': _get_shop_id,
         'close': False,
         'partner_id': _selectPartner,
    }

crm_make_sale()

# vim:expandtab:smartindent:tabstop=4:softtabstop=4:shiftwidth=4:<|MERGE_RESOLUTION|>--- conflicted
+++ resolved
@@ -106,13 +106,8 @@
                 sale_order = sale_obj.browse(cr, uid, new_id, context=context)
                 case_obj.write(cr, uid, [case.id], {'ref': 'sale.order,%s' % new_id})
                 new_ids.append(new_id)
-<<<<<<< HEAD
-                message = _("Opportunity %s is converted to Quotation %s.") % (case.name, sale_order.name)
-                case.message_append_note( _("Converted to Sales Quotation(%s).") % (sale_order.name),message,need_action_user_id=sale_order.user_id.id)
-=======
                 message = _("Opportunity has been <b>converted to Quotation</b> <em>%s</em>.") % (sale_order.name)
                 case.message_append_note('', message)
->>>>>>> 2c84934e
 
             if make.close:
                 case_obj.case_close(cr, uid, data)
