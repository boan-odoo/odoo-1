--- conflicted
+++ resolved
@@ -1,40 +1,31 @@
-# Ukrainian translation for openobject-addons
-# Copyright (c) 2014 Rosetta Contributors and Canonical Ltd 2014
-# This file is distributed under the same license as the openobject-addons package.
-# FIRST AUTHOR <EMAIL@ADDRESS>, 2014.
-#
+# Translation of Odoo Server.
+# This file contains the translation of the following modules:
+# * mrp_byproduct
+# 
+# Translators:
 msgid ""
 msgstr ""
-<<<<<<< HEAD
-"Project-Id-Version: openobject-addons\n"
-"Report-Msgid-Bugs-To: FULL NAME <EMAIL@ADDRESS>\n"
-"POT-Creation-Date: 2014-08-14 13:09+0000\n"
-"PO-Revision-Date: 2014-08-14 16:10+0000\n"
-"Last-Translator: FULL NAME <EMAIL@ADDRESS>\n"
-"Language-Team: Ukrainian <uk@li.org>\n"
-=======
 "Project-Id-Version: Odoo 8.0\n"
 "Report-Msgid-Bugs-To: \n"
 "POT-Creation-Date: 2015-01-21 14:08+0000\n"
 "PO-Revision-Date: 2016-04-30 17:31+0000\n"
 "Last-Translator: Bohdan Lisnenko\n"
 "Language-Team: Ukrainian (http://www.transifex.com/odoo/odoo-8/language/uk/)\n"
->>>>>>> 8651d081
 "MIME-Version: 1.0\n"
 "Content-Type: text/plain; charset=UTF-8\n"
-"Content-Transfer-Encoding: 8bit\n"
-"X-Launchpad-Export-Date: 2014-08-15 07:29+0000\n"
-"X-Generator: Launchpad (build 17156)\n"
+"Content-Transfer-Encoding: \n"
+"Language: uk\n"
+"Plural-Forms: nplurals=3; plural=(n%10==1 && n%100!=11 ? 0 : n%10>=2 && n%10<=4 && (n%100<10 || n%100>=20) ? 1 : 2);\n"
 
 #. module: mrp_byproduct
 #: model:ir.model,name:mrp_byproduct.model_mrp_bom
 msgid "Bill of Material"
-msgstr ""
+msgstr "Склад виробу"
 
 #. module: mrp_byproduct
 #: field:mrp.subproduct,bom_id:0
 msgid "BoM"
-msgstr ""
+msgstr "СВ"
 
 #. module: mrp_byproduct
 #: model:ir.model,name:mrp_byproduct.model_mrp_subproduct
@@ -42,8 +33,7 @@
 msgstr "Побічний товар"
 
 #. module: mrp_byproduct
-#: view:mrp.bom:mrp_byproduct.mrp_subproduct_view
-#: field:mrp.bom,sub_products:0
+#: view:mrp.bom:mrp_byproduct.mrp_subproduct_view field:mrp.bom,sub_products:0
 msgid "Byproducts"
 msgstr "Побічні товари"
 
@@ -55,12 +45,12 @@
 #. module: mrp_byproduct
 #: field:mrp.subproduct,create_uid:0
 msgid "Created by"
-msgstr ""
+msgstr "Створив"
 
 #. module: mrp_byproduct
 #: field:mrp.subproduct,create_date:0
 msgid "Created on"
-msgstr ""
+msgstr "Створено"
 
 #. module: mrp_byproduct
 #: help:mrp.subproduct,subproduct_type:0
@@ -77,42 +67,42 @@
 #. module: mrp_byproduct
 #: selection:mrp.subproduct,subproduct_type:0
 msgid "Fixed"
-msgstr ""
+msgstr "Фіксований"
 
 #. module: mrp_byproduct
 #: field:mrp.subproduct,id:0
 msgid "ID"
-msgstr ""
+msgstr "ID"
 
 #. module: mrp_byproduct
 #: field:mrp.subproduct,write_uid:0
 msgid "Last Updated by"
-msgstr ""
+msgstr "Востаннє відредаговано"
 
 #. module: mrp_byproduct
 #: field:mrp.subproduct,write_date:0
 msgid "Last Updated on"
-msgstr ""
+msgstr "Дата останньої зміни"
 
 #. module: mrp_byproduct
 #: model:ir.model,name:mrp_byproduct.model_mrp_production
 msgid "Manufacturing Order"
-msgstr ""
+msgstr "Замовлення на виробництво"
 
 #. module: mrp_byproduct
 #: field:mrp.subproduct,product_id:0
 msgid "Product"
-msgstr ""
+msgstr "Продукт"
 
 #. module: mrp_byproduct
 #: field:mrp.subproduct,product_qty:0
 msgid "Product Qty"
-msgstr ""
+msgstr "К-сть"
 
 #. module: mrp_byproduct
 #: field:mrp.subproduct,product_uom:0
 msgid "Product Unit of Measure"
-msgstr ""
+msgstr "Одиниця виміру продукту"
 
 #. module: mrp_byproduct
 #: field:mrp.subproduct,subproduct_type:0
@@ -130,10 +120,10 @@
 #. module: mrp_byproduct
 #: selection:mrp.subproduct,subproduct_type:0
 msgid "Variable"
-msgstr ""
+msgstr "Змінний"
 
 #. module: mrp_byproduct
 #: code:addons/mrp_byproduct/mrp_byproduct.py:63
 #, python-format
 msgid "Warning"
-msgstr ""+msgstr "Попередження"