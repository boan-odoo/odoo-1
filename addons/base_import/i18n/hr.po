--- conflicted
+++ resolved
@@ -8,11 +8,7 @@
 msgstr ""
 "Project-Id-Version: Odoo 9.0\n"
 "Report-Msgid-Bugs-To: \n"
-<<<<<<< HEAD
-"POT-Creation-Date: 2016-08-19 10:24+0000\n"
-=======
 "POT-Creation-Date: 2016-08-18 14:07+0000\n"
->>>>>>> bc1a0a32
 "PO-Revision-Date: 2015-12-19 08:50+0000\n"
 "Last-Translator: Martin Trigaux\n"
 "Language-Team: Croatian (http://www.transifex.com/odoo/odoo-9/language/hr/)\n"
@@ -25,28 +21,18 @@
 
 #. module: base_import
 #. openerp-web
-<<<<<<< HEAD
-#: code:addons/base_import/static/src/js/import.js:595
-=======
 #: code:addons/base_import/static/src/js/import.js:474
->>>>>>> bc1a0a32
 #, python-format
 msgid "(%d more)"
 msgstr "(%d više)"
 
 #. module: base_import
 #. openerp-web
-<<<<<<< HEAD
-#: code:addons/base_import/static/src/js/import.js:373
-=======
 #: code:addons/base_import/static/src/js/import.js:287
->>>>>>> bc1a0a32
 #, python-format
 msgid ""
 "A single column was found in the file, this often means the file separator "
 "is incorrect"
-<<<<<<< HEAD
-=======
 msgstr ""
 "U datoteci je nađena samo jedna kolona, to često znači da je format "
 "razdjelnika neispravan."
@@ -81,19 +67,12 @@
 "                        file of some quotations you can import, based on "
 "demo \n"
 "                        data."
->>>>>>> bc1a0a32
-msgstr ""
-"U datoteci je nađena samo jedna kolona, to često znači da je format "
-"razdjelnika neispravan."
-
-#. module: base_import
-#. openerp-web
-#: code:addons/base_import/static/src/xml/import.xml:89
-#, python-format
-<<<<<<< HEAD
-msgid "Cancel"
-msgstr "Odustani"
-=======
+msgstr ""
+
+#. module: base_import
+#. openerp-web
+#: code:addons/base_import/static/src/xml/import.xml:299
+#, python-format
 msgid ""
 "As an example, suppose you have a SQL database \n"
 "                        with two tables you want to import: companies and \n"
@@ -144,21 +123,23 @@
 "                                                                                                     i "
 "organizacije (osoba_1 i organizacija_1 koji dijele isti ID u originalnoj "
 "bazi)."
->>>>>>> bc1a0a32
-
-#. module: base_import
-#: code:addons/base_import/models.py:592
-#, python-format
-msgid ""
-"Column %s contains incorrect values (value: %s does not match date format"
-msgstr ""
-
-#. module: base_import
-#: code:addons/base_import/models.py:575
-#, python-format
-<<<<<<< HEAD
-msgid "Column %s contains incorrect values (value: %s)"
-=======
+
+#. module: base_import
+#. openerp-web
+#: code:addons/base_import/static/src/xml/import.xml:87
+#, python-format
+msgid ""
+"Because CSV files are used internally and in\n"
+"                        multiple external processes, interoperability is a\n"
+"                        significant issue. To limit incorrect\n"
+"                        interpretation of data, they are strictly limited\n"
+"                        to dates following"
+msgstr ""
+
+#. module: base_import
+#. openerp-web
+#: code:addons/base_import/static/src/xml/import.xml:106
+#, python-format
 msgid ""
 "By default the Import preview is set on commas as \n"
 "                        field separators and quotation marks as text \n"
@@ -182,22 +163,52 @@
 #: code:addons/base_import/static/src/xml/import.xml:21
 #, python-format
 msgid "CSV Format Options…"
->>>>>>> bc1a0a32
-msgstr ""
-
-#. module: base_import
-#. openerp-web
-#: code:addons/base_import/static/src/js/import.js:244
-#: code:addons/base_import/static/src/js/import.js:255
-#: code:addons/base_import/static/src/js/import.js:262
-#: code:addons/base_import/static/src/js/import.js:274
+msgstr ""
+
+#. module: base_import
+#. openerp-web
+#: code:addons/base_import/static/src/xml/import.xml:217
+#, python-format
+msgid "CSV file for Manufacturer, Retailer"
+msgstr "CSV datoteka za Proizvođače, Veletrgovce"
+
+#. module: base_import
+#. openerp-web
+#: code:addons/base_import/static/src/xml/import.xml:181
+#, python-format
+msgid "CSV file for Products"
+msgstr "CSV datoteka za proizvode"
+
+#. module: base_import
+#. openerp-web
+#: code:addons/base_import/static/src/xml/import.xml:180
+#, python-format
+msgid "CSV file for categories"
+msgstr "CSV datoteka za kategorije"
+
+#. module: base_import
+#. openerp-web
+#: code:addons/base_import/static/src/xml/import.xml:250
+#, python-format
+msgid "Can I import several times the same record?"
+msgstr "Mogu li isti zapis uvesti nekoliko puta?"
+
+#. module: base_import
+#. openerp-web
+#: code:addons/base_import/static/src/xml/import.xml:358
+#, python-format
+msgid "Cancel"
+msgstr "Odustani"
+
+#. module: base_import
+#. openerp-web
+#: code:addons/base_import/static/src/js/import.js:205
+#: code:addons/base_import/static/src/js/import.js:216
 #, python-format
 msgid "Comma"
 msgstr "Zarez"
 
 #. module: base_import
-<<<<<<< HEAD
-=======
 #. openerp-web
 #: code:addons/base_import/static/src/xml/import.xml:159
 #, python-format
@@ -253,7 +264,6 @@
 msgstr "Država: Naziv ili šifra države"
 
 #. module: base_import
->>>>>>> bc1a0a32
 #: model:ir.model.fields,field_description:base_import.field_base_import_import_create_uid
 #: model:ir.model.fields,field_description:base_import.field_base_import_tests_models_char_create_uid
 #: model:ir.model.fields,field_description:base_import.field_base_import_tests_models_char_noreadonly_create_uid
@@ -290,31 +300,17 @@
 msgstr "Datum kreiranja"
 
 #. module: base_import
-#: code:addons/base_import/models.py:151 code:addons/base_import/models.py:157
+#. openerp-web
+#: code:addons/base_import/static/src/xml/import.xml:244
+#, python-format
+msgid "Customers and their respective contacts"
+msgstr ""
+
+#. module: base_import
+#: code:addons/base_import/models.py:149 code:addons/base_import/models.py:155
 #, python-format
 msgid "Database ID"
 msgstr "ID baze podataka"
-
-#. module: base_import
-#. openerp-web
-#: code:addons/base_import/static/src/js/import.js:125
-#, python-format
-msgid "Date Format:"
-msgstr ""
-
-#. module: base_import
-<<<<<<< HEAD
-#. openerp-web
-#: code:addons/base_import/static/src/js/import.js:127
-#, fuzzy, python-format
-msgid "Decimal Separator:"
-msgstr "Razdjelnik:"
-=======
-#: code:addons/base_import/models.py:149 code:addons/base_import/models.py:155
-#, python-format
-msgid "Database ID"
-msgstr "ID baze podataka"
->>>>>>> bc1a0a32
 
 #. module: base_import
 #: model:ir.model.fields,field_description:base_import.field_base_import_import_display_name
@@ -336,63 +332,55 @@
 
 #. module: base_import
 #. openerp-web
-<<<<<<< HEAD
-#: code:addons/base_import/static/src/js/import.js:416
-=======
 #: code:addons/base_import/static/src/js/import.js:321
->>>>>>> bc1a0a32
 #, python-format
 msgid "Don't import"
 msgstr "Ne uvozi"
 
 #. module: base_import
 #. openerp-web
-#: code:addons/base_import/static/src/js/import.js:263
-#: code:addons/base_import/static/src/js/import.js:281
-#, python-format
-msgid "Dot"
-msgstr ""
-
-#. module: base_import
-#. openerp-web
-#: code:addons/base_import/static/src/js/import.js:120
+#: code:addons/base_import/static/src/js/import.js:91
 #, python-format
 msgid "Encoding:"
 msgstr "Kodna stranica:"
 
 #. module: base_import
-<<<<<<< HEAD
-#: code:addons/base_import/models.py:230
-=======
 #: code:addons/base_import/models.py:228
->>>>>>> bc1a0a32
 #, python-format
 msgid "Error cell found while reading XLS/XLSX file: %s"
 msgstr ""
 
 #. module: base_import
 #. openerp-web
-<<<<<<< HEAD
-#: code:addons/base_import/static/src/js/import.js:572
-=======
 #: code:addons/base_import/static/src/js/import.js:451
->>>>>>> bc1a0a32
 #, python-format
 msgid "Everything seems valid."
 msgstr "Sve se čini u redu."
 
 #. module: base_import
-<<<<<<< HEAD
-#: code:addons/base_import/models.py:115 code:addons/base_import/models.py:150
-=======
 #. openerp-web
 #: code:addons/base_import/models.py:114 code:addons/base_import/models.py:148
 #: code:addons/base_import/static/src/xml/import.xml:69
 #: code:addons/base_import/static/src/xml/import.xml:74
->>>>>>> bc1a0a32
 #, python-format
 msgid "External ID"
 msgstr "Vanjski ID"
+
+#. module: base_import
+#. openerp-web
+#: code:addons/base_import/static/src/xml/import.xml:325
+#, python-format
+msgid ""
+"External ID,Name,Is a \n"
+"                        Company,Related Company/External ID"
+msgstr ""
+
+#. module: base_import
+#. openerp-web
+#: code:addons/base_import/static/src/xml/import.xml:313
+#, python-format
+msgid "External ID,Name,Is a Company"
+msgstr "Vanjski ID , Naziv, Je Tvrtka"
 
 #. module: base_import
 #: model:ir.model.fields,field_description:base_import.field_base_import_import_file
@@ -410,36 +398,55 @@
 msgstr "Vrsta datoteke"
 
 #. module: base_import
+#. openerp-web
+#: code:addons/base_import/static/src/xml/import.xml:238
+#, python-format
+msgid "File for some Quotations"
+msgstr "Dadoteka sa nekim ponudama"
+
+#. module: base_import
 #: model:ir.model.fields,help:base_import.field_base_import_import_file
 msgid "File to check and/or import, raw binary (not base64)"
 msgstr "Datoteke za provjeru i/ili uvoz, raw binary ( ne base64)"
 
 #. module: base_import
 #. openerp-web
-#: code:addons/base_import/static/src/xml/import.xml:115
+#: code:addons/base_import/static/src/xml/import.xml:12
+#, python-format
+msgid "File:"
+msgstr "Datoteka:"
+
+#. module: base_import
+#. openerp-web
+#: code:addons/base_import/static/src/xml/import.xml:384
 #, python-format
 msgid "For CSV files, the issue could be an incorrect encoding."
 msgstr ""
 
 #. module: base_import
 #. openerp-web
-#: code:addons/base_import/static/src/js/import.js:619
-#, python-format
-msgid "Get all possible values"
-msgstr "Dohvati sve moguće vrijednosti"
-
-#. module: base_import
-#. openerp-web
-#: code:addons/base_import/static/src/xml/import.xml:11
-#, python-format
-msgid "Help"
-msgstr ""
-
-#. module: base_import
-#. openerp-web
-<<<<<<< HEAD
-#: code:addons/base_import/static/src/js/import.js:606
-=======
+#: code:addons/base_import/static/src/xml/import.xml:149
+#, python-format
+msgid ""
+"For example, to \n"
+"                        reference the country of a contact, Odoo proposes \n"
+"                        you 3 different fields to import:"
+msgstr ""
+
+#. module: base_import
+#. openerp-web
+#: code:addons/base_import/static/src/xml/import.xml:93
+#, python-format
+msgid ""
+"For more familiar or\n"
+"                        flexible formatting, use Excel files, date cells\n"
+"                        are stored as genuine dates and the familiar and\n"
+"                        locale-aware display of dates is independent from\n"
+"                        the way it is stored."
+msgstr ""
+
+#. module: base_import
+#. openerp-web
 #: code:addons/base_import/static/src/xml/import.xml:157
 #, python-format
 msgid ""
@@ -467,21 +474,18 @@
 #. module: base_import
 #. openerp-web
 #: code:addons/base_import/static/src/js/import.js:485
->>>>>>> bc1a0a32
 #, python-format
 msgid "Here are the possible values:"
 msgstr "Evo mogućih vrijednosti:"
 
 #. module: base_import
 #. openerp-web
-#: code:addons/base_import/static/src/xml/import.xml:116
+#: code:addons/base_import/static/src/xml/import.xml:385
 #, python-format
 msgid "Here is the start of the file we could not import:"
 msgstr "Ovo je početni dio datoteke koju nismo uspjeli uvesti:"
 
 #. module: base_import
-<<<<<<< HEAD
-=======
 #. openerp-web
 #: code:addons/base_import/static/src/xml/import.xml:120
 #, python-format
@@ -548,7 +552,6 @@
 #. openerp-web
 #: code:addons/base_import/static/src/xml/import.xml:69
 #: code:addons/base_import/static/src/xml/import.xml:74
->>>>>>> bc1a0a32
 #: model:ir.model.fields,field_description:base_import.field_base_import_import_id
 #: model:ir.model.fields,field_description:base_import.field_base_import_tests_models_char_id
 #: model:ir.model.fields,field_description:base_import.field_base_import_tests_models_char_noreadonly_id
@@ -563,14 +566,12 @@
 #: model:ir.model.fields,field_description:base_import.field_base_import_tests_models_o2m_child_id
 #: model:ir.model.fields,field_description:base_import.field_base_import_tests_models_o2m_id
 #: model:ir.model.fields,field_description:base_import.field_base_import_tests_models_preview_id
+#, python-format
 msgid "ID"
 msgstr "ID"
 
 #. module: base_import
 #. openerp-web
-<<<<<<< HEAD
-#: code:addons/base_import/static/src/xml/import.xml:73
-=======
 #: code:addons/base_import/static/src/xml/import.xml:190
 #, python-format
 msgid ""
@@ -607,7 +608,6 @@
 #. module: base_import
 #. openerp-web
 #: code:addons/base_import/static/src/xml/import.xml:51
->>>>>>> bc1a0a32
 #, python-format
 msgid ""
 "If the file contains\n"
@@ -618,14 +618,12 @@
 
 #. module: base_import
 #. openerp-web
-#: code:addons/base_import/static/src/xml/import.xml:60
+#: code:addons/base_import/static/src/xml/import.xml:40
 #, python-format
 msgid ""
 "If the model uses openchatter, history tracking                             "
 "will set up subscriptions and send notifications                             "
 "during the import, but lead to a slower import."
-<<<<<<< HEAD
-=======
 msgstr ""
 
 #. module: base_import
@@ -689,15 +687,10 @@
 "will \n"
 "                        take care of creating or modifying each record \n"
 "                        depending if it's new or not."
->>>>>>> bc1a0a32
-msgstr ""
-
-#. module: base_import
-#. openerp-web
-<<<<<<< HEAD
-#: code:addons/base_import/static/src/xml/import.xml:88
-#: code:addons/base_import/static/src/xml/import.xml:147
-=======
+msgstr ""
+
+#. module: base_import
+#. openerp-web
 #: code:addons/base_import/static/src/xml/import.xml:286
 #, python-format
 msgid ""
@@ -756,28 +749,25 @@
 #. openerp-web
 #: code:addons/base_import/static/src/xml/import.xml:357
 #: code:addons/base_import/static/src/xml/import.xml:417
->>>>>>> bc1a0a32
 #, python-format
 msgid "Import"
 msgstr "Uvoz"
 
 #. module: base_import
 #. openerp-web
-#: code:addons/base_import/static/src/js/import.js:181
+#: code:addons/base_import/static/src/js/import.js:147
 #, python-format
 msgid "Import a File"
 msgstr ""
 
 #. module: base_import
 #. openerp-web
-#: code:addons/base_import/static/src/xml/import.xml:114
+#: code:addons/base_import/static/src/xml/import.xml:383
 #, python-format
 msgid "Import preview failed due to:"
 msgstr "Predpregled uvoza nije uspio zbog:"
 
 #. module: base_import
-<<<<<<< HEAD
-=======
 #. openerp-web
 #: code:addons/base_import/static/src/xml/import.xml:66
 #, python-format
@@ -801,7 +791,6 @@
 msgstr "Će napraviti sljedeću csv datoteku:"
 
 #. module: base_import
->>>>>>> bc1a0a32
 #: model:ir.model.fields,field_description:base_import.field_base_import_import___last_update
 #: model:ir.model.fields,field_description:base_import.field_base_import_tests_models_char___last_update
 #: model:ir.model.fields,field_description:base_import.field_base_import_tests_models_char_noreadonly___last_update
@@ -857,19 +846,15 @@
 
 #. module: base_import
 #. openerp-web
-#: code:addons/base_import/static/src/xml/import.xml:19
-#, fuzzy, python-format
-msgid "Load File"
-msgstr "Datoteka"
-
-#. module: base_import
-#. openerp-web
-#: code:addons/base_import/static/src/xml/import.xml:56
-#, python-format
-<<<<<<< HEAD
-msgid "Map your columns to import"
-msgstr ""
-=======
+#: code:addons/base_import/static/src/xml/import.xml:37
+#, python-format
+msgid "Map your data to Odoo"
+msgstr ""
+
+#. module: base_import
+#. openerp-web
+#: code:addons/base_import/static/src/xml/import.xml:130
+#, python-format
 msgid ""
 "Microsoft Excel will allow \n"
 "                        you to modify only the encoding when saving \n"
@@ -883,7 +868,6 @@
 "kliknite na 'Tools' padajući izbornik > \n"
 "                                                 odaberite 'Encoding' "
 "karticu)"
->>>>>>> bc1a0a32
 
 #. module: base_import
 #: model:ir.model.fields,field_description:base_import.field_base_import_import_res_model
@@ -897,29 +881,22 @@
 
 #. module: base_import
 #. openerp-web
-#: code:addons/base_import/static/src/xml/import.xml:15
-#, python-format
-msgid "No file chosen..."
-msgstr ""
-
-#. module: base_import
-#. openerp-web
-<<<<<<< HEAD
-#: code:addons/base_import/static/src/js/import.js:482
-=======
+#: code:addons/base_import/static/src/xml/import.xml:63
+#, python-format
+msgid "Need to import data from an other application?"
+msgstr "Potreban je uvoz podataka iz druge aplikacije?"
+
+#. module: base_import
+#. openerp-web
 #: code:addons/base_import/static/src/js/import.js:369
->>>>>>> bc1a0a32
 #, python-format
 msgid "Normal Fields"
 msgstr "Normalna polja"
 
 #. module: base_import
 #. openerp-web
-#: code:addons/base_import/static/src/xml/import.xml:30
-#, python-format
-<<<<<<< HEAD
-msgid "Options…"
-=======
+#: code:addons/base_import/static/src/xml/import.xml:111
+#, python-format
 msgid ""
 "Note that if your CSV file \n"
 "                        has a tabulation as separator, Odoo will not \n"
@@ -928,7 +905,6 @@
 "                        file format options in your spreadsheet "
 "application. \n"
 "                        See the following question."
->>>>>>> bc1a0a32
 msgstr ""
 
 #. module: base_import
@@ -938,55 +914,62 @@
 
 #. module: base_import
 #. openerp-web
-#: code:addons/base_import/static/src/js/import.js:122
+#: code:addons/base_import/static/src/xml/import.xml:241
+#, python-format
+msgid "Purchase orders with their respective purchase order lines"
+msgstr "Narudžbe i njihove pripadne stavke"
+
+#. module: base_import
+#. openerp-web
+#: code:addons/base_import/static/src/js/import.js:93
 #, python-format
 msgid "Quoting:"
 msgstr "Navođenje:"
 
 #. module: base_import
 #. openerp-web
-<<<<<<< HEAD
-#: code:addons/base_import/static/src/js/import.js:483
-=======
 #: code:addons/base_import/static/src/js/import.js:370
->>>>>>> bc1a0a32
 #, python-format
 msgid "Relation Fields"
 msgstr "Relacijska polja"
 
 #. module: base_import
 #. openerp-web
-#: code:addons/base_import/static/src/xml/import.xml:24
-#, python-format
-msgid "Reload File"
-msgstr ""
-
-#. module: base_import
-#. openerp-web
-#: code:addons/base_import/static/src/xml/import.xml:11
-#, python-format
-msgid "Select a CSV or Excel file to import."
-msgstr ""
-
-#. module: base_import
-#. openerp-web
-#: code:addons/base_import/static/src/js/import.js:245
+#: code:addons/base_import/static/src/xml/import.xml:17
+#, python-format
+msgid "Reload data to check changes."
+msgstr "Ponovno učitaj podatke."
+
+#. module: base_import
+#. openerp-web
+#: code:addons/base_import/static/src/xml/import.xml:9
+#, python-format
+msgid ""
+"Select the file to import. If you need a sample importable file, you\n"
+"            can use the export tool to generate one."
+msgstr ""
+
+#. module: base_import
+#. openerp-web
+#: code:addons/base_import/static/src/js/import.js:206
 #, python-format
 msgid "Semicolon"
 msgstr ""
 
 #. module: base_import
 #. openerp-web
-#: code:addons/base_import/static/src/js/import.js:121
+#: code:addons/base_import/static/src/js/import.js:92
 #, python-format
 msgid "Separator:"
 msgstr "Razdjelnik:"
 
 #. module: base_import
-#. openerp-web
-<<<<<<< HEAD
-#: code:addons/base_import/static/src/xml/import.xml:72
-=======
+#: model:ir.model.fields,field_description:base_import.field_base_import_tests_models_preview_somevalue
+msgid "Some Value"
+msgstr "Neka vrijednost"
+
+#. module: base_import
+#. openerp-web
 #: code:addons/base_import/static/src/xml/import.xml:142
 #, python-format
 msgid ""
@@ -1036,17 +1019,13 @@
 #. module: base_import
 #. openerp-web
 #: code:addons/base_import/static/src/xml/import.xml:242
->>>>>>> bc1a0a32
-#, python-format
-msgid "Show all fields for completion (advanced)"
-msgstr ""
-
-#. module: base_import
-<<<<<<< HEAD
-#: model:ir.model.fields,field_description:base_import.field_base_import_tests_models_preview_somevalue
-msgid "Some Value"
-msgstr "Neka vrijednost"
-=======
+#, python-format
+msgid ""
+"The following CSV file shows how to import \n"
+"                        customers and their respective contacts"
+msgstr ""
+
+#. module: base_import
 #. openerp-web
 #: code:addons/base_import/static/src/xml/import.xml:239
 #, python-format
@@ -1057,15 +1036,11 @@
 "Sljedeća csv datoteka pokazuje kako uvesti \n"
 "                                                    naloge za nabavu sa "
 "njihovm pripadnim stavkama :"
->>>>>>> bc1a0a32
-
-#. module: base_import
-#. openerp-web
-#: code:addons/base_import/static/src/js/import.js:247
-#, python-format
-<<<<<<< HEAD
-msgid "Space"
-=======
+
+#. module: base_import
+#. openerp-web
+#: code:addons/base_import/static/src/xml/import.xml:212
+#, python-format
 msgid ""
 "The tags should be separated by a comma without any \n"
 "                        spacing. For example, if you want your customer to "
@@ -1073,16 +1048,12 @@
 "                        linked to both tags 'Manufacturer' and 'Retailer' \n"
 "                        then you will encode \"Manufacturer,\n"
 "                        Retailer\" in the same column of your CSV file."
->>>>>>> bc1a0a32
-msgstr ""
-
-#. module: base_import
-#. openerp-web
-#: code:addons/base_import/static/src/js/import.js:246
-#, python-format
-<<<<<<< HEAD
-msgid "Tab"
-=======
+msgstr ""
+
+#. module: base_import
+#. openerp-web
+#: code:addons/base_import/static/src/xml/import.xml:340
+#, python-format
 msgid ""
 "The two files produced are ready to be imported in \n"
 "                        Odoo without any modifications. After having \n"
@@ -1092,37 +1063,30 @@
 "linked \n"
 "                        to the first company). You must first import the \n"
 "                        companies and then the persons."
->>>>>>> bc1a0a32
-msgstr ""
-
-#. module: base_import
-#. openerp-web
-#: code:addons/base_import/static/src/xml/import.xml:68
-#, fuzzy, python-format
-msgid ""
-<<<<<<< HEAD
-"The first row\n"
-"                 contains the label of the column"
-=======
+msgstr ""
+
+#. module: base_import
+#. openerp-web
+#: code:addons/base_import/static/src/xml/import.xml:312
+#, python-format
+msgid "This SQL command will create the following CSV file:"
+msgstr "Ova SQL naredba će kreirati CSV datoteku sadržaja:"
+
+#. module: base_import
+#. openerp-web
+#: code:addons/base_import/static/src/xml/import.xml:260
+#, python-format
+msgid ""
 "This feature \n"
 "                        allows you to use the Import/Export tool of Odoo "
 "to \n"
 "                        modify a batch of records in your favorite "
 "spreadsheet \n"
 "                        application."
->>>>>>> bc1a0a32
-msgstr ""
-"Prvi redak u datoteci\n"
-"                sadrži naslove stupaca"
-
-#. module: base_import
-#. openerp-web
-<<<<<<< HEAD
-#: code:addons/base_import/static/src/js/import.js:126
-#, fuzzy, python-format
-msgid "Thousand Separator:"
-msgstr "Razdjelnik:"
-=======
+msgstr ""
+
+#. module: base_import
+#. openerp-web
 #: code:addons/base_import/static/src/xml/import.xml:317
 #, python-format
 msgid ""
@@ -1154,32 +1118,23 @@
 "or \n"
 "                        table. (like 'company_1', 'person_1' instead of '1')"
 msgstr ""
->>>>>>> bc1a0a32
-
-#. module: base_import
-#. openerp-web
-#: code:addons/base_import/static/src/xml/import.xml:62
+
+#. module: base_import
+#. openerp-web
+#: code:addons/base_import/static/src/xml/import.xml:43
 #, python-format
 msgid "Track history during import"
 msgstr ""
 
 #. module: base_import
-<<<<<<< HEAD
-#: code:addons/base_import/models.py:197
-=======
 #: code:addons/base_import/models.py:195
->>>>>>> bc1a0a32
 #, python-format
 msgid ""
 "Unable to load \"{extension}\" file: requires Python module \"{modname}\""
 msgstr ""
 
 #. module: base_import
-<<<<<<< HEAD
-#: code:addons/base_import/models.py:198
-=======
 #: code:addons/base_import/models.py:196
->>>>>>> bc1a0a32
 #, python-format
 msgid ""
 "Unsupported file format \"{}\", import only supports CSV, ODS, XLS and XLSX"
@@ -1187,9 +1142,6 @@
 
 #. module: base_import
 #. openerp-web
-<<<<<<< HEAD
-#: code:addons/base_import/static/src/xml/import.xml:86
-=======
 #: code:addons/base_import/static/src/xml/import.xml:166
 #, python-format
 msgid ""
@@ -1246,15 +1198,11 @@
 #. module: base_import
 #. openerp-web
 #: code:addons/base_import/static/src/xml/import.xml:355
->>>>>>> bc1a0a32
 #, python-format
 msgid "Validate"
 msgstr "Ovjeri"
 
 #. module: base_import
-<<<<<<< HEAD
-#: code:addons/base_import/models.py:516
-=======
 #. openerp-web
 #: code:addons/base_import/static/src/xml/import.xml:306
 #, python-format
@@ -1355,18 +1303,13 @@
 
 #. module: base_import
 #: code:addons/base_import/models.py:406
->>>>>>> bc1a0a32
 #, python-format
 msgid "You must configure at least one field to import"
 msgstr "Definirajte barem jedno polje za uvoz"
 
 #. module: base_import
 #. openerp-web
-<<<<<<< HEAD
-#: code:addons/base_import/static/src/js/import.js:589
-=======
 #: code:addons/base_import/static/src/js/import.js:468
->>>>>>> bc1a0a32
 #, python-format
 msgid "at row %d"
 msgstr "u retku %d"
@@ -1443,18 +1386,12 @@
 
 #. module: base_import
 #. openerp-web
-<<<<<<< HEAD
-#: code:addons/base_import/static/src/js/import.js:591
-=======
 #: code:addons/base_import/static/src/js/import.js:470
->>>>>>> bc1a0a32
 #, python-format
 msgid "between rows %d and %d"
 msgstr "između reda %d i %d"
 
 #. module: base_import
-<<<<<<< HEAD
-=======
 #. openerp-web
 #: code:addons/base_import/static/src/xml/import.xml:69
 #, python-format
@@ -1578,7 +1515,6 @@
 msgstr "originalni jedinstveni identifikator"
 
 #. module: base_import
->>>>>>> bc1a0a32
 #: model:ir.model.fields,field_description:base_import.field_base_import_tests_models_char_noreadonly_value
 #: model:ir.model.fields,field_description:base_import.field_base_import_tests_models_char_readonly_value
 #: model:ir.model.fields,field_description:base_import.field_base_import_tests_models_char_required_value
@@ -1595,522 +1531,6 @@
 msgid "unknown"
 msgstr "nepoznato"
 
-<<<<<<< HEAD
-#~ msgid ""
-#~ "According to your need, you should use \n"
-#~ "                        one of these 3 ways to reference records in "
-#~ "relations. \n"
-#~ "                        Here is when you should use one or the other, \n"
-#~ "                        according to your need:"
-#~ msgstr ""
-#~ "Sukladno vačim potrebama trebali bi koristiti \n"
-#~ "                                                                           jedan "
-#~ "od 3 načina referenciranja zapisa u relacijama.\n"
-#~ "                                                                           Ovdje "
-#~ "trebate koristiti jedan raspoloživih prema, \n"
-#~ "                                                                           vačim "
-#~ "potrebama :"
-
-#~ msgid ""
-#~ "As an example, suppose you have a SQL database \n"
-#~ "                        with two tables you want to import: companies "
-#~ "and \n"
-#~ "                        persons. Each person belong to one company, so "
-#~ "you \n"
-#~ "                        will have to recreate the link between a person "
-#~ "and \n"
-#~ "                        the company he work for. (If you want to test "
-#~ "this \n"
-#~ "                        example, here is a"
-#~ msgstr ""
-#~ "Kao primjer, pretpostavimo da imate SQL bazu \n"
-#~ "                                                                                    sa "
-#~ "dvije tablice koje želite uvesti: tvrtke i \n"
-#~ "                                                                                    osobe. "
-#~ "Svaka osoba pripada jednoj tvrtci, tako da \n"
-#~ "                                                                                    ćete "
-#~ "morati ponovo stvoriti poveznicu između osobe \n"
-#~ "                                                                                    i "
-#~ "tvrtke za koju radi. (Ako želite probati ovaj primjer, ovdje je"
-
-#~ msgid ""
-#~ "As you can see in this file, Fabien and Laurence \n"
-#~ "                        are working for the Bigees company (company_1) "
-#~ "and \n"
-#~ "                        Eric is working for the Organi company. The "
-#~ "relation \n"
-#~ "                        between persons and companies is done using the \n"
-#~ "                        External ID of the companies. We had to prefix "
-#~ "the \n"
-#~ "                        \"External ID\" by the name of the table to avoid "
-#~ "a \n"
-#~ "                        conflict of ID between persons and companies "
-#~ "(person_1 \n"
-#~ "                        and company_1 who shared the same ID 1 in the "
-#~ "orignial \n"
-#~ "                        database)."
-#~ msgstr ""
-#~ "kako možete vidjeti iz ove datoteke, Fabien i Laurence \n"
-#~ "                                                                                                     rade "
-#~ "za organizaciju Biggies (company_1), a \n"
-#~ "                                                                                                     Eric "
-#~ "radi za Organi. Pozezivanje osoba i organizacija se radi \n"
-#~ "                                                                                                     korištenjem "
-#~ "Vanjskog ID-a organizacije. Morali smo staviti prefix \n"
-#~ "                                                                                                     naziva "
-#~ "tablice na Vanjski ID da izbjegnemo konflikt istog ID-a osobe \n"
-#~ "                                                                                                     i "
-#~ "organizacije (osoba_1 i organizacija_1 koji dijele isti ID u originalnoj "
-#~ "bazi)."
-
-#~ msgid ""
-#~ "By default the Import preview is set on commas as \n"
-#~ "                        field separators and quotation marks as text \n"
-#~ "                        delimiters. If your csv file does not have "
-#~ "these \n"
-#~ "                        settings, you can modify the File Format "
-#~ "Options \n"
-#~ "                        (displayed under the Browse CSV file bar after "
-#~ "you \n"
-#~ "                        select your file)."
-#~ msgstr ""
-#~ "Zadane postavke predpogleda za uvoz su zarezi \n"
-#~ "                                                                                      za "
-#~ "razdvajanje polja, i navodnici kao oznaka teksta. \n"
-#~ "                                                                                      Ako "
-#~ "vaša CSV datoteka nema ove postavke, možete ih \n"
-#~ "                                                                                       izmjeniti "
-#~ "u Opcijama postavki formata. (prikazanim u traci\n"
-#~ "                                                                                       Potraži "
-#~ "CSV datoteku nakon što odaberete jednu)."
-
-#~ msgid "CSV file for Manufacturer, Retailer"
-#~ msgstr "CSV datoteka za Proizvođače, Veletrgovce"
-
-#~ msgid "CSV file for Products"
-#~ msgstr "CSV datoteka za proizvode"
-
-#~ msgid "CSV file for categories"
-#~ msgstr "CSV datoteka za kategorije"
-
-#~ msgid "Can I import several times the same record?"
-#~ msgstr "Mogu li isti zapis uvesti nekoliko puta?"
-
-#~ msgid ""
-#~ "Country/Database \n"
-#~ "                        ID: 21"
-#~ msgstr "Država/Baza"
-
-#~ msgid "Country/External ID: base.be"
-#~ msgstr "Područje/Vanjski ID : base.be"
-
-#~ msgid ""
-#~ "Country/External ID: the ID of this record \n"
-#~ "                        referenced in another application (or the .XML "
-#~ "file \n"
-#~ "                        that imported it)"
-#~ msgstr ""
-#~ "Područje/Vanjski ID : ID ovog zapisa \n"
-#~ "                                                                      je "
-#~ "referenciran u drugoj aplikaciji (ili XML datoteci \n"
-#~ "                                                                      iz "
-#~ "koje je uvezen)"
-
-#~ msgid "Country: Belgium"
-#~ msgstr "Država : Belgija"
-
-#~ msgid "Country: the name or code of the country"
-#~ msgstr "Država: Naziv ili šifra države"
-
-#~ msgid "External ID,Name,Is a Company"
-#~ msgstr "Vanjski ID , Naziv, Je Tvrtka"
-
-#~ msgid "File for some Quotations"
-#~ msgstr "Dadoteka sa nekim ponudama"
-
-#~ msgid "File:"
-#~ msgstr "Datoteka:"
-
-#~ msgid ""
-#~ "For the country \n"
-#~ "                        Belgium, you can use one of these 3 ways to "
-#~ "import:"
-#~ msgstr ""
-#~ "Za državu \n"
-#~ "                                                                              Belgiju, "
-#~ "možete koristiti jedan od ova 3 načina uza uvoz:"
-
-#~ msgid "Frequently Asked Questions"
-#~ msgstr "Često postavljana pitanja"
-
-#~ msgid ""
-#~ "How can I change the CSV file format options when \n"
-#~ "                        saving in my spreadsheet application?"
-#~ msgstr ""
-#~ "Kako da promijenim opcije csv formata \n"
-#~ "                                                                         kada "
-#~ "spremam datoteku u tabličnom kalkulatoru?"
-
-#~ msgid ""
-#~ "How can I import a many2many relationship field \n"
-#~ "                        (e.g. a customer that has multiple tags)?"
-#~ msgstr ""
-#~ "Kako mogu uvesti many2many relacijsko polje \n"
-#~ "                                                                                   (npr, "
-#~ "kupac koji ima višestruke oznake)?"
-
-#~ msgid ""
-#~ "How can I import a one2many relationship (e.g. several \n"
-#~ "                        Order Lines of a Sales Order)?"
-#~ msgstr ""
-#~ "Kako da uvezem one2many relaciju (npr. nekoliko \n"
-#~ "                                                                                            stavki "
-#~ "prodajnog maloga)?"
-
-#~ msgid ""
-#~ "However if you do not wish to change your \n"
-#~ "                        configuration of product categories, we recommend "
-#~ "you \n"
-#~ "                        use make use of the external ID for this field \n"
-#~ "                        'Category'."
-#~ msgstr ""
-#~ "Međutim ukoliko ne želite mijenjati vaše \n"
-#~ "                                                                       postavke "
-#~ "kategorija proizvoda, preporučamo vam da \n"
-#~ "                                                                       koristite "
-#~ "vanjski ID za ovo polje \n"
-#~ "                                                                       'Kagtegorija'."
-
-#~ msgid ""
-#~ "If for example you have two product categories \n"
-#~ "                        with the child name \"Sellable\" (ie. \"Misc. \n"
-#~ "                        Products/Sellable\" & \"Other Products/Sellable"
-#~ "\"),\n"
-#~ "                        your validation is halted but you may still "
-#~ "import \n"
-#~ "                        your data. However, we recommend you do not "
-#~ "import the \n"
-#~ "                        data because they will all be linked to the "
-#~ "first \n"
-#~ "                        'Sellable' category found in the Product Category "
-#~ "list \n"
-#~ "                        (\"Misc. Products/Sellable\"). We recommend you "
-#~ "modify \n"
-#~ "                        one of the duplicates' values or your product "
-#~ "category \n"
-#~ "                        hierarchy."
-#~ msgstr ""
-#~ "Ako na primjer imate dvije kategorije proizvoda \n"
-#~ "                                                                                  sa "
-#~ "podređenim nazivom \"za prodaju\" (npr. \"razno/proizvodi /za prodaju\"\n"
-#~ "                                                                                  i "
-#~ "\"ostali proizvodi/za prodaju\" vaša validacija je zadržana, ali još "
-#~ "uvijek možete\n"
-#~ "                                                                                  uvesti "
-#~ "vaše podatke. Pazite, ne preporučamo vam da uvozite podatke jer\n"
-#~ "                                                                                  će "
-#~ "oni biti povezani na prvu kategoriju \"za prodaju\" pronađenu u popisu \n"
-#~ "                                                                                  kategorija "
-#~ "(\"razno/proizvodi/za prodaju\"). Preporučamo Vam da izmjenite \n"
-#~ "                                                                                  jednu "
-#~ "od dvostrukih vrijednosti ili hijerarhiju vaših kategorija."
-
-#~ msgid ""
-#~ "If you edit and save CSV files in speadsheet \n"
-#~ "                        applications, your computer's regional settings "
-#~ "will \n"
-#~ "                        be applied for the separator and delimiter. \n"
-#~ "                        We suggest you use OpenOffice or LibreOffice "
-#~ "Calc \n"
-#~ "                        as they will allow you to modify all three "
-#~ "options \n"
-#~ "                        (in 'Save As' dialog box > Check the box 'Edit "
-#~ "filter \n"
-#~ "                        settings' > Save)."
-#~ msgstr ""
-#~ "Ako uređujete i premate CSV datoteku u tabličnom kalkulatoru \n"
-#~ "                                                                                         vaše "
-#~ "regionalne postavke sa računala će biti\n"
-#~ "                                                                                         primjenjene "
-#~ "na separatore i odvajanja. \n"
-#~ "                                                                                         Preporučamo "
-#~ "da koristite OpenOffice ili LibreOffice kalkulator\n"
-#~ "                                                                                         jer "
-#~ "vam oni omogućuju izmjene sve tri postavke\n"
-#~ "                                                                                         (u "
-#~ "'Spremi kao' dijalogu > označite 'uredi postavke filtera' \n"
-#~ "                                                                                         > "
-#~ "Spremi)"
-
-#~ msgid ""
-#~ "If you need to import data from different tables, \n"
-#~ "                        you will have to recreate relations between "
-#~ "records \n"
-#~ "                        belonging to different tables. (e.g. if you "
-#~ "import \n"
-#~ "                        companies and persons, you will have to recreate "
-#~ "the \n"
-#~ "                        link between each person and the company they "
-#~ "work \n"
-#~ "                        for)."
-#~ msgstr ""
-#~ "Ako trebate uvesti podatke iz različitih tablica, \n"
-#~ "                                                                                    morate "
-#~ "ponovo kreirati relacije između zapisa \n"
-#~ "                                                                                    koji "
-#~ "pripadaju različitim tablicama. (npr. ako uvozite\n"
-#~ "                                                                                    organizacije "
-#~ "i osobe, morate ponovo kreirati poveznicu\n"
-#~ "                                                                                    između "
-#~ "između svake osobe i organizacije za koju osoba radi)."
-
-#~ msgid ""
-#~ "If you want to import sales order having several \n"
-#~ "                        order lines; for each order line, you need to "
-#~ "reserve \n"
-#~ "                        a specific row in the CSV file. The first order "
-#~ "line \n"
-#~ "                        will be imported on the same row as the "
-#~ "information \n"
-#~ "                        relative to order. Any additional lines will need "
-#~ "an \n"
-#~ "                        addtional row that does not have any information "
-#~ "in \n"
-#~ "                        the fields relative to the order."
-#~ msgstr ""
-#~ "Ako želite uvesti prodajne naloge koji sadrže nekoliko \n"
-#~ "                                                                                   stavki, "
-#~ "za svaku stavku morate rezervirati\n"
-#~ "                                                                                   njezin "
-#~ "red u CSV datoteci. Prva stavka naloga \n"
-#~ "                                                                                   će "
-#~ "biti uvezena ako informacija vezana za taj \n"
-#~ "                                                                                   nalog. "
-#~ "Svaka dodatna stavka će trebati svoj\n"
-#~ "                                                                                   dodatni "
-#~ "red koji nema nikakve podatke u poljima\n"
-#~ "                                                                                   vezanim "
-#~ "za taj nalog."
-
-#~ msgid ""
-#~ "In order to re-create relationships between\n"
-#~ "                        different records, you should use the unique\n"
-#~ "                        identifier from the original application and\n"
-#~ "                        map it to the"
-#~ msgstr ""
-#~ "kako bi ponovo napravili relacije između\n"
-#~ "                                                                         različitih "
-#~ "zapisa, trebali bi koristiti jedinstveni\n"
-#~ "                                                                         identifikator "
-#~ "iz originalnog zapisa i njega mapirati na"
-
-#~ msgid "It will produce the following CSV file:"
-#~ msgstr "Će napraviti sljedeću csv datoteku:"
-
-#~ msgid ""
-#~ "Microsoft Excel will allow \n"
-#~ "                        you to modify only the encoding when saving \n"
-#~ "                        (in 'Save As' dialog box > click 'Tools' "
-#~ "dropdown \n"
-#~ "                        list > Encoding tab)."
-#~ msgstr ""
-#~ "Microsoft Excell će vam omogućiti \n"
-#~ "                                                da promjenite kodnu "
-#~ "stranu jedino kod snimanja \n"
-#~ "                                                 (U 'Save as' dijalogu > "
-#~ "kliknite na 'Tools' padajući izbornik > \n"
-#~ "                                                 odaberite 'Encoding' "
-#~ "karticu)"
-
-#~ msgid "Need to import data from an other application?"
-#~ msgstr "Potreban je uvoz podataka iz druge aplikacije?"
-
-#~ msgid "Purchase orders with their respective purchase order lines"
-#~ msgstr "Narudžbe i njihove pripadne stavke"
-
-#~ msgid "Reload data to check changes."
-#~ msgstr "Ponovno učitaj podatke."
-
-#~ msgid "The"
-#~ msgstr "!"
-
-#~ msgid ""
-#~ "The following CSV file shows how to import purchase \n"
-#~ "                        orders with their respective purchase order lines:"
-#~ msgstr ""
-#~ "Sljedeća csv datoteka pokazuje kako uvesti \n"
-#~ "                                                    naloge za nabavu sa "
-#~ "njihovm pripadnim stavkama :"
-
-#~ msgid "This SQL command will create the following CSV file:"
-#~ msgstr "Ova SQL naredba će kreirati CSV datoteku sadržaja:"
-
-#~ msgid ""
-#~ "To create the CSV file for persons, linked to \n"
-#~ "                        companies, we will use the following SQL command "
-#~ "in \n"
-#~ "                        PSQL:"
-#~ msgstr ""
-#~ "Za stvaranje csv datoteke za osobe povezane sa \n"
-#~ "                                                                                organizacijama, "
-#~ "koristimo ljedeću SQL naredbu u \n"
-#~ "                                                                                PSQL:"
-
-#~ msgid ""
-#~ "Use \n"
-#~ "                        Country/Database ID: You should rarely use this \n"
-#~ "                        notation. It's mostly used by developers as it's "
-#~ "main \n"
-#~ "                        advantage is to never have conflicts (you may "
-#~ "have \n"
-#~ "                        several records with the same name, but they "
-#~ "always \n"
-#~ "                        have a unique Database ID)"
-#~ msgstr ""
-#~ "Korištenje \n"
-#~ "                                                                Država/ID "
-#~ "BAze : ovo bi trebali rijetko koristiti\n"
-#~ "                                                                za "
-#~ "označavanje. Ovo je većinom korišteno od strane programera\n"
-#~ "                                                                jer je "
-#~ "glavna prednost ovoga to što nikad nema konflikata \n"
-#~ "                                                                (možete "
-#~ "imati više zapisa istog naziva, ali uvjek sa jedinstvenim IDentifikatorom "
-#~ "u Bazi)"
-
-#~ msgid ""
-#~ "Use \n"
-#~ "                        Country/External ID: Use External ID when you "
-#~ "import \n"
-#~ "                        data from a third party application."
-#~ msgstr ""
-#~ "Koristi \n"
-#~ "                                                      Država/Vanjski ID. "
-#~ "koristite vanjski ID kad uvozite \n"
-#~ "                                                       podatke iz drugih "
-#~ "aplikacija."
-
-#~ msgid ""
-#~ "Use Country: This is \n"
-#~ "                        the easiest way when your data come from CSV "
-#~ "files \n"
-#~ "                        that have been created manually."
-#~ msgstr ""
-#~ "Korištenje Države: ovo je  \n"
-#~ "                                                  najlakši način kada "
-#~ "vaši podaci dolaze iz csv datoteka\n"
-#~ "                                                  koje su sastavljene "
-#~ "ručno."
-
-#~ msgid ""
-#~ "We will first export all companies and their \n"
-#~ "                        \"External ID\". In PSQL, write the following "
-#~ "command:"
-#~ msgstr ""
-#~ "Prvo ćemo izvesti ave organizacije i njihove \n"
-#~ "                                                                              \"Vanjske "
-#~ "ID\". U PSQL, napišite sljedeću narebu:"
-
-#~ msgid "What can I do if I have multiple matches for a field?"
-#~ msgstr "Što da radim ako imam više istih zapisa za polje?"
-
-#~ msgid ""
-#~ "What happens if I do not provide a value for a \n"
-#~ "                        specific field?"
-#~ msgstr ""
-#~ "Što se dešava ako ne dajem vrijednost za \n"
-#~ "                                                                         pojedino "
-#~ "polje?"
-
-#~ msgid ""
-#~ "What's the difference between Database ID and \n"
-#~ "                        External ID?"
-#~ msgstr ""
-#~ "Koja je razlika izmeži ID Baze i \n"
-#~ "                                                           vanjski ID?"
-
-#~ msgid ""
-#~ "When you use External IDs, you can import CSV files \n"
-#~ "                        with the \"External ID\" column to define the "
-#~ "External \n"
-#~ "                        ID of each record you import. Then, you will be "
-#~ "able \n"
-#~ "                        to make a reference to that record with columns "
-#~ "like \n"
-#~ "                        \"Field/External ID\". The following two CSV "
-#~ "files give \n"
-#~ "                        you an example for Products and their Categories."
-#~ msgstr ""
-#~ "Kada koristite vanjske ID-eve, možete uvesti csv datoteke \n"
-#~ "                                               sa kolonom \"External ID\" "
-#~ "definirate vanjski ID svakog zapisa \n"
-#~ "                                               koji uvozite. Tada ćete "
-#~ "biti u mogućnosti napraviti referencu \n"
-#~ "                                              na taj zapis sa kolonama "
-#~ "tipa \"polje/External ID\". Sljedeća dvije \n"
-#~ "                                              csv datoteke daju primjer "
-#~ "za proizvode i njihove kategorije."
-
-#~ msgid "XXX/External ID"
-#~ msgstr "XXX/Vanjski ID"
-
-#~ msgid "XXX/ID"
-#~ msgstr "XXX/ID"
-
-#~ msgid ""
-#~ "copy \n"
-#~ "                        (select 'company_'||id as \"External ID\","
-#~ "company_name \n"
-#~ "                        as \"Name\",'True' as \"Is a Company\" from "
-#~ "companies) TO \n"
-#~ "                        '/tmp/company.csv' with CSV HEADER;"
-#~ msgstr ""
-#~ "kopirajte \n"
-#~ "                                                                    (select "
-#~ "'company_'||id as \"External ID\",company_name\n"
-#~ "                                                                    as "
-#~ "\"Name\",'True' as \"Is a Company\" from companies) TO\n"
-#~ "                                                                     '/"
-#~ "tmp/company.csv' with CSV HEADER;"
-
-#~ msgid ""
-#~ "copy (select \n"
-#~ "                        'person_'||id as \"External ID\",person_name as \n"
-#~ "                        \"Name\",'False' as \"Is a Company\",'company_'||"
-#~ "company_id\n"
-#~ "                         as \"Related Company/External ID\" from persons) "
-#~ "TO \n"
-#~ "                        '/tmp/person.csv' with CSV"
-#~ msgstr ""
-#~ "kopirajte \n"
-#~ "                       (select'person_'||id as \"External ID\","
-#~ "person_name as\n"
-#~ "                       \"Name\",'False' as \"Is a Company\",'company_'||"
-#~ "company_id\n"
-#~ "                       as \"Related Company/External ID\" from persons) "
-#~ "TO\n"
-#~ "                        '/tmp/person.csv' with CSV"
-
-#~ msgid "dump of such a PostgreSQL database"
-#~ msgstr "dump takve PostgereSQL baze"
-
-#~ msgid "to the original unique identifier."
-#~ msgstr "originalni jedinstveni identifikator"
-
-#~ msgid ""
-#~ "will also be used to update the original\n"
-#~ "                        import if you need to re-import modified data\n"
-#~ "                        later, it's thus good practice to specify it\n"
-#~ "                        whenever possible"
-#~ msgstr ""
-#~ "će također biti korišteno za ažuriranje originalnog \n"
-#~ "                                                                            uvoza, "
-#~ "ako kasnije trebate ponovo uvesti \n"
-#~ "                                                                            izmjenjene "
-#~ "podatke, zato se smatra dobrom praksom \n"
-#~ "                                                                            koristiti "
-#~ "kad god je moguće"
-=======
 #. module: base_import
 #. openerp-web
 #: code:addons/base_import/static/src/xml/import.xml:74
@@ -2127,5 +1547,4 @@
 "                                                                            izmjenjene "
 "podatke, zato se smatra dobrom praksom \n"
 "                                                                            koristiti "
-"kad god je moguće"
->>>>>>> bc1a0a32
+"kad god je moguće"