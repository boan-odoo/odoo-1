--- conflicted
+++ resolved
@@ -135,15 +135,6 @@
                                         })
                         res += diff_res
         return res
-<<<<<<< HEAD
-
-    def product_id_change(self, cr, uid, ids, product, uom, qty=0, name='', type='out_invoice', partner_id=False, fposition_id=False, price_unit=False, address_invoice_id=False, currency_id=False, context=None):
-        if not product:
-            return super(account_invoice_line, self).product_id_change(cr, uid, ids, product, uom, qty, name, type, partner_id, fposition_id, price_unit, address_invoice_id, currency_id, context)
-        else:
-            res = super(account_invoice_line, self).product_id_change(cr, uid, ids, product, uom, qty, name, type, partner_id, fposition_id, price_unit, address_invoice_id, currency_id, context)
-=======
->>>>>>> b15d247e
 
     def product_id_change(self, cr, uid, ids, product, uom, qty=0, name='', type='out_invoice', partner_id=False, fposition_id=False, price_unit=False, address_invoice_id=False, currency_id=False, context=None, company_id=None):
         fiscal_pool = self.pool.get('account.fiscal.position')
@@ -161,13 +152,8 @@
                 if not oa:
                     oa = product_obj.categ_id.property_stock_account_output_categ and product_obj.categ_id.property_stock_account_output_categ.id
             if oa:
-<<<<<<< HEAD
-                fpos = fposition_id and self.pool.get('account.fiscal.position').browse(cr, uid, fposition_id, context=context) or False
-                a = self.pool.get('account.fiscal.position').map_account(cr, uid, fpos, oa)
-=======
                 fpos = fposition_id and fiscal_pool.browse(cr, uid, fposition_id, context=context) or False
                 a = fiscal_pool.map_account(cr, uid, fpos, oa)
->>>>>>> b15d247e
                 res['value'].update({'account_id':a})
         return res
 
