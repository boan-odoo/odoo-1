# -*- coding: utf-8 -*-
##############################################################################
#
#    OpenERP, Open Source Management Solution
#    Copyright (C) 2004-2010 Tiny SPRL (<http://tiny.be>).
#
#    This program is free software: you can redistribute it and/or modify
#    it under the terms of the GNU Affero General Public License as
#    published by the Free Software Foundation, either version 3 of the
#    License, or (at your option) any later version.
#
#    This program is distributed in the hope that it will be useful,
#    but WITHOUT ANY WARRANTY; without even the implied warranty of
#    MERCHANTABILITY or FITNESS FOR A PARTICULAR PURPOSE.  See the
#    GNU Affero General Public License for more details.
#
#    You should have received a copy of the GNU Affero General Public License
#    along with this program.  If not, see <http://www.gnu.org/licenses/>.
#
##############################################################################
import logging
import os
import tempfile
from subprocess import Popen, PIPE
_logger = logging.getLogger(__name__)
class NhException(Exception):
    pass


class indexer(object):
    """ An indexer knows how to parse the content of some file.

        Typically, one indexer should be instantiated per file
        type.
        Override this class to add more functionality. Note that
        you should only override the Content or the File methods
        that give an optimal result. """

    def _getMimeTypes(self):
        """ Return supported mimetypes """
        return []

    def _getExtensions(self):
        return []

    def _getDefMime(self, ext):
        """ Return a mimetype for this document type, ideally the
            closest to the extension ext. """
        mts = self._getMimeTypes();
        if len (mts):
            return mts[0]
        return None

    def indexContent(self, content, filename=None, realfile=None):
        """ Use either content or the real file, to index.
            Some parsers will work better with the actual
            content, others parse a file easier. Try the
            optimal.
        """
        res = ''
        try:
            if content != None:
                return self._doIndexContent(content)
        except NhException:
            pass

        if realfile != None:
            try:
                return self._doIndexFile(realfile)
            except NhException:
                pass

            fp = open(realfile,'rb')
            try:
                content2 = fp.read()
            finally:
                fp.close()

            # The not-handled exception may be raised here
            return self._doIndexContent(content2)


        # last try, with a tmp file
        if content:
            try:
                fname,ext = filename and os.path.splitext(filename) or ('','')
                fd, rfname = tempfile.mkstemp(suffix=ext)
                os.write(fd, content)
                os.close(fd)
                res = self._doIndexFile(rfname)
                os.unlink(rfname)
                return res
            except NhException:
                pass

        raise NhException('No appropriate method to index file.')

<<<<<<< HEAD
    def _doIndexContent(self, content):
        raise NhException("Content not handled here")

    def _doIndexFile(self, fpath):
        raise NhException("Content not handled here")
=======
    def _doIndexContent(self,content):
        raise NhException("Content cannot be handled here.")

    def _doIndexFile(self,fpath):
        raise NhException("Content cannot be handled here.")
>>>>>>> f285c0e4

    def __repr__(self):
        return "<indexer %s.%s>" %(self.__module__, self.__class__.__name__)


def mime_match(mime, mdict):
    if mdict.has_key(mime):
        return (mime, mdict[mime])
    if '/' in mime:
        mpat = mime.split('/')[0]+'/*'
        if mdict.has_key(mpat):
            return (mime, mdict[mpat])

    return (None, None)

class contentIndex(object):

    def __init__(self):
        self.mimes = {}
        self.exts = {}

    def register(self, obj):
        f = False
        for mime in obj._getMimeTypes():
            self.mimes[mime] = obj
            f = True

        for ext in obj._getExtensions():
            self.exts[ext] = obj
            f = True

        if f:
            _logger.debug('Register content indexer: %r.', obj)
        if not f:
            raise Exception("Your indexer should at least support a mimetype or extension.")

    def doIndex(self, content, filename=None, content_type=None, realfname=None, debug=False):
        fobj = None
        fname = None
        mime = None
        if content_type and self.mimes.has_key(content_type):
            mime = content_type
            fobj = self.mimes[content_type]
        elif filename:
            bname,ext = os.path.splitext(filename)
            if self.exts.has_key(ext):
                fobj = self.exts[ext]
                mime = fobj._getDefMime(ext)

        if content_type and not fobj:
            mime,fobj = mime_match(content_type, self.mimes)

        if not fobj:
            try:
                if realfname :
                    fname = realfname
                else:
                    try:
                        bname,ext = os.path.splitext(filename or 'test.tmp')
                    except Exception:
                        bname, ext = filename, 'tmp'
                    fd, fname = tempfile.mkstemp(suffix=ext)
                    os.write(fd, content)
                    os.close(fd)

                pop = Popen(['file','-b','--mime',fname], shell=False, stdout=PIPE)
                (result, _) = pop.communicate()

                mime2 = result.split(';')[0]
                _logger.debug('File gives us: %s', mime2)
                # Note that the temporary file still exists now.
                mime,fobj = mime_match(mime2, self.mimes)
                if not mime:
                    mime = mime2
            except Exception:
                _logger.exception('Cannot determine mime type.')

        try:
            if fobj:
                res = (mime, fobj.indexContent(content,filename,fname or realfname) )
            else:
                _logger.debug("Have no object, return (%s, None).", mime)
                res = (mime, None )
        except Exception:
            _logger.exception("Cannot index file %s (%s).",
                                    filename, fname or realfname)
            res = None

        # If we created a tmp file, unlink it now
        if not realfname and fname:
            try:
                os.unlink(fname)
            except Exception:
                _logger.exception("Cannot unlink %s.", fname)
        return res

cntIndex = contentIndex()

# vim:expandtab:smartindent:tabstop=4:softtabstop=4:shiftwidth=4:<|MERGE_RESOLUTION|>--- conflicted
+++ resolved
@@ -95,23 +95,14 @@
 
         raise NhException('No appropriate method to index file.')
 
-<<<<<<< HEAD
     def _doIndexContent(self, content):
-        raise NhException("Content not handled here")
+        raise NhException("Content cannot be handled here.")
 
     def _doIndexFile(self, fpath):
-        raise NhException("Content not handled here")
-=======
-    def _doIndexContent(self,content):
         raise NhException("Content cannot be handled here.")
-
-    def _doIndexFile(self,fpath):
-        raise NhException("Content cannot be handled here.")
->>>>>>> f285c0e4
 
     def __repr__(self):
         return "<indexer %s.%s>" %(self.__module__, self.__class__.__name__)
-
 
 def mime_match(mime, mdict):
     if mdict.has_key(mime):
