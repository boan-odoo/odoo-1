--- conflicted
+++ resolved
@@ -1,338 +1,148 @@
-# Translation of OpenERP Server.
+# Translation of Odoo Server.
 # This file contains the translation of the following modules:
-# 	* document
-#
-msgid ""
-msgstr ""
-<<<<<<< HEAD
-"Project-Id-Version: OpenERP Server 6.0dev\n"
-"Report-Msgid-Bugs-To: support@openerp.com\n"
-"POT-Creation-Date: 2011-01-11 11:15+0000\n"
-"PO-Revision-Date: 2011-01-13 22:59+0000\n"
-"Last-Translator: Jordi Esteve (www.zikzakmedia.com) "
-"<jesteve@zikzakmedia.com>\n"
-"Language-Team: \n"
-=======
+# * document
+# 
+# Translators:
+msgid ""
+msgstr ""
 "Project-Id-Version: Odoo 8.0\n"
 "Report-Msgid-Bugs-To: \n"
 "POT-Creation-Date: 2015-01-21 14:08+0000\n"
 "PO-Revision-Date: 2016-05-15 18:49+0000\n"
 "Last-Translator: Martin Trigaux\n"
 "Language-Team: Spanish (Venezuela) (http://www.transifex.com/odoo/odoo-8/language/es_VE/)\n"
->>>>>>> 0af32f3f
 "MIME-Version: 1.0\n"
 "Content-Type: text/plain; charset=UTF-8\n"
-"Content-Transfer-Encoding: 8bit\n"
-"X-Launchpad-Export-Date: 2011-09-05 05:41+0000\n"
-"X-Generator: Launchpad (build 13830)\n"
-
-#. module: document
-#: field:document.directory,parent_id:0
-msgid "Parent Directory"
-msgstr "Directorio padre"
-
-#. module: document
-#: model:ir.model,name:document.model_document_configuration
-msgid "Auto Directory Configuration"
-msgstr "Configuración automática de directorios"
-
-#. module: document
-#: field:document.directory,resource_field:0
-msgid "Name field"
-msgstr "Campo nombre"
-
-#. module: document
-#: view:board.board:0
-msgid "Document board"
-msgstr "Tablero de documentos"
-
-#. module: document
-#: model:ir.model,name:document.model_process_node
-msgid "Process Node"
-msgstr "Nodo proceso"
-
-#. module: document
-#: view:document.directory:0
-msgid "Search Document Directory"
-msgstr "Buscar directorio de documentos"
-
-#. module: document
-#: help:document.directory,resource_field:0
-msgid ""
-"Field to be used as name on resource directories. If empty, the \"name\" "
-"will be used."
-msgstr ""
-"Campo a usar como nombre de los directorios de recursos. Si está vacío se "
-"usará el campo \"nombre\"."
-
-#. module: document
-#: code:addons/document/document_directory.py:276
+"Content-Transfer-Encoding: \n"
+"Language: es_VE\n"
+"Plural-Forms: nplurals=2; plural=(n != 1);\n"
+
+#. module: document
+#: field:report.document.file,nbr:0 field:report.document.user,nbr:0
+msgid "# of Files"
+msgstr "Núm. de archivos"
+
+#. module: document
+#. openerp-web
+#: code:addons/document/static/src/js/document.js:19
 #, python-format
-msgid "Directory name contains special characters!"
-msgstr "¡El nombre del directorio contiene caracteres especiales!"
-
-#. module: document
-#: view:document.directory:0
-#: view:document.storage:0
-msgid "Group By..."
-msgstr "Agrupar por..."
-
-#. module: document
-#: model:ir.model,name:document.model_document_directory_content_type
-msgid "Directory Content Type"
-msgstr "Tipo de contenido del directorio"
-
-#. module: document
-#: view:document.directory:0
-msgid "Resources"
-msgstr "Recursos"
-
-#. module: document
-#: field:document.directory,file_ids:0
-#: view:report.document.user:0
-msgid "Files"
-msgstr "Archivos"
-
-#. module: document
-#: view:report.files.partner:0
-msgid "Files per Month"
-msgstr "Archivos por mes"
-
-#. module: document
-#: selection:report.document.user,month:0
-#: selection:report.files.partner,month:0
-msgid "March"
-msgstr "Marzo"
-
-#. module: document
-#: view:document.configuration:0
-msgid "title"
-msgstr "título"
-
-#. module: document
-#: view:document.directory:0
+msgid "%s (%s)"
+msgstr ""
+
+#. module: document
+#: code:addons/document/document.py:117 code:addons/document/document.py:307
+#, python-format
+msgid "%s (copy)"
+msgstr ""
+
+#. module: document
+#: model:ir.actions.act_window,help:document.action_document_file_form
+msgid ""
+"<p class=\"oe_view_nocontent_create\">\n"
+"            Click to create a new document. \n"
+"          </p><p>\n"
+"            The Documents repository gives you access to all attachments, such\n"
+"            as mails, project documents, invoices etc.\n"
+"          </p>\n"
+"        "
+msgstr ""
+
+#. module: document
+#: help:document.directory.dctx,expr:0
+msgid ""
+"A python expression used to evaluate the field.\n"
+"You can use 'dir_id' for current dir, 'res_id', 'res_model' as a reference to the current record, in dynamic folders"
+msgstr "Expresión Python utilizada para evaluar el campo.\nPuede utilizar 'dir_id' para el directorio actual, 'res_id', 'res_model' como referencia al registro actual en directorios dinámicos."
+
+#. module: document
+#: field:document.directory.content.type,active:0
+msgid "Active"
+msgstr "Activo"
+
+#. module: document
+#: model:ir.actions.act_window,name:document.action_view_all_document_tree1
+msgid "All Users files"
+msgstr "Archivos de todos los usuarios"
+
+#. module: document
+#: view:report.document.user:document.view_report_document_user_search
+msgid "All users files"
+msgstr "Archivos de todos los usuarios"
+
+#. module: document
+#: help:document.directory,ressource_id:0
+msgid ""
+"Along with Parent Model, this ID attaches this folder to a specific record "
+"of Parent Model."
+msgstr "Junto con el modelo padre, este ID adjunta este directorio a un registro específico del modelo padre."
+
+#. module: document
+#: selection:report.document.user,month:0
+msgid "April"
+msgstr "Abril"
+
+#. module: document
+#. openerp-web
+#: code:addons/document/static/src/js/document.js:7
+#, python-format
+msgid "Attachment(s)"
+msgstr ""
+
+#. module: document
+#: view:ir.attachment:document.view_document_file_tree
+msgid "Attachments"
+msgstr "Adjuntos"
+
+#. module: document
+#: selection:report.document.user,month:0
+msgid "August"
+msgstr "Agosto"
+
+#. module: document
+#: help:document.directory.content,include_name:0
+msgid ""
+"Check this field if you want that the name of the file to contain the record name.\n"
+"If set, the directory will have to be a resource one."
+msgstr "Marque este campo si desea que el nombre del archivo contenga el nombre del registro.\nSi está marcado, el directorio tiene que ser un recurso."
+
+#. module: document
+#: help:document.directory,ressource_tree:0
+msgid ""
+"Check this if you want to use the same tree structure as the object selected"
+" in the system."
+msgstr "Marque esta opción si desea utilizar la misma estructura de árbol como el objeto seleccionado en el sistema."
+
+#. module: document
+#: field:document.directory,child_ids:0
+msgid "Children"
+msgstr "Hijos"
+
+#. module: document
+#: view:document.directory:document.view_document_directory_filter
 #: field:document.directory,company_id:0
 msgid "Company"
 msgstr "Compañía"
 
 #. module: document
-#: model:ir.model,name:document.model_document_directory_content
-msgid "Directory Content"
-msgstr "Contenido directorio"
-
-#. module: document
-#: view:document.directory:0
-msgid "Dynamic context"
-msgstr "Contexto dinámico"
-
-#. module: document
-#: model:ir.ui.menu,name:document.menu_document_management_configuration
-msgid "Document Management"
-msgstr "Documentos"
-
-#. module: document
-#: help:document.directory.dctx,expr:0
-msgid ""
-"A python expression used to evaluate the field.\n"
-"You can use 'dir_id' for current dir, 'res_id', 'res_model' as a reference "
-"to the current record, in dynamic folders"
-msgstr ""
-"Expresión Python utilizada para evaluar el campo.\n"
-"Puede utilizar 'dir_id' para el directorio actual, 'res_id', 'res_model' "
-"como referencia al registro actual en directorios dinámicos."
-
-#. module: document
-#: view:report.document.user:0
-msgid "This Year"
-msgstr "Este año"
-
-#. module: document
-#: field:document.storage,path:0
-msgid "Path"
-msgstr "Ruta"
-
-#. module: document
-#: code:addons/document/document_directory.py:266
-#: code:addons/document/document_directory.py:271
-#, python-format
-msgid "Directory name must be unique!"
-msgstr "¡El nombre del directorio debe ser único!"
-
-#. module: document
-#: view:ir.attachment:0
-#: field:ir.attachment,index_content:0
-msgid "Indexed Content"
-msgstr "Contenido indexado"
-
-#. module: document
-#: help:document.directory,resource_find_all:0
-msgid ""
-"If true, all attachments that match this resource will  be located. If "
-"false, only ones that have this as parent."
-msgstr ""
-"Si está marcada, se encontrarán todos los archivos adjuntos que coincidan "
-"con este recurso. Si está desmarcada, sólo se encontrarán aquellos que "
-"tengan este padre."
-
-#. module: document
-#: view:document.directory:0
-#: field:document.storage,dir_ids:0
-#: model:ir.actions.act_window,name:document.action_document_directory_form
-#: model:ir.ui.menu,name:document.menu_document_directories
-msgid "Directories"
-msgstr "Directorios"
-
-#. module: document
-#: field:document.configuration,sale_order:0
-msgid "Sale Order"
-msgstr "Pedido de venta"
-
-#. module: document
-#: model:ir.model,name:document.model_report_document_user
-msgid "Files details by Users"
-msgstr "Archivos detallados por usuarios"
-
-#. module: document
-#: field:document.configuration,project:0
-msgid "Project"
-msgstr "Proyecto"
-
-#. module: document
-#: code:addons/document/document_storage.py:573
-#: code:addons/document/document_storage.py:601
-#, python-format
-msgid "Error!"
-msgstr "¡Error!"
-
-#. module: document
-#: help:document.configuration,product:0
-msgid "Auto directory configuration for Products."
-msgstr "Configuración automática de los directorios para productos."
-
-#. module: document
-#: field:document.directory,resource_find_all:0
-msgid "Find all resources"
-msgstr "Encontrar todos los recursos"
-
-#. module: document
-#: selection:document.directory,type:0
-msgid "Folders per resource"
-msgstr "Directorios por recurso"
-
-#. module: document
-#: field:document.directory.content,suffix:0
-msgid "Suffix"
-msgstr "Sufijo"
-
-#. module: document
-#: field:report.document.user,change_date:0
-msgid "Modified Date"
-msgstr "Fecha de modificación"
-
-#. module: document
-#: view:document.configuration:0
-msgid "Knowledge Application Configuration"
-msgstr "Configuración aplicación del conocimiento"
-
-#. module: document
-#: view:ir.attachment:0
-#: field:ir.attachment,partner_id:0
-#: field:report.files.partner,partner:0
-msgid "Partner"
-msgstr "Empresa"
-
-#. module: document
-#: view:board.board:0
-msgid "Files by Users"
-msgstr "Archivos por usuarios"
-
-#. module: document
-#: field:process.node,directory_id:0
-msgid "Document directory"
-msgstr "Directorio documento"
-
-#. module: document
-#: code:addons/document/document.py:226
-#: code:addons/document/document.py:294
-#: code:addons/document/document_directory.py:266
-#: code:addons/document/document_directory.py:271
-#: code:addons/document/document_directory.py:276
-#, python-format
-msgid "ValidateError"
-msgstr "Error de validación"
-
-#. module: document
-#: model:ir.model,name:document.model_ir_actions_report_xml
-msgid "ir.actions.report.xml"
-msgstr "ir.acciones.informe.xml"
-
-#. module: document
-#: model:ir.actions.act_window,name:document.action_document_file_form
-#: view:ir.attachment:0
-#: model:ir.ui.menu,name:document.menu_document_doc
-#: model:ir.ui.menu,name:document.menu_document_files
-msgid "Documents"
-msgstr "Documentos"
-
-#. module: document
-#: constraint:document.directory:0
-msgid "Error! You can not create recursive Directories."
-msgstr "¡Error! No puede crear directorios recursivos."
-
-#. module: document
-#: view:document.directory:0
-#: field:document.directory,storage_id:0
-msgid "Storage"
-msgstr "Almacenamiento"
-
-#. module: document
-#: view:document.configuration:0
-msgid "Configure Resource Directory"
-msgstr "Configurar directorio de recursos"
-
-#. module: document
-#: field:ir.attachment,file_size:0
-#: field:report.document.file,file_size:0
-#: field:report.document.user,file_size:0
-#: field:report.files.partner,file_size:0
-msgid "File Size"
-msgstr "Tamaño del archivo"
+#: view:document.configuration:document.view_auto_config_form
+#: model:ir.actions.act_window,name:document.action_config_auto_directory
+msgid "Configure Directories"
+msgstr ""
+
+#. module: document
+#: field:document.directory.content,name:0
+msgid "Content Name"
+msgstr "Nombre contenido"
 
 #. module: document
 #: field:document.directory.content.type,name:0
-#: field:ir.attachment,file_type:0
 msgid "Content Type"
 msgstr "Tipo de contenido"
 
 #. module: document
-#: view:document.directory:0
-#: field:document.directory,type:0
-#: view:document.storage:0
-#: field:document.storage,type:0
-msgid "Type"
-msgstr "Tipo"
-
-#. module: document
-#: help:document.directory,ressource_type_id:0
-msgid ""
-"Select an object here and there will be one folder per record of that "
-"resource."
-msgstr ""
-"Seleccione aquí un objeto y habrá un directorio por cada registro de ese "
-"recurso."
-
-#. module: document
-#: help:document.directory,domain:0
-msgid ""
-"Use a domain if you want to apply an automatic filter on visible resources."
-msgstr ""
-"Use un dominio si desea aplicar un filtro automático en los recursos "
-"visibles."
-
-#. module: document
-#: model:ir.actions.act_window,name:document.action_view_files_by_partner
-msgid "Files Per Partner"
-msgstr "Archivos por empresa"
+#: view:document.directory:document.view_document_directory_form
+msgid "Contents"
+msgstr "Contenidos"
 
 #. module: document
 #: field:document.directory,dctx_ids:0
@@ -340,11 +150,6 @@
 msgstr "Campos de contexto"
 
 #. module: document
-<<<<<<< HEAD
-#: field:ir.attachment,store_fname:0
-msgid "Stored Filename"
-msgstr "Nombre del archivo guardado"
-=======
 #: field:document.configuration,create_uid:0
 #: field:document.directory.content,create_uid:0
 #: field:document.directory.content.type,create_uid:0
@@ -352,72 +157,66 @@
 #: field:document.storage,create_uid:0
 msgid "Created by"
 msgstr "Creado por"
->>>>>>> 0af32f3f
-
-#. module: document
-#: field:document.directory,ressource_type_id:0
-msgid "Resource model"
-msgstr "Modelo de recurso"
-
-#. module: document
-#: view:document.directory:0
-#: field:report.document.user,type:0
-msgid "Directory Type"
-msgstr "Tipo de directorio"
-
-#. module: document
-#: field:document.directory.content,report_id:0
-msgid "Report"
-msgstr "Informe"
-
-#. module: document
-#: selection:report.document.user,month:0
-#: selection:report.files.partner,month:0
-msgid "July"
-msgstr "Julio"
-
-#. module: document
-#: model:ir.actions.act_window,name:document.open_board_document_manager
-#: model:ir.ui.menu,name:document.menu_reports_document_manager
-msgid "Document Dashboard"
-msgstr "Tablero de documentos"
-
-#. module: document
-#: field:document.directory.content.type,code:0
-msgid "Extension"
-msgstr "Extensión"
-
-#. module: document
-#: view:ir.attachment:0
-msgid "Created"
-msgstr "Creado"
-
-#. module: document
-#: field:document.directory,content_ids:0
-msgid "Virtual Files"
-msgstr "Archivos virtuales"
-
-#. module: document
-#: view:ir.attachment:0
-msgid "Modified"
-msgstr "Modificado"
-
-#. module: document
-#: code:addons/document/document_storage.py:639
-#, python-format
-msgid "Error at doc write!"
-msgstr "¡Error de escritura en el documento!"
-
-#. module: document
-#: view:document.directory:0
-msgid "Generated Files"
-msgstr "Archivos generados"
+
+#. module: document
+#: field:document.configuration,create_date:0
+#: field:document.directory.content,create_date:0
+#: field:document.directory.content.type,create_date:0
+#: field:document.directory.dctx,create_date:0
+#: field:document.storage,create_date:0
+msgid "Created on"
+msgstr "Creado en"
+
+#. module: document
+#: field:document.directory,create_uid:0
+msgid "Creator"
+msgstr "Autor"
+
+#. module: document
+#: field:document.directory,create_date:0
+#: field:report.document.user,create_date:0
+msgid "Date Created"
+msgstr "Fecha de creación"
+
+#. module: document
+#: field:document.directory,write_date:0
+msgid "Date Modified"
+msgstr "Fecha de modificación"
+
+#. module: document
+#: selection:report.document.user,month:0
+msgid "December"
+msgstr "Diciembre"
+
+#. module: document
+#: view:document.directory:document.view_document_directory_form
+msgid "Define words in the context, for all child directories and files"
+msgstr "Define palabras en el contexto para todos los directorios y archivos hijos"
+
+#. module: document
+#: view:document.directory:document.view_document_directory_form
+msgid "Definition"
+msgstr "Definición"
+
+#. module: document
+#: view:document.directory:document.view_document_directory_form
+#: view:document.directory:document.view_document_directory_tree
+#: model:ir.actions.act_window,name:document.action_document_directory_form
+#: model:ir.ui.menu,name:document.menu_document_directories
+msgid "Directories"
+msgstr "Directorios"
+
+#. module: document
+#: model:ir.actions.act_window,name:document.action_document_directory_tree
+#: model:ir.ui.menu,name:document.menu_document_directories_tree
+msgid "Directories' Structure"
+msgstr "Estructura de directorios"
 
 #. module: document
 #: field:document.directory.content,directory_id:0
 #: field:document.directory.dctx,dir_id:0
 #: model:ir.actions.act_window,name:document.action_document_file_directory_form
-#: view:ir.attachment:0
+#: view:ir.attachment:document.view_attach_filter_inherit2
 #: field:ir.attachment,parent_id:0
 #: model:ir.model,name:document.model_document_directory
 #: field:report.document.user,directory:0
@@ -425,27 +224,67 @@
 msgstr "Directorio"
 
 #. module: document
-#: view:board.board:0
-msgid "Files by Partner"
-msgstr "Archivos por empresa"
-
-#. module: document
-#: field:document.directory,write_uid:0
-#: field:document.storage,write_uid:0
-#: field:ir.attachment,write_uid:0
-msgid "Last Modification User"
-msgstr "Usuario de la última modificación"
-
-#. module: document
-#: model:ir.actions.act_window,name:document.act_res_partner_document
-#: model:ir.actions.act_window,name:document.zoom_directory
-msgid "Related Documents"
-msgstr "Documentos relacionados"
-
-#. module: document
-#: field:document.configuration,progress:0
-msgid "Configuration Progress"
-msgstr "Progreso de la configuración"
+#: model:ir.model,name:document.model_document_configuration
+msgid "Directory Configuration"
+msgstr ""
+
+#. module: document
+#: model:ir.model,name:document.model_document_directory_content
+msgid "Directory Content"
+msgstr "Contenido directorio"
+
+#. module: document
+#: model:ir.model,name:document.model_document_directory_content_type
+msgid "Directory Content Type"
+msgstr "Tipo de contenido del directorio"
+
+#. module: document
+#: model:ir.model,name:document.model_document_directory_dctx
+msgid "Directory Dynamic Context"
+msgstr "Contexto dinámico de directorio"
+
+#. module: document
+#: view:document.directory:document.view_document_directory_form
+#: field:report.document.user,type:0
+msgid "Directory Type"
+msgstr "Tipo de directorio"
+
+#. module: document
+#: sql_constraint:document.directory:0
+msgid "Directory cannot be parent of itself!"
+msgstr "¡El directorio no puede ser su propio padre!"
+
+#. module: document
+#: code:addons/document/document.py:347
+#, python-format
+msgid "Directory name contains special characters!"
+msgstr "¡El nombre del directorio contiene caracteres especiales!"
+
+#. module: document
+#: code:addons/document/document.py:337 code:addons/document/document.py:342
+#, python-format
+msgid "Directory name must be unique!"
+msgstr "¡El nombre del directorio debe ser único!"
+
+#. module: document
+#: view:document.directory:document.view_document_directory_filter
+msgid "Document Directory"
+msgstr ""
+
+#. module: document
+#: model:ir.ui.menu,name:document.menu_document_management_configuration
+msgid "Document Management"
+msgstr "Documentos"
+
+#. module: document
+#: field:document.directory.content,extension:0
+msgid "Document Type"
+msgstr "Tipo de documento"
+
+#. module: document
+#: model:ir.actions.act_window,name:document.action_document_file_form
+msgid "Documents"
+msgstr "Documentos"
 
 #. module: document
 #: field:document.directory,domain:0
@@ -453,11 +292,100 @@
 msgstr "Dominio"
 
 #. module: document
-#: field:document.directory,write_date:0
-#: field:document.storage,write_date:0
-#: field:ir.attachment,write_date:0
-msgid "Date Modified"
-msgstr "Fecha de modificación"
+#: view:document.directory:document.view_document_directory_form
+msgid "Dynamic context"
+msgstr "Contexto dinámico"
+
+#. module: document
+#: help:document.directory,type:0
+msgid ""
+"Each directory can either have the type Static or be linked to another "
+"resource. A static directory, as with Operating Systems, is the classic "
+"directory that can contain a set of files. The directories linked to systems"
+" resources automatically possess sub-directories for each of resource types "
+"defined in the parent directory."
+msgstr "Cada directorio puede ser de tipo estático o ser asociado a otro recurso. Un directorio estático, como en los sistemas operativos, es el clásico directorio que puede contener un conjunto de archivos. Los directorios asociados a recursos del sistema automáticamente poseen subdirectorios para cada recurso definido en el directorio padre."
+
+#. module: document
+#: code:addons/document/document.py:573
+#, python-format
+msgid "Error at doc write!"
+msgstr "¡Error de escritura en el documento!"
+
+#. module: document
+#: constraint:document.directory:0
+msgid "Error! You cannot create recursive directories."
+msgstr ""
+
+#. module: document
+#: field:document.directory.dctx,expr:0
+msgid "Expression"
+msgstr "Expresión"
+
+#. module: document
+#: field:document.directory.content.type,code:0
+msgid "Extension"
+msgstr "Extensión"
+
+#. module: document
+#: selection:report.document.user,month:0
+msgid "February"
+msgstr "Febrero"
+
+#. module: document
+#: field:document.directory.dctx,field:0
+msgid "Field"
+msgstr "Campo"
+
+#. module: document
+#: help:document.directory,resource_field:0
+msgid ""
+"Field to be used as name on resource directories. If empty, the \"name\" "
+"will be used."
+msgstr "Campo a usar como nombre de los directorios de recursos. Si está vacío se usará el campo \"nombre\"."
+
+#. module: document
+#: view:document.directory:document.view_document_directory_form
+msgid "Fields"
+msgstr "Campos"
+
+#. module: document
+#: field:report.document.user,datas_fname:0
+msgid "File Name"
+msgstr "Nombre del archivo"
+
+#. module: document
+#: field:report.document.file,file_size:0
+#: field:report.document.user,file_size:0
+msgid "File Size"
+msgstr "Tamaño del archivo"
+
+#. module: document
+#: model:ir.actions.act_window,name:document.action_view_size_month
+#: view:report.document.file:document.view_size_month
+#: view:report.document.file:document.view_size_month_tree
+msgid "File Size by Month"
+msgstr "Tamaño de archivo por mes"
+
+#. module: document
+#: field:document.directory,file_ids:0
+#: view:report.document.user:document.view_document_user_form
+#: view:report.document.user:document.view_document_user_tree
+msgid "Files"
+msgstr "Archivos"
+
+#. module: document
+#: model:ir.actions.act_window,name:document.action_view_files_by_month_graph
+#: view:report.document.user:document.view_files_by_month_graph
+#: view:report.document.user:document.view_files_by_month_tree
+msgid "Files by Month"
+msgstr "Archivos por mes"
+
+#. module: document
+#: model:ir.actions.act_window,name:document.action_view_files_by_user_graph
+#: view:report.document.user:document.view_files_by_user_graph
+msgid "Files by User"
+msgstr ""
 
 #. module: document
 #: model:ir.model,name:document.model_report_document_file
@@ -465,132 +393,69 @@
 msgstr "Archivos detallados por directorio"
 
 #. module: document
-#: view:report.document.user:0
-msgid "All users files"
-msgstr "Archivos de todos los usuarios"
-
-#. module: document
-#: view:board.board:0
-#: model:ir.actions.act_window,name:document.action_view_size_month
-#: view:report.document.file:0
-msgid "File Size by Month"
-msgstr "Tamaño de archivo por mes"
-
-#. module: document
-#: selection:report.document.user,month:0
-#: selection:report.files.partner,month:0
-msgid "December"
-msgstr "Diciembre"
-
-#. module: document
-#: field:document.configuration,config_logo:0
-msgid "Image"
-msgstr "Imagen"
+#: model:ir.model,name:document.model_report_document_user
+msgid "Files details by Users"
+msgstr "Archivos detallados por usuarios"
+
+#. module: document
+#: view:ir.attachment:document.view_attach_filter_inherit0
+msgid "Filter on my documents"
+msgstr ""
+
+#. module: document
+#: field:document.directory,resource_find_all:0
+msgid "Find all resources"
+msgstr "Encontrar todos los recursos"
 
 #. module: document
 #: selection:document.directory,type:0
-msgid "Static Directory"
-msgstr "Directorio estático"
-
-#. module: document
-#: field:document.directory,child_ids:0
-msgid "Children"
-msgstr "Hijos"
-
-#. module: document
-#: view:document.directory:0
-msgid "Define words in the context, for all child directories and files"
-msgstr ""
-"Define palabras en el contexto para todos los directorios y archivos hijos"
-
-#. module: document
-#: model:ir.module.module,description:document.module_meta_information
-msgid ""
-"This is a complete document management system:\n"
-"    * User Authentication\n"
-"    * Document Indexation :- .pptx and .docx files are not support in "
-"windows platform.\n"
-"    * Dashboard for Document that includes:\n"
-"        * New Files (list)\n"
-"        * Files by Resource Type (graph)\n"
-"        * Files by Partner (graph)\n"
-"        * Files by Month (graph)\n"
-"    ATTENTION:\n"
-"    - When you install this module in a running company that have already "
-"PDF files stored into the database,\n"
-"      you will lose them all.\n"
-"    - After installing this module PDF's are no longer stored into the "
-"database,\n"
-"      but in the servers rootpad like /server/bin/filestore.\n"
-msgstr ""
-"Este es un completo gestor de documentos:\n"
-"    * Autenticación de usuario\n"
-"    * Indexación de documentos. Los documentos .pptx y .docx no están "
-"soportados bajo windows.\n"
-"    * Tablero de documentos que incluye:\n"
-"        * Nuevos archivos (lista)\n"
-"        * Archivos por tipo de recurso (gráfico)\n"
-"        * Archivos por empresa (gráfico)\n"
-"        * Archivos por mes (gráfico)\n"
-"    ATENCIÓN:\n"
-"    - Cuando instale este módulo en una compañía en producción que ya tenga "
-"ficheros PDF guardados en la base de datos,\n"
-"      los perderá todos.\n"
-"    - Tras instalar este módulo, los ficheros PDF ya no se guardarán en la "
-"base de datos,\n"
-"      sino en el directorio raíz del servidor como /server/bin/filestore.\n"
-
-#. module: document
-#: help:document.storage,online:0
-msgid ""
-"If not checked, media is currently offline and its contents not available"
-msgstr ""
-"Si no se marca, el medio de almacenamiento está actualmente fuera de línea y "
-"su contenido no está disponible."
-
-#. module: document
-#: view:document.directory:0
-#: field:document.directory,user_id:0
-#: field:document.storage,user_id:0
-#: view:ir.attachment:0
-#: field:ir.attachment,user_id:0
-#: field:report.document.user,user_id:0
-#: field:report.document.wall,user_id:0
-msgid "Owner"
-msgstr "Propietario"
-
-#. module: document
-#: view:document.directory:0
-msgid "PDF Report"
-msgstr "Informe PDF"
-
-#. module: document
-#: view:document.directory:0
-msgid "Contents"
-msgstr "Contenidos"
-
-#. module: document
-#: field:document.directory,create_date:0
-#: field:document.storage,create_date:0
-#: field:report.document.user,create_date:0
-msgid "Date Created"
-msgstr "Fecha de creación"
-
-#. module: document
-#: help:document.directory.content,include_name:0
-msgid ""
-"Check this field if you want that the name of the file to contain the record "
-"name.\n"
-"If set, the directory will have to be a resource one."
-msgstr ""
-"Marque este campo si desea que el nombre del archivo contenga el nombre del "
-"registro.\n"
-"Si está marcado, el directorio tiene que ser un recurso."
-
-#. module: document
-#: model:ir.actions.act_window,name:document.action_config_auto_directory
-msgid "Auto Configure Directory"
-msgstr "Configuración automática de directorios"
+msgid "Folders per resource"
+msgstr "Directorios por recurso"
+
+#. module: document
+#: view:document.directory:document.view_document_directory_form
+msgid "For each entry here, virtual files will appear in this folder."
+msgstr "Para cada entrada, los archivos virtuales aparecerán en este directorio."
+
+#. module: document
+#: view:document.directory:document.view_document_directory_form
+msgid "Generated Files"
+msgstr "Archivos generados"
+
+#. module: document
+#: view:document.directory:document.view_document_directory_filter
+msgid "Group By"
+msgstr "Agrupar por"
+
+#. module: document
+#: field:document.directory,group_ids:0
+msgid "Groups"
+msgstr "Grupos"
+
+#. module: document
+#: field:document.configuration,id:0 field:document.directory,id:0
+#: field:document.directory.content,id:0
+#: field:document.directory.content.type,id:0
+#: field:document.directory.dctx,id:0 field:document.storage,id:0
+#: field:report.document.file,id:0 field:report.document.user,id:0
+msgid "ID"
+msgstr "ID"
+
+#. module: document
+#: help:document.directory,resource_find_all:0
+msgid ""
+"If true, all attachments that match this resource will  be located. If "
+"false, only ones that have this as parent."
+msgstr "Si está marcada, se encontrarán todos los archivos adjuntos que coincidan con este recurso. Si está desmarcada, sólo se encontrarán aquellos que tengan este padre."
+
+#. module: document
+#: help:document.directory,ressource_parent_type_id:0
+msgid ""
+"If you put an object here, this directory template will appear bellow all of"
+" these objects. Such directories are \"attached\" to the specific model or "
+"record, just like attachments. Don't put a parent directory if you select a "
+"parent model."
+msgstr "Si aquí introduce un objeto, esta plantilla de directorio aparecerá en todos estos objetos. Dichos directorios son \"adjuntados\" al modelo o registro, como adjuntos. No ponga un directorio padre si selecciona un modelo padre."
 
 #. module: document
 #: field:document.directory.content,include_name:0
@@ -598,230 +463,37 @@
 msgstr "Incluir nombre de registro"
 
 #. module: document
-#: view:ir.attachment:0
-msgid "Attachment"
-msgstr "Adjunto"
-
-#. module: document
-#: field:ir.actions.report.xml,model_id:0
-msgid "Model Id"
-msgstr "ID modelo"
-
-#. module: document
-#: field:document.storage,online:0
-msgid "Online"
-msgstr "En línea"
-
-#. module: document
-#: help:document.directory,ressource_tree:0
-msgid ""
-"Check this if you want to use the same tree structure as the object selected "
-"in the system."
-msgstr ""
-"Marque esta opción si desea utilizar la misma estructura de árbol como el "
-"objeto seleccionado en el sistema."
-
-#. module: document
-#: view:document.directory:0
-msgid "Security"
-msgstr "Seguridad"
-
-#. module: document
-#: help:document.directory,ressource_id:0
-msgid ""
-"Along with Parent Model, this ID attaches this folder to a specific record "
-"of Parent Model."
-msgstr ""
-"Junto con el modelo padre, este ID adjunta este directorio a un registro "
-"específico del modelo padre."
-
-#. module: document
-#: selection:report.document.user,month:0
-#: selection:report.files.partner,month:0
-msgid "August"
-msgstr "Agosto"
-
-#. module: document
-#: sql_constraint:document.directory:0
-msgid "Directory cannot be parent of itself!"
-msgstr "¡El directorio no puede ser su propio padre!"
-
-#. module: document
-#: selection:report.document.user,month:0
-#: selection:report.files.partner,month:0
+#: view:ir.attachment:document.view_document_file_form
+#: field:ir.attachment,index_content:0
+msgid "Indexed Content"
+msgstr "Contenido indexado"
+
+#. module: document
+#: selection:report.document.user,month:0
+msgid "January"
+msgstr "Enero"
+
+#. module: document
+#: selection:report.document.user,month:0
+msgid "July"
+msgstr "Julio"
+
+#. module: document
+#: selection:report.document.user,month:0
 msgid "June"
 msgstr "Junio"
 
 #. module: document
-#: field:report.document.user,user:0
-#: field:report.document.wall,user:0
-msgid "User"
-msgstr "Usuario"
-
-#. module: document
-#: field:document.directory,group_ids:0
-#: field:document.storage,group_ids:0
-msgid "Groups"
-msgstr "Grupos"
-
-#. module: document
-#: field:document.directory.content.type,active:0
-msgid "Active"
-msgstr "Activo"
-
-#. module: document
-#: selection:report.document.user,month:0
-#: selection:report.files.partner,month:0
-msgid "November"
-msgstr "Noviembre"
-
-#. module: document
-#: view:ir.attachment:0
-#: field:ir.attachment,db_datas:0
-msgid "Data"
-msgstr "Datos"
-
-#. module: document
-#: help:document.directory,ressource_parent_type_id:0
-msgid ""
-"If you put an object here, this directory template will appear bellow all of "
-"these objects. Such directories are \"attached\" to the specific model or "
-"record, just like attachments. Don't put a parent directory if you select a "
-"parent model."
-msgstr ""
-"Si aquí introduce un objeto, esta plantilla de directorio aparecerá en todos "
-"estos objetos. Dichos directorios son \"adjuntados\" al modelo o registro, "
-"como adjuntos. No ponga un directorio padre si selecciona un modelo padre."
-
-#. module: document
-#: view:document.directory:0
-msgid "Definition"
-msgstr "Definición"
-
-#. module: document
-#: selection:report.document.user,month:0
-#: selection:report.files.partner,month:0
-msgid "October"
-msgstr "Octubre"
-
-#. module: document
-#: view:document.directory:0
-msgid "Seq."
-msgstr "Sec."
-
-#. module: document
-#: selection:document.storage,type:0
-msgid "Database"
-msgstr "Base de datos"
-
-#. module: document
-#: help:document.configuration,project:0
-msgid "Auto directory configuration for Projects."
-msgstr "Configuración automática de directorios para proyectos."
-
-#. module: document
-#: view:ir.attachment:0
-msgid "Related to"
-msgstr "Relacionado con"
-
-#. module: document
-#: model:ir.module.module,shortdesc:document.module_meta_information
-msgid "Integrated Document Management System"
-msgstr "Sistema de gestión integrada de documentos"
-
-#. module: document
-#: view:document.configuration:0
-msgid "Choose the following Resouces to auto directory configuration."
-msgstr ""
-"Seleccione los siguientes recursos para configurar directorios automáticos."
-
-#. module: document
-#: view:ir.attachment:0
-msgid "Attached to"
-msgstr "Adjuntado a"
-
-#. module: document
-#: model:ir.ui.menu,name:document.menu_reports_document
-msgid "Dashboard"
-msgstr "Tablero"
-
-#. module: document
-#: model:ir.actions.act_window,name:document.action_view_user_graph
-msgid "Files By Users"
-msgstr "Archivos por usuarios"
-
-#. module: document
-#: field:document.storage,readonly:0
-msgid "Read Only"
-msgstr "Sólo lectura"
-
-#. module: document
-#: field:document.directory.dctx,expr:0
-msgid "Expression"
-msgstr "Expresión"
-
-#. module: document
-#: sql_constraint:document.directory:0
-msgid "The directory name must be unique !"
-msgstr "¡El nombre de directorio debe ser único!"
-
-#. module: document
-#: field:document.directory,create_uid:0
-#: field:document.storage,create_uid:0
-msgid "Creator"
-msgstr "Autor"
-
-#. module: document
-#: view:board.board:0
-#: model:ir.actions.act_window,name:document.action_view_files_by_month_graph
-#: view:report.document.user:0
-msgid "Files by Month"
-msgstr "Archivos por mes"
-
-#. module: document
-#: selection:report.document.user,month:0
-#: selection:report.files.partner,month:0
-msgid "September"
-msgstr "Setiembre"
-
-#. module: document
-#: field:document.directory.content,prefix:0
-msgid "Prefix"
-msgstr "Prefijo"
-
-#. module: document
-#: field:report.document.wall,last:0
-msgid "Last Posted Time"
-msgstr "Hora del último archivo añadido"
-
-#. module: document
-#: field:report.document.user,datas_fname:0
-msgid "File Name"
-msgstr "Nombre del archivo"
-
-#. module: document
-#: view:document.configuration:0
-msgid "res_config_contents"
-msgstr "res_config_contenidos"
-
-#. module: document
-#: field:document.directory,ressource_id:0
-msgid "Resource ID"
-msgstr "ID recurso"
-
-#. module: document
-<<<<<<< HEAD
-#: selection:document.storage,type:0
-msgid "External file storage"
-msgstr "Almacenamiento externo"
-
-#. module: document
-#: view:board.board:0
-#: model:ir.actions.act_window,name:document.action_view_wall
-#: view:report.document.wall:0
-msgid "Wall of Shame"
-msgstr "Muro de la vergüenza"
-=======
+#: view:document.configuration:document.view_auto_config_form
+msgid "Knowledge Application Configuration"
+msgstr "Configuración aplicación del conocimiento"
+
+#. module: document
+#: field:document.directory,write_uid:0
+msgid "Last Modification User"
+msgstr "Usuario de la última modificación"
+
+#. module: document
 #: field:document.configuration,write_uid:0
 #: field:document.directory.content,write_uid:0
 #: field:document.directory.content.type,write_uid:0
@@ -838,27 +510,100 @@
 #: field:document.storage,write_date:0
 msgid "Last Updated on"
 msgstr "Ultima actualizacion en"
->>>>>>> 0af32f3f
-
-#. module: document
-#: help:document.storage,path:0
-msgid "For file storage, the root path of the storage"
-msgstr "Para el almacenamiento de archivos, la ruta raíz donde se almacenan."
-
-#. module: document
-#: model:ir.model,name:document.model_report_files_partner
-msgid "Files details by Partners"
-msgstr "Archivos detallados por empresas"
-
-#. module: document
-#: field:document.directory.dctx,field:0
-msgid "Field"
-msgstr "Campo"
-
-#. module: document
-#: model:ir.model,name:document.model_document_directory_dctx
-msgid "Directory Dynamic Context"
-msgstr "Contexto dinámico de directorio"
+
+#. module: document
+#: selection:report.document.user,month:0
+msgid "March"
+msgstr "Marzo"
+
+#. module: document
+#: selection:report.document.user,month:0
+msgid "May"
+msgstr "Mayo"
+
+#. module: document
+#: field:document.directory.content.type,mimetype:0
+msgid "Mime Type"
+msgstr "Tipo mime"
+
+#. module: document
+#: field:ir.actions.report.xml,model_id:0
+msgid "Model Id"
+msgstr "ID modelo"
+
+#. module: document
+#: view:ir.attachment:document.view_document_file_form
+msgid "Modification"
+msgstr ""
+
+#. module: document
+#: field:report.document.user,change_date:0
+msgid "Modified Date"
+msgstr "Fecha de modificación"
+
+#. module: document
+#: field:report.document.file,month:0 field:report.document.user,month:0
+msgid "Month"
+msgstr "Mes"
+
+#. module: document
+#: view:ir.attachment:document.view_attach_filter_inherit0
+msgid "My Document(s)"
+msgstr ""
+
+#. module: document
+#: field:document.directory,name:0
+msgid "Name"
+msgstr "Nombre"
+
+#. module: document
+#: field:document.directory,resource_field:0
+msgid "Name field"
+msgstr "Campo nombre"
+
+#. module: document
+#: selection:report.document.user,month:0
+msgid "November"
+msgstr "Noviembre"
+
+#. module: document
+#: selection:report.document.user,month:0
+msgid "October"
+msgstr "Octubre"
+
+#. module: document
+#: view:document.configuration:document.view_auto_config_form
+msgid ""
+"Odoo's Document Management System supports mapping virtual folders with "
+"documents. The virtual folder of a document can be used to manage the files "
+"attached to the document, or to print and download any report. This tool "
+"will create directories automatically according to modules installed."
+msgstr ""
+
+#. module: document
+#: view:document.directory:document.view_document_directory_form
+msgid ""
+"Only members of these groups will have access to this directory and its "
+"files."
+msgstr "Sólo los miembros de estos grupos tendrán acceso a este directorio y a sus archivos."
+
+#. module: document
+#: view:document.directory:document.view_document_directory_filter
+#: field:document.directory,user_id:0
+#: view:ir.attachment:document.view_attach_filter_inherit2
+#: field:ir.attachment,user_id:0 field:report.document.user,user_id:0
+msgid "Owner"
+msgstr "Propietario"
+
+#. module: document
+#: view:document.directory:document.view_document_directory_form
+msgid "PDF Report"
+msgstr "Informe PDF"
+
+#. module: document
+#: field:document.directory,parent_id:0
+msgid "Parent Directory"
+msgstr "Directorio padre"
 
 #. module: document
 #: field:document.directory,ressource_parent_type_id:0
@@ -866,28 +611,115 @@
 msgstr "Modelo padre"
 
 #. module: document
-#: view:report.document.user:0
-msgid "Files by users"
-msgstr "Archivos por usuarios"
-
-#. module: document
-#: field:report.document.file,month:0
-#: field:report.document.user,month:0
-#: field:report.document.wall,month:0
-#: field:report.document.wall,name:0
-#: field:report.files.partner,month:0
-msgid "Month"
-msgstr "Mes"
-
-#. module: document
-#: model:ir.ui.menu,name:document.menu_reporting
-msgid "Reporting"
+#: view:ir.attachment:document.view_attach_filter_inherit2
+#: field:ir.attachment,partner_id:0
+msgid "Partner"
+msgstr "Empresa"
+
+#. module: document
+#: field:document.directory.content,prefix:0
+msgid "Prefix"
+msgstr "Prefijo"
+
+#. module: document
+#: model:ir.actions.act_window,name:document.act_res_partner_document
+#: model:ir.actions.act_window,name:document.zoom_directory
+msgid "Related Documents"
+msgstr "Documentos relacionados"
+
+#. module: document
+#: field:document.directory.content,report_id:0
+msgid "Report"
 msgstr "Informe"
 
 #. module: document
-#: field:document.configuration,product:0
-msgid "Product"
-msgstr "Producto"
+#: field:document.directory,ressource_id:0
+msgid "Resource ID"
+msgstr "ID recurso"
+
+#. module: document
+#: field:document.directory,ressource_type_id:0
+msgid "Resource model"
+msgstr "Modelo de recurso"
+
+#. module: document
+#: view:document.directory:document.view_document_directory_filter
+msgid "Resources"
+msgstr "Recursos"
+
+#. module: document
+#: view:document.directory:document.view_document_directory_filter
+msgid "Search Document Directory"
+msgstr "Buscar directorio de documentos"
+
+#. module: document
+#: view:document.directory:document.view_document_directory_form
+msgid "Security"
+msgstr "Seguridad"
+
+#. module: document
+#: help:document.directory,ressource_type_id:0
+msgid ""
+"Select an object here and there will be one folder per record of that "
+"resource."
+msgstr "Seleccione aquí un objeto y habrá un directorio por cada registro de ese recurso."
+
+#. module: document
+#: selection:report.document.user,month:0
+msgid "September"
+msgstr "Setiembre"
+
+#. module: document
+#: view:document.directory:document.view_document_directory_form
+msgid "Seq."
+msgstr "Sec."
+
+#. module: document
+#: field:document.directory.content,sequence:0
+msgid "Sequence"
+msgstr "Secuencia"
+
+#. module: document
+#: view:document.directory:document.view_document_directory_filter
+msgid "Static"
+msgstr "Estático"
+
+#. module: document
+#: selection:document.directory,type:0
+msgid "Static Directory"
+msgstr "Directorio estático"
+
+#. module: document
+#: model:ir.model,name:document.model_document_storage
+msgid "Storage Media"
+msgstr "Medio de almacenamiento"
+
+#. module: document
+#: field:document.directory.content,suffix:0
+msgid "Suffix"
+msgstr "Sufijo"
+
+#. module: document
+#: sql_constraint:document.directory:0
+msgid "The directory name must be unique !"
+msgstr "¡El nombre de directorio debe ser único!"
+
+#. module: document
+#: sql_constraint:ir.attachment:0
+msgid "The filename must be unique in a directory !"
+msgstr ""
+
+#. module: document
+#: help:document.directory.dctx,field:0
+msgid "The name of the field."
+msgstr ""
+
+#. module: document
+#: view:document.directory:document.view_document_directory_form
+msgid ""
+"These groups, however, do NOT apply to children directories, which must "
+"define their own groups."
+msgstr "Sin embargo, estos grupos no se aplican a los directorios hijos, los cuales deben definir sus propios grupos."
 
 #. module: document
 #: field:document.directory,ressource_tree:0
@@ -895,367 +727,57 @@
 msgstr "Estructura árbol"
 
 #. module: document
-#: selection:report.document.user,month:0
-#: selection:report.files.partner,month:0
-msgid "May"
-msgstr "Mayo"
-
-#. module: document
-#: model:ir.actions.act_window,name:document.action_view_all_document_tree1
-msgid "All Users files"
-msgstr "Archivos de todos los usuarios"
-
-#. module: document
-#: model:ir.model,name:document.model_report_document_wall
-msgid "Users that did not inserted documents since one month"
-msgstr "Usuarios que no han insertado documentos desde hace un mes"
-
-#. module: document
-#: model:ir.actions.act_window,help:document.action_document_file_form
-msgid ""
-"The Documents repository gives you access to all attachments, such as mails, "
-"project documents, invoices etc."
-msgstr ""
-"El repositorio de documentación le da acceso a todos los adjuntos tales como "
-"correos, proyectos, facturas, etc."
-
-#. module: document
-#: view:document.directory:0
-msgid "For each entry here, virtual files will appear in this folder."
-msgstr ""
-"Para cada entrada, los archivos virtuales aparecerán en este directorio."
-
-#. module: document
-#: model:ir.model,name:document.model_ir_attachment
-msgid "ir.attachment"
-msgstr "ir.adjunto"
-
-#. module: document
-#: view:board.board:0
-msgid "New Files"
-msgstr "Nuevos archivos"
-
-#. module: document
-#: selection:report.document.user,month:0
-#: selection:report.files.partner,month:0
-msgid "January"
-msgstr "Enero"
-
-#. module: document
-#: view:document.directory:0
-msgid "Static"
-msgstr "Estático"
-
-#. module: document
-#: view:report.files.partner:0
-msgid "Files By Partner"
-msgstr "Archivos por empresa"
-
-#. module: document
-#: help:document.directory.dctx,field:0
-msgid ""
-"The name of the field. Note that the prefix \"dctx_\" will be prepended to "
-"what is typed here."
-msgstr ""
-"El nombre del archivo. Tenga en cuenta que el prefijo \"dctx_\" se "
-"antepondrá a lo que escriba aquí."
-
-#. module: document
-#: view:report.document.user:0
-msgid "This Month"
-msgstr "Este mes"
-
-#. module: document
-#: view:ir.attachment:0
-msgid "Notes"
-msgstr "Notas"
-
-#. module: document
-#: help:document.configuration,sale_order:0
-msgid ""
-"Auto directory configuration for Sale Orders and Quotation with report."
-msgstr ""
-"Configuración automática de directorios para presupuestos y pedidos de venta "
-"con informes."
-
-#. module: document
-#: help:document.directory,type:0
-msgid ""
-"Each directory can either have the type Static or be linked to another "
-"resource. A static directory, as with Operating Systems, is the classic "
-"directory that can contain a set of files. The directories linked to systems "
-"resources automatically possess sub-directories for each of resource types "
-"defined in the parent directory."
-msgstr ""
-"Cada directorio puede ser de tipo estático o ser asociado a otro recurso. Un "
-"directorio estático, como en los sistemas operativos, es el clásico "
-"directorio que puede contener un conjunto de archivos. Los directorios "
-"asociados a recursos del sistema automáticamente poseen subdirectorios para "
-"cada recurso definido en el directorio padre."
-
-#. module: document
-#: selection:report.document.user,month:0
-#: selection:report.files.partner,month:0
-msgid "February"
-msgstr "Febrero"
-
-#. module: document
-#: model:ir.actions.act_window,name:document.open_board_document_manager1
-#: model:ir.ui.menu,name:document.menu_reports_document_manager1
-msgid "Statistics by User"
-msgstr "Estadísticas por usuario"
-
-#. module: document
-#: field:document.directory,name:0
-#: field:document.storage,name:0
-msgid "Name"
-msgstr "Nombre"
-
-#. module: document
-#: sql_constraint:document.storage:0
-msgid "The storage path must be unique!"
-msgstr "¡La ruta de almacenamiento debe ser única!"
-
-#. module: document
-#: view:document.directory:0
-msgid "Fields"
-msgstr "Campos"
-
-#. module: document
-#: help:document.storage,readonly:0
-msgid "If set, media is for reading only"
-msgstr "Si está marcado, el medio de almacenamiento sólo es de lectura."
-
-#. module: document
-#: selection:report.document.user,month:0
-#: selection:report.files.partner,month:0
-msgid "April"
-msgstr "Abril"
-
-#. module: document
-#: field:report.document.file,nbr:0
-#: field:report.document.user,nbr:0
-#: field:report.files.partner,nbr:0
-msgid "# of Files"
-msgstr "Núm. de archivos"
-
-#. module: document
-#: view:document.directory:0
-msgid ""
-"Only members of these groups will have access to this directory and its "
-"files."
-msgstr ""
-"Sólo los miembros de estos grupos tendrán acceso a este directorio y a sus "
-"archivos."
-
-#. module: document
-#: view:document.directory:0
-msgid ""
-"These groups, however, do NOT apply to children directories, which must "
-"define their own groups."
-msgstr ""
-"Sin embargo, estos grupos no se aplican a los directorios hijos, los cuales "
-"deben definir sus propios grupos."
-
-#. module: document
-#: field:document.directory.content.type,mimetype:0
-msgid "Mime Type"
-msgstr "Tipo mime"
-
-#. module: document
-#: field:document.directory.content,sequence:0
-msgid "Sequence"
-msgstr "Secuencia"
-
-#. module: document
-#: field:document.directory.content,name:0
-msgid "Content Name"
-msgstr "Nombre contenido"
-
-#. module: document
-#: code:addons/document/document.py:226
-#: code:addons/document/document.py:294
+#: view:document.directory:document.view_document_directory_filter
+#: field:document.directory,type:0
+msgid "Type"
+msgstr "Tipo"
+
+#. module: document
+#: help:document.directory,domain:0
+msgid ""
+"Use a domain if you want to apply an automatic filter on visible resources."
+msgstr "Use un dominio si desea aplicar un filtro automático en los recursos visibles."
+
+#. module: document
+#: view:report.document.user:document.view_report_document_user_search
+msgid "Users File"
+msgstr ""
+
+#. module: document
+#: code:addons/document/document.py:337 code:addons/document/document.py:342
+#: code:addons/document/document.py:347
 #, python-format
-msgid "File name must be unique!"
-msgstr "¡El nombre de archivo debe ser único!"
-
-#. module: document
-#: selection:document.storage,type:0
-msgid "Internal File storage"
-msgstr "Almacenamiento interno"
-
-#. module: document
-#: sql_constraint:document.directory:0
-msgid "Directory must have a parent or a storage"
-msgstr "El directorio debe tener un padre o un almacenamiento."
-
-#. module: document
-#: model:ir.actions.act_window,name:document.action_document_directory_tree
-#: model:ir.ui.menu,name:document.menu_document_directories_tree
-msgid "Directories' Structure"
-msgstr "Estructura de directorios"
-
-#. module: document
-#: view:board.board:0
-#: model:ir.actions.act_window,name:document.action_view_document_by_resourcetype_graph
-#: view:report.document.user:0
-msgid "Files by Resource Type"
-msgstr "Archivos por tipo de registro"
+msgid "ValidateError"
+msgstr "Error de validación"
+
+#. module: document
+#: field:document.directory,content_ids:0
+msgid "Virtual Files"
+msgstr "Archivos virtuales"
+
+#. module: document
+#: view:document.configuration:document.view_auto_config_form
+msgid ""
+"When executing this wizard, it will configure your directories automatically"
+" according to modules installed."
+msgstr ""
 
 #. module: document
 #: field:report.document.user,name:0
-#: field:report.files.partner,name:0
 msgid "Year"
 msgstr "Año"
 
 #. module: document
-#: view:document.storage:0
-#: model:ir.model,name:document.model_document_storage
-#: model:ir.ui.menu,name:document.menu_document_storage_media
-msgid "Storage Media"
-msgstr "Medio de almacenamiento"
-
-#. module: document
-#: view:document.storage:0
-msgid "Search Document storage"
-msgstr "Buscar almacenamiento documentos"
-
-#. module: document
-#: field:document.directory.content,extension:0
-msgid "Document Type"
-msgstr "Tipo de documento"
-
-#~ msgid ""
-#~ "Select an object here and Open ERP will create a mapping for each of these "
-#~ "objects, using the given domain, when browsing through FTP."
-#~ msgstr ""
-#~ "Seleccione aquí un objeto y OpenERP creará un mapeo para cada uno de estos "
-#~ "objetos, utilizando el dominio dado, cuando navegue mediante FTP."
-
-#~ msgid ""
-#~ "This wizard will automatically configure the document management system "
-#~ "according to modules installed on your system."
-#~ msgstr ""
-#~ "Este asistente configurará automáticamente el sistema de gestión de "
-#~ "documentos según los módulos instalados en su sistema."
-
-#~ msgid ""
-#~ "Put here the server address or IP. Keep localhost if you don't know what to "
-#~ "write."
-#~ msgstr ""
-#~ "Introduzca aquí la dirección del servidor o IP. Dejar localhost si no sabe "
-#~ "que escribir."
-
-#~ msgid "File Information"
-#~ msgstr "Información del archivo"
-
-#~ msgid "Resource Title"
-#~ msgstr "Título registro"
-
-#~ msgid "document.configuration.wizard"
-#~ msgstr "documento.configuracion.asistente"
-
-#~ msgid "Filesystem"
-#~ msgstr "Sistema de archivos"
-
-#~ msgid "Browse Files"
-#~ msgstr "Navegar por los archivos"
-
-#~ msgid "Document Management System."
-#~ msgstr "Sistema gestión de documentos."
-
-#~ msgid "Storing Method"
-#~ msgstr "Método almacenaje"
-
-#~ msgid "Server Address"
-#~ msgstr "Dirección servidor"
-
-#~ msgid "Link"
-#~ msgstr "Enlace"
-
-#~ msgid "Invalid XML for View Architecture!"
-#~ msgstr "¡XML inválido para la definición de la vista!"
-
-#~ msgid "Search a File"
-#~ msgstr "Buscar un archivo"
-
-#~ msgid "Directories Mapped to Objects"
-#~ msgstr "Directorios mapeados a objetos"
-
-#~ msgid "Preview"
-#~ msgstr "Vista previa"
-
-#~ msgid "Directorie's Structure"
-#~ msgstr "Estructura del directorio"
-
-#~ msgid "Configure"
-#~ msgstr "Configurar"
-
-#~ msgid "Others Info"
-#~ msgstr "Otras info."
-
-#~ msgid "History"
-#~ msgstr "Historial"
-
-#~ msgid ""
-#~ "If you put an object here, this directory template will appear bellow all of "
-#~ "these objects. Don't put a parent directory if you select a parent model."
-#~ msgstr ""
-#~ "Si aquí introduce un objeto, esta plantilla de directorio aparecerá debajo "
-#~ "de todos estos objetos. No ponga un directorio padre si selecciona un modelo "
-#~ "padre."
-
-#~ msgid "Auto-Generated Files"
-#~ msgstr "Archivos auto-generados"
-
-#~ msgid "Cancel"
-#~ msgstr "Cancelar"
-
-#~ msgid ""
-#~ "The Object name must start with x_ and not contain any special character !"
-#~ msgstr ""
-#~ "¡El nombre del objeto debe empezar con x_ y no contener ningún carácter "
-#~ "especial!"
-
-#~ msgid ""
-#~ "Check this field if you want that the name of the file start by the record "
-#~ "name."
-#~ msgstr ""
-#~ "Marque esta opción si desea que el nombre del archivo empiece por el nombre "
-#~ "del registro."
-
-#~ msgid "Parent Item"
-#~ msgstr "Elemento padre"
-
-#~ msgid "Browse Files Using FTP"
-#~ msgstr "Navegar por los archivos usando FTP"
-
-#~ msgid "Auto Configure"
-#~ msgstr "Configurar automáticamente"
-
-#~ msgid ""
-#~ "This is a complete document management system:\n"
-#~ "    * FTP Interface\n"
-#~ "    * User Authentication\n"
-#~ "    * Document Indexation\n"
-#~ msgstr ""
-#~ "Sistema de gestión de documentos completo:\n"
-#~ "    * Interfaz FTP\n"
-#~ "    * Autenticación de usuarios\n"
-#~ "    * Indexación de documentos\n"
-
-#~ msgid "Other Resources"
-#~ msgstr "Otros recursos"
-
-#~ msgid ""
-#~ "This wizard will configure the URL of the server of the document management "
-#~ "system."
-#~ msgstr ""
-#~ "Este asistente configurará la dirección URL del servidor del sistema de "
-#~ "gestión de documentos."
-
-#~ msgid "Document Configuration"
-#~ msgstr "Configuración de documentos"
-
-#~ msgid "Invalid model name in the action definition."
-#~ msgstr "Nombre de modelo no válido en la definición de la acción."+#: view:ir.attachment:document.view_document_file_form
+msgid "on"
+msgstr ""
+
+#. module: document
+#: view:document.configuration:document.view_auto_config_form
+msgid "res_config_contents"
+msgstr "res_config_contenidos"
+
+#. module: document
+#: field:report.document.user,user:0
+msgid "unknown"
+msgstr "desconocido"