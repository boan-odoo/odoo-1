<openerp>
<data>
    <menuitem name="Document Management" id="menu_document_management_configuration" parent="knowledge.menu_document_configuration" sequence="1"/>

    <record model="ir.ui.view" id="view_document_storage_form">
        <field name="name">document.storage</field>
        <field name="model">document.storage</field>
        <field name="type">form</field>
        <field name="arch" type="xml">
            <form string="Storage Media">
                <group colspan="4" col="6">
                    <field name="name" select="1" colspan="4"/>
                    <field name="type"/>
                    <newline/>
                    <field name="user_id"/>
                    <field name="online"/>
                    <field name="readonly"/>
                </group>
                <group colspan="2" attrs="{'invisible':[('type','in',['db', 'db64'])]}">
                    <field name="path"/>
                </group>
            </form>
        </field>
    </record>

    <record model="ir.ui.view" id="view_document_storage_tree">
        <field name="name">document.storage</field>
        <field name="model">document.storage</field>
        <field name="type">tree</field>
        <field name="arch" type="xml">
            <tree string="Storage Media" toolbar="1">
                <field name="name"/>
                <field name="type"/>
            </tree>
        </field>
    </record>

    <record id="view_document_storage_filter" model="ir.ui.view">
            <field name="name">Search View: Document Storage</field>
            <field name="model">document.storage</field>
            <field name="type">search</field>
            <field name="arch" type="xml">
                <search string="Search Document storage">
                    <field name="name" />
                    <newline/>
                    <group expand="0" string="Group By..." groups="base.group_extended">
                        <filter string="Type" icon="terp-stock_symbol-selection" domain="[]" context="{'group_by':'type'}"/>
                    </group>
               </search>
            </field>
        </record>

    <record model="ir.actions.act_window" id="action_document_storage_form">
        <field name="type">ir.actions.act_window</field>
        <field name="res_model">document.storage</field>
        <field name="view_type">form</field>
        <field name="view_mode">tree,form</field>
        <field name="search_view_id" ref="view_document_storage_filter"/>
    </record>
   <menuitem
        name="Storage Media"
        action="action_document_storage_form"
        id="menu_document_storage_media"
        groups="base.group_extended"
        parent="menu_document_management_configuration"/>

    <record model="ir.ui.view" id="view_document_directory_form">
        <field name="name">document.directory</field>
        <field name="model">document.directory</field>
        <field name="type">form</field>
        <field name="arch" type="xml">
            <form string="Directories" col="6">
                <field name="name" select="1" colspan="4"/>
                <field name="parent_id"/>
                <field name="storage_id" widget="selection" />
                <field name="user_id"/>
                <field name="company_id" groups="base.group_multi_company" widget="selection"/>
                <notebook colspan="4">
                <page string="Definition">
                    <separator string="Directory Type" colspan="4"/>
                    <field name="type"/>
                    <group colspan="4" col="4" attrs="{'invisible': [('type','!=','ressource')]}">
                        <field name="ressource_type_id"  on_change="onchange_content_id(ressource_type_id)"
                            attrs="{'required': [('type','=','ressource')] }"/>
                        <field name="resource_find_all" groups="base.group_extended" />
                        <newline/>
                        <field name="resource_field"     domain="[('model_id','=',ressource_type_id), ('ttype', 'in', ('char', 'selection', 'date', 'datetime'))]"/>
                        <field name="ressource_tree"/>
                        <newline/>
                        <field name="domain" attrs="{'required': [('type','=','ressource')], 'readonly': [('type','=','static')]}"/>
                    </group>
                    <group colspan="4" col="4">
                        <field name="ressource_parent_type_id"/>
                        <field name="ressource_id" select="2" readonly="1"/>
                    </group>

                </page>
                <page string="Generated Files" groups="base.group_extended">
                    <label colspan="4" string="For each entry here, virtual files will appear in this folder." />
                    <field name="content_ids" nolabel="1" colspan="4" >
                        <form string="Contents">
                            <field name="name"/>
                            <field name="sequence"/>
                            <field name="prefix"/>
                            <field name="suffix"/>
                            <field name="extension"/>
                            <field name="include_name"/>
                            <separator string="PDF Report" colspan="4"/>
                            <field name="report_id" domain="[('model_id','=',parent.ressource_type_id)]"/>
                        </form>
                        <tree string="Contents">
                            <field name="sequence" string="Seq."/>
                            <field name="name"/>
                            <field name="suffix"/>
                            <field name="extension"/>
                        </tree>
                    </field>
                </page>
                <page string="Dynamic context" groups="base.group_extended">
                    <label colspan="4" string="Define words in the context, for all child directories and files" />
                    <field name="dctx_ids" nolabel="1" colspan="4">
                        <tree string="Fields" editable="bottom">
                            <field name="field"/>
                            <field name="expr"/>
                        </tree>
                        <form string="Fields">
                            <field name="field"/>
                            <field name="expr"/>
                        </form>
                    </field>
                </page>
                <page string="Security">
                    <label colspan="4" string="Only members of these groups will have access to this directory and its files." />
                    <label colspan="4" string="These groups, however, do NOT apply to children directories, which must define their own groups." />
                    <field name="group_ids" colspan="4" nolabel="1"/>
                </page>
                </notebook>
            </form>
        </field>
    </record>
    <record model="ir.ui.view" id="view_document_directory_tree">
        <field name="name">document.directory</field>
        <field name="model">document.directory</field>
        <field name="type">tree</field>
        <field name="field_parent">child_ids</field>
        <field name="arch" type="xml">
            <tree string="Directories" toolbar="1">
                <field name="name"/>
                <field name="type"/>
                <field name="user_id"/>
                <field name="storage_id"/>
                <field name="create_date"/>
                <field name="write_date"/>
            </tree>
        </field>
    </record>

    <record id="view_document_directory_filter" model="ir.ui.view">
            <field name="name">Search View: Document Directory</field>
            <field name="model">document.directory</field>
            <field name="type">search</field>
            <field name="arch" type="xml">
                <search string="Search Document Directory">
                    <filter string="Static" domain="[('type','=','directory')]"/>
                    <filter string="Resources" domain="[('type','=','ressource')]"/>
                    <separator orientation="vertical"/>
                    <field name="name" />
                    <field name="user_id" />
                    <field name="storage_id" />
                    <newline/>
                    <group expand="0" string="Group By..." groups="base.group_extended">
                        <filter string="Type" icon="terp-stock_symbol-selection" domain="[]" context="{'group_by':'type'}"/>
                        <filter string="Owner" icon="terp-personal" domain="[]" context="{'group_by':'user_id'}"/>
                        <filter string="Storage" domain="[]" context="{'group_by':'storage_id'}"/>
                    </group>
               </search>
            </field>
        </record>

    <record model="ir.actions.act_window" id="action_document_directory_form">
        <field name="name">Directories</field>
        <field name="type">ir.actions.act_window</field>
        <field name="res_model">document.directory</field>
        <field name="view_type">form</field>
        <field name="view_mode">tree,form</field>
        <field name="search_view_id" ref="view_document_directory_filter"/>
    </record>

    <record id="action_dir_view1" model="ir.actions.act_window.view">
        <field eval="10" name="sequence"/>
        <field name="view_mode">tree</field>
        <field name="view_id" ref="view_document_directory_tree"/>
        <field name="act_window_id" ref="action_document_directory_form"/>
    </record>
    <record id="action_dir_view2" model="ir.actions.act_window.view">
        <field eval="20" name="sequence"/>
        <field name="view_mode">form</field>
        <field name="view_id" ref="view_document_directory_form"/>
        <field name="act_window_id" ref="action_document_directory_form"/>
    </record>

    <menuitem
        action="action_document_directory_form"
        id="menu_document_directories"
        parent="menu_document_management_configuration"/>


    <record model="ir.actions.act_window" id="action_document_directory_tree">
        <field name="type">ir.actions.act_window</field>
        <field name="name">Directories' Structure</field>
        <field name="res_model">document.directory</field>
        <field name="view_type">tree</field>
        <field name="view_id" ref="document.view_document_directory_tree"/>
        <field name="domain">[('ressource_parent_type_id','=',False),('parent_id','=',False)]</field>
    </record>
    <menuitem
        action="action_document_directory_tree"
        id="menu_document_directories_tree"
        parent="menu_document_management_configuration" sequence="5"/>

    <record model="ir.ui.view" id="view_document_file_form">
        <field name="name">ir.attachment</field>
        <field name="model">ir.attachment</field>
        <field name="priority" eval="1"/>
        <field name="type">form</field>
        <field name="arch" type="xml">
            <form string="Documents">
                <group colspan="4" col="6">
                    <field name="name" select="1" colspan="4" />
                    <field name="parent_id"/>
                    <newline/>
                    <field name="user_id"/>
                    <field name="company_id" groups="base.group_multi_company" widget="selection"/>
                </group>
                <notebook colspan="4">
                <page string="Attachment">
                    <group col="2" colspan="2">
                        <separator string="Data" colspan="2"/>
                        <field name="type"/>
                        <newline />
                        <group col="2" colspan="2" attrs="{'invisible':[('type','=','url')]}">
                            <field name="datas" filename="datas_fname"/>
                            <field name="datas_fname" select="1"/>
                        </group>
                        <group col="2" colspan="2" attrs="{'invisible':[('type','=','binary')]}">
                            <field name="url" widget="url"/>
                        </group>
                    </group>
                    <group col="2" colspan="2">
                    <field name="res_id" invisible="True"/>
                        <group col="2" colspan="2" attrs="{'invisible': [('res_id','=',0)]}">
                            <separator string="Attached To" colspan="2"/>
                            <field name="res_model" readonly="True" invisible="True"/>
                            <field name="res_name" readonly="1"/>
                        </group>
                        <separator string="Related to" colspan="2"/>
                            <field name="partner_id"/>
                    </group>
                    <group col="2" colspan="2" groups="base.group_extended">
                        <separator string="Created" colspan="2"/>
                        <field name="create_uid" readonly="1"/>
                        <field name="create_date" readonly="1"/>
                    </group>
                    <group col="2" colspan="2" groups="base.group_extended">
                        <separator string="Modified" colspan="2"/>
                        <field name="write_uid" readonly="1"/>
                        <field name="write_date" readonly="1"/>
                    </group>
                </page>
                <page string="Indexed Content" groups="base.group_extended">
                    <field name="index_content" colspan="4" nolabel="1"/>
                </page>
                <page string="Notes">
                    <field colspan="4" name="description" nolabel="1"/>
                </page>
                </notebook>
            </form>
        </field>
    </record>
       
    <record id="view_attach_filter_inherit0" model="ir.ui.view">
            <field name="name">IR Attachment0</field>
            <field name="model">ir.attachment</field>
            <field name="type">search</field>
            <field name="inherit_id" ref="base.view_attachment_search"/>
            <field name="arch" type="xml">
                <field name="create_uid" position="replace">
                    <field name="user_id">
                            <filter icon="terp-personal"
                                domain="[('user_id','=',uid)]"
                                help="Filter on my documents" />
                        </field>
                    <field name="parent_id" />
                    <field name="index_content"/>
                </field>
            </field>
    </record>

        

<<<<<<< HEAD
         <record id="view_attach_filter_inherit" model="ir.ui.view">
            <field name="name">IR Attachment</field>
=======
    <record id="view_attach_filter_inherit2" model="ir.ui.view">
            <field name="name">IR Attachment2</field>
>>>>>>> 37583b3b
            <field name="model">ir.attachment</field>
            <field name="type">search</field>
            <field name="inherit_id" ref="base.view_attachment_search"/>
            <field name="arch" type="xml">
<<<<<<< HEAD
                <filter string="Binary" position="after">
                    <filter icon="terp-go-month" string="Month"
                    domain="[('create_date','&lt;=', time.strftime('%%Y-%%m-%%d')),('create_date','&gt;=',time.strftime('%%Y-%%m-01'))]"/>
                </filter>
            </field>
         </record>

        <record id="view_attach_filter_inherit0" model="ir.ui.view">
            <field name="name">IR Attachment0</field>
            <field name="model">ir.attachment</field>
            <field name="type">search</field>
            <field name="inherit_id" ref="base.view_attachment_search"/>
            <field name="arch" type="xml">
                <field name="type" position="replace">
                    <field name="parent_id" />
                </field>
                <field name="datas_fname" position="replace">
                   <field name="user_id">
                    <filter icon="terp-personal"
                        domain="[('user_id','=',uid)]"
                        help="Filter on my documents" />
                 </field>
                </field>
            </field>
         </record>

         <record id="view_attach_filter_inherit1" model="ir.ui.view">
            <field name="name">IR Attachment1</field>
            <field name="model">ir.attachment</field>
            <field name="type">search</field>
            <field name="inherit_id" ref="base.view_attachment_search"/>
            <field name="arch" type="xml">
                <filter string="Creator" position="replace">
                   <filter string="Owner" icon="terp-personal" domain="[]" context="{'group_by':'user_id'}"/>
                </filter>
            </field>
         </record>

         <record id="view_attach_filter_inherit2" model="ir.ui.view">
            <field name="name">IR Attachment2</field>
            <field name="model">ir.attachment</field>
            <field name="type">search</field>
            <field name="inherit_id" ref="base.view_attachment_search"/>
            <field name="arch" type="xml">
                <filter string="Owner" position="after">
                    <filter string="Partner" icon="terp-personal" domain="[]"
                       context="{'group_by':'partner_id'}"  groups="base.group_extended"/>
                    <filter string="Directory" icon="terp-folder-green" domain="[]" context="{'group_by':'parent_id'}"/>
                    <filter string="Type" icon="terp-stock_symbol-selection" domain="[]" context="{'group_by':'type'}"  groups="base.group_extended"/>
                    <filter string="Company" icon="terp-personal" domain="[]" context="{'group_by':'company_id'}" groups="base.group_multi_company"/>
                 </filter>
            </field>
         </record>
=======
                <filter string="Owner" position="replace">
                    <filter string="Owner" icon="terp-personal" domain="[]" context="{'group_by':'user_id'}"/>
                    <filter string="Partner" icon="terp-partner" domain="[]"
                       context="{'group_by':'partner_id'}"  groups="base.group_extended"/>
                    <filter string="Directory" icon="terp-folder-green" domain="[]" context="{'group_by':'parent_id'}"/>
                 </filter>
            </field>
    </record>
>>>>>>> 37583b3b

    <record model="ir.ui.view" id="view_document_file_tree">
        <field name="name">ir.attachment</field>
        <field name="model">ir.attachment</field>
        <field name="type">tree</field>
        <field name="priority" eval="1"/>
        <field name="arch" type="xml">
            <tree colors="blue:type in ('url',)">
                <field name="name"/>
                <field name="parent_id" />
                <field name="user_id"/>
                <field name="company_id"/>
                <field name="create_date"/>
                <field name="write_date"/>
                <field name="partner_id" groups="base.group_extended" />
                <field name="type"  groups="base.group_extended"/>
            </tree>

        </field>
    </record>

    <record model="ir.actions.act_window" id="action_document_file_form">
        <field name="name">Documents</field>
        <field name="type">ir.actions.act_window</field>
        <field name="res_model">ir.attachment</field>
        <field name="view_type">form</field>
        <field name="help">The Documents repository gives you access to all attachments, such as mails, project documents, invoices etc.</field>
    </record>
    <menuitem name="Documents" id="menu_document_doc" parent="knowledge.menu_document" sequence="0"/>
    <menuitem
        name="Documents"
        action="action_document_file_form"
        id="menu_document_files"
        parent="menu_document_doc"/>

    <record model="ir.actions.act_window" id="action_document_file_directory_form">
        <field name="type">ir.actions.act_window</field>
        <field name="res_model">ir.attachment</field>
        <field name="name">Directory</field>
        <field name="view_type">form</field>
        <field name="domain">[('parent_id','child_of',active_id)]</field>
        <field name="context">{'parent_id':active_id}</field>
    </record>

    <record model="ir.values" id="ir_action_document_file_directory_form">
        <field name="key2" eval="'tree_but_open'"/>
        <field name="model" eval="'document.directory'"/>
        <field name="name">Browse Files</field>
        <field name="value" eval="'ir.actions.act_window,%d'%action_document_file_directory_form"/>
        <field name="object" eval="True"/>
    </record>

    <record model="ir.ui.view" id="view_attachment_form_inherit">
        <field name="name">ir.attachment.view.inherit</field>
        <field name="model">ir.attachment</field>
        <field name="inherit_id" ref="base.view_attachment_form"/>
        <field name="arch" type="xml">
            <field name="datas_fname" position = "replace" >
            </field>
        </field>
    </record>

    <record model="ir.ui.view" id="view_process_node_form_inherit1">
        <field name="name">process.node.form</field>
        <field name="model">process.node</field>
            <field name="type">form</field>
            <field name="inherit_id" ref="process.view_process_node_form"/>
        <field name="priority" eval="1"/>
        <field name="arch" type="xml">
            <field name="subflow_id" position="after">
                <field name="directory_id" domain="[('ressource_type_id','=',model_id),('ressource_parent_type_id','=',False)]"/>
                <newline/>
            </field>
        </field>
    </record>

    <record model="ir.ui.view" id="view_process_form_inherit1">
        <field name="name">process.process.form</field>
        <field name="model">process.process</field>
            <field name="type">form</field>
            <field name="inherit_id" ref="process.view_process_form"/>
        <field name="priority" eval="1"/>
        <field name="arch" type="xml">
            <field name="subflow_id" position="after">
                <field name="directory_id" domain="[('ressource_type_id','=',model_id),('ressource_parent_type_id','=',False)]"/>
                <newline/>
            </field>
        </field>
    </record>

    <act_window domain="[('partner_id', '=', active_id)]"
        id="act_res_partner_document" name="Related Documents"
        res_model="ir.attachment"
        src_model="res.partner"
        groups="base.group_extended"/>

    <act_window
        domain="[('parent_id', '=', active_id)]"
    	id="zoom_directory" name="Related Documents"
        res_model="ir.attachment"
        src_model="document.directory"/>
</data>
</openerp>
<|MERGE_RESOLUTION|>--- conflicted
+++ resolved
@@ -277,7 +277,7 @@
             </form>
         </field>
     </record>
-       
+
     <record id="view_attach_filter_inherit0" model="ir.ui.view">
             <field name="name">IR Attachment0</field>
             <field name="model">ir.attachment</field>
@@ -296,83 +296,24 @@
             </field>
     </record>
 
-        
-
-<<<<<<< HEAD
-         <record id="view_attach_filter_inherit" model="ir.ui.view">
-            <field name="name">IR Attachment</field>
-=======
+
     <record id="view_attach_filter_inherit2" model="ir.ui.view">
-            <field name="name">IR Attachment2</field>
->>>>>>> 37583b3b
-            <field name="model">ir.attachment</field>
-            <field name="type">search</field>
-            <field name="inherit_id" ref="base.view_attachment_search"/>
-            <field name="arch" type="xml">
-<<<<<<< HEAD
-                <filter string="Binary" position="after">
-                    <filter icon="terp-go-month" string="Month"
-                    domain="[('create_date','&lt;=', time.strftime('%%Y-%%m-%%d')),('create_date','&gt;=',time.strftime('%%Y-%%m-01'))]"/>
-                </filter>
-            </field>
-         </record>
-
-        <record id="view_attach_filter_inherit0" model="ir.ui.view">
-            <field name="name">IR Attachment0</field>
-            <field name="model">ir.attachment</field>
-            <field name="type">search</field>
-            <field name="inherit_id" ref="base.view_attachment_search"/>
-            <field name="arch" type="xml">
-                <field name="type" position="replace">
-                    <field name="parent_id" />
-                </field>
-                <field name="datas_fname" position="replace">
-                   <field name="user_id">
-                    <filter icon="terp-personal"
-                        domain="[('user_id','=',uid)]"
-                        help="Filter on my documents" />
-                 </field>
-                </field>
-            </field>
-         </record>
-
-         <record id="view_attach_filter_inherit1" model="ir.ui.view">
-            <field name="name">IR Attachment1</field>
-            <field name="model">ir.attachment</field>
-            <field name="type">search</field>
-            <field name="inherit_id" ref="base.view_attachment_search"/>
-            <field name="arch" type="xml">
-                <filter string="Creator" position="replace">
-                   <filter string="Owner" icon="terp-personal" domain="[]" context="{'group_by':'user_id'}"/>
-                </filter>
-            </field>
-         </record>
-
-         <record id="view_attach_filter_inherit2" model="ir.ui.view">
+
             <field name="name">IR Attachment2</field>
             <field name="model">ir.attachment</field>
             <field name="type">search</field>
             <field name="inherit_id" ref="base.view_attachment_search"/>
             <field name="arch" type="xml">
-                <filter string="Owner" position="after">
-                    <filter string="Partner" icon="terp-personal" domain="[]"
-                       context="{'group_by':'partner_id'}"  groups="base.group_extended"/>
-                    <filter string="Directory" icon="terp-folder-green" domain="[]" context="{'group_by':'parent_id'}"/>
-                    <filter string="Type" icon="terp-stock_symbol-selection" domain="[]" context="{'group_by':'type'}"  groups="base.group_extended"/>
-                    <filter string="Company" icon="terp-personal" domain="[]" context="{'group_by':'company_id'}" groups="base.group_multi_company"/>
-                 </filter>
-            </field>
-         </record>
-=======
                 <filter string="Owner" position="replace">
                     <filter string="Owner" icon="terp-personal" domain="[]" context="{'group_by':'user_id'}"/>
                     <filter string="Partner" icon="terp-partner" domain="[]"
+
                        context="{'group_by':'partner_id'}"  groups="base.group_extended"/>
                     <filter string="Directory" icon="terp-folder-green" domain="[]" context="{'group_by':'parent_id'}"/>
                  </filter>
             </field>
     </record>
->>>>>>> 37583b3b
+
 
     <record model="ir.ui.view" id="view_document_file_tree">
         <field name="name">ir.attachment</field>
