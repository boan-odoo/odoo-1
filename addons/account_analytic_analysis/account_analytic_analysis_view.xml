--- conflicted
+++ resolved
@@ -1,7 +1,6 @@
 <?xml version="1.0" encoding="utf-8"?>
 <openerp>
     <data>
-<<<<<<< HEAD
 
         <record id="view_account_virtual_invoice_tree" model="ir.ui.view">
             <field name="name">account.virtual.invoice.tree</field>
@@ -75,8 +74,6 @@
         Analytic Account form
         -->
 
-=======
->>>>>>> 96e97f76
         <record model="ir.actions.act_window" id="action_sales_order">
             <field name="name">Sales Orders</field>
             <field name="res_model">sale.order</field>
@@ -402,13 +399,9 @@
             </field>
         </record>
         <menuitem action="template_of_contract_action" id="menu_template_of_contract_action" parent="base.menu_base_config"/>
-<<<<<<< HEAD
         <menuitem action="action_account_virtual_invoice"
             id="menu_action_account_virtual_invoice"
             groups="analytic.group_analytic_accounting"
             parent="menu_template_of_contract_action" sequence="4"/>
-=======
-
->>>>>>> 96e97f76
     </data>
 </openerp>