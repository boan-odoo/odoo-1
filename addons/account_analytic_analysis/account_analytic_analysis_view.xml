<?xml version="1.0" encoding="utf-8"?>
<openerp>
    <data>

        <!--
        Analytic Account form

        Remove information on Account data => because they move on analysis sheet
        create a page with invoicing informations
       
        <record id="account_analytic_account_invoice_stat_form" model="ir.ui.view">
            <field name="name">account.analytic.account.invoice.stat.form.inherit</field>
            <field name="model">account.analytic.account</field>
            <field name="type">form</field>
            <field name="inherit_id" ref="hr_timesheet_invoice.account_analytic_account_form_form"/>
            <field eval="18" name="priority"/>
            <field name="arch" type="xml">
                <group name="invoice_stats" position="inside">
                    <field name="hours_qtt_non_invoiced" attrs="{'invisible': [('to_invoice','=',0)]}"/>
                    <field name="ca_to_invoice" attrs="{'invisible': [('to_invoice','=',0)]}"/>
                    <label string="" colspan="1"/>
                    <button
                        name="%(hr_timesheet_invoice.action_hr_timesheet_invoice_create_final)d"
                        string="Create Invoice"
                        type="action"
                        attrs="{'readonly':[('ca_to_invoice','=',0.0)], 'invisible': [('to_invoice','=',0)]}"
                        icon="gtk-go-forward"/>
                </group>
            </field>
        </record> -->
        <act_window
            id="action_sales_order_line"
            name="Sales Order Lines"
            res_model="sale.order.line"
            src_model="account.analytic.account"
            />
         <act_window
            id="action_timesheet_lines_tree"
            name="Timesheet Lines"
            res_model="account.analytic.line"
            src_model="account.analytic.account"
            />
            
        <record id="hr_timesheet.account_analytic_account_form_form" model="ir.ui.view">
            <field name="name">account.analytic.account.invoice.form.inherit</field>
            <field name="model">account.analytic.account</field>
            <field name="type">form</field>
            <field name="inherit_id" ref="analytic.view_account_analytic_account_form"/>
            <field eval="18" name="priority"/>
            <field name="arch" type="xml">
            	<xpath expr='//field[@name="parent_id"]' position='after'>
            	    <field name="template_id" on_change="on_change_template(template_id)"  domain="[('type','=','template')]" attrs="{'invisible': [('type','in',['view', 'normal','template'])]}" context="{'default_type' : 'template'}"/>
            	</xpath>
                <xpath expr='//group[@name="project"]' position="after">
                    <group col="6" colspan="3" class="oe_form_group_label_border">
                        <field name="quantity_max"/><label string="/"/> <label string="Remaining"/> <field name="remaining_hours" nolabel="1"/>
                    </group>
                </xpath>
                <xpath expr='//separator[@name="description"]' position='before'>
		    <separator colspan="4" string="Invoicing" name="invoicing"/>
		    <group col="1" colspan="4">
			<table border="0">
			    <tr>
				<th class="oe_th_137px" height="20px"></th>
				<th width="10px"></th>
				<th class="oe_th_110px">Est.Tot</th>
				<th class="oe_th_110px">Invoiced</th>
				<th class="oe_th_110px">Remaining</th>
				<th class="oe_th_110px">Ready To Invoice</th>
				<th width="10px"></th>
				<th class="oe_th_150px"></th>
				<th class="oe_th_150px"></th>
			    </tr>
			    <tr>
				<th class="oe_border_right">Fix Price Invoices</th>
				<td><field name="fix_price_invoices" nolabel="1"/></td>
				<td class="oe_amount_center oe_th_110px"><field name="amount_max" nolabel="1" attrs="{'invisible': [('fix_price_invoices','=',0)]}"/></td>
				<td class="oe_amount_center oe_th_110px"><field name="ca_invoiced" nolabel="1" attrs="{'invisible': [('fix_price_invoices','=',0)]}"/></td>
				<td class="oe_amount_center oe_th_110px oe_border_right"><field name="remaining_ca" nolabel="1" attrs="{'invisible': [('fix_price_invoices','=',0)]}"/></td>
				<td class="oe_amount_center oe_th_110px"><field name="ca_to_invoice" nolabel="1" attrs="{'invisible': [('fix_price_invoices','=',0)]}"/></td>
				<td width="10px"></td>
				<td class="oe_th_150px"><button class= "oe_btn_width" name="%(action_sales_order_line)d" string="Sales" type="action" context="{'default_project_id': active_id,'search_default_project_id': active_id}" attrs="{'invisible': [('fix_price_invoices','=',0)]}"/></td>
				<td class="oe_th_150px"><button class= "oe_btn_width" name="%(sale.action_order_line_tree2)d" string="Lines To Invoice" type="action" context="{'default_project_id': active_id,'search_default_project_id': active_id}" attrs="{'invisible': [('fix_price_invoices','=',0)]}"/></td>
			    </tr>
			    <tr>
				<th class="oe_border_right">Inv. On Timesheets</th>
				<td><field name="invoice_on_timesheets" nolabel="1"/></td>
				<td class="oe_amount_center oe_th_110px"><field name="quantity_max" nolabel="1" attrs="{'invisible': [('invoice_on_timesheets','=',0)]}"/></td>
				<td class="oe_amount_center oe_th_110px"><field name="hours_qtt_invoiced" nolabel="1" attrs="{'invisible': [('invoice_on_timesheets','=',0)]}"/></td>
				<td class="oe_amount_center oe_th_110px oe_border_right"><field name="remaining_hours" nolabel="1" attrs="{'invisible': [('invoice_on_timesheets','=',0)]}"/></td>
				<td class="oe_amount_center oe_th_110px"><field name="hours_qtt_non_invoiced" nolabel="1" attrs="{'invisible': [('invoice_on_timesheets','=',0)]}"/></td>
				<td width="10px"></td>
				<td class="oe_th_150px"><button class= "oe_btn_width" name="%(action_timesheet_lines_tree)d" string="Timesheets" type="action" attrs="{'invisible': [('invoice_on_timesheets','=',0)]}"/></td>
				<td class="oe_th_150px"><button class= "oe_btn_width" name="%(hr_timesheet_invoice.act_acc_analytic_acc_2_report_acc_analytic_line_to_invoice)d" string="Invoice Timesheets" type="action" attrs="{'invisible': [('invoice_on_timesheets','=',0)]}"/></td>
			    </tr>
			    <tr>
				<th class="oe_border_right">Charge Expenses</th>
				<td><field name="charge_expenses" nolabel="1"/></td>
				<td class="oe_amount_center oe_th_110px"><field name="expense_max" nolabel="1" attrs="{'invisible': [('charge_expenses','=',0)]}"/></td>
				<td class="oe_amount_center oe_th_110px"><field name="expense_invoiced" nolabel="1" attrs="{'invisible': [('charge_expenses','=',0)]}"/></td>
				<td class="oe_amount_center oe_th_110px oe_border_right"><field name="remaining_expense" nolabel="1" attrs="{'invisible': [('charge_expenses','=',0)]}"/></td>
				<td class="oe_amount_center oe_th_110px"><field name="expense_to_invoice" nolabel="1" attrs="{'invisible': [('charge_expenses','=',0)]}"/></td>
				<td width="10px"></td>
				<td class="oe_th_150px"><button class= "oe_btn_width" name="open_hr_expense" string="Expenses" type="object" attrs="{'invisible': [('charge_expenses','=',0)]}"/></td>
				<td class="oe_th_150px"><button class= "oe_btn_width" name="hr_to_invoiced_expense" string="Invoice Expenses" type="object" attrs="{'invisible': [('charge_expenses','=',0)]}"/></td>
			    </tr>
			    <tr>
				<th class="oe_border_right">Total</th>
				<td width="10px"></td>
				<td class="oe_amount_center oe_th_110px oe_border_top"><field name="est_total" nolabel="1"/></td>
				<td class="oe_amount_center oe_th_110px oe_border_top"><field name="invoiced_total" nolabel="1"/></td>
				<td class="oe_amount_center oe_th_110px oe_border_right oe_border_top"><field name="remaining_total" nolabel="1"/></td>
				<td class="oe_amount_center oe_th_110px oe_border_top"><field name="toinvoice_total" nolabel="1"/></td>
			    </tr>
			</table>
		    </group>
<<<<<<< HEAD
        	<group colspan="4" class="oe_form_group_label_border"> 
                <field name="pricelist_id" />
                <field name="to_invoice" widget="selection" />
	    	</group>
=======
		    <group colspan="4" class="oe_form_group_label_border">
			<field name="pricelist_id" />
			<field name="to_invoice" widget="selection" />
		    </group>
>>>>>>> 5bc6820c
                </xpath>
            </field>
        </record>

        <!-- Add information on Account analytic list for the project management -->
        <record id="view_account_analytic_account_tree_c2c_2" model="ir.ui.view">
            <field name="name">account.analytic.account.tree</field>
            <field name="model">account.analytic.account</field>
            <field name="inherit_id" ref="account.view_account_analytic_account_list"/>
            <field name="type">tree</field>
            <field name="arch" type="xml">
                <field name="quantity" position="replace">
                    <field name="hours_quantity"/>
                    <field name="hours_qtt_non_invoiced"/>
                    <field name="remaining_hours"/>
                    <field name="quantity_max"/>
                </field>
            </field>
        </record>

        <record id="view_account_analytic_account_tree_c2c_3" model="ir.ui.view">
            <field name="name">account.analytic.account.tree</field>
            <field name="model">account.analytic.account</field>
            <field name="inherit_id" ref="account.view_account_analytic_account_list"/>
            <field name="type">tree</field>
            <field name="arch" type="xml">
                <field name="date" position="before">
                    <field name="last_invoice_date"/>
                    <field name="ca_to_invoice"/>
                </field>
            </field>
        </record>
        
        <record id="template_of_contract_action" model="ir.actions.act_window">
            <field name="name">Template Of Contract</field>
            <field name="type">ir.actions.act_window</field>
            <field name="res_model">account.analytic.account</field>
            <field name="view_type">form</field>
            <field name="view_mode">tree,form</field>
            <field name="domain">[('type','=','template')]</field>
            <field name="context">{'search_default_type':'template','default_type' : 'template'}</field>
        </record>
        <menuitem action="template_of_contract_action" id="menu_template_of_contract_action" parent="base.menu_base_config" />
    </data>
</openerp><|MERGE_RESOLUTION|>--- conflicted
+++ resolved
@@ -114,17 +114,10 @@
 			    </tr>
 			</table>
 		    </group>
-<<<<<<< HEAD
-        	<group colspan="4" class="oe_form_group_label_border"> 
-                <field name="pricelist_id" />
-                <field name="to_invoice" widget="selection" />
-	    	</group>
-=======
 		    <group colspan="4" class="oe_form_group_label_border">
 			<field name="pricelist_id" />
 			<field name="to_invoice" widget="selection" />
 		    </group>
->>>>>>> 5bc6820c
                 </xpath>
             </field>
         </record>
