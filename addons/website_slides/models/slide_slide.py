--- conflicted
+++ resolved
@@ -668,10 +668,6 @@
         res = super(Slide, self)._default_website_meta()
         res['default_opengraph']['og:title'] = res['default_twitter']['twitter:title'] = self.name
         res['default_opengraph']['og:description'] = res['default_twitter']['twitter:description'] = self.description
-<<<<<<< HEAD
-        res['default_opengraph']['og:image'] = res['default_twitter']['twitter:image'] = "/web/image/slide.slide/%s/image_small" % (self.id)
+        res['default_opengraph']['og:image'] = res['default_twitter']['twitter:image'] = "/web/image/slide.slide/%s/image" % (self.id)
         res['default_meta_description'] = self.description
-=======
-        res['default_opengraph']['og:image'] = res['default_twitter']['twitter:image'] = "/web/image/slide.slide/%s/image" % (self.id)
->>>>>>> 48a9f5a6
         return res