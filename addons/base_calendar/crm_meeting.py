#  -*- coding: utf-8 -*-
##############################################################################
#
#    OpenERP, Open Source Management Solution
#    Copyright (C) 2004-today OpenERP SA (<http://www.openerp.com>)
#
#    This program is free software: you can redistribute it and/or modify
#    it under the terms of the GNU Affero General Public License as
#    published by the Free Software Foundation, either version 3 of the
#    License, or (at your option) any later version.
#
#    This program is distributed in the hope that it will be useful,
#    but WITHOUT ANY WARRANTY; without even the implied warranty of
#    MERCHANTABILITY or FITNESS FOR A PARTICULAR PURPOSE.  See the
#    GNU Affero General Public License for more details.
#
#    You should have received a copy of the GNU Affero General Public License
#    along with this program.  If not, see <http://www.gnu.org/licenses/>.
#
##############################################################################

import time

from openerp.osv import fields, osv
from openerp.tools import DEFAULT_SERVER_DATE_FORMAT
from openerp.tools.translate import _
from base_calendar import get_real_ids, base_calendar_id2real_id
<<<<<<< HEAD
from openerp.addons.base_status.base_state import base_state
from datetime import datetime, timedelta, date
import pytz
from openerp import tools
=======
>>>>>>> 7294b0eb
#
# crm.meeting is defined here so that it may be used by modules other than crm,
# without forcing the installation of crm.
#

class crm_meeting_type(osv.Model):
    _name = 'crm.meeting.type'
    _description = 'Meeting Type'
    _columns = {
        'name': fields.char('Name', size=64, required=True, translate=True),
    }

class crm_meeting(osv.Model):
    """ Model for CRM meetings """
    _name = 'crm.meeting'
    _description = "Meeting"
    _order = "id desc"
    _inherit = ["calendar.event", "mail.thread", "ir.needaction_mixin"]
    
    def _find_user_attendee(self, cr, uid, meeting_id, context=None):
        attendee_pool = self.pool.get('calendar.attendee')
        user = self.pool.get('res.users').browse(cr, uid, uid, context=context)
        for attendee in self.browse(cr,uid,meeting_id,context).attendee_ids:
            if user.partner_id.id == attendee.partner_id.id:
                return attendee
        return False

    def _compute(self, cr, uid, ids, fields, arg, context=None):
        res = {}
        for meeting_id in ids:
            res[meeting_id] = {}
            attendee = self._find_user_attendee(cr, uid, meeting_id, context)
            for field in fields:
                if field == 'is_attendee':
                    res[meeting_id][field] = True if attendee else False
                elif field == 'attendee_status':
                    res[meeting_id][field] = attendee.state if attendee else 'needs-action'
                elif field == 'event_time':
                    res[meeting_id][field] = self._compute_time(cr, uid, meeting_id, context=context)
        return res
            

    def _compute_time(self, cr, uid, meeting_id, context=None):
        """
            Return date and time (from to from) based on duration with timezone in string :
            eg.
            1) if user add duration for 2 hours, return : August-23-2013 at ( 04-30 To 06-30) (Europe/Brussels)
            2) if event all day ,return : AllDay, July-31-2013
        """
        if context is None:
            context = {}
        tz = context.get('tz', pytz.timezone('UTC'))
        meeting = self.browse(cr, uid, meeting_id, context=context)
        date = fields.datetime.context_timestamp(cr, uid, datetime.strptime(meeting.date, tools.DEFAULT_SERVER_DATETIME_FORMAT), context=context)
        date_deadline = fields.datetime.context_timestamp(cr, uid, datetime.strptime(meeting.date_deadline, tools.DEFAULT_SERVER_DATETIME_FORMAT), context=context)
        event_date = date.strftime('%B-%d-%Y')
        event_time = date.strftime('%H-%M')
        if meeting.allday:
            time =  _("AllDay , %s") % (event_date)
        elif meeting.duration < 24:
            duration =  date + timedelta(hours= meeting.duration)
            time = ("%s at ( %s To %s) (%s)") % (event_date, event_time, duration.strftime('%H-%M'), tz)
        else :
            time = ("%s at %s To\n %s at %s (%s)") % (event_date, event_time, date_deadline.strftime('%B-%d-%Y'), date_deadline.strftime('%H-%M'), tz)
        return time

    _columns = {
        'create_date': fields.datetime('Creation Date', readonly=True),
        'write_date': fields.datetime('Write Date', readonly=True),
        'date_open': fields.datetime('Confirmed', readonly=True),
        'date_closed': fields.datetime('Closed', readonly=True),
        'partner_ids': fields.many2many('res.partner', 'crm_meeting_partner_rel', 'meeting_id', 'partner_id',
            string='Attendees', states={'done': [('readonly', True)]}),
        'state': fields.selection(
                    [('draft', 'Unconfirmed'), ('open', 'Confirmed')],
                    string='Status', size=16, readonly=True, track_visibility='onchange'),
        # Meeting fields
        'name': fields.char('Meeting Subject', size=128, required=True, states={'done': [('readonly', True)]}),
        'categ_ids': fields.many2many('crm.meeting.type', 'meeting_category_rel',
            'event_id', 'type_id', 'Tags'),
        'attendee_ids': fields.many2many('calendar.attendee', 'meeting_attendee_rel',\
                            'event_id', 'attendee_id', 'Invited People', states={'done': [('readonly', True)]}),
        'is_attendee': fields.function(_compute, string='Attendee', \
                            type="boolean", multi='attendee'),
        'attendee_status': fields.function(_compute, string='Attendee Status', \
                            type="selection", multi='attendee'),
        'event_time': fields.function(_compute, string='Event Time', type="char", multi='attendee'),
    }
    _defaults = {
        'state': 'open',
    }

    def message_get_subscription_data(self, cr, uid, ids, user_pid=None, context=None):
        res = {}
        for virtual_id in ids:
            real_id = base_calendar_id2real_id(virtual_id)
            result = super(crm_meeting, self).message_get_subscription_data(cr, uid, [real_id], user_pid=None, context=context)
            res[virtual_id] = result[real_id]
        return res

    def copy(self, cr, uid, id, default=None, context=None):
        default = default or {}
        default['attendee_ids'] = False
        return super(crm_meeting, self).copy(cr, uid, id, default, context)

    def write(self, cr, uid, ids, values, context=None):
        """ Override to add case management: open/close dates """
        if values.get('state')and values.get('state') == 'open':
            values['date_open'] = fields.datetime.now()
        return super(crm_meeting, self).write(cr, uid, ids, values, context=context)

    def onchange_partner_ids(self, cr, uid, ids, value, context=None):
        """ The basic purpose of this method is to check that destination partners
            effectively have email addresses. Otherwise a warning is thrown.
            :param value: value format: [[6, 0, [3, 4]]]
        """
        res = {'value': {}}
        if not value or not value[0] or not value[0][0] == 6:
            return
        res.update(self.check_partners_email(cr, uid, value[0][2], context=context))
        return res

    def check_partners_email(self, cr, uid, partner_ids, context=None):
        """ Verify that selected partner_ids have an email_address defined.
            Otherwise throw a warning. """
        partner_wo_email_lst = []
        for partner in self.pool.get('res.partner').browse(cr, uid, partner_ids, context=context):
            if not partner.email:
                partner_wo_email_lst.append(partner)
        if not partner_wo_email_lst:
            return {}
        warning_msg = _('The following contacts have no email address :')
        for partner in partner_wo_email_lst:
            warning_msg += '\n- %s' % (partner.name)
        return {'warning': {
                    'title': _('Email addresses not found'),
                    'message': warning_msg,
                    }
                }
    # ----------------------------------------
    # OpenChatter
    # ----------------------------------------

    # shows events of the day for this user
    def _needaction_domain_get(self, cr, uid, context=None):
        return [('date', '<=', time.strftime(DEFAULT_SERVER_DATE_FORMAT + ' 23:59:59')), ('date_deadline', '>=', time.strftime(DEFAULT_SERVER_DATE_FORMAT + ' 23:59:59')), ('user_id', '=', uid)]

    def message_post(self, cr, uid, thread_id, body='', subject=None, type='notification',
                        subtype=None, parent_id=False, attachments=None, context=None, **kwargs):
        if isinstance(thread_id, str):
            thread_id = get_real_ids(thread_id)
        if context.get('default_date'):
            del context['default_date']
        return super(crm_meeting, self).message_post(cr, uid, thread_id, body=body, subject=subject, type=type, subtype=subtype, parent_id=parent_id, attachments=attachments, context=context, **kwargs)

    def do_decline(self, cr, uid, ids, context=None):
        attendee_pool = self.pool.get('calendar.attendee')
        for meeting_id in ids:
            attendee = self._find_user_attendee(cr, uid, meeting_id, context)
            if attendee:
                if attendee.state != 'declined':
                    self.message_post(cr, uid, meeting_id, body=_(("%s has Declined Invitation") % (attendee.cn)), context=context)
                attendee_pool.write(cr, uid, attendee.id, {'state': 'declined'}, context)
        return True

    def do_accept(self, cr, uid, ids, context=None):
        attendee_pool = self.pool.get('calendar.attendee')
        for meeting_id in ids:
            attendee = self._find_user_attendee(cr, uid, meeting_id, context)
            if attendee:
                if attendee.state != 'accepted':
                    self.message_post(cr, uid, meeting_id, body=_(("%s has Accepted Invitation") % (attendee.cn)), context=context)
                attendee_pool.write(cr, uid, attendee.id, {'state': 'accepted'}, context)
        return True

class mail_message(osv.osv):
    _inherit = "mail.message"

    def search(self, cr, uid, args, offset=0, limit=0, order=None, context=None, count=False):
        '''
        convert the search on real ids in the case it was asked on virtual ids, then call super()
        '''
        for index in range(len(args)):
            if args[index][0] == "res_id" and isinstance(args[index][2], str):
                args[index][2] = get_real_ids(args[index][2])
        return super(mail_message, self).search(cr, uid, args, offset=offset, limit=limit, order=order, context=context, count=count)

    def _find_allowed_model_wise(self, cr, uid, doc_model, doc_dict, context=None):
        if doc_model == 'crm.meeting':
            for virtual_id in self.pool[doc_model].get_recurrent_ids(cr, uid, doc_dict.keys(), [], context=context):
                doc_dict.setdefault(virtual_id, doc_dict[get_real_ids(virtual_id)])
        return super(mail_message, self)._find_allowed_model_wise(cr, uid, doc_model, doc_dict, context=context)

class ir_attachment(osv.osv):
    _inherit = "ir.attachment"

    def search(self, cr, uid, args, offset=0, limit=0, order=None, context=None, count=False):
        '''
        convert the search on real ids in the case it was asked on virtual ids, then call super()
        '''
        for index in range(len(args)):
            if args[index][0] == "res_id" and isinstance(args[index][2], str):
                args[index][2] = get_real_ids(args[index][2])
        return super(ir_attachment, self).search(cr, uid, args, offset=offset, limit=limit, order=order, context=context, count=count)

    def write(self, cr, uid, ids, vals, context=None):
        '''
        when posting an attachment (new or not), convert the virtual ids in real ids.
        '''
        if isinstance(vals.get('res_id'), str):
            vals['res_id'] = get_real_ids(vals.get('res_id'))
        return super(ir_attachment, self).write(cr, uid, ids, vals, context=context)

class invite_wizard(osv.osv_memory):
    _inherit = 'mail.wizard.invite'

    def default_get(self, cr, uid, fields, context=None):
        '''
        in case someone clicked on 'invite others' wizard in the followers widget, transform virtual ids in real ids
        '''
        result = super(invite_wizard, self).default_get(cr, uid, fields, context=context)
        if 'res_id' in result:
            result['res_id'] = get_real_ids(result['res_id'])
        return result<|MERGE_RESOLUTION|>--- conflicted
+++ resolved
@@ -25,13 +25,10 @@
 from openerp.tools import DEFAULT_SERVER_DATE_FORMAT
 from openerp.tools.translate import _
 from base_calendar import get_real_ids, base_calendar_id2real_id
-<<<<<<< HEAD
-from openerp.addons.base_status.base_state import base_state
 from datetime import datetime, timedelta, date
 import pytz
 from openerp import tools
-=======
->>>>>>> 7294b0eb
+
 #
 # crm.meeting is defined here so that it may be used by modules other than crm,
 # without forcing the installation of crm.
