# Translation of Odoo Server.
# This file contains the translation of the following modules:
#	* stock
#
msgid ""
msgstr ""
"Project-Id-Version: Odoo Server 11.0\n"
"Report-Msgid-Bugs-To: \n"
"POT-Creation-Date: 2018-02-19 13:42+0000\n"
"PO-Revision-Date: 2018-02-19 13:42+0000\n"
"Last-Translator: <>\n"
"Language-Team: \n"
"MIME-Version: 1.0\n"
"Content-Type: text/plain; charset=UTF-8\n"
"Content-Transfer-Encoding: \n"
"Plural-Forms: \n"

#. module: stock
#: code:addons/stock/models/stock_move.py:230
#, python-format
msgid "\n"
"\n"
"%s --> Product UoM is %s (%s) - Move UoM is %s (%s)"
msgstr ""

#. module: stock
#: code:addons/stock/models/stock_move.py:231
#, python-format
msgid "\n"
"\n"
"Blocking: %s"
msgstr ""

#. module: stock
#: code:addons/stock/models/stock_move.py:308
#, python-format
msgid " (%s reserved)"
msgstr ""

#. module: stock
#: code:addons/stock/models/stock_move.py:311
#, python-format
msgid " (reserved)"
msgstr ""

#. module: stock
#: model:ir.model.fields,help:stock.field_stock_picking_state
msgid " * Draft: not confirmed yet and will not be scheduled until confirmed.\n"
" * Waiting Another Operation: waiting for another move to proceed before it becomes automatically available (e.g. in Make-To-Order flows).\n"
" * Waiting: if it is not ready to be sent because the required products could not be reserved.\n"
" * Ready: products are reserved and ready to be sent. If the shipping policy is 'As soon as possible' this happens as soon as anything is reserved.\n"
" * Done: has been processed, can't be modified or cancelled anymore.\n"
" * Cancelled: has been cancelled, can't be confirmed anymore."
msgstr ""

#. module: stock
#: model:ir.ui.view,arch_db:stock.view_move_picking_form
msgid "#Products"
msgstr ""

#. module: stock
#: code:addons/stock/models/stock_warehouse.py:481
#, python-format
msgid "%s: Supply Product from %s"
msgstr ""

#. module: stock
#: code:addons/stock/models/res_company.py:24
#, python-format
msgid "%s: Transit Location"
msgstr ""

#. module: stock
#: model:ir.model.fields,help:stock.field_stock_move_line_state
#: model:ir.model.fields,help:stock.field_stock_move_state
msgid "* New: When the stock move is created and not yet confirmed.\n"
"* Waiting Another Move: This state can be seen when a move is waiting for another one, for example in a chained flow.\n"
"* Waiting Availability: This state is reached when the procurement resolution is not straight forward. It may need the scheduler to run, a component to be manufactured...\n"
"* Available: When products are reserved, it is set to 'Available'.\n"
"* Done: When the shipment is processed, the state is 'Done'."
msgstr ""

#. module: stock
#: model:ir.model.fields,help:stock.field_stock_location_usage
msgid "* Vendor Location: Virtual location representing the source location for products coming from your vendors\n"
"* View: Virtual location used to create a hierarchical structures for your warehouse, aggregating its child locations ; can't directly contain products\n"
"* Internal Location: Physical locations inside your own warehouses,\n"
"* Customer Location: Virtual location representing the destination location for products sent to your customers\n"
"* Inventory Loss: Virtual location serving as counterpart for inventory operations used to correct stock levels (Physical inventories)\n"
"* Procurement: Virtual location serving as temporary counterpart for procurement operations when the source (vendor or production) is not known yet. This location should be empty when the procurement scheduler has finished running.\n"
"* Production: Virtual counterpart location for production operations: this location consumes the raw material and produces finished products\n"
"* Transit Location: Counterpart location that should be used in inter-company or inter-warehouses operations"
msgstr ""

#. module: stock
#: model:ir.ui.view,arch_db:stock.inventory_planner
msgid ", if accounting or purchase is installed"
msgstr ""

#. module: stock
#: model:ir.ui.view,arch_db:stock.inventory_planner
msgid "- The Odoo Team"
msgstr ""

#. module: stock
#: model:ir.ui.view,arch_db:stock.stock_warn_insufficient_qty_form_view
msgid "<br/>\n"
"                    <strong>Here is your current inventory: </strong>"
msgstr ""

#. module: stock
#: model:ir.ui.view,arch_db:stock.inventory_planner
msgid "<span class=\"label label-default text-center odoo_purple\">'Available'</span>"
msgstr ""

#. module: stock
#: model:ir.ui.view,arch_db:stock.inventory_planner
msgid "<span class=\"label label-default text-center odoo_purple\">Click on <span class=\"fa fa-truck\"/> Delivery</span>"
msgstr ""

#. module: stock
#: model:ir.ui.view,arch_db:stock.inventory_planner
msgid "<span class=\"label label-default text-center odoo_purple\">Click on <span class=\"fa fa-truck\"/> Shipment</span>"
msgstr ""

#. module: stock
#: model:ir.ui.view,arch_db:stock.inventory_planner
msgid "<span class=\"label label-default text-center odoo_purple\">Confirm Order</span>"
msgstr ""

#. module: stock
#: model:ir.ui.view,arch_db:stock.inventory_planner
msgid "<span class=\"label label-default text-center odoo_purple\">Confirm Sale</span>"
msgstr ""

#. module: stock
#: model:ir.ui.view,arch_db:stock.inventory_planner
msgid "<span class=\"label label-default text-center odoo_purple\">Find Incoming Shipments</span>"
msgstr ""

#. module: stock
#: model:ir.ui.view,arch_db:stock.inventory_planner
msgid "<span class=\"label label-default text-center odoo_purple\">Process the products</span>"
msgstr ""

#. module: stock
#: model:ir.ui.view,arch_db:stock.inventory_planner
msgid "<span class=\"label label-default text-center odoo_purple\">Validate the Delivery</span>"
msgstr ""

#. module: stock
#: model:ir.ui.view,arch_db:stock.inventory_planner
msgid "<span class=\"label label-default text-center odoo_purple\">Validate the Receipt Order</span>"
msgstr ""

#. module: stock
#: model:ir.ui.view,arch_db:stock.view_inventory_form
msgid "<span class=\"o_stat_text\">Details</span>"
msgstr ""

#. module: stock
#: model:ir.ui.view,arch_db:stock.product_form_view_procurement_button
#: model:ir.ui.view,arch_db:stock.product_template_form_view_procurement_button
msgid "<span class=\"o_stat_text\">Forecasted</span>"
msgstr ""

#. module: stock
#: model:ir.ui.view,arch_db:stock.product_form_view_procurement_button
msgid "<span class=\"o_stat_text\">Min :</span>\n"
"                                <span class=\"o_stat_text\">Max:</span>"
msgstr ""

#. module: stock
#: model:ir.ui.view,arch_db:stock.product_template_form_view_procurement_button
msgid "<span class=\"o_stat_text\">Min:</span>\n"
"                                <span class=\"o_stat_text\">Max:</span>"
msgstr ""

#. module: stock
#: model:ir.ui.view,arch_db:stock.inventory_planner
msgid "<span class=\"panel-title\">\n"
"                                        <span class=\"fa\" data-icon=\"\"/>\n"
"                                        <strong>Import a file</strong><br/>\n"
"                                        <span class=\"small\">Recommended if &gt;100 products</span>\n"
"                                    </span>"
msgstr ""

#. module: stock
#: model:ir.ui.view,arch_db:stock.inventory_planner
msgid "<span class=\"panel-title\">\n"
"                                        <span class=\"fa\" data-icon=\"\"/>\n"
"                                        <strong>Import</strong><br/>\n"
"                                        <span class=\"small\">&gt; 50 vendors</span>\n"
"                                    </span>"
msgstr ""

#. module: stock
#: model:ir.ui.view,arch_db:stock.inventory_planner
msgid "<span class=\"panel-title\">\n"
"                                        <span class=\"fa\" data-icon=\"\"/>\n"
"                                        <strong> Create manually</strong><br/>\n"
"                                        <span class=\"small\">&lt; 50 vendors</span>\n"
"                                    </span>"
msgstr ""

#. module: stock
#: model:ir.ui.view,arch_db:stock.inventory_planner
msgid "<span class=\"panel-title\">\n"
"                                        <span class=\"fa\" data-icon=\"\"/>\n"
"                                        <strong> Create manually</strong><br/>\n"
"                                        <span class=\"small\">Recommended if &lt;100 products</span>\n"
"                                    </span>"
msgstr ""

#. module: stock
#: model:ir.ui.view,arch_db:stock.inventory_planner
msgid "<span class=\"panel-title\">\n"
"                                        <strong>From the Inventory application</strong>\n"
"                                    </span>"
msgstr ""

#. module: stock
#: model:ir.ui.view,arch_db:stock.inventory_planner
msgid "<span class=\"panel-title\">\n"
"                                        <strong>From the Purchase application</strong>\n"
"                                    </span>"
msgstr ""

#. module: stock
#: model:ir.ui.view,arch_db:stock.inventory_planner
msgid "<span class=\"panel-title\">\n"
"                                        <strong>From the Sales application</strong>\n"
"                                    </span>"
msgstr ""

#. module: stock
#: model:ir.ui.view,arch_db:stock.report_delivery_document
#: model:ir.ui.view,arch_db:stock.report_picking
msgid "<span><strong>Customer Address:</strong></span>"
msgstr ""

#. module: stock
#: model:ir.ui.view,arch_db:stock.report_picking
msgid "<span><strong>Delivery Address:</strong></span>"
msgstr ""

#. module: stock
#: model:ir.ui.view,arch_db:stock.report_picking
msgid "<span><strong>Partner Address:</strong></span>"
msgstr ""

#. module: stock
#: model:ir.ui.view,arch_db:stock.report_picking
msgid "<span><strong>Warehouse Address:</strong></span>"
msgstr ""

#. module: stock
#: model:ir.ui.view,arch_db:stock.stock_picking_type_kanban
msgid "<span>New</span>"
msgstr ""

#. module: stock
#: model:ir.ui.view,arch_db:stock.report_picking
msgid "<span>No reservation or quantity done yet.</span>"
msgstr ""

#. module: stock
#: model:ir.ui.view,arch_db:stock.stock_picking_type_kanban
msgid "<span>View</span>"
msgstr ""

#. module: stock
#: model:ir.ui.view,arch_db:stock.inventory_planner
msgid "<span>You need to install the Accounting or Purchases app to manage vendors.</span>"
msgstr ""

#. module: stock
#: model:ir.ui.view,arch_db:stock.inventory_planner
msgid "<span>You need to install the Purchases Management app for this flow.</span>"
msgstr ""

#. module: stock
#: model:ir.ui.view,arch_db:stock.inventory_planner
msgid "<span>You need to install the Sales Management app for this flow.</span>"
msgstr ""

#. module: stock
#: model:ir.ui.view,arch_db:stock.view_template_property_form
msgid "<span>kg</span>"
msgstr ""

#. module: stock
#: model:ir.ui.view,arch_db:stock.view_template_property_form
msgid "<span>m³</span>"
msgstr ""

#. module: stock
#: model:ir.ui.view,arch_db:stock.message_head
msgid "<strong>\n"
"                The done move line has been corrected.\n"
"            </strong>"
msgstr ""

#. module: stock
#: model:ir.ui.view,arch_db:stock.inventory_planner
msgid "<strong>Activate <i>Track lots or serial numbers</i></strong> in your"
msgstr ""

#. module: stock
#: model:ir.ui.view,arch_db:stock.inventory_planner
msgid "<strong>Automated flows</strong>: from sale to delivery, and purchase to reception"
msgstr ""

#. module: stock
#: model:ir.ui.view,arch_db:stock.inventory_planner
msgid "<strong>Automated replenishment rules</strong>"
msgstr ""

#. module: stock
#: model:ir.ui.view,arch_db:stock.inventory_planner
msgid "<strong>Available products</strong> are currently available for use in filling a new order for purposes such as production or distribution. This quantity does not include items already allocated to other orders or items that are in transit from a supplier"
msgstr ""

#. module: stock
#: model:ir.ui.view,arch_db:stock.inventory_planner
msgid "<strong>Buy:</strong> the product is bought from a vendor through a Purchase Order"
msgstr ""

#. module: stock
#: model:ir.ui.view,arch_db:stock.report_picking
msgid "<strong>Commitment Date</strong>"
msgstr ""

#. module: stock
#: model:ir.ui.view,arch_db:stock.inventory_planner
msgid "<strong>Consumable products</strong> are always assumed to be in sufficient quantity in your stock, therefore their available quantities are not tracked"
msgstr ""

#. module: stock
#: model:ir.ui.view,arch_db:stock.report_delivery_document
#: model:ir.ui.view,arch_db:stock.report_inventory
msgid "<strong>Date</strong>"
msgstr ""

#. module: stock
#: model:ir.ui.view,arch_db:stock.report_delivery_document
msgid "<strong>Delivered Quantity</strong>"
msgstr ""

#. module: stock
#: model:ir.ui.view,arch_db:stock.inventory_planner
msgid "<strong>Enjoy your Inventory management with Odoo!</strong>"
msgstr ""

#. module: stock
#: model:ir.ui.view,arch_db:stock.inventory_planner
msgid "<strong>Import data</strong>"
msgstr ""

#. module: stock
#: model:ir.ui.view,arch_db:stock.report_inventory
msgid "<strong>Inventory</strong>"
msgstr ""

#. module: stock
#: model:ir.ui.view,arch_db:stock.report_inventory
msgid "<strong>Location</strong>"
msgstr ""

#. module: stock
#: model:ir.ui.view,arch_db:stock.inventory_planner
msgid "<strong>Make to Order:</strong> the product is acquired only as demand requires, each time a Sales Order is confirmed. This does not modify stock in the medium term because you restock with the exact amount that was ordered"
msgstr ""

#. module: stock
#: model:ir.ui.view,arch_db:stock.inventory_planner
msgid "<strong>Make to Stock:</strong> your customers are supplied from available stock. If the quantities in stock are too low to fulfill the order, a Purchase Order is generated according the minimum stock rules in order to get the products required"
msgstr ""

#. module: stock
#: model:ir.ui.view,arch_db:stock.inventory_planner
msgid "<strong>Manufacture:</strong> the product is manufactured internally or the service is supplied from internal resources"
msgstr ""

#. module: stock
#: model:ir.ui.view,arch_db:stock.view_stock_warehouse_orderpoint_kanban
msgid "<strong>Max qty :</strong>"
msgstr ""

#. module: stock
#: model:ir.ui.view,arch_db:stock.view_stock_warehouse_orderpoint_kanban
msgid "<strong>Min qty :</strong>"
msgstr ""

#. module: stock
#: model:ir.ui.view,arch_db:stock.inventory_planner
msgid "<strong>No address defined on the supplier partner:</strong> you have to complete an address for the default supplier for the product concerned."
msgstr ""

#. module: stock
#: model:ir.ui.view,arch_db:stock.inventory_planner
msgid "<strong>No bill of materials defined for production:</strong> you need to create a BoM or indicate that the product can be purchased instead."
msgstr ""

#. module: stock
#: model:ir.ui.view,arch_db:stock.inventory_planner
msgid "<strong>No quantity available in stock:</strong> you have to create a reordering rule and put it in the order, or manually procure it."
msgstr ""

#. module: stock
#: model:ir.ui.view,arch_db:stock.inventory_planner
msgid "<strong>No supplier available for a purchase:</strong> you have to define a supplier in the Procurements tab of the product form."
msgstr ""

#. module: stock
#: model:ir.ui.view,arch_db:stock.inventory_planner
msgid "<strong>On Hand products</strong> are physically located in the warehouse location at the current time. This includes items that are already allocated to fulfilling production needs or sales orders"
msgstr ""

#. module: stock
#: model:ir.ui.view,arch_db:stock.report_delivery_document
#: model:ir.ui.view,arch_db:stock.report_picking
msgid "<strong>Order (Origin)</strong>"
msgstr ""

#. module: stock
#: model:ir.ui.view,arch_db:stock.report_delivery_document
msgid "<strong>Ordered Quantity</strong>"
msgstr ""

#. module: stock
#: model:ir.ui.view,arch_db:stock.report_inventory
msgid "<strong>Package</strong>"
msgstr ""

#. module: stock
#: model:ir.ui.view,arch_db:stock.report_delivery_document
#: model:ir.ui.view,arch_db:stock.report_inventory
msgid "<strong>Product</strong>"
msgstr ""

#. module: stock
#: model:ir.ui.view,arch_db:stock.report_inventory
msgid "<strong>Production Lot</strong>"
msgstr ""

#. module: stock
#: model:ir.ui.view,arch_db:stock.view_stock_move_kanban
msgid "<strong>Qty: </strong>"
msgstr ""

#. module: stock
#: model:ir.ui.view,arch_db:stock.report_inventory
msgid "<strong>Quantity</strong>"
msgstr ""

#. module: stock
#: model:ir.ui.view,arch_db:stock.report_picking
msgid "<strong>Scheduled Date</strong>"
msgstr ""

#. module: stock
#: model:ir.ui.view,arch_db:stock.inventory_planner
msgid "<strong>Service products</strong> are non-material products provided by a company or an individual"
msgstr ""

#. module: stock
#: model:ir.ui.view,arch_db:stock.report_picking
msgid "<strong>State</strong>"
msgstr ""

#. module: stock
#: model:ir.ui.view,arch_db:stock.inventory_planner
msgid "<strong>Stockable products</strong> are subject to the full inventory management system: minimum stock rules, automatic procurement, etc."
msgstr ""

#. module: stock
#: model:ir.ui.view,arch_db:stock.message_head
msgid "<strong>The initial demand has been updated.</strong>"
msgstr ""

#. module: stock
#: model:ir.ui.view,arch_db:stock.report_inventory
msgid "<strong>Total Quantity</strong>"
msgstr ""

#. module: stock
#: model:ir.ui.view,arch_db:stock.inventory_planner
msgid "<strong>Warehouse Locations</strong>"
msgstr ""

#. module: stock
#: model:ir.ui.view,arch_db:stock.inventory_planner
msgid "<strong>When you process an incoming shipment, internal transfer or delivery</strong>, assign a lot number or different lot numbers or serial numbers to a product by clicking on the <span class=\"fa fa-list\"/> icon"
msgstr ""

#. module: stock
#: code:addons/stock/models/stock_inventory.py:115
#, python-format
msgid "A Pack"
msgstr ""

#. module: stock
#: model:ir.ui.view,arch_db:stock.inventory_planner
msgid "A classic purchase flow looks like the following:"
msgstr ""

#. module: stock
#: model:ir.ui.view,arch_db:stock.inventory_planner
msgid "A classic sales flow looks like the following:"
msgstr ""

#. module: stock
#: code:addons/stock/models/stock_move_line.py:86
#, python-format
msgid "A done move line should never have a reserved quantity."
msgstr ""

#. module: stock
#: model:ir.ui.view,arch_db:stock.inventory_planner
msgid "A good inventory management aims to optimize stock levels: not too low (or\n"
"                        you may find yourself out of stock) and not too high (your products occupy\n"
"                        space and may lose value)."
msgstr ""

#. module: stock
#: code:addons/stock/models/stock_quant.py:76
#, python-format
msgid "A serial number should only be linked to a single product."
msgstr ""

#. module: stock
#: model:ir.model.fields,help:stock.field_stock_move_product_type
msgid "A stockable product is a product for which you manage stock. The \"Inventory\" app has to be installed.\n"
"A consumable product, on the other hand, is a product for which stock is not managed.\n"
"A service is a non-material product you provide.\n"
"A digital content is a non-material product you sell online. The files attached to the products are the one that are sold on the e-commerce such as e-books, music, pictures,... The \"Digital Product\" module has to be installed."
msgstr ""

#. module: stock
#: model:res.groups,name:stock.group_warning_stock
msgid "A warning can be set on a partner (Stock)"
msgstr ""

#. module: stock
#: model:ir.ui.view,arch_db:stock.inventory_planner
msgid "API Documentation"
msgstr ""

#. module: stock
#: model:ir.ui.view,arch_db:stock.inventory_planner
msgid "Accurate visibility on all your operations"
msgstr ""

#. module: stock
#: model:ir.model.fields,field_description:stock.field_procurement_rule_action
msgid "Action"
msgstr ""

#. module: stock
#: model:ir.model.fields,field_description:stock.field_procurement_rule_active
#: model:ir.model.fields,field_description:stock.field_stock_incoterms_active
#: model:ir.model.fields,field_description:stock.field_stock_location_active
#: model:ir.model.fields,field_description:stock.field_stock_location_path_active
#: model:ir.model.fields,field_description:stock.field_stock_location_route_active
#: model:ir.model.fields,field_description:stock.field_stock_picking_type_active
#: model:ir.model.fields,field_description:stock.field_stock_warehouse_active
#: model:ir.model.fields,field_description:stock.field_stock_warehouse_orderpoint_active
msgid "Active"
msgstr ""

#. module: stock
#: model:ir.model.fields,help:stock.field_res_config_settings_group_stock_adv_location
msgid "Add and customize route operations to process product moves in your warehouse(s): e.g. unload > quality control > stock for incoming products, pick > pack > ship for outgoing products. \n"
" You can also set putaway strategies on warehouse locations in order to send incoming products into specific child locations straight away (e.g. specific bins, racks)."
msgstr ""

#. module: stock
#: model:ir.ui.view,arch_db:stock.res_config_settings_view_form
msgid "Add and customize route operations to process product moves in your warehouse(s): e.g. unload > quality control > stock for incoming products, pick > pack > ship for outgoing products. You can also set putaway strategies on warehouse locations in order to send incoming products into specific child locations straight away (e.g. specific bins, racks)."
msgstr ""

#. module: stock
#: model:ir.ui.view,arch_db:stock.view_picking_form
msgid "Additional Info"
msgstr ""

#. module: stock
#: model:ir.model.fields,field_description:stock.field_stock_location_comment
#: model:ir.ui.view,arch_db:stock.view_location_form
msgid "Additional Information"
msgstr ""

#. module: stock
#: model:ir.model.fields,field_description:stock.field_stock_warehouse_partner_id
msgid "Address"
msgstr ""

#. module: stock
#: model:ir.ui.view,arch_db:stock.inventory_planner
msgid "Advanced"
msgstr ""

#. module: stock
#: model:ir.ui.view,arch_db:stock.res_config_settings_view_form
msgid "Advanced Scheduling"
msgstr ""

#. module: stock
#: selection:stock.move,procure_method:0
msgid "Advanced: Apply Procurement Rules"
msgstr ""

#. module: stock
#: model:ir.ui.view,arch_db:stock.stock_picking_type_kanban
msgid "All"
msgstr ""

#. module: stock
#: model:ir.actions.act_window,name:stock.action_picking_type_list
msgid "All Operations"
msgstr ""

#. module: stock
#: model:ir.actions.act_window,name:stock.stock_picking_action_picking_type
msgid "All Transfers"
msgstr ""

#. module: stock
#: selection:procurement.group,move_type:0
msgid "All at once"
msgstr ""

#. module: stock
#: model:ir.ui.view,arch_db:stock.report_delivery_document
msgid "All items couldn't be shipped, the remaining ones will be shipped as soon as they become available."
msgstr ""

#. module: stock
#: code:addons/stock/models/stock_inventory.py:105
#, python-format
msgid "All products"
msgstr ""

#. module: stock
#: model:ir.model.fields,field_description:stock.field_stock_move_returned_move_ids
msgid "All returned moves"
msgstr ""

#. module: stock
#: model:ir.model.fields,field_description:stock.field_stock_picking_picking_type_entire_packs
#: model:ir.model.fields,field_description:stock.field_stock_picking_type_show_entire_packs
msgid "Allow moving packs"
msgstr ""

#. module: stock
#: code:addons/stock/models/stock_quant.py:82
#, python-format
msgid "An incoming date cannot be set to an untracked product."
msgstr ""

#. module: stock
#: model:stock.inventory.line,product_name:stock.stock_inventory_line_2
msgid "Apple In-Ear Headphones"
msgstr ""

#. module: stock
#: model:stock.inventory.line,product_name:stock.stock_inventory_line_4
msgid "Apple Wireless Keyboard"
msgstr ""

#. module: stock
#: model:ir.ui.view,arch_db:stock.stock_location_route_form_view
msgid "Applicable On"
msgstr ""

#. module: stock
#: model:ir.model.fields,field_description:stock.field_stock_location_route_product_selectable
msgid "Applicable on Product"
msgstr ""

#. module: stock
#: model:ir.model.fields,field_description:stock.field_stock_location_route_product_categ_selectable
msgid "Applicable on Product Category"
msgstr ""

#. module: stock
#: model:ir.model.fields,field_description:stock.field_stock_location_route_warehouse_selectable
msgid "Applicable on Warehouse"
msgstr ""

#. module: stock
#: model:ir.ui.view,arch_db:stock.view_procurement_rule_form
msgid "Applied On"
msgstr ""

#. module: stock
#: model:ir.ui.view,arch_db:stock.stock_incoterms_view_search
#: model:ir.ui.view,arch_db:stock.stock_location_path_filter
#: model:ir.ui.view,arch_db:stock.stock_location_route_view_search
#: model:ir.ui.view,arch_db:stock.stock_warehouse_view_search
#: model:ir.ui.view,arch_db:stock.view_location_search
#: model:ir.ui.view,arch_db:stock.view_pickingtype_filter
#: model:ir.ui.view,arch_db:stock.view_procurement_rule_filter
#: model:ir.ui.view,arch_db:stock.warehouse_orderpoint_search
msgid "Archived"
msgstr ""

#. module: stock
#: model:ir.ui.view,arch_db:stock.stock_warn_insufficient_qty_form_view
msgid "Are you sure you want to confirm this operation? This may lead to inconsistencies in your inventory."
msgstr ""

#. module: stock
#: model:ir.ui.view,arch_db:stock.view_overprocessed_transfer
msgid "Are you sure you want to validate this picking?"
msgstr ""

#. module: stock
#: selection:stock.picking,move_type:0
msgid "As soon as possible"
msgstr ""

#. module: stock
#: model:ir.ui.view,arch_db:stock.view_picking_form
msgid "Assign Owner"
msgstr ""

#. module: stock
#: model:ir.ui.view,arch_db:stock.view_picking_internal_search
msgid "Assigned Moves"
msgstr ""

#. module: stock
#: selection:stock.quantity.history,compute_at_date:0
msgid "At a Specific Date"
msgstr ""

#. module: stock
#: model:ir.ui.menu,name:stock.menu_variants_action
msgid "Attribute Values"
msgstr ""

#. module: stock
#: model:ir.ui.menu,name:stock.menu_attribute_action
#: model:ir.ui.view,arch_db:stock.res_config_settings_view_form
msgid "Attributes"
msgstr ""

#. module: stock
#: model:ir.model.fields,field_description:stock.field_stock_location_path_auto
msgid "Automatic Move"
msgstr ""

#. module: stock
#: selection:stock.location.path,auto:0
msgid "Automatic No Step Added"
msgstr ""

#. module: stock
#: model:ir.model.fields,field_description:stock.field_stock_move_string_availability_info
msgid "Availability"
msgstr ""

#. module: stock
#: selection:stock.move,state:0
msgid "Available"
msgstr ""

#. module: stock
#: model:ir.ui.view,arch_db:stock.product_template_search_form_view_stock
msgid "Available Products"
msgstr ""

#. module: stock
#: model:ir.model.fields,field_description:stock.field_stock_move_backorder_id
#: model:ir.model.fields,field_description:stock.field_stock_picking_backorder_id
msgid "Back Order of"
msgstr ""

#. module: stock
#: model:ir.ui.view,arch_db:stock.stock_picking_type_kanban
msgid "Back Orders"
msgstr ""

#. module: stock
#: code:addons/stock/wizard/stock_backorder_confirmation.py:20
#, python-format
msgid "Back order <em>%s</em> <b>cancelled</b>."
msgstr ""

#. module: stock
#: code:addons/stock/models/stock_picking.py:790
#, python-format
msgid "Back order <em>%s</em> <b>created</b>."
msgstr ""

#. module: stock
#: model:ir.model,name:stock.model_stock_backorder_confirmation
msgid "Backorder Confirmation"
msgstr ""

#. module: stock
#: model:ir.ui.view,arch_db:stock.view_backorder_confirmation
msgid "Backorder creation"
msgstr ""

#. module: stock
#: code:addons/stock/models/stock_picking.py:73
#, python-format
msgid "Backorder exists"
msgstr ""

#. module: stock
#: model:ir.actions.act_window,name:stock.action_picking_tree_backorder
#: model:ir.ui.view,arch_db:stock.view_picking_internal_search
msgid "Backorders"
msgstr ""

#. module: stock
#: model:ir.model.fields,field_description:stock.field_stock_location_barcode
#: model:ir.ui.view,arch_db:stock.report_picking
msgid "Barcode"
msgstr ""

#. module: stock
#: model:ir.model.fields,field_description:stock.field_stock_picking_type_barcode_nomenclature_id
msgid "Barcode Nomenclature"
msgstr ""

#. module: stock
#: model:ir.ui.menu,name:stock.menu_wms_barcode_nomenclature_all
msgid "Barcode Nomenclatures"
msgstr ""

#. module: stock
#: model:ir.model.fields,field_description:stock.field_res_config_settings_module_stock_barcode
msgid "Barcode Scanner"
msgstr ""

#. module: stock
#: model:ir.model.fields,field_description:stock.field_res_config_settings_module_stock_picking_batch
msgid "Batch Pickings"
msgstr ""

#. module: stock
#: model:ir.ui.view,arch_db:stock.inventory_planner
msgid "Before creating your products, here are a few concepts your should understand:"
msgstr ""

#. module: stock
#: model:stock.location,name:stock.stock_location_4
msgid "Big Vendors"
msgstr ""

#. module: stock
#: selection:res.partner,picking_warn:0
msgid "Blocking Message"
msgstr ""

#. module: stock
#: model:stock.inventory.line,product_name:stock.stock_inventory_line_15
msgid "Bose Mini Bluetooth Speaker"
msgstr ""

#. module: stock
#: selection:stock.warehouse,delivery_steps:0
msgid "Bring goods to output location before shipping (Pick + Ship)"
msgstr ""

#. module: stock
#: model:ir.model.fields,field_description:stock.field_stock_quant_package_quant_ids
msgid "Bulk Content"
msgstr ""

#. module: stock
#: selection:procurement.rule,action:0
msgid "Buy"
msgstr ""

#. module: stock
#: selection:product.template,tracking:0
msgid "By Lots"
msgstr ""

#. module: stock
#: selection:product.template,tracking:0
msgid "By Unique Serial Number"
msgstr ""

#. module: stock
#: code:addons/stock/models/stock_move.py:612
#, python-format
msgid "By changing this quantity here, you accept the new quantity as complete: Odoo will not automatically generate a back order."
msgstr ""

#. module: stock
#: model:ir.ui.view,arch_db:stock.inventory_planner
msgid "By default, Odoo measures products by 'units', which are generic and represent just about anything"
msgstr ""

#. module: stock
#: model:ir.model.fields,help:stock.field_stock_move_procure_method
msgid "By default, the system will take from the stock in the source location and passively wait for availability. The other possibility allows you to directly create a procurement on the source location (and thus ignore its current stock) to gather products. If we want to chain moves and have this one to wait for the previous, this second option should be chosen."
msgstr ""

#. module: stock
#: model:ir.model.fields,help:stock.field_stock_location_active
msgid "By unchecking the active field, you may hide a location without deleting it."
msgstr ""

#. module: stock
#: model:ir.model.fields,help:stock.field_stock_incoterms_active
msgid "By unchecking the active field, you may hide an INCOTERM you will not use."
msgstr ""

#. module: stock
#: model:stock.incoterms,name:stock.incoterm_CIP
msgid "CARRIAGE AND INSURANCE PAID TO"
msgstr ""

#. module: stock
#: model:stock.incoterms,name:stock.incoterm_CPT
msgid "CARRIAGE PAID TO"
msgstr ""

#. module: stock
#: model:stock.incoterms,name:stock.incoterm_CFR
msgid "COST AND FREIGHT"
msgstr ""

#. module: stock
#: model:stock.incoterms,name:stock.incoterm_CIF
msgid "COST, INSURANCE AND FREIGHT"
msgstr ""

#. module: stock
#: model:ir.ui.view,arch_db:stock.stock_picking_calendar
msgid "Calendar View"
msgstr ""

#. module: stock
#: code:addons/stock/models/stock_warehouse.py:428
#, python-format
msgid "Can't find any customer or supplier location."
msgstr ""

#. module: stock
#: code:addons/stock/models/stock_warehouse.py:476
#, python-format
msgid "Can't find any generic Make To Order route."
msgstr ""

#. module: stock
#: model:ir.ui.view,arch_db:stock.stock_scrap_form_view2
#: model:ir.ui.view,arch_db:stock.view_immediate_transfer
#: model:ir.ui.view,arch_db:stock.view_overprocessed_transfer
#: model:ir.ui.view,arch_db:stock.view_picking_form
#: model:ir.ui.view,arch_db:stock.view_procurement_compute_wizard
#: model:ir.ui.view,arch_db:stock.view_stock_quantity_history
#: model:ir.ui.view,arch_db:stock.view_stock_return_picking_form
msgid "Cancel"
msgstr ""

#. module: stock
#: model:ir.ui.view,arch_db:stock.view_inventory_form
msgid "Cancel Inventory"
msgstr ""

#. module: stock
#: selection:stock.inventory,state:0
#: selection:stock.move,state:0
#: selection:stock.picking,state:0
msgid "Cancelled"
msgstr ""

#. module: stock
#: code:addons/stock/models/stock_move.py:468
#, python-format
msgid "Cannot unreserve a done move"
msgstr ""

#. module: stock
#: model:ir.model.fields,field_description:stock.field_product_product_route_from_categ_ids
#: model:ir.model.fields,field_description:stock.field_product_template_route_from_categ_ids
msgid "Category Routes"
msgstr ""

#. module: stock
#: model:ir.model.fields,field_description:stock.field_stock_return_picking_move_dest_exists
msgid "Chained Move Exists"
msgstr ""

#. module: stock
#: model:ir.model,name:stock.model_stock_change_product_qty
msgid "Change Product Quantity"
msgstr ""

#. module: stock
#: model:ir.ui.view,arch_db:stock.res_config_settings_view_form
msgid "Change must be higher than"
msgstr ""

#. module: stock
#: model:ir.model.fields,help:stock.field_stock_move_line_move_id
msgid "Change to a better name"
msgstr ""

#. module: stock
#: model:ir.ui.view,arch_db:stock.view_picking_form
msgid "Check Availability"
msgstr ""

#. module: stock
#: model:ir.model.fields,help:stock.field_stock_picking_has_packages
msgid "Check the existence of destination packages on move lines"
msgstr ""

#. module: stock
#: model:ir.model.fields,help:stock.field_stock_picking_move_line_exist
msgid "Check the existence of pack operation on the picking"
msgstr ""

#. module: stock
#: model:ir.model.fields,help:stock.field_stock_location_return_location
msgid "Check this box to allow using this location as a return location."
msgstr ""

#. module: stock
#: model:ir.model.fields,help:stock.field_stock_location_scrap_location
#: model:ir.model.fields,help:stock.field_stock_move_scrapped
msgid "Check this box to allow using this location to put scrapped/damaged goods."
msgstr ""

#. module: stock
#: model:ir.model.fields,field_description:stock.field_stock_inventory_line_product_qty
msgid "Checked Quantity"
msgstr ""

#. module: stock
#: model:ir.model.fields,help:stock.field_stock_quantity_history_date
msgid "Choose a date to get the inventory at that date"
msgstr ""

#. module: stock
#: model:ir.model.fields,help:stock.field_stock_quantity_history_compute_at_date
msgid "Choose to analyze the current inventory or from a specific date in the past."
msgstr ""

#. module: stock
#: model:ir.ui.view,arch_db:stock.view_stock_quantity_history
msgid "Choose your date"
msgstr ""

#. module: stock
#: model:ir.actions.act_window,help:stock.action_picking_form
#: model:ir.actions.act_window,help:stock.action_picking_tree_all
#: model:ir.actions.act_window,help:stock.action_picking_tree_backorder
#: model:ir.actions.act_window,help:stock.action_picking_tree_done
#: model:ir.actions.act_window,help:stock.action_picking_tree_done_grouped
#: model:ir.actions.act_window,help:stock.action_picking_tree_late
#: model:ir.actions.act_window,help:stock.action_picking_tree_ready
#: model:ir.actions.act_window,help:stock.action_picking_tree_waiting
#: model:ir.actions.act_window,help:stock.stock_picking_action_picking_type
msgid "Click here to create a new transfer."
msgstr ""

#. module: stock
#: model:ir.actions.act_window,help:stock.action_stock_scrap
msgid "Click here to scrap products."
msgstr ""

#. module: stock
#: model:ir.actions.act_window,help:stock.action_location_form
msgid "Click to add a location."
msgstr ""

#. module: stock
#: model:ir.actions.act_window,help:stock.action_production_lot_form
msgid "Click to add a lot/serial number."
msgstr ""

#. module: stock
#: model:ir.actions.act_window,help:stock.action_orderpoint_form
msgid "Click to add a reordering rule."
msgstr ""

#. module: stock
#: model:ir.actions.act_window,help:stock.action_routes_form
msgid "Click to add a route."
msgstr ""

#. module: stock
#: model:ir.actions.act_window,help:stock.stock_picking_type_action
msgid "Click to create a new operation type."
msgstr ""

#. module: stock
#: model:ir.actions.act_window,help:stock.stock_move_action
msgid "Click to create a stock movement."
msgstr ""

#. module: stock
#: model:ir.actions.act_window,help:stock.action_picking_tree
msgid "Click to create a stock operation."
msgstr ""

#. module: stock
#: model:ir.actions.act_window,help:stock.product_template_action_product
msgid "Click to define a new product."
msgstr ""

#. module: stock
#: model:ir.actions.act_window,help:stock.action_picking_type_list
msgid "Click to define a new transfer."
msgstr ""

#. module: stock
#: model:ir.actions.act_window,help:stock.action_warehouse_form
msgid "Click to define a new warehouse."
msgstr ""

#. module: stock
#: model:ir.actions.act_window,help:stock.action_receipt_picking_move
msgid "Click to register a product receipt."
msgstr ""

#. module: stock
#: model:ir.actions.act_window,help:stock.action_inventory_form
msgid "Click to start an inventory."
msgstr ""

#. module: stock
#: model:ir.model.fields,field_description:stock.field_stock_incoterms_code
msgid "Code"
msgstr ""

#. module: stock
#: model:ir.model.fields,field_description:stock.field_stock_picking_type_color
msgid "Color"
msgstr ""

#. module: stock
#: model:ir.model,name:stock.model_res_company
msgid "Companies"
msgstr ""

#. module: stock
#: model:ir.model.fields,field_description:stock.field_procurement_rule_company_id
#: model:ir.model.fields,field_description:stock.field_stock_inventory_company_id
#: model:ir.model.fields,field_description:stock.field_stock_inventory_line_company_id
#: model:ir.model.fields,field_description:stock.field_stock_location_company_id
#: model:ir.model.fields,field_description:stock.field_stock_location_path_company_id
#: model:ir.model.fields,field_description:stock.field_stock_location_route_company_id
#: model:ir.model.fields,field_description:stock.field_stock_move_company_id
#: model:ir.model.fields,field_description:stock.field_stock_picking_company_id
#: model:ir.model.fields,field_description:stock.field_stock_quant_company_id
#: model:ir.model.fields,field_description:stock.field_stock_quant_package_company_id
#: model:ir.model.fields,field_description:stock.field_stock_warehouse_company_id
#: model:ir.model.fields,field_description:stock.field_stock_warehouse_orderpoint_company_id
#: model:ir.ui.view,arch_db:stock.quant_search_view
msgid "Company"
msgstr ""

#. module: stock
#: model:ir.model.fields,help:stock.field_stock_picking_date_done
msgid "Completion Date of Transfer"
msgstr ""

#. module: stock
#: model:ir.model.fields,field_description:stock.field_stock_quantity_history_compute_at_date
msgid "Compute"
msgstr ""

#. module: stock
#: model:ir.ui.view,arch_db:stock.res_config_settings_view_form
msgid "Compute shipping costs and ship with DHL"
msgstr ""

#. module: stock
#: model:ir.ui.view,arch_db:stock.res_config_settings_view_form
msgid "Compute shipping costs and ship with FedEx"
msgstr ""

#. module: stock
#: model:ir.ui.view,arch_db:stock.res_config_settings_view_form
msgid "Compute shipping costs and ship with UPS"
msgstr ""

#. module: stock
#: model:ir.ui.view,arch_db:stock.res_config_settings_view_form
msgid "Compute shipping costs and ship with USPS"
msgstr ""

#. module: stock
#: model:ir.ui.view,arch_db:stock.res_config_settings_view_form
msgid "Compute shipping costs and ship with bpost"
msgstr ""

#. module: stock
#: model:ir.ui.view,arch_db:stock.view_move_picking_form
msgid "Conditions"
msgstr ""

#. module: stock
#: model:ir.ui.menu,name:stock.menu_stock_config_settings
msgid "Configuration"
msgstr ""

#. module: stock
#: model:ir.ui.view,arch_db:stock.stock_warn_insufficient_qty_form_view
#: model:ir.ui.view,arch_db:stock.view_overprocessed_transfer
#: model:ir.ui.view,arch_db:stock.view_stock_move_operations
msgid "Confirm"
msgstr ""

#. module: stock
#: model:ir.ui.view,arch_db:stock.view_picking_internal_search
msgid "Confirmed"
msgstr ""

#. module: stock
#: model:ir.ui.view,arch_db:stock.view_picking_internal_search
msgid "Confirmed Moves"
msgstr ""

#. module: stock
#: model:ir.ui.view,arch_db:stock.inventory_planner
msgid "Congratulations!"
msgstr ""

#. module: stock
#: model:ir.model.fields,field_description:stock.field_res_config_settings_group_stock_tracking_owner
msgid "Consignment"
msgstr ""

#. module: stock
#: model:ir.model.fields,field_description:stock.field_stock_move_line_consume_line_ids
msgid "Consume Line"
msgstr ""

#. module: stock
#: model:ir.model,name:stock.model_res_partner
msgid "Contact"
msgstr ""

#. module: stock
#: model:ir.model.fields,field_description:stock.field_stock_location_child_ids
msgid "Contains"
msgstr ""

#. module: stock
#: model:ir.ui.view,arch_db:stock.view_quant_package_form
msgid "Content"
msgstr ""

#. module: stock
#: model:ir.model.fields,field_description:stock.field_stock_location_posx
msgid "Corridor (X)"
msgstr ""

#. module: stock
#: code:addons/stock/wizard/stock_immediate_transfer.py:24
#, python-format
msgid "Could not reserve all requested products. Please use the 'Mark as Todo' button to handle the reservation manually."
msgstr ""

#. module: stock
#: model:ir.model.fields,field_description:stock.field_stock_picking_type_count_picking
msgid "Count Picking"
msgstr ""

#. module: stock
#: model:ir.model.fields,field_description:stock.field_stock_picking_type_count_picking_backorders
msgid "Count Picking Backorders"
msgstr ""

#. module: stock
#: model:ir.model.fields,field_description:stock.field_stock_picking_type_count_picking_draft
msgid "Count Picking Draft"
msgstr ""

#. module: stock
#: model:ir.model.fields,field_description:stock.field_stock_picking_type_count_picking_late
msgid "Count Picking Late"
msgstr ""

#. module: stock
#: model:ir.model.fields,field_description:stock.field_stock_picking_type_count_picking_ready
msgid "Count Picking Ready"
msgstr ""

#. module: stock
#: model:ir.model.fields,field_description:stock.field_stock_picking_type_count_picking_waiting
msgid "Count Picking Waiting"
msgstr ""

#. module: stock
#: model:ir.ui.view,arch_db:stock.view_template_property_form
msgid "Counterpart Locations"
msgstr ""

#. module: stock
#: model:ir.ui.view,arch_db:stock.view_backorder_confirmation
msgid "Create Backorder"
msgstr ""

#. module: stock
#: code:addons/stock/models/stock_picking.py:715
#, python-format
msgid "Create Backorder?"
msgstr ""

#. module: stock
#: model:ir.ui.view,arch_db:stock.stock_scrap_tree_view
msgid "Create Date"
msgstr ""

#. module: stock
#: model:ir.model.fields,field_description:stock.field_stock_picking_type_use_create_lots
msgid "Create New Lots/Serial Numbers"
msgstr ""

#. module: stock
#: selection:procurement.rule,procure_method:0
msgid "Create Procurement"
msgstr ""

#. module: stock
#: model:ir.ui.view,arch_db:stock.inventory_planner
msgid "Create Vendors"
msgstr ""

#. module: stock
#: model:ir.ui.view,arch_db:stock.inventory_planner
msgid "Create a Quotation"
msgstr ""

#. module: stock
#: model:ir.ui.view,arch_db:stock.inventory_planner
msgid "Create a RFQ"
msgstr ""

#. module: stock
#: model:ir.ui.view,arch_db:stock.view_backorder_confirmation
msgid "Create a backorder, if you expect to process the remaining\n"
"                        products later.  Do not create a backorder if you will not\n"
"                        supply the remaining products."
msgstr ""

#. module: stock
#: model:ir.ui.view,arch_db:stock.inventory_planner
msgid "Create an Inventory Adjustment"
msgstr ""

#. module: stock
#: model:ir.ui.view,arch_db:stock.inventory_planner
msgid "Create your products"
msgstr ""

#. module: stock
#: model:ir.model.fields,field_description:stock.field_stock_inventory_move_ids
msgid "Created Moves"
msgstr ""

#. module: stock
#: model:ir.model.fields,field_description:stock.field_procurement_group_create_uid
#: model:ir.model.fields,field_description:stock.field_procurement_rule_create_uid
#: model:ir.model.fields,field_description:stock.field_product_putaway_create_uid
#: model:ir.model.fields,field_description:stock.field_product_removal_create_uid
#: model:ir.model.fields,field_description:stock.field_stock_backorder_confirmation_create_uid
#: model:ir.model.fields,field_description:stock.field_stock_change_product_qty_create_uid
#: model:ir.model.fields,field_description:stock.field_stock_fixed_putaway_strat_create_uid
#: model:ir.model.fields,field_description:stock.field_stock_immediate_transfer_create_uid
#: model:ir.model.fields,field_description:stock.field_stock_incoterms_create_uid
#: model:ir.model.fields,field_description:stock.field_stock_inventory_create_uid
#: model:ir.model.fields,field_description:stock.field_stock_inventory_line_create_uid
#: model:ir.model.fields,field_description:stock.field_stock_location_create_uid
#: model:ir.model.fields,field_description:stock.field_stock_location_path_create_uid
#: model:ir.model.fields,field_description:stock.field_stock_location_route_create_uid
#: model:ir.model.fields,field_description:stock.field_stock_move_create_uid
#: model:ir.model.fields,field_description:stock.field_stock_move_line_create_uid
#: model:ir.model.fields,field_description:stock.field_stock_overprocessed_transfer_create_uid
#: model:ir.model.fields,field_description:stock.field_stock_picking_create_uid
#: model:ir.model.fields,field_description:stock.field_stock_picking_type_create_uid
#: model:ir.model.fields,field_description:stock.field_stock_production_lot_create_uid
#: model:ir.model.fields,field_description:stock.field_stock_quant_create_uid
#: model:ir.model.fields,field_description:stock.field_stock_quant_package_create_uid
#: model:ir.model.fields,field_description:stock.field_stock_quantity_history_create_uid
#: model:ir.model.fields,field_description:stock.field_stock_return_picking_create_uid
#: model:ir.model.fields,field_description:stock.field_stock_return_picking_line_create_uid
#: model:ir.model.fields,field_description:stock.field_stock_scheduler_compute_create_uid
#: model:ir.model.fields,field_description:stock.field_stock_scrap_create_uid
#: model:ir.model.fields,field_description:stock.field_stock_traceability_report_create_uid
#: model:ir.model.fields,field_description:stock.field_stock_warehouse_create_uid
#: model:ir.model.fields,field_description:stock.field_stock_warehouse_orderpoint_create_uid
#: model:ir.model.fields,field_description:stock.field_stock_warn_insufficient_qty_scrap_create_uid
msgid "Created by"
msgstr ""

#. module: stock
#: model:ir.model.fields,field_description:stock.field_procurement_group_create_date
#: model:ir.model.fields,field_description:stock.field_procurement_rule_create_date
#: model:ir.model.fields,field_description:stock.field_product_putaway_create_date
#: model:ir.model.fields,field_description:stock.field_product_removal_create_date
#: model:ir.model.fields,field_description:stock.field_stock_backorder_confirmation_create_date
#: model:ir.model.fields,field_description:stock.field_stock_change_product_qty_create_date
#: model:ir.model.fields,field_description:stock.field_stock_fixed_putaway_strat_create_date
#: model:ir.model.fields,field_description:stock.field_stock_immediate_transfer_create_date
#: model:ir.model.fields,field_description:stock.field_stock_incoterms_create_date
#: model:ir.model.fields,field_description:stock.field_stock_inventory_create_date
#: model:ir.model.fields,field_description:stock.field_stock_inventory_line_create_date
#: model:ir.model.fields,field_description:stock.field_stock_location_create_date
#: model:ir.model.fields,field_description:stock.field_stock_location_path_create_date
#: model:ir.model.fields,field_description:stock.field_stock_location_route_create_date
#: model:ir.model.fields,field_description:stock.field_stock_move_line_create_date
#: model:ir.model.fields,field_description:stock.field_stock_overprocessed_transfer_create_date
#: model:ir.model.fields,field_description:stock.field_stock_picking_create_date
#: model:ir.model.fields,field_description:stock.field_stock_picking_type_create_date
#: model:ir.model.fields,field_description:stock.field_stock_quant_create_date
#: model:ir.model.fields,field_description:stock.field_stock_quant_package_create_date
#: model:ir.model.fields,field_description:stock.field_stock_quantity_history_create_date
#: model:ir.model.fields,field_description:stock.field_stock_return_picking_create_date
#: model:ir.model.fields,field_description:stock.field_stock_return_picking_line_create_date
#: model:ir.model.fields,field_description:stock.field_stock_scheduler_compute_create_date
#: model:ir.model.fields,field_description:stock.field_stock_scrap_create_date
#: model:ir.model.fields,field_description:stock.field_stock_traceability_report_create_date
#: model:ir.model.fields,field_description:stock.field_stock_warehouse_create_date
#: model:ir.model.fields,field_description:stock.field_stock_warehouse_orderpoint_create_date
#: model:ir.model.fields,field_description:stock.field_stock_warn_insufficient_qty_scrap_create_date
msgid "Created on"
msgstr ""

#. module: stock
#: model:ir.ui.view,arch_db:stock.view_procurement_rule_form
msgid "Creates"
msgstr ""

#. module: stock
#: model:ir.ui.view,arch_db:stock.view_move_search
msgid "Creation"
msgstr ""

#. module: stock
#: model:ir.model.fields,field_description:stock.field_stock_move_create_date
#: model:ir.model.fields,field_description:stock.field_stock_picking_date
#: model:ir.model.fields,field_description:stock.field_stock_production_lot_create_date
msgid "Creation Date"
msgstr ""

#. module: stock
#: model:ir.model.fields,help:stock.field_stock_picking_date
msgid "Creation Date, usually the time of the order"
msgstr ""

#. module: stock
#: code:addons/stock/models/stock_warehouse.py:433
#, python-format
msgid "Cross-Dock"
msgstr ""

#. module: stock
#: model:ir.model.fields,field_description:stock.field_stock_warehouse_crossdock_route_id
msgid "Crossdock Route"
msgstr ""

#. module: stock
#: model:ir.model.fields,field_description:stock.field_report_stock_forecast_cumulative_quantity
msgid "Cumulative Quantity"
msgstr ""

#. module: stock
#: model:ir.model.fields,field_description:stock.field_stock_quant_package_current_destination_location_id
msgid "Current Destination Location"
msgstr ""

#. module: stock
#: selection:stock.quantity.history,compute_at_date:0
msgid "Current Inventory"
msgstr ""

#. module: stock
#: model:ir.model.fields,field_description:stock.field_stock_quant_package_current_picking_id
msgid "Current Picking"
msgstr ""

#. module: stock
#: model:ir.model.fields,field_description:stock.field_stock_quant_package_current_picking_move_line_ids
msgid "Current Picking Move Line"
msgstr ""

#. module: stock
#: model:ir.model.fields,field_description:stock.field_stock_quant_package_current_source_location_id
msgid "Current Source Location"
msgstr ""

#. module: stock
#: model:ir.actions.act_window,name:stock.location_open_quants
#: model:ir.ui.view,arch_db:stock.view_location_form
msgid "Current Stock"
msgstr ""

#. module: stock
#: model:ir.model.fields,help:stock.field_product_product_qty_available
msgid "Current quantity of products.\n"
"In a context with a single Stock Location, this includes goods stored at this Location, or any of its children.\n"
"In a context with a single Warehouse, this includes goods stored in the Stock Location of this Warehouse, or any of its children.\n"
"stored in the Stock Location of the Warehouse of this Shop, or any of its children.\n"
"Otherwise, this includes goods stored in any Stock Location with 'internal' type."
msgstr ""

#. module: stock
#: code:addons/stock/models/stock_picking.py:111
#: model:ir.ui.view,arch_db:stock.view_location_search
#, python-format
msgid "Customer"
msgstr ""

#. module: stock
#: model:ir.model.fields,field_description:stock.field_product_product_sale_delay
#: model:ir.model.fields,field_description:stock.field_product_template_sale_delay
msgid "Customer Lead Time"
msgstr ""

#. module: stock
#: model:ir.model.fields,field_description:stock.field_res_partner_property_stock_customer
#: model:ir.model.fields,field_description:stock.field_res_users_property_stock_customer
#: selection:stock.location,usage:0
msgid "Customer Location"
msgstr ""

#. module: stock
#: model:ir.ui.view,arch_db:stock.view_location_search
msgid "Customer Locations"
msgstr ""

#. module: stock
#: model:stock.location,name:stock.stock_location_customers
#: selection:stock.picking.type,code:0
msgid "Customers"
msgstr ""

#. module: stock
#: model:ir.ui.view,arch_db:stock.report_stock_body_print
#: model:ir.ui.view,arch_db:stock.report_stock_inventory
msgid "DATE"
msgstr ""

#. module: stock
#: model:stock.incoterms,name:stock.incoterm_DAF
msgid "DELIVERED AT FRONTIER"
msgstr ""

#. module: stock
#: model:stock.incoterms,name:stock.incoterm_DAP
msgid "DELIVERED AT PLACE"
msgstr ""

#. module: stock
#: model:stock.incoterms,name:stock.incoterm_DAT
msgid "DELIVERED AT TERMINAL"
msgstr ""

#. module: stock
#: model:stock.incoterms,name:stock.incoterm_DDP
msgid "DELIVERED DUTY PAID"
msgstr ""

#. module: stock
#: model:stock.incoterms,name:stock.incoterm_DDU
msgid "DELIVERED DUTY UNPAID"
msgstr ""

#. module: stock
#: model:stock.incoterms,name:stock.incoterm_DEQ
msgid "DELIVERED EX QUAY"
msgstr ""

#. module: stock
#: model:stock.incoterms,name:stock.incoterm_DES
msgid "DELIVERED EX SHIP"
msgstr ""

#. module: stock
#: model:ir.model.fields,field_description:stock.field_res_config_settings_module_delivery_dhl
msgid "DHL"
msgstr ""

#. module: stock
#: model:ir.ui.view,arch_db:stock.inventory_planner
msgid "Daily Operations"
msgstr ""

#. module: stock
#: model:ir.ui.menu,name:stock.stock_picking_type_menu
#: model:ir.ui.view,arch_db:stock.inventory_planner
msgid "Dashboard"
msgstr ""

#. module: stock
#: model:ir.model.fields,field_description:stock.field_report_stock_forecast_date
#: model:ir.model.fields,field_description:stock.field_stock_move_date
#: model:ir.model.fields,field_description:stock.field_stock_move_line_date
#: model:ir.ui.view,arch_db:stock.stock_move_tree
msgid "Date"
msgstr ""

#. module: stock
#: model:ir.ui.view,arch_db:stock.stock_move_tree
msgid "Date Expected"
msgstr ""

#. module: stock
#: model:ir.model.fields,field_description:stock.field_stock_picking_date_done
msgid "Date of Transfer"
msgstr ""

#. module: stock
#: selection:stock.warehouse.orderpoint,lead_type:0
msgid "Day(s) to get the products"
msgstr ""

#. module: stock
#: selection:stock.warehouse.orderpoint,lead_type:0
msgid "Day(s) to purchase"
msgstr ""

#. module: stock
#: model:res.company,overdue_msg:stock.res_company_1
msgid "Dear Sir/Madam,\n"
"\n"
"Our records indicate that some payments on your account are still due. Please find details below.\n"
"If the amount has already been paid, please disregard this notice. Otherwise, please forward us the total amount stated below.\n"
"If you have any queries regarding your account, Please contact us.\n"
"\n"
"Thank you in advance for your cooperation.\n"
"Best Regards,"
msgstr ""

#. module: stock
#: model:ir.model.fields,field_description:stock.field_stock_picking_type_default_location_dest_id
msgid "Default Destination Location"
msgstr ""

#. module: stock
#: model:ir.model.fields,help:stock.field_stock_picking_owner_id
msgid "Default Owner"
msgstr ""

#. module: stock
#: model:ir.model.fields,field_description:stock.field_stock_warehouse_default_resupply_wh_id
msgid "Default Resupply Warehouse"
msgstr ""

#. module: stock
#: model:ir.model.fields,field_description:stock.field_stock_picking_type_default_location_src_id
msgid "Default Source Location"
msgstr ""

#. module: stock
#: model:ir.model.fields,help:stock.field_stock_production_lot_product_uom_id
#: model:ir.model.fields,help:stock.field_stock_quant_product_uom_id
#: model:ir.model.fields,help:stock.field_stock_warehouse_orderpoint_product_uom
msgid "Default Unit of Measure used for all stock operation."
msgstr ""

#. module: stock
#: model:ir.model.fields,help:stock.field_stock_warehouse_reception_steps
msgid "Default incoming route to follow"
msgstr ""

#. module: stock
#: model:ir.model.fields,help:stock.field_stock_warehouse_delivery_steps
msgid "Default outgoing route to follow"
msgstr ""

#. module: stock
#: selection:stock.move,procure_method:0
msgid "Default: Take From Stock"
msgstr ""

#. module: stock
#: model:ir.model.fields,help:stock.field_stock_warehouse_route_ids
msgid "Defaults routes through the warehouse"
msgstr ""

#. module: stock
#: model:ir.ui.view,arch_db:stock.inventory_planner
msgid "Define routes within your warehouse according to business needs, such as Quality Control, After Sales Services or Supplier Returns"
msgstr ""

#. module: stock
#: model:ir.actions.act_window,help:stock.action_location_form
msgid "Define your locations to reflect your warehouse structure and\n"
"            organization. Odoo is able to manage physical locations\n"
"            (warehouses, shelves, bin, etc), partner locations (customers,\n"
"            vendors) and virtual locations which are the counterpart of\n"
"            the stock operations like the manufacturing orders\n"
"            consumptions, inventories, etc."
msgstr ""

#. module: stock
#: model:ir.model.fields,help:stock.field_stock_location_putaway_strategy_id
msgid "Defines the default method used for suggesting the exact location (shelf) where to store the products. This method can be enforced at the product category level, and a fallback is made on the parent locations if none is set here."
msgstr ""

#. module: stock
#: model:ir.model.fields,help:stock.field_stock_location_removal_strategy_id
msgid "Defines the default method used for suggesting the exact location (shelf) where to take the products from, which lot etc. for this location. This method can be enforced at the product category level, and a fallback is made on the parent locations if none is set here."
msgstr ""

#. module: stock
#: model:ir.ui.view,arch_db:stock.stock_location_path_form
#: model:ir.ui.view,arch_db:stock.view_procurement_rule_form
msgid "Delay"
msgstr ""

#. module: stock
#: model:ir.model.fields,field_description:stock.field_stock_location_path_delay
msgid "Delay (days)"
msgstr ""

#. module: stock
#: code:addons/stock/models/product.py:332
#, python-format
msgid "Delivered Qty"
msgstr ""

#. module: stock
#: model:ir.ui.view,arch_db:stock.stock_move_line_view_search
msgid "Deliveries"
msgstr ""

#. module: stock
#: code:addons/stock/models/stock_warehouse.py:209
#: model:stock.picking.type,name:stock.chi_picking_type_out
#: model:stock.picking.type,name:stock.picking_type_out
#, python-format
msgid "Delivery Orders"
msgstr ""

#. module: stock
#: model:ir.model.fields,field_description:stock.field_res_config_settings_group_stock_tracking_lot
msgid "Delivery Packages"
msgstr ""

#. module: stock
#: model:ir.model.fields,field_description:stock.field_stock_warehouse_delivery_route_id
msgid "Delivery Route"
msgstr ""

#. module: stock
#: model:ir.actions.report,name:stock.action_report_delivery
msgid "Delivery Slip"
msgstr ""

#. module: stock
#: model:ir.model.fields,field_description:stock.field_procurement_group_move_type
msgid "Delivery Type"
msgstr ""

#. module: stock
#: model:ir.model.fields,help:stock.field_product_product_route_ids
#: model:ir.model.fields,help:stock.field_product_template_route_ids
msgid "Depending on the modules installed, this will allow you to define the route of the product: whether it will be bought, manufactured, MTO/MTS,..."
msgstr ""

#. module: stock
#: model:ir.ui.view,arch_db:stock.inventory_planner
msgid "Deployment"
msgstr ""

#. module: stock
#: model:ir.model.fields,field_description:stock.field_stock_move_name
msgid "Description"
msgstr ""

#. module: stock
#: model:ir.ui.view,arch_db:stock.view_template_property_form
msgid "Description for Delivery Orders"
msgstr ""

#. module: stock
#: model:ir.ui.view,arch_db:stock.view_template_property_form
msgid "Description for Internal Transfers"
msgstr ""

#. module: stock
#: model:ir.ui.view,arch_db:stock.view_template_property_form
msgid "Description for Receptions"
msgstr ""

#. module: stock
#: model:ir.model.fields,field_description:stock.field_product_product_description_pickingout
#: model:ir.model.fields,field_description:stock.field_product_template_description_pickingout
msgid "Description on Delivery Orders"
msgstr ""

#. module: stock
#: model:ir.model.fields,field_description:stock.field_product_product_description_picking
#: model:ir.model.fields,field_description:stock.field_product_template_description_picking
msgid "Description on Picking"
msgstr ""

#. module: stock
#: model:ir.model.fields,field_description:stock.field_product_product_description_pickingin
#: model:ir.model.fields,field_description:stock.field_product_template_description_pickingin
msgid "Description on Receptions"
msgstr ""

#. module: stock
#: model:ir.ui.view,arch_db:stock.report_picking
#: model:ir.ui.view,arch_db:stock.view_move_search
msgid "Destination"
msgstr ""

#. module: stock
#: model:ir.model.fields,field_description:stock.field_stock_move_partner_id
msgid "Destination Address "
msgstr ""

#. module: stock
#: model:ir.model.fields,field_description:stock.field_stock_location_path_location_dest_id
#: model:ir.model.fields,field_description:stock.field_stock_move_location_dest_id
#: model:ir.model.fields,field_description:stock.field_stock_picking_location_dest_id
msgid "Destination Location"
msgstr ""

#. module: stock
#: model:ir.ui.view,arch_db:stock.message_body
msgid "Destination Location:"
msgstr ""

#. module: stock
#: model:ir.model.fields,field_description:stock.field_stock_move_move_dest_ids
#: model:ir.ui.view,arch_db:stock.view_move_form
msgid "Destination Moves"
msgstr ""

#. module: stock
#: model:ir.model.fields,field_description:stock.field_stock_move_line_result_package_id
#: model:ir.ui.view,arch_db:stock.view_move_line_form
msgid "Destination Package"
msgstr ""

#. module: stock
#: model:ir.ui.view,arch_db:stock.message_body
msgid "Destination Package :"
msgstr ""

#. module: stock
#: model:ir.model.fields,field_description:stock.field_stock_move_route_ids
msgid "Destination route"
msgstr ""

#. module: stock
#: code:addons/stock/models/stock_move.py:446
#: model:ir.ui.view,arch_db:stock.view_picking_form
#, python-format
msgid "Detailed Operations"
msgstr ""

#. module: stock
#: model:ir.ui.view,arch_db:stock.stock_location_path_form
msgid "Details"
msgstr ""

#. module: stock
#: model:ir.model.fields,field_description:stock.field_stock_move_show_details_visible
msgid "Details Visible"
msgstr ""

#. module: stock
#: model:ir.model.fields,help:stock.field_procurement_rule_procure_method
msgid "Determines the procurement method of the stock move that will be generated: whether it will need to 'take from the available stock' in its source location or needs to ignore its stock and create a procurement over there."
msgstr ""

#. module: stock
#: model:ir.ui.view,arch_db:stock.stock_warn_insufficient_qty_form_view
#: model:ir.ui.view,arch_db:stock.view_stock_move_operations
msgid "Discard"
msgstr ""

#. module: stock
#: model:stock.location,name:stock.location_dispatch_zone
msgid "Dispatch Zone"
msgstr ""

#. module: stock
#: model:ir.model.fields,field_description:stock.field_procurement_group_display_name
#: model:ir.model.fields,field_description:stock.field_procurement_rule_display_name
#: model:ir.model.fields,field_description:stock.field_product_putaway_display_name
#: model:ir.model.fields,field_description:stock.field_product_removal_display_name
#: model:ir.model.fields,field_description:stock.field_report_stock_forecast_display_name
#: model:ir.model.fields,field_description:stock.field_stock_backorder_confirmation_display_name
#: model:ir.model.fields,field_description:stock.field_stock_change_product_qty_display_name
#: model:ir.model.fields,field_description:stock.field_stock_fixed_putaway_strat_display_name
#: model:ir.model.fields,field_description:stock.field_stock_immediate_transfer_display_name
#: model:ir.model.fields,field_description:stock.field_stock_incoterms_display_name
#: model:ir.model.fields,field_description:stock.field_stock_inventory_display_name
#: model:ir.model.fields,field_description:stock.field_stock_inventory_line_display_name
#: model:ir.model.fields,field_description:stock.field_stock_location_display_name
#: model:ir.model.fields,field_description:stock.field_stock_location_path_display_name
#: model:ir.model.fields,field_description:stock.field_stock_location_route_display_name
#: model:ir.model.fields,field_description:stock.field_stock_move_display_name
#: model:ir.model.fields,field_description:stock.field_stock_move_line_display_name
#: model:ir.model.fields,field_description:stock.field_stock_overprocessed_transfer_display_name
#: model:ir.model.fields,field_description:stock.field_stock_picking_display_name
#: model:ir.model.fields,field_description:stock.field_stock_picking_type_display_name
#: model:ir.model.fields,field_description:stock.field_stock_production_lot_display_name
#: model:ir.model.fields,field_description:stock.field_stock_quant_display_name
#: model:ir.model.fields,field_description:stock.field_stock_quant_package_display_name
#: model:ir.model.fields,field_description:stock.field_stock_quantity_history_display_name
#: model:ir.model.fields,field_description:stock.field_stock_return_picking_display_name
#: model:ir.model.fields,field_description:stock.field_stock_return_picking_line_display_name
#: model:ir.model.fields,field_description:stock.field_stock_scheduler_compute_display_name
#: model:ir.model.fields,field_description:stock.field_stock_scrap_display_name
#: model:ir.model.fields,field_description:stock.field_stock_traceability_report_display_name
#: model:ir.model.fields,field_description:stock.field_stock_warehouse_display_name
#: model:ir.model.fields,field_description:stock.field_stock_warehouse_orderpoint_display_name
#: model:ir.model.fields,field_description:stock.field_stock_warn_insufficient_qty_display_name
#: model:ir.model.fields,field_description:stock.field_stock_warn_insufficient_qty_scrap_display_name
msgid "Display Name"
msgstr ""

#. module: stock
#: model:ir.ui.view,arch_db:stock.inventory_planner
msgid "Do not hesitate to send us an email to describe your experience or to suggest improvements!"
msgstr ""

#. module: stock
#: model:ir.model.fields,field_description:stock.field_stock_move_line_qty_done
#: model:ir.ui.view,arch_db:stock.stock_move_line_view_search
#: model:ir.ui.view,arch_db:stock.stock_scrap_form_view2
#: model:ir.ui.view,arch_db:stock.view_move_search
#: model:ir.ui.view,arch_db:stock.view_picking_form
#: model:ir.ui.view,arch_db:stock.view_picking_internal_search
#: selection:stock.move,state:0
#: selection:stock.picking,state:0
#: selection:stock.scrap,state:0
msgid "Done"
msgstr ""

#. module: stock
#: model:ir.actions.act_window,name:stock.action_picking_tree_done
msgid "Done Transfers"
msgstr ""

#. module: stock
#: model:ir.actions.act_window,name:stock.action_picking_tree_done_grouped
msgid "Done Transfers by Date"
msgstr ""

#. module: stock
#: model:ir.ui.view,arch_db:stock.res_config_settings_view_form
msgid "Don’t propagate scheduling changes through chains of operations"
msgstr ""

#. module: stock
#: model:ir.ui.view,arch_db:stock.inventory_planner
msgid "Download the"
msgstr ""

#. module: stock
#. openerp-web
#: code:addons/stock/static/src/xml/stock_traceability_report_line.xml:78
#, python-format
msgid "Downstream Traceability"
msgstr ""

#. module: stock
#: model:ir.ui.view,arch_db:stock.view_picking_internal_search
#: selection:stock.inventory,state:0
#: selection:stock.picking,state:0
#: selection:stock.scrap,state:0
msgid "Draft"
msgstr ""

#. module: stock
#: model:ir.ui.view,arch_db:stock.view_picking_internal_search
msgid "Draft Moves"
msgstr ""

#. module: stock
#: model:stock.incoterms,name:stock.incoterm_EXW
msgid "EX WORKS"
msgstr ""

#. module: stock
#: model:ir.ui.view,arch_db:stock.inventory_planner
msgid "Edit its details or add new ones"
msgstr ""

#. module: stock
#: model:ir.ui.view,arch_db:stock.inventory_planner
msgid "End"
msgstr ""

#. module: stock
#: model:ir.model.fields,field_description:stock.field_stock_picking_entire_package_ids
msgid "Entire Package"
msgstr ""

#. module: stock
#: model:ir.model.fields,field_description:stock.field_stock_picking_entire_package_detail_ids
msgid "Entire Package Detail"
msgstr ""

#. module: stock
#. openerp-web
#: code:addons/stock/static/src/xml/stock_traceability_report_backend.xml:14
#, python-format
msgid "Error"
msgstr ""

#. module: stock
#: model:stock.location,name:stock.stock_location_7
msgid "European Customers"
msgstr ""

#. module: stock
#: model:ir.actions.act_window,help:stock.action_location_form
msgid "Every stock operation in Odoo moves the products from one\n"
"            location to another one.  For instance, if you receive products\n"
"            from a vendor, Odoo will move products from the Vendor\n"
"            location to the Stock location. Each report can be performed on\n"
"            physical, partner or virtual locations."
msgstr ""

#. module: stock
#: code:addons/stock/models/stock_quant.py:407
#, python-format
msgid "Everything inside a package should be in the same location"
msgstr ""

#. module: stock
#: model:ir.ui.view,arch_db:stock.inventory_planner
msgid "Excel template"
msgstr ""

#. module: stock
#: model:ir.ui.view,arch_db:stock.product_template_search_form_view_stock
msgid "Exhausted Stock"
msgstr ""

#. module: stock
#: model:ir.model.fields,field_description:stock.field_stock_move_date_expected
#: model:ir.model.fields,field_description:stock.field_stock_scrap_date_expected
#: model:ir.ui.view,arch_db:stock.view_picking_internal_search
msgid "Expected Date"
msgstr ""

#. module: stock
#: model:ir.model.fields,field_description:stock.field_res_config_settings_module_product_expiry
msgid "Expiration Dates"
msgstr ""

#. module: stock
#: model:ir.ui.view,arch_db:stock.view_location_form
msgid "External note..."
msgstr ""

#. module: stock
#: model:ir.model.fields,help:stock.field_product_removal_method
msgid "FIFO, LIFO..."
msgstr ""

#. module: stock
#: model:stock.incoterms,name:stock.incoterm_FAS
msgid "FREE ALONGSIDE SHIP"
msgstr ""

#. module: stock
#: model:stock.incoterms,name:stock.incoterm_FCA
msgid "FREE CARRIER"
msgstr ""

#. module: stock
#: model:stock.incoterms,name:stock.incoterm_FOB
msgid "FREE ON BOARD"
msgstr ""

#. module: stock
#: model:ir.model.fields,field_description:stock.field_res_config_settings_module_delivery_fedex
msgid "FedEx"
msgstr ""

#. module: stock
#: model:ir.ui.view,arch_db:stock.quant_search_view
msgid "Filters"
msgstr ""

#. module: stock
#: selection:procurement.rule,group_propagation_option:0
msgid "Fixed"
msgstr ""

#. module: stock
#: model:ir.ui.view,arch_db:stock.view_putaway
msgid "Fixed Locations Per Categories"
msgstr ""

#. module: stock
#: model:ir.model.fields,field_description:stock.field_product_putaway_fixed_location_ids
msgid "Fixed Locations Per Product Category"
msgstr ""

#. module: stock
#: model:ir.model.fields,field_description:stock.field_procurement_rule_group_id
msgid "Fixed Procurement Group"
msgstr ""

#. module: stock
#: model:ir.ui.view,arch_db:stock.inventory_planner
msgid "For the Odoo Team,<br/>\n"
"                            Fabien Pinckaers, Founder"
msgstr ""

#. module: stock
#: model:ir.model.fields,field_description:stock.field_product_category_removal_strategy_id
msgid "Force Removal Strategy"
msgstr ""

#. module: stock
#: model:ir.model.fields,field_description:stock.field_product_product_virtual_available
msgid "Forecast Quantity"
msgstr ""

#. module: stock
#: model:ir.model.fields,help:stock.field_product_product_virtual_available
msgid "Forecast quantity (computed as Quantity On Hand - Outgoing + Incoming)\n"
"In a context with a single Stock Location, this includes goods stored in this location, or any of its children.\n"
"In a context with a single Warehouse, this includes goods stored in the Stock Location of this Warehouse, or any of its children.\n"
"Otherwise, this includes goods stored in any Stock Location with 'internal' type."
msgstr ""

#. module: stock
#: code:addons/stock/models/product.py:327
#: model:ir.model.fields,field_description:stock.field_product_template_virtual_available
#: model:ir.model.fields,field_description:stock.field_stock_move_availability
#, python-format
msgid "Forecasted Quantity"
msgstr ""

#. module: stock
#: model:ir.model.fields,field_description:stock.field_stock_move_line_location_id
#: model:ir.ui.view,arch_db:stock.view_move_tree
#: model:ir.ui.view,arch_db:stock.view_quant_package_picking_tree
msgid "From"
msgstr ""

#. module: stock
#: model:ir.model.fields,field_description:stock.field_stock_move_line_from_loc
msgid "From Loc"
msgstr ""

#. module: stock
#: model:ir.model.fields,field_description:stock.field_stock_move_show_reserved_availability
msgid "From Supplier"
msgstr ""

#. module: stock
#: model:ir.model.fields,field_description:stock.field_stock_location_complete_name
msgid "Full Location Name"
msgstr ""

#. module: stock
#: model:ir.ui.view,arch_db:stock.view_picking_internal_search
msgid "Future Activities"
msgstr ""

#. module: stock
#: code:addons/stock/models/product.py:330
#, python-format
msgid "Future Deliveries"
msgstr ""

#. module: stock
#: code:addons/stock/models/product.py:335
#, python-format
msgid "Future P&L"
msgstr ""

#. module: stock
#: code:addons/stock/models/product.py:345
#, python-format
msgid "Future Productions"
msgstr ""

#. module: stock
#: code:addons/stock/models/product.py:340
#, python-format
msgid "Future Qty"
msgstr ""

#. module: stock
#: code:addons/stock/models/product.py:322
#, python-format
msgid "Future Receipts"
msgstr ""

#. module: stock
#: model:stock.location,name:stock.location_gate_a
msgid "Gate A"
msgstr ""

#. module: stock
#: model:stock.location,name:stock.location_gate_b
msgid "Gate B"
msgstr ""

#. module: stock
#: model:stock.location,name:stock.stock_location_5
msgid "Generic IT Vendors"
msgstr ""

#. module: stock
#: model:ir.ui.view,arch_db:stock.res_config_settings_view_form
msgid "Get a full traceability from vendors to customers"
msgstr ""

#. module: stock
#: model:ir.ui.view,arch_db:stock.res_config_settings_view_form
msgid "Get informative or blocking warnings on partners"
msgstr ""

#. module: stock
#: model:ir.model.fields,help:stock.field_stock_fixed_putaway_strat_sequence
msgid "Give to the more specialized category, a higher priority to have them in top of the list."
msgstr ""

#. module: stock
#: model:ir.ui.view,arch_db:stock.stock_location_path_filter
#: model:ir.ui.view,arch_db:stock.view_procurement_rule_filter
msgid "Global"
msgstr ""

#. module: stock
#: model:ir.model.fields,help:stock.field_stock_warehouse_default_resupply_wh_id
msgid "Goods will always be resupplied from this warehouse"
msgstr ""

#. module: stock
#: model:ir.ui.view,arch_db:stock.view_stock_level_forecast_filter
msgid "Graph"
msgstr ""

#. module: stock
#: model:stock.inventory.line,product_name:stock.stock_inventory_line_1
msgid "Graphics Card"
msgstr ""

#. module: stock
#: model:ir.ui.view,arch_db:stock.search_product_lot_filter
#: model:ir.ui.view,arch_db:stock.stock_move_line_view_search
#: model:ir.ui.view,arch_db:stock.stock_scrap_search_view
#: model:ir.ui.view,arch_db:stock.view_inventory_filter
#: model:ir.ui.view,arch_db:stock.view_move_search
#: model:ir.ui.view,arch_db:stock.view_picking_internal_search
#: model:ir.ui.view,arch_db:stock.view_stock_level_forecast_filter
#: model:ir.ui.view,arch_db:stock.warehouse_orderpoint_search
msgid "Group By"
msgstr ""

#. module: stock
#: model:ir.ui.view,arch_db:stock.quant_package_search_view
#: model:ir.ui.view,arch_db:stock.quant_search_view
msgid "Group by..."
msgstr ""

#. module: stock
#: model:stock.inventory.line,product_name:stock.stock_inventory_line_9
msgid "HDD SH-1"
msgstr ""

#. module: stock
#: model:ir.model.fields,field_description:stock.field_stock_picking_move_line_exist
msgid "Has Pack Operations"
msgstr ""

#. module: stock
#: model:ir.model.fields,field_description:stock.field_stock_picking_has_packages
msgid "Has Packages"
msgstr ""

#. module: stock
#: model:ir.model.fields,field_description:stock.field_stock_picking_has_scrap_move
msgid "Has Scrap Moves"
msgstr ""

#. module: stock
#: model:ir.model.fields,field_description:stock.field_stock_location_posz
msgid "Height (Z)"
msgstr ""

#. module: stock
#: model:ir.ui.view,arch_db:stock.inventory_planner
msgid "Help rental management, by generating automated return moves for rented products"
msgstr ""

#. module: stock
#: model:ir.ui.view,arch_db:stock.inventory_planner
msgid "Here are some usual problems and their solutions:"
msgstr ""

#. module: stock
#: model:ir.actions.act_window,help:stock.action_receipt_picking_move
msgid "Here you can receive individual products, no matter what\n"
"                purchase order or picking order they come from. You will find\n"
"                the list of all products you are waiting for. Once you receive\n"
"                an order, you can filter based on the name of the vendor or\n"
"                the purchase order reference. Then you can confirm all products\n"
"                received using the buttons on the right of each line."
msgstr ""

#. module: stock
#: model:ir.ui.view,arch_db:stock.inventory_planner
msgid "How to use Lot Tracking:"
msgstr ""

#. module: stock
#: model:ir.model.fields,field_description:stock.field_procurement_group_id
#: model:ir.model.fields,field_description:stock.field_procurement_rule_id
#: model:ir.model.fields,field_description:stock.field_product_putaway_id
#: model:ir.model.fields,field_description:stock.field_product_removal_id
#: model:ir.model.fields,field_description:stock.field_report_stock_forecast_id
#: model:ir.model.fields,field_description:stock.field_stock_backorder_confirmation_id
#: model:ir.model.fields,field_description:stock.field_stock_change_product_qty_id
#: model:ir.model.fields,field_description:stock.field_stock_fixed_putaway_strat_id
#: model:ir.model.fields,field_description:stock.field_stock_immediate_transfer_id
#: model:ir.model.fields,field_description:stock.field_stock_incoterms_id
#: model:ir.model.fields,field_description:stock.field_stock_inventory_id
#: model:ir.model.fields,field_description:stock.field_stock_inventory_line_id
#: model:ir.model.fields,field_description:stock.field_stock_location_id
#: model:ir.model.fields,field_description:stock.field_stock_location_path_id
#: model:ir.model.fields,field_description:stock.field_stock_location_route_id
#: model:ir.model.fields,field_description:stock.field_stock_move_id
#: model:ir.model.fields,field_description:stock.field_stock_move_line_id
#: model:ir.model.fields,field_description:stock.field_stock_overprocessed_transfer_id
#: model:ir.model.fields,field_description:stock.field_stock_picking_id
#: model:ir.model.fields,field_description:stock.field_stock_picking_type_id
#: model:ir.model.fields,field_description:stock.field_stock_production_lot_id
#: model:ir.model.fields,field_description:stock.field_stock_quant_id
#: model:ir.model.fields,field_description:stock.field_stock_quant_package_id_6904
#: model:ir.model.fields,field_description:stock.field_stock_quantity_history_id
#: model:ir.model.fields,field_description:stock.field_stock_return_picking_id
#: model:ir.model.fields,field_description:stock.field_stock_return_picking_line_id
#: model:ir.model.fields,field_description:stock.field_stock_scheduler_compute_id
#: model:ir.model.fields,field_description:stock.field_stock_scrap_id
#: model:ir.model.fields,field_description:stock.field_stock_traceability_report_id
#: model:ir.model.fields,field_description:stock.field_stock_warehouse_id
#: model:ir.model.fields,field_description:stock.field_stock_warehouse_orderpoint_id
#: model:ir.model.fields,field_description:stock.field_stock_warn_insufficient_qty_id
#: model:ir.model.fields,field_description:stock.field_stock_warn_insufficient_qty_scrap_id
msgid "ID"
msgstr ""

#. module: stock
#: code:addons/stock/models/stock_inventory.py:412
#, python-format
msgid "INV:"
msgstr ""

#. module: stock
#: code:addons/stock/wizard/stock_change_product_qty.py:97
#, python-format
msgid "INV: %s"
msgstr ""

#. module: stock
#: model:stock.location,name:stock.stock_location_3
msgid "IT Vendors"
msgstr ""

#. module: stock
#: model:product.product,name:stock.product_icecream
#: model:product.template,name:stock.product_icecream_product_template
#: model:stock.inventory.line,product_name:stock.stock_inventory_line_icecream_lot0
#: model:stock.inventory.line,product_name:stock.stock_inventory_line_icecream_lot1
msgid "Ice Cream"
msgstr ""

#. module: stock
#: model:product.product,description:stock.product_icecream
#: model:product.template,description:stock.product_icecream_product_template
msgid "Ice cream can be mass-produced and thus is widely available in developed parts of the world. Ice cream can be purchased in large cartons (vats and squrounds) from supermarkets and grocery stores, in smaller quantities from ice cream shops, convenience stores, and milk bars, and in individual servings from small carts or vans at public events."
msgstr ""

#. module: stock
#: model:ir.ui.view,arch_db:stock.view_inventory_form
msgid "If a product is not at the right place, set the checked quantity to 0 and create a new line with correct location."
msgstr ""

#. module: stock
#: model:ir.model.fields,help:stock.field_stock_picking_picking_type_entire_packs
#: model:ir.model.fields,help:stock.field_stock_picking_type_show_entire_packs
msgid "If checked, this shows the packs to be moved as a whole in the Operations tab all the time, even if there was no entire pack reserved."
msgstr ""

#. module: stock
#: model:ir.model.fields,help:stock.field_stock_location_path_propagate
msgid "If checked, when the previous move is cancelled or split, the move generated by this move will too"
msgstr ""

#. module: stock
#: model:ir.model.fields,help:stock.field_procurement_rule_propagate
msgid "If checked, when the previous move of the move (which was generated by a next procurement) is cancelled or split, the move generated by this move will too"
msgstr ""

#. module: stock
#: model:ir.model.fields,help:stock.field_stock_move_propagate
msgid "If checked, when this move is cancelled, cancel the linked move too"
msgstr ""

#. module: stock
#: model:ir.model.fields,help:stock.field_stock_move_line_result_package_id
msgid "If set, the operations are packed into this package"
msgstr ""

#. module: stock
#: model:ir.model.fields,help:stock.field_stock_warehouse_orderpoint_active
msgid "If the active field is set to False, it will allow you to hide the orderpoint without removing it."
msgstr ""

#. module: stock
#: model:ir.model.fields,help:stock.field_stock_location_route_active
msgid "If the active field is set to False, it will allow you to hide the route without removing it."
msgstr ""

#. module: stock
#: model:ir.ui.view,arch_db:stock.view_picking_form
msgid "If the picking is unlocked you can edit initial demand (for a draft picking) or done quantities (for a done picking)."
msgstr ""

#. module: stock
#: model:ir.ui.view,arch_db:stock.stock_location_path_filter
#: model:ir.ui.view,arch_db:stock.view_procurement_rule_filter
msgid "If the route is global"
msgstr ""

#. module: stock
#: model:ir.model.fields,help:stock.field_stock_picking_type_show_reserved
msgid "If this checkbox is ticked, Odoo will show which products are reserved (lot/serial number, source location, source package)."
msgstr ""

#. module: stock
#: model:ir.model.fields,help:stock.field_stock_move_show_operations
#: model:ir.model.fields,help:stock.field_stock_picking_type_show_operations
msgid "If this checkbox is ticked, the pickings lines will represent detailed stock operations. If not, the picking lines will represent an aggregate of detailed stock operations."
msgstr ""

#. module: stock
#: model:ir.model.fields,help:stock.field_stock_picking_type_use_create_lots
msgid "If this is checked only, it will suppose you want to create new Lots/Serial Numbers, so you can provide them in a text field. "
msgstr ""

#. module: stock
#: model:ir.model.fields,help:stock.field_stock_picking_type_use_existing_lots
msgid "If this is checked, you will be able to choose the Lots/Serial Numbers. You can also decide to not put lots in this operation type.  This means it will create stock with no lot or not put a restriction on the lot taken. "
msgstr ""

#. module: stock
#: model:ir.model.fields,help:stock.field_stock_move_backorder_id
#: model:ir.model.fields,help:stock.field_stock_picking_backorder_id
msgid "If this shipment was split, then this field links to the shipment which contains the already processed part."
msgstr ""

#. module: stock
#: model:ir.model.fields,help:stock.field_procurement_rule_active
msgid "If unchecked, it will allow you to hide the rule without removing it."
msgstr ""

#. module: stock
#: model:ir.ui.view,arch_db:stock.inventory_planner
msgid "If you are a developer <strong>you can use our\n"
"                        API</strong> to load data automatically through\n"
"                        scripts: take a look at our"
msgstr ""

#. module: stock
#: model:ir.ui.view,arch_db:stock.inventory_planner
msgid "If you configured automatic procurement, Odoo automatically generates\n"
"                        Procurements Orders. You usually don't need to worry about them, but\n"
"                        sometimes the system can remain blocked without generating a\n"
"                        corresponding document, usually due to a configuration problem."
msgstr ""

#. module: stock
#: model:ir.model.fields,help:stock.field_stock_inventory_filter
msgid "If you do an entire inventory, you can choose 'All Products' and it will prefill the inventory with the current stock.  If you only do some products  (e.g. Cycle Counting) you can choose 'Manual Selection of Products' and the system won't propose anything.  You can also let the system propose for a single product / lot /... "
msgstr ""

#. module: stock
#: model:ir.ui.view,arch_db:stock.inventory_planner
msgid "If you have less than 50 vendors, we recommend you\n"
"                                        to create them manually."
msgstr ""

#. module: stock
#: model:ir.ui.view,arch_db:stock.inventory_planner
msgid "If you want to do it yourself:"
msgstr ""

#. module: stock
#: model:ir.model,name:stock.model_stock_immediate_transfer
#: model:ir.ui.view,arch_db:stock.stock_picking_type_kanban
msgid "Immediate Transfer"
msgstr ""

#. module: stock
#: code:addons/stock/models/stock_picking.py:678
#, python-format
msgid "Immediate Transfer?"
msgstr ""

#. module: stock
#: model:ir.ui.view,arch_db:stock.view_immediate_transfer
msgid "Immediate transfer?"
msgstr ""

#. module: stock
#: selection:res.config.settings,module_procurement_jit:0
msgid "Immediately after sales order confirmation"
msgstr ""

#. module: stock
#: model:ir.ui.view,arch_db:stock.inventory_planner
msgid "Import using the top left button in"
msgstr ""

#. module: stock
#: model:ir.model.fields,field_description:stock.field_stock_move_line_in_entire_package
msgid "In Entire Package"
msgstr ""

#. module: stock
#: model:ir.ui.view,arch_db:stock.inventory_planner
msgid "In Odoo, <strong>Reordering Rules</strong> are used to replenish your products.\n"
"                        Odoo will automatically propose a procurement to buy new products if you are\n"
"                        running out of stock."
msgstr ""

#. module: stock
#: selection:stock.inventory,state:0
msgid "In Progress"
msgstr ""

#. module: stock
#: model:ir.model.fields,field_description:stock.field_stock_warehouse_in_type_id
msgid "In Type"
msgstr ""

#. module: stock
#: model:ir.ui.view,arch_db:stock.inventory_planner
msgid "In case of unique serial numbers, each serial number corresponds\n"
"                        to exactly one piece.  In case of lots, you need to supply the quantity\n"
"                        for each lot when you move that product."
msgstr ""

#. module: stock
#: model:ir.ui.view,arch_db:stock.inventory_planner
msgid "In short, you will get a more efficient warehouse management that leads\n"
"                        to inventory reduction and better efficiencies in your daily operations."
msgstr ""

#. module: stock
#: model:ir.model.fields,field_description:stock.field_stock_inventory_exhausted
msgid "Include Exhausted Products"
msgstr ""

#. module: stock
#: model:ir.model.fields,field_description:stock.field_product_product_incoming_qty
#: model:ir.model.fields,field_description:stock.field_product_template_incoming_qty
#: model:ir.ui.view,arch_db:stock.view_move_search
msgid "Incoming"
msgstr ""

#. module: stock
#: model:ir.actions.act_window,name:stock.action_receipt_picking_move
msgid "Incoming  Products"
msgstr ""

#. module: stock
#: model:ir.model.fields,field_description:stock.field_stock_quant_in_date
msgid "Incoming Date"
msgstr ""

#. module: stock
#: model:ir.model.fields,field_description:stock.field_stock_warehouse_reception_steps
msgid "Incoming Shipments"
msgstr ""

#. module: stock
#: model:ir.model.fields,help:stock.field_stock_incoterms_code
msgid "Incoterm Standard Code"
msgstr ""

#. module: stock
#: model:ir.actions.act_window,name:stock.action_incoterms_tree
#: model:ir.model,name:stock.model_stock_incoterms
#: model:ir.ui.menu,name:stock.menu_action_incoterm_open
#: model:ir.ui.view,arch_db:stock.stock_incoterms_form
#: model:ir.ui.view,arch_db:stock.stock_incoterms_view_search
#: model:ir.ui.view,arch_db:stock.view_incoterms_tree
msgid "Incoterms"
msgstr ""

#. module: stock
#: model:ir.model.fields,help:stock.field_stock_incoterms_name
msgid "Incoterms are series of sales terms. They are used to divide transaction costs and responsibilities between buyer and seller and reflect state-of-the-art transportation practices."
msgstr ""

#. module: stock
#: model:ir.model.fields,field_description:stock.field_stock_move_product_uom_qty
#: model:ir.ui.view,arch_db:stock.view_picking_form
msgid "Initial Demand"
msgstr ""

#. module: stock
#: model:ir.ui.view,arch_db:stock.inventory_planner
msgid "Initial Inventory"
msgstr ""

#. module: stock
#: code:addons/stock/models/stock_warehouse.py:97
#: model:stock.location,name:stock.stock_location_company
#, python-format
msgid "Input"
msgstr ""

#. module: stock
#: model:ir.model.fields,field_description:stock.field_stock_warehouse_wh_input_stock_loc_id
msgid "Input Location"
msgstr ""

#. module: stock
#: code:addons/stock/models/stock_scrap.py:131
#, python-format
msgid "Insufficient Quantity"
msgstr ""

#. module: stock
#: model:stock.location,name:stock.stock_location_inter_wh
msgid "Inter Company Transit"
msgstr ""

#. module: stock
#: model:ir.ui.view,arch_db:stock.stock_move_line_view_search
#: model:ir.ui.view,arch_db:stock.view_location_search
#: selection:stock.picking.type,code:0
msgid "Internal"
msgstr ""

#. module: stock
#: selection:stock.location,usage:0
msgid "Internal Location"
msgstr ""

#. module: stock
#: model:ir.ui.view,arch_db:stock.quant_search_view
#: model:ir.ui.view,arch_db:stock.view_location_search
msgid "Internal Locations"
msgstr ""

#. module: stock
#: model:ir.model.fields,field_description:stock.field_stock_production_lot_ref
msgid "Internal Reference"
msgstr ""

#. module: stock
#: code:addons/stock/models/stock_warehouse.py:231
#: model:stock.picking.type,name:stock.picking_type_internal
#, python-format
msgid "Internal Transfers"
msgstr ""

#. module: stock
#: model:ir.model.fields,field_description:stock.field_res_company_internal_transit_location_id
msgid "Internal Transit Location"
msgstr ""

#. module: stock
#: model:ir.model.fields,field_description:stock.field_stock_warehouse_int_type_id
msgid "Internal Type"
msgstr ""

#. module: stock
#: model:ir.model.fields,help:stock.field_stock_production_lot_ref
msgid "Internal reference number in case it differs from the manufacturer's lot/serial number"
msgstr ""

#. module: stock
#: code:addons/stock/models/product.py:240
#, python-format
msgid "Invalid domain left operand %s"
msgstr ""

#. module: stock
#: code:addons/stock/models/product.py:242
#, python-format
msgid "Invalid domain operator %s"
msgstr ""

#. module: stock
#: code:addons/stock/models/product.py:244
#, python-format
msgid "Invalid domain right operand %s"
msgstr ""

#. module: stock
#: model:ir.model.fields,field_description:stock.field_stock_inventory_category_id
msgid "Inventoried Category"
msgstr ""

#. module: stock
#: model:ir.model.fields,field_description:stock.field_stock_inventory_location_id
msgid "Inventoried Location"
msgstr ""

#. module: stock
#: model:ir.model.fields,field_description:stock.field_stock_inventory_lot_id
msgid "Inventoried Lot/Serial Number"
msgstr ""

#. module: stock
#: model:ir.model.fields,field_description:stock.field_stock_inventory_partner_id
msgid "Inventoried Owner"
msgstr ""

#. module: stock
#: model:ir.model.fields,field_description:stock.field_stock_inventory_package_id
msgid "Inventoried Pack"
msgstr ""

#. module: stock
#: model:ir.model.fields,field_description:stock.field_stock_inventory_product_id
msgid "Inventoried Product"
msgstr ""

#. module: stock
#: model:ir.model.fields,field_description:stock.field_stock_inventory_line_ids
msgid "Inventories"
msgstr ""

#. module: stock
#: model:ir.ui.view,arch_db:stock.view_inventory_filter
msgid "Inventories Month"
msgstr ""

#. module: stock
#: model:ir.actions.act_window,name:stock.quantsact
#: model:ir.actions.act_window,name:stock.stock_picking_type_action
#: model:ir.actions.report,name:stock.action_report_inventory
#: model:ir.model,name:stock.model_stock_inventory
#: model:ir.model.fields,field_description:stock.field_stock_inventory_line_inventory_id
#: model:ir.model.fields,field_description:stock.field_stock_move_inventory_id
#: model:ir.ui.menu,name:stock.menu_stock_root
#: model:ir.ui.menu,name:stock.menu_valuation
#: model:ir.ui.view,arch_db:stock.res_config_settings_view_form
#: model:ir.ui.view,arch_db:stock.view_stock_quant_pivot
msgid "Inventory"
msgstr ""

#. module: stock
#: model:ir.ui.view,arch_db:stock.view_inventory_form
msgid "Inventory Adjustment"
msgstr ""

#. module: stock
#: model:ir.actions.act_window,name:stock.action_inventory_form
#: model:ir.ui.menu,name:stock.menu_action_inventory_form
#: model:ir.ui.view,arch_db:stock.view_inventory_form
msgid "Inventory Adjustments"
msgstr ""

#. module: stock
#: model:web.planner,tooltip_planner:stock.planner_inventory
msgid "Inventory Configuration: a step-by-step guide."
msgstr ""

#. module: stock
#: model:ir.model.fields,field_description:stock.field_stock_inventory_date
msgid "Inventory Date"
msgstr ""

#. module: stock
#: model:ir.ui.view,arch_db:stock.stock_inventory_line_tree2
#: model:ir.ui.view,arch_db:stock.view_inventory_form
msgid "Inventory Details"
msgstr ""

#. module: stock
#: model:ir.model,name:stock.model_stock_inventory_line
msgid "Inventory Line"
msgstr ""

#. module: stock
#: model:ir.actions.act_window,name:stock.action_inventory_line_tree
msgid "Inventory Lines"
msgstr ""

#. module: stock
#: model:ir.model.fields,field_description:stock.field_product_product_property_stock_inventory
#: model:ir.model.fields,field_description:stock.field_product_template_property_stock_inventory
msgid "Inventory Location"
msgstr ""

#. module: stock
#: model:ir.model,name:stock.model_stock_location
msgid "Inventory Locations"
msgstr ""

#. module: stock
#: selection:stock.location,usage:0
msgid "Inventory Loss"
msgstr ""

#. module: stock
#: model:ir.ui.view,arch_db:stock.view_inventory_filter
msgid "Inventory Product"
msgstr ""

#. module: stock
#: model:ir.model.fields,field_description:stock.field_stock_inventory_name
#: model:ir.ui.view,arch_db:stock.view_inventory_filter
msgid "Inventory Reference"
msgstr ""

#. module: stock
#: model:ir.actions.act_window,name:stock.action_stock_quantity_history
msgid "Inventory Report"
msgstr ""

#. module: stock
#: model:ir.model,name:stock.model_stock_location_route
msgid "Inventory Routes"
msgstr ""

#. module: stock
#: model:ir.ui.view,arch_db:stock.inventory_planner
msgid "Inventory Settings"
msgstr ""

#. module: stock
#: model:ir.ui.view,arch_db:stock.view_stock_quant_form
#: model:ir.ui.view,arch_db:stock.view_stock_quant_tree
msgid "Inventory Valuation"
msgstr ""

#. module: stock
#: model:stock.location,name:stock.location_inventory
msgid "Inventory adjustment"
msgstr ""

#. module: stock
#: model:ir.ui.view,arch_db:stock.view_inventory_form
msgid "Inventory adjustments will be made by comparing the theoretical and the checked quantities."
msgstr ""

#. module: stock
#: model:ir.model.fields,field_description:stock.field_stock_quantity_history_date
msgid "Inventory at Date"
msgstr ""

#. module: stock
#: model:ir.model.fields,field_description:stock.field_stock_inventory_filter
#: model:ir.ui.view,arch_db:stock.view_inventory_form
msgid "Inventory of"
msgstr ""

#. module: stock
#: model:ir.model.fields,field_description:stock.field_stock_move_is_locked
#: model:ir.model.fields,field_description:stock.field_stock_move_line_is_locked
#: model:ir.model.fields,field_description:stock.field_stock_picking_is_locked
msgid "Is Locked"
msgstr ""

#. module: stock
#: model:ir.model.fields,field_description:stock.field_stock_quant_package_is_processed
msgid "Is Processed"
msgstr ""

#. module: stock
#: model:ir.model.fields,field_description:stock.field_stock_location_return_location
msgid "Is a Return Location?"
msgstr ""

#. module: stock
#: model:ir.model.fields,field_description:stock.field_stock_location_scrap_location
msgid "Is a Scrap Location?"
msgstr ""

#. module: stock
#: model:ir.model.fields,field_description:stock.field_stock_move_is_initial_demand_editable
#: model:ir.model.fields,field_description:stock.field_stock_move_line_is_initial_demand_editable
msgid "Is initial demand editable"
msgstr ""

#. module: stock
#: model:ir.model.fields,field_description:stock.field_stock_move_is_quantity_done_editable
msgid "Is quantity done editable"
msgstr ""

#. module: stock
#: model:ir.ui.view,arch_db:stock.inventory_planner
msgid "It is also possible to import your initial inventory from an Excel or CSV file.\n"
"                        If you want to do that, contact your Odoo project manager."
msgstr ""

#. module: stock
#: code:addons/stock/models/stock_quant.py:254
#, python-format
msgid "It is not possible to reserve more products of %s than you have in stock."
msgstr ""

#. module: stock
#: code:addons/stock/models/stock_quant.py:256
#, python-format
msgid "It is not possible to unreserve more products of %s than you have in stock."
msgstr ""

#. module: stock
#: model:ir.ui.view,arch_db:stock.inventory_planner
msgid "It is therefore a good idea to check and try to resolve those procurement\n"
"                        exceptions. These are accessible from the Schedulers menu (you need the Stock\n"
"                        Manager role to see it)."
msgstr ""

#. module: stock
#: model:ir.ui.view,arch_db:stock.inventory_planner
msgid "It is time to make your initial Inventory. In order to do so:"
msgstr ""

#. module: stock
#: model:ir.model.fields,help:stock.field_stock_move_product_packaging
msgid "It specifies attributes of packaging like type, quantity of packaging,etc."
msgstr ""

#. module: stock
#: model:ir.model.fields,help:stock.field_stock_picking_move_type
msgid "It specifies goods to be deliver partially or all at once"
msgstr ""

#. module: stock
#: model:ir.ui.view,arch_db:stock.report_stock_body_print
#: model:ir.ui.view,arch_db:stock.report_stock_inventory
msgid "LOCATION"
msgstr ""

#. module: stock
#: model:ir.ui.view,arch_db:stock.report_stock_body_print
#: model:ir.ui.view,arch_db:stock.report_stock_inventory
msgid "LOT/SERIAL NUMBER"
msgstr ""

#. module: stock
#: model:stock.inventory.line,product_name:stock.stock_inventory_line_13
msgid "Laptop Customized"
msgstr ""

#. module: stock
#: model:stock.inventory.line,product_name:stock.stock_inventory_line_14
msgid "Laptop E5023"
msgstr ""

#. module: stock
#: model:ir.model.fields,field_description:stock.field_stock_picking_type_last_done_picking
msgid "Last 10 Done Pickings"
msgstr ""

#. module: stock
#: model:ir.model.fields,field_description:stock.field_procurement_group___last_update
#: model:ir.model.fields,field_description:stock.field_procurement_rule___last_update
#: model:ir.model.fields,field_description:stock.field_product_putaway___last_update
#: model:ir.model.fields,field_description:stock.field_product_removal___last_update
#: model:ir.model.fields,field_description:stock.field_report_stock_forecast___last_update
#: model:ir.model.fields,field_description:stock.field_stock_backorder_confirmation___last_update
#: model:ir.model.fields,field_description:stock.field_stock_change_product_qty___last_update
#: model:ir.model.fields,field_description:stock.field_stock_fixed_putaway_strat___last_update
#: model:ir.model.fields,field_description:stock.field_stock_immediate_transfer___last_update
#: model:ir.model.fields,field_description:stock.field_stock_incoterms___last_update
#: model:ir.model.fields,field_description:stock.field_stock_inventory___last_update
#: model:ir.model.fields,field_description:stock.field_stock_inventory_line___last_update
#: model:ir.model.fields,field_description:stock.field_stock_location___last_update
#: model:ir.model.fields,field_description:stock.field_stock_location_path___last_update
#: model:ir.model.fields,field_description:stock.field_stock_location_route___last_update
#: model:ir.model.fields,field_description:stock.field_stock_move___last_update
#: model:ir.model.fields,field_description:stock.field_stock_move_line___last_update
#: model:ir.model.fields,field_description:stock.field_stock_overprocessed_transfer___last_update
#: model:ir.model.fields,field_description:stock.field_stock_picking___last_update
#: model:ir.model.fields,field_description:stock.field_stock_picking_type___last_update
#: model:ir.model.fields,field_description:stock.field_stock_production_lot___last_update
#: model:ir.model.fields,field_description:stock.field_stock_quant___last_update
#: model:ir.model.fields,field_description:stock.field_stock_quant_package___last_update
#: model:ir.model.fields,field_description:stock.field_stock_quantity_history___last_update
#: model:ir.model.fields,field_description:stock.field_stock_return_picking___last_update
#: model:ir.model.fields,field_description:stock.field_stock_return_picking_line___last_update
#: model:ir.model.fields,field_description:stock.field_stock_scheduler_compute___last_update
#: model:ir.model.fields,field_description:stock.field_stock_scrap___last_update
#: model:ir.model.fields,field_description:stock.field_stock_traceability_report___last_update
#: model:ir.model.fields,field_description:stock.field_stock_warehouse___last_update
#: model:ir.model.fields,field_description:stock.field_stock_warehouse_orderpoint___last_update
#: model:ir.model.fields,field_description:stock.field_stock_warn_insufficient_qty___last_update
#: model:ir.model.fields,field_description:stock.field_stock_warn_insufficient_qty_scrap___last_update
msgid "Last Modified on"
msgstr ""

#. module: stock
#: model:ir.model.fields,field_description:stock.field_procurement_group_write_uid
#: model:ir.model.fields,field_description:stock.field_procurement_rule_write_uid
#: model:ir.model.fields,field_description:stock.field_product_putaway_write_uid
#: model:ir.model.fields,field_description:stock.field_product_removal_write_uid
#: model:ir.model.fields,field_description:stock.field_stock_backorder_confirmation_write_uid
#: model:ir.model.fields,field_description:stock.field_stock_change_product_qty_write_uid
#: model:ir.model.fields,field_description:stock.field_stock_fixed_putaway_strat_write_uid
#: model:ir.model.fields,field_description:stock.field_stock_immediate_transfer_write_uid
#: model:ir.model.fields,field_description:stock.field_stock_incoterms_write_uid
#: model:ir.model.fields,field_description:stock.field_stock_inventory_line_write_uid
#: model:ir.model.fields,field_description:stock.field_stock_inventory_write_uid
#: model:ir.model.fields,field_description:stock.field_stock_location_path_write_uid
#: model:ir.model.fields,field_description:stock.field_stock_location_route_write_uid
#: model:ir.model.fields,field_description:stock.field_stock_location_write_uid
#: model:ir.model.fields,field_description:stock.field_stock_move_line_write_uid
#: model:ir.model.fields,field_description:stock.field_stock_move_write_uid
#: model:ir.model.fields,field_description:stock.field_stock_overprocessed_transfer_write_uid
#: model:ir.model.fields,field_description:stock.field_stock_picking_type_write_uid
#: model:ir.model.fields,field_description:stock.field_stock_picking_write_uid
#: model:ir.model.fields,field_description:stock.field_stock_production_lot_write_uid
#: model:ir.model.fields,field_description:stock.field_stock_quant_package_write_uid
#: model:ir.model.fields,field_description:stock.field_stock_quant_write_uid
#: model:ir.model.fields,field_description:stock.field_stock_quantity_history_write_uid
#: model:ir.model.fields,field_description:stock.field_stock_return_picking_line_write_uid
#: model:ir.model.fields,field_description:stock.field_stock_return_picking_write_uid
#: model:ir.model.fields,field_description:stock.field_stock_scheduler_compute_write_uid
#: model:ir.model.fields,field_description:stock.field_stock_scrap_write_uid
#: model:ir.model.fields,field_description:stock.field_stock_traceability_report_write_uid
#: model:ir.model.fields,field_description:stock.field_stock_warehouse_orderpoint_write_uid
#: model:ir.model.fields,field_description:stock.field_stock_warehouse_write_uid
#: model:ir.model.fields,field_description:stock.field_stock_warn_insufficient_qty_scrap_write_uid
msgid "Last Updated by"
msgstr ""

#. module: stock
#: model:ir.model.fields,field_description:stock.field_procurement_group_write_date
#: model:ir.model.fields,field_description:stock.field_procurement_rule_write_date
#: model:ir.model.fields,field_description:stock.field_product_putaway_write_date
#: model:ir.model.fields,field_description:stock.field_product_removal_write_date
#: model:ir.model.fields,field_description:stock.field_stock_backorder_confirmation_write_date
#: model:ir.model.fields,field_description:stock.field_stock_change_product_qty_write_date
#: model:ir.model.fields,field_description:stock.field_stock_fixed_putaway_strat_write_date
#: model:ir.model.fields,field_description:stock.field_stock_immediate_transfer_write_date
#: model:ir.model.fields,field_description:stock.field_stock_incoterms_write_date
#: model:ir.model.fields,field_description:stock.field_stock_inventory_line_write_date
#: model:ir.model.fields,field_description:stock.field_stock_inventory_write_date
#: model:ir.model.fields,field_description:stock.field_stock_location_path_write_date
#: model:ir.model.fields,field_description:stock.field_stock_location_route_write_date
#: model:ir.model.fields,field_description:stock.field_stock_location_write_date
#: model:ir.model.fields,field_description:stock.field_stock_move_line_write_date
#: model:ir.model.fields,field_description:stock.field_stock_move_write_date
#: model:ir.model.fields,field_description:stock.field_stock_overprocessed_transfer_write_date
#: model:ir.model.fields,field_description:stock.field_stock_picking_type_write_date
#: model:ir.model.fields,field_description:stock.field_stock_picking_write_date
#: model:ir.model.fields,field_description:stock.field_stock_production_lot_write_date
#: model:ir.model.fields,field_description:stock.field_stock_quant_package_write_date
#: model:ir.model.fields,field_description:stock.field_stock_quant_write_date
#: model:ir.model.fields,field_description:stock.field_stock_quantity_history_write_date
#: model:ir.model.fields,field_description:stock.field_stock_return_picking_line_write_date
#: model:ir.model.fields,field_description:stock.field_stock_return_picking_write_date
#: model:ir.model.fields,field_description:stock.field_stock_scheduler_compute_write_date
#: model:ir.model.fields,field_description:stock.field_stock_scrap_write_date
#: model:ir.model.fields,field_description:stock.field_stock_traceability_report_write_date
#: model:ir.model.fields,field_description:stock.field_stock_warehouse_orderpoint_write_date
#: model:ir.model.fields,field_description:stock.field_stock_warehouse_write_date
#: model:ir.model.fields,field_description:stock.field_stock_warn_insufficient_qty_scrap_write_date
msgid "Last Updated on"
msgstr ""

#. module: stock
#: code:addons/stock/models/stock_picking.py:71
#: model:ir.ui.view,arch_db:stock.stock_picking_type_kanban
#: model:ir.ui.view,arch_db:stock.view_picking_internal_search
#, python-format
msgid "Late"
msgstr ""

#. module: stock
#: model:ir.ui.view,arch_db:stock.view_picking_internal_search
msgid "Late Activities"
msgstr ""

#. module: stock
#: model:ir.actions.act_window,name:stock.action_picking_tree_late
msgid "Late Transfers"
msgstr ""

#. module: stock
#: model:ir.model.fields,field_description:stock.field_stock_warehouse_orderpoint_lead_days
msgid "Lead Time"
msgstr ""

#. module: stock
#: model:ir.model.fields,field_description:stock.field_stock_warehouse_orderpoint_lead_type
msgid "Lead Type"
msgstr ""

#. module: stock
#: selection:procurement.rule,group_propagation_option:0
msgid "Leave Empty"
msgstr ""

#. module: stock
#: model:ir.model.fields,help:stock.field_stock_location_route_company_id
msgid "Leave this field empty if this route is shared between all companies"
msgstr ""

#. module: stock
#: model:ir.model.fields,field_description:stock.field_stock_location_parent_left
msgid "Left Parent"
msgstr ""

#. module: stock
#: model:ir.model.fields,help:stock.field_stock_location_company_id
#: model:ir.model.fields,help:stock.field_stock_quant_company_id
msgid "Let this field empty if this location is shared between companies"
msgstr ""

#. module: stock
#: model:ir.ui.view,arch_db:stock.inventory_planner
msgid "Like with the sales flow, Odoo inventory management is\n"
"                        fully integrated with the purchase app."
msgstr ""

#. module: stock
#: model:ir.ui.view,arch_db:stock.view_move_form
msgid "Linked Moves"
msgstr ""

#. module: stock
#: model:ir.ui.view,arch_db:stock.view_inventory_form
msgid "List view of lines"
msgstr ""

#. module: stock
#: model:ir.ui.view,arch_db:stock.view_location_form
msgid "Localization"
msgstr ""

#. module: stock
#: model:ir.ui.view,arch_db:stock.view_production_lot_form
msgid "Locate"
msgstr ""

#. module: stock
#: code:addons/stock/models/barcode.py:12
#: model:ir.model.fields,field_description:stock.field_product_product_location_id
#: model:ir.model.fields,field_description:stock.field_product_template_location_id
#: model:ir.model.fields,field_description:stock.field_stock_change_product_qty_location_id
#: model:ir.model.fields,field_description:stock.field_stock_fixed_putaway_strat_fixed_location_id
#: model:ir.model.fields,field_description:stock.field_stock_inventory_line_inventory_location_id
#: model:ir.model.fields,field_description:stock.field_stock_inventory_line_location_id
#: model:ir.model.fields,field_description:stock.field_stock_quant_location_id
#: model:ir.model.fields,field_description:stock.field_stock_quant_package_location_id
#: model:ir.model.fields,field_description:stock.field_stock_scrap_location_id
#: model:ir.model.fields,field_description:stock.field_stock_warehouse_orderpoint_location_id
#: model:ir.model.fields,field_description:stock.field_stock_warn_insufficient_qty_location_id
#: model:ir.model.fields,field_description:stock.field_stock_warn_insufficient_qty_repair_location_id
#: model:ir.model.fields,field_description:stock.field_stock_warn_insufficient_qty_scrap_location_id
#: model:ir.model.fields,field_description:stock.field_stock_warn_insufficient_qty_unbuild_location_id
#: model:ir.ui.view,arch_db:stock.quant_search_view
#: model:ir.ui.view,arch_db:stock.stock_scrap_search_view
#: model:ir.ui.view,arch_db:stock.view_move_search
#: model:ir.ui.view,arch_db:stock.warehouse_orderpoint_search
#, python-format
msgid "Location"
msgstr ""

#. module: stock
#: model:ir.actions.report,name:stock.action_report_location_barcode
msgid "Location BarCode"
msgstr ""

#. module: stock
#: model:ir.model.fields,field_description:stock.field_stock_inventory_line_location_name
#: model:ir.model.fields,field_description:stock.field_stock_location_name
msgid "Location Name"
msgstr ""

#. module: stock
#: model:ir.ui.view,arch_db:stock.stock_location_path_form
#: model:ir.ui.view,arch_db:stock.stock_location_path_tree
msgid "Location Paths"
msgstr ""

#. module: stock
#: model:ir.model.fields,field_description:stock.field_stock_warehouse_lot_stock_id
msgid "Location Stock"
msgstr ""

#. module: stock
#: model:ir.model.fields,field_description:stock.field_stock_location_usage
msgid "Location Type"
msgstr ""

#. module: stock
#: model:ir.model.fields,help:stock.field_stock_move_location_dest_id
msgid "Location where the system will stock the finished products."
msgstr ""

#. module: stock
#: model:ir.actions.act_window,name:stock.action_location_form
#: model:ir.ui.menu,name:stock.menu_action_location_form
#: model:ir.ui.view,arch_db:stock.res_config_settings_view_form
#: model:ir.ui.view,arch_db:stock.stock_location_path_form
#: model:ir.ui.view,arch_db:stock.view_move_picking_form
#: model:ir.ui.view,arch_db:stock.view_picking_type_form
#: model:ir.ui.view,arch_db:stock.view_warehouse
msgid "Locations"
msgstr ""

#. module: stock
#: model:ir.ui.view,arch_db:stock.view_picking_form
msgid "Lock"
msgstr ""

#. module: stock
#: model:ir.ui.view,arch_db:stock.product_category_form_view_inherit
#: model:ir.ui.view,arch_db:stock.view_location_form
#: model:ir.ui.view,arch_db:stock.view_template_property_form
msgid "Logistics"
msgstr ""

#. module: stock
#: code:addons/stock/models/barcode.py:13
#: model:ir.model.fields,field_description:stock.field_stock_move_line_lot_id
#: model:ir.model.fields,field_description:stock.field_stock_scrap_lot_id
#, python-format
msgid "Lot"
msgstr ""

#. module: stock
#: model:ir.actions.report,name:stock.action_report_lot_barcode
msgid "Lot BarCode"
msgstr ""

#. module: stock
#: model:ir.model,name:stock.model_stock_production_lot
msgid "Lot/Serial"
msgstr ""

#. module: stock
#: model:ir.ui.view,arch_db:stock.message_body
msgid "Lot/Serial :"
msgstr ""

#. module: stock
#: model:ir.model.fields,field_description:stock.field_stock_change_product_qty_lot_id
#: model:ir.model.fields,field_description:stock.field_stock_inventory_line_prod_lot_id
#: model:ir.model.fields,field_description:stock.field_stock_move_line_lot_name
#: model:ir.model.fields,field_description:stock.field_stock_production_lot_name
#: model:ir.model.fields,field_description:stock.field_stock_quant_lot_id
#: model:ir.ui.view,arch_db:stock.product_form_view_procurement_button
#: model:ir.ui.view,arch_db:stock.product_template_form_view_procurement_button
#: model:ir.ui.view,arch_db:stock.quant_search_view
#: model:ir.ui.view,arch_db:stock.report_delivery_document
#: model:ir.ui.view,arch_db:stock.report_lot_barcode
#: model:ir.ui.view,arch_db:stock.report_package_barcode
#: model:ir.ui.view,arch_db:stock.report_picking
#: model:ir.ui.view,arch_db:stock.view_move_line_form
#: model:res.request.link,name:stock.req_link_tracking
msgid "Lot/Serial Number"
msgstr ""

#. module: stock
#: model:ir.ui.view,arch_db:stock.view_inventory_tree
msgid "Lot/Serial Number Inventory"
msgstr ""

#. module: stock
#: model:ir.model.fields,field_description:stock.field_res_config_settings_group_stock_production_lot
msgid "Lots & Serial Numbers"
msgstr ""

#. module: stock
#: model:ir.model.fields,field_description:stock.field_stock_move_line_lots_visible
msgid "Lots Visible"
msgstr ""

#. module: stock
#: model:ir.ui.view,arch_db:stock.inventory_planner
msgid "Lots can be encoded on incoming shipments, internal transfers and\n"
"                        outgoing deliveries according to the settings in the operation type.\n"
"                        The tracking can be configured on every product: not any tracing at\n"
"                        all, tracking by lot, or tracking by unique serial number."
msgstr ""

#. module: stock
#: model:ir.actions.act_window,name:stock.action_production_lot_form
#: model:ir.ui.menu,name:stock.menu_action_production_lot_form
#: model:ir.ui.view,arch_db:stock.view_production_lot_form
#: model:ir.ui.view,arch_db:stock.view_production_lot_form_simple
#: model:ir.ui.view,arch_db:stock.view_production_lot_tree
msgid "Lots/Serial Numbers"
msgstr ""

#. module: stock
#: code:addons/stock/models/stock_warehouse.py:541
#, python-format
msgid "MTO"
msgstr ""

#. module: stock
#: model:ir.model.fields,field_description:stock.field_stock_warehouse_mto_pull_id
msgid "MTO rule"
msgstr ""

#. module: stock
#: code:addons/stock/models/stock_warehouse.py:474
#: model:stock.location.route,name:stock.route_warehouse0_mto
#, python-format
msgid "Make To Order"
msgstr ""

#. module: stock
#: selection:stock.warehouse,delivery_steps:0
msgid "Make packages into a dedicated location, then bring them to the output location for shipping (Pick + Pack + Ship)"
msgstr ""

#. module: stock
#: model:res.groups,name:stock.group_tracking_owner
msgid "Manage Different Stock Owners"
msgstr ""

#. module: stock
#: model:res.groups,name:stock.group_production_lot
msgid "Manage Lots / Serial Numbers"
msgstr ""

#. module: stock
#: model:res.groups,name:stock.group_stock_multi_locations
msgid "Manage Multiple Stock Locations"
msgstr ""

#. module: stock
#: model:res.groups,name:stock.group_stock_multi_warehouses
msgid "Manage Multiple Warehouses"
msgstr ""

#. module: stock
#: model:res.groups,name:stock.group_tracking_lot
msgid "Manage Packages"
msgstr ""

#. module: stock
#: model:res.groups,name:stock.group_adv_location
msgid "Manage Push and Pull inventory flows"
msgstr ""

#. module: stock
#: model:ir.ui.view,arch_db:stock.inventory_planner
msgid "Manage default locations per product"
msgstr ""

#. module: stock
#: model:ir.ui.view,arch_db:stock.inventory_planner
msgid "Manage product manufacturing chains"
msgstr ""

#. module: stock
#: model:ir.ui.view,arch_db:stock.res_config_settings_view_form
msgid "Manage product packages (e.g. pack of 6 bottles, box of 10 pieces)"
msgstr ""

#. module: stock
#: model:ir.ui.view,arch_db:stock.res_config_settings_view_form
msgid "Manage several warehouses"
msgstr ""

#. module: stock
#: model:res.groups,name:stock.group_stock_manager
msgid "Manager"
msgstr ""

#. module: stock
#: selection:stock.location.path,auto:0
msgid "Manual Operation"
msgstr ""

#. module: stock
#: selection:res.config.settings,module_procurement_jit:0
msgid "Manually or based on automatic scheduler"
msgstr ""

#. module: stock
#: selection:procurement.rule,action:0
msgid "Manufacture"
msgstr ""

#. module: stock
#: model:ir.ui.view,arch_db:stock.stock_move_line_view_search
msgid "Manufacturing"
msgstr ""

#. module: stock
#: selection:stock.picking.type,code:0
msgid "Manufacturing Operation"
msgstr ""

#. module: stock
#: model:ir.ui.view,arch_db:stock.view_picking_form
msgid "Mark as Todo"
msgstr ""

#. module: stock
#: model:ir.ui.menu,name:stock.menu_stock_inventory_control
msgid "Master Data"
msgstr ""

#. module: stock
#: model:ir.model.fields,field_description:stock.field_stock_warehouse_orderpoint_product_max_qty
msgid "Maximum Quantity"
msgstr ""

#. module: stock
#: model:ir.model.fields,field_description:stock.field_res_partner_picking_warn_msg
#: model:ir.model.fields,field_description:stock.field_res_users_picking_warn_msg
msgid "Message for Stock Picking"
msgstr ""

#. module: stock
#: model:ir.model.fields,field_description:stock.field_product_removal_method
msgid "Method"
msgstr ""

#. module: stock
#: model:ir.model.fields,field_description:stock.field_res_company_propagation_minimum_delta
msgid "Minimum Delta for Propagation of a Date Change on moves linked together"
msgstr ""

#. module: stock
#: model:ir.model,name:stock.model_stock_warehouse_orderpoint
msgid "Minimum Inventory Rule"
msgstr ""

#. module: stock
#: model:ir.model.fields,field_description:stock.field_stock_warehouse_orderpoint_product_min_qty
msgid "Minimum Quantity"
msgstr ""

#. module: stock
#: model:ir.model.fields,field_description:stock.field_product_product_orderpoint_ids
msgid "Minimum Stock Rules"
msgstr ""

#. module: stock
#: model:ir.ui.view,arch_db:stock.view_warehouse_orderpoint_form
msgid "Misc"
msgstr ""

#. module: stock
#: model:ir.actions.act_window,help:stock.action_picking_tree
msgid "Most operations are prepared automatically by Odoo according\n"
"                to your preconfigured logistics rules, but you can also record\n"
"                manual stock movements."
msgstr ""

#. module: stock
#: model:stock.inventory.line,product_name:stock.stock_inventory_line_5
msgid "Mouse, Optical"
msgstr ""

#. module: stock
#: model:stock.inventory.line,product_name:stock.stock_inventory_line_11
msgid "Mouse, Wireless"
msgstr ""

#. module: stock
#: model:ir.model.fields,field_description:stock.field_stock_return_picking_line_move_id
msgid "Move"
msgstr ""

#. module: stock
#: model:ir.ui.view,arch_db:stock.view_stock_move_operations
msgid "Move Detail"
msgstr ""

#. module: stock
#: selection:procurement.rule,action:0
msgid "Move From Another Location"
msgstr ""

#. module: stock
#: model:ir.model.fields,field_description:stock.field_stock_move_move_line_ids
#: model:ir.model.fields,field_description:stock.field_stock_quant_package_move_line_ids
msgid "Move Line"
msgstr ""

#. module: stock
#: model:ir.model.fields,field_description:stock.field_stock_move_move_line_nosuggest_ids
msgid "Move Line Nosuggest"
msgstr ""

#. module: stock
#: model:ir.ui.view,arch_db:stock.view_move_line_form
#: model:ir.ui.view,arch_db:stock.view_move_line_tree
msgid "Move Lines"
msgstr ""

#. module: stock
#: model:ir.model.fields,field_description:stock.field_procurement_rule_procure_method
msgid "Move Supply Method"
msgstr ""

#. module: stock
#: model:ir.model.fields,help:stock.field_stock_move_date
msgid "Move date: scheduled date until move is done, then date of actual move processing"
msgstr ""

#. module: stock
#: model:ir.model.fields,help:stock.field_stock_move_origin_returned_move_id
msgid "Move that created the return move"
msgstr ""

#. module: stock
#: model:ir.actions.act_window,name:stock.act_product_stock_move_open
#: model:ir.model.fields,field_description:stock.field_stock_return_picking_product_return_moves
#: model:ir.ui.view,arch_db:stock.stock_move_tree
#: model:ir.ui.view,arch_db:stock.view_move_tree
#: model:ir.ui.view,arch_db:stock.view_move_tree_receipt_picking
#: model:ir.ui.view,arch_db:stock.view_move_tree_receipt_picking_board
msgid "Moves"
msgstr ""

#. module: stock
#: model:ir.model.fields,help:stock.field_stock_warehouse_orderpoint_group_id
msgid "Moves created through this orderpoint will be put in this procurement group. If none is given, the moves generated by procurement rules will be grouped into one big picking."
msgstr ""

#. module: stock
#: model:ir.model.fields,field_description:stock.field_res_config_settings_group_stock_adv_location
msgid "Multi-Step Routes"
msgstr ""

#. module: stock
#: model:ir.model.fields,field_description:stock.field_res_config_settings_group_stock_multi_warehouses
msgid "Multi-Warehouses"
msgstr ""

#. module: stock
#: model:ir.ui.view,arch_db:stock.view_picking_internal_search
msgid "My Activities"
msgstr ""

#. module: stock
#: model:ir.model.fields,field_description:stock.field_procurement_rule_name
#: model:ir.model.fields,field_description:stock.field_product_putaway_name
#: model:ir.model.fields,field_description:stock.field_product_removal_name
#: model:ir.model.fields,field_description:stock.field_stock_incoterms_name
#: model:ir.model.fields,field_description:stock.field_stock_warehouse_orderpoint_name
msgid "Name"
msgstr ""

#. module: stock
#: model:ir.ui.view,arch_db:stock.product_template_search_form_view_stock
#: model:ir.ui.view,arch_db:stock.quant_search_view
msgid "Negative Stock"
msgstr ""

#. module: stock
#: code:addons/stock/models/stock_scrap.py:20
#: code:addons/stock/models/stock_scrap.py:64
#: code:addons/stock/models/stock_scrap.py:65
#: selection:stock.move,state:0
#, python-format
msgid "New"
msgstr ""

#. module: stock
#: code:addons/stock/models/stock_move_line.py:173
#: code:addons/stock/models/stock_picking.py:597
#, python-format
msgid "New Move:"
msgstr ""

#. module: stock
#: model:ir.model.fields,field_description:stock.field_stock_change_product_qty_new_quantity
msgid "New Quantity on Hand"
msgstr ""

#. module: stock
#: model:ir.actions.act_window,name:stock.action_picking_form
msgid "New Transfer"
msgstr ""

#. module: stock
#: model:ir.ui.view,arch_db:stock.view_backorder_confirmation
msgid "No Backorder"
msgstr ""

#. module: stock
#: selection:res.partner,picking_warn:0
msgid "No Message"
msgstr ""

#. module: stock
#: model:ir.model.fields,field_description:stock.field_res_config_settings_propagation_minimum_delta
#: model:ir.model.fields,field_description:stock.field_res_config_settings_use_propagation_minimum_delta
msgid "No Rescheduling Propagation"
msgstr ""

#. module: stock
#: selection:product.template,tracking:0
msgid "No Tracking"
msgstr ""

#. module: stock
#: code:addons/stock/models/stock_move_line.py:389
#, python-format
msgid "No negative quantities allowed"
msgstr ""

#. module: stock
#: model:ir.ui.view,arch_db:stock.report_stock_inventory
msgid "No operation made on this lot."
msgstr ""

#. module: stock
#: code:addons/stock/models/procurement.py:185
#, python-format
msgid "No procurement rule found. Please verify the configuration of your routes"
msgstr ""

#. module: stock
#: code:addons/stock/wizard/stock_picking_return.py:55
#, python-format
msgid "No products to return (only lines in Done state and not fully returned yet can be returned)!"
msgstr ""

#. module: stock
#: code:addons/stock/models/procurement.py:67
#, python-format
msgid "No source location defined on procurement rule: %s!"
msgstr ""

#. module: stock
#: model:stock.location,name:stock.stock_location_8
msgid "Non European Customers"
msgstr ""

#. module: stock
#: selection:stock.move,priority:0
#: selection:stock.picking,priority:0
msgid "Normal"
msgstr ""

#. module: stock
#: selection:stock.move,priority:0
#: selection:stock.picking,priority:0
msgid "Not urgent"
msgstr ""

#. module: stock
#: model:ir.model.fields,field_description:stock.field_stock_move_note
#: model:ir.model.fields,field_description:stock.field_stock_picking_note
#: model:ir.ui.view,arch_db:stock.view_inventory_form
msgid "Notes"
msgstr ""

#. module: stock
#: code:addons/stock/models/stock_picking.py:544
#, python-format
msgid "Nothing to check the availability for."
msgstr ""

#. module: stock
#: model:ir.ui.view,arch_db:stock.inventory_planner
msgid "Now, all your product quantities are correctly set."
msgstr ""

#. module: stock
#: model:ir.model.fields,field_description:stock.field_procurement_rule_delay
msgid "Number of Days"
msgstr ""

#. module: stock
#: model:ir.model.fields,help:stock.field_stock_warehouse_orderpoint_lead_days
msgid "Number of days after the orderpoint is triggered to receive the products or to order to the vendor"
msgstr ""

#. module: stock
#: model:ir.model.fields,help:stock.field_stock_location_path_delay
msgid "Number of days needed to transfer the goods"
msgstr ""

#. module: stock
#: code:addons/stock/models/stock_picking.py:75
#, python-format
msgid "OK"
msgstr ""

#. module: stock
#: model:ir.ui.view,arch_db:stock.inventory_planner
msgid "Odoo handles <strong>advanced push/pull routes configuration</strong>, for example:"
msgstr ""

#. module: stock
#: model:ir.ui.view,arch_db:stock.inventory_planner
msgid "Odoo has preconfigured <strong>one Warehouse</strong> for you."
msgstr ""

#. module: stock
#: model:ir.ui.view,arch_db:stock.inventory_planner
msgid "Odoo inventory management is fully integrated with sales and\n"
"                        invoicing process. Everything is automated from the initial\n"
"                        quotation to the delivery and the final invoice."
msgstr ""

#. module: stock
#: model:ir.ui.view,arch_db:stock.inventory_planner
msgid "Odoo is able to run advanced traceability by using Product Lots and Serial\n"
"                        Numbers, usually identified by bar codes stuck on the products."
msgstr ""

#. module: stock
#: model:ir.ui.view,arch_db:stock.inventory_planner
msgid "Of course, feel free to add your own. Please note that Odoo is able to convert units within the same category, for example, liters to gallons in the volume category"
msgstr ""

#. module: stock
#: model:ir.ui.view,arch_db:stock.product_form_view_procurement_button
#: model:ir.ui.view,arch_db:stock.product_template_form_view_procurement_button
#: model:ir.ui.view,arch_db:stock.view_stock_quant_tree
msgid "On Hand"
msgstr ""

#. module: stock
#: model:ir.ui.view,arch_db:stock.inventory_planner
msgid "On Hand / Available Quantities"
msgstr ""

#. module: stock
#: model:ir.ui.view,arch_db:stock.product_template_kanban_stock_view
msgid "On hand:"
msgstr ""

#. module: stock
#: model:ir.ui.view,arch_db:stock.inventory_planner
msgid "Once it's fully working, give us some feedback: we love to hear from our customer. It would be great if you could send us a photo of your warehouse to"
msgstr ""

#. module: stock
#: code:addons/stock/models/stock_inventory.py:113
#, python-format
msgid "One Lot/Serial Number"
msgstr ""

#. module: stock
#: code:addons/stock/models/stock_inventory.py:111
#, python-format
msgid "One owner only"
msgstr ""

#. module: stock
#: code:addons/stock/models/stock_inventory.py:106
#, python-format
msgid "One product category"
msgstr ""

#. module: stock
#: code:addons/stock/models/stock_inventory.py:111
#, python-format
msgid "One product for a specific owner"
msgstr ""

#. module: stock
#: code:addons/stock/models/stock_inventory.py:107
#, python-format
msgid "One product only"
msgstr ""

#. module: stock
#: model:ir.model.fields,field_description:stock.field_stock_location_path_name
msgid "Operation Name"
msgstr ""

#. module: stock
#: model:ir.model.fields,field_description:stock.field_procurement_rule_picking_type_id
#: model:ir.model.fields,field_description:stock.field_stock_location_path_picking_type_id
#: model:ir.model.fields,field_description:stock.field_stock_move_picking_type_id
#: model:ir.model.fields,field_description:stock.field_stock_picking_picking_type_id
#: model:ir.ui.view,arch_db:stock.view_picking_internal_search
#: model:ir.ui.view,arch_db:stock.view_pickingtype_filter
msgid "Operation Type"
msgstr ""

#. module: stock
#: model:ir.model.fields,help:stock.field_procurement_rule_picking_type_id
msgid "Operation Type determines the way the picking should be shown in the view, reports, ..."
msgstr ""

#. module: stock
#: model:ir.model.fields,field_description:stock.field_stock_picking_type_return_picking_type_id
msgid "Operation Type for Returns"
msgstr ""

#. module: stock
#: model:ir.ui.view,arch_db:stock.view_picking_type_form
#: model:ir.ui.view,arch_db:stock.view_picking_type_list
#: model:ir.ui.view,arch_db:stock.view_picking_type_tree
#: model:ir.ui.view,arch_db:stock.view_warehouse
msgid "Operation Types"
msgstr ""

#. module: stock
#: model:ir.model.fields,field_description:stock.field_stock_picking_type_name
msgid "Operation Types Name"
msgstr ""

#. module: stock
#: model:ir.model.fields,field_description:stock.field_stock_picking_move_line_ids
#: model:ir.ui.menu,name:stock.menu_stock_warehouse_mgmt
#: model:ir.ui.view,arch_db:stock.res_config_settings_view_form
#: model:ir.ui.view,arch_db:stock.view_picking_form
#: model:ir.ui.view,arch_db:stock.view_template_property_form
msgid "Operations"
msgstr ""

#. module: stock
#: model:ir.ui.menu,name:stock.menu_pickingtype
msgid "Operations Types"
msgstr ""

#. module: stock
#: model:ir.model.fields,help:stock.field_stock_move_partner_id
msgid "Optional address where goods are to be delivered, specifically used for allotment"
msgstr ""

#. module: stock
#: model:ir.model.fields,help:stock.field_stock_location_posx
#: model:ir.model.fields,help:stock.field_stock_location_posy
#: model:ir.model.fields,help:stock.field_stock_location_posz
msgid "Optional localization details, for information purpose only"
msgstr ""

#. module: stock
#: model:ir.model.fields,help:stock.field_stock_move_returned_move_ids
msgid "Optional: all returned moves created from this move"
msgstr ""

#. module: stock
#: model:ir.model.fields,help:stock.field_stock_move_move_dest_ids
msgid "Optional: next stock move when chaining them"
msgstr ""

#. module: stock
#: model:ir.model.fields,help:stock.field_stock_move_move_orig_ids
msgid "Optional: previous stock move when chaining them"
msgstr ""

#. module: stock
#: model:ir.ui.view,arch_db:stock.view_picking_internal_search
msgid "Order Date"
msgstr ""

#. module: stock
#: model:stock.location,name:stock.location_order
msgid "Order Processing"
msgstr ""

#. module: stock
#: model:ir.model.fields,field_description:stock.field_stock_move_line_ordered_qty
#: model:ir.model.fields,field_description:stock.field_stock_move_ordered_qty
msgid "Ordered Quantity"
msgstr ""

#. module: stock
#: model:ir.ui.view,arch_db:stock.view_move_search
msgid "Orders processed today or scheduled for today"
msgstr ""

#. module: stock
#: model:ir.ui.view,arch_db:stock.view_move_form
#: model:ir.ui.view,arch_db:stock.view_picking_internal_search
msgid "Origin"
msgstr ""

#. module: stock
#: model:ir.ui.view,arch_db:stock.view_move_form
msgid "Origin Moves"
msgstr ""

#. module: stock
#: model:ir.model.fields,field_description:stock.field_stock_move_origin_returned_move_id
msgid "Origin return move"
msgstr ""

#. module: stock
#: model:ir.model.fields,field_description:stock.field_stock_return_picking_original_location_id
msgid "Original Location"
msgstr ""

#. module: stock
#: model:ir.model.fields,field_description:stock.field_stock_move_move_orig_ids
msgid "Original Move"
msgstr ""

#. module: stock
#: model:ir.model.fields,field_description:stock.field_stock_warehouse_out_type_id
msgid "Out Type"
msgstr ""

#. module: stock
#: model:ir.model.fields,field_description:stock.field_product_product_outgoing_qty
#: model:ir.model.fields,field_description:stock.field_product_template_outgoing_qty
#: model:ir.ui.view,arch_db:stock.view_move_search
msgid "Outgoing"
msgstr ""

#. module: stock
#: model:ir.model.fields,field_description:stock.field_stock_warehouse_delivery_steps
msgid "Outgoing Shippings"
msgstr ""

#. module: stock
#: code:addons/stock/models/stock_warehouse.py:99
#: model:stock.location,name:stock.stock_location_output
#, python-format
msgid "Output"
msgstr ""

#. module: stock
#: model:ir.model.fields,field_description:stock.field_stock_warehouse_wh_output_stock_loc_id
msgid "Output Location"
msgstr ""

#. module: stock
#: model:ir.model.fields,field_description:stock.field_stock_overprocessed_transfer_overprocessed_product_name
msgid "Overprocessed Product Name"
msgstr ""

#. module: stock
#: model:ir.model.fields,field_description:stock.field_stock_inventory_line_partner_id
#: model:ir.model.fields,field_description:stock.field_stock_location_partner_id
#: model:ir.model.fields,field_description:stock.field_stock_move_line_owner_id
#: model:ir.model.fields,field_description:stock.field_stock_picking_owner_id
#: model:ir.model.fields,field_description:stock.field_stock_quant_owner_id
#: model:ir.model.fields,field_description:stock.field_stock_quant_package_owner_id
#: model:ir.model.fields,field_description:stock.field_stock_scrap_owner_id
#: model:ir.ui.view,arch_db:stock.quant_search_view
#: model:ir.ui.view,arch_db:stock.view_move_line_form
msgid "Owner"
msgstr ""

#. module: stock
#: model:ir.model.fields,field_description:stock.field_stock_move_restrict_partner_id
msgid "Owner "
msgstr ""

#. module: stock
#: model:ir.ui.view,arch_db:stock.message_body
msgid "Owner :"
msgstr ""

#. module: stock
#: model:ir.model.fields,help:stock.field_stock_location_partner_id
msgid "Owner of the location if not internal"
msgstr ""

#. module: stock
#: model:ir.model.fields,help:stock.field_stock_move_line_owner_id
msgid "Owner of the quants"
msgstr ""

#. module: stock
#: code:addons/stock/models/product.py:337
#, python-format
msgid "P&L Qty"
msgstr ""

#. module: stock
#. openerp-web
#: code:addons/stock/static/src/xml/stock_traceability_report_backend.xml:6
#, python-format
msgid "PRINT"
msgstr ""

#. module: stock
#: model:ir.ui.view,arch_db:stock.report_stock_body_print
#: model:ir.ui.view,arch_db:stock.report_stock_inventory
msgid "PRODUCT"
msgstr ""

#. module: stock
#: code:addons/stock/models/stock_warehouse.py:216
#: model:ir.model.fields,field_description:stock.field_stock_inventory_line_package_id
#, python-format
msgid "Pack"
msgstr ""

#. module: stock
#: model:ir.model.fields,field_description:stock.field_stock_warehouse_pack_type_id
msgid "Pack Type"
msgstr ""

#. module: stock
#: code:addons/stock/models/barcode.py:14
#: model:ir.model.fields,field_description:stock.field_stock_quant_package_id
#: model:ir.model.fields,field_description:stock.field_stock_scrap_package_id
#: model:ir.ui.view,arch_db:stock.quant_package_search_view
#: model:ir.ui.view,arch_db:stock.quant_search_view
#: model:ir.ui.view,arch_db:stock.report_picking
#: model:ir.ui.view,arch_db:stock.view_quant_package_form
#: model:ir.ui.view,arch_db:stock.view_quant_package_picking_tree
#: model:ir.ui.view,arch_db:stock.view_quant_package_tree
#, python-format
msgid "Package"
msgstr ""

#. module: stock
#: model:ir.actions.report,name:stock.action_report_quant_package_barcode_small
msgid "Package BarCode"
msgstr ""

#. module: stock
#: model:ir.actions.report,name:stock.action_report_quant_package_barcode
msgid "Package BarCode with Contents"
msgstr ""

#. module: stock
#: model:ir.ui.view,arch_db:stock.report_package_barcode
msgid "Package Content"
msgstr ""

#. module: stock
#: model:ir.ui.view,arch_db:stock.quant_package_search_view
msgid "Package Name"
msgstr ""

#. module: stock
#: model:ir.model.fields,field_description:stock.field_stock_quant_package_name
#: model:ir.ui.view,arch_db:stock.view_quant_package_form
msgid "Package Reference"
msgstr ""

#. module: stock
#: model:ir.ui.view,arch_db:stock.report_package_barcode_small
msgid "Package Reference:"
msgstr ""

#. module: stock
#: model:ir.ui.view,arch_db:stock.view_quant_package_form
msgid "Package Transfers"
msgstr ""

#. module: stock
#: model:ir.model.fields,field_description:stock.field_stock_quant_package_packaging_id
msgid "Package Type"
msgstr ""

#. module: stock
#: model:ir.ui.view,arch_db:stock.report_package_barcode
#: model:ir.ui.view,arch_db:stock.report_package_barcode_small
msgid "Package Type:"
msgstr ""

#. module: stock
#: model:ir.actions.act_window,name:stock.action_package_view
#: model:ir.ui.menu,name:stock.menu_package
#: model:ir.ui.view,arch_db:stock.view_picking_form
msgid "Packages"
msgstr ""

#. module: stock
#: model:ir.actions.act_window,help:stock.action_package_view
msgid "Packages are usually created by pack operations made on transfers and can contains several different products. You can then reuse a package to move its whole content somewhere else, or to pack it into another bigger package. A package can also be unpacked, allowing the disposal of its former content as single units again."
msgstr ""

#. module: stock
#: model:ir.ui.view,arch_db:stock.quant_package_search_view
msgid "Packaging"
msgstr ""

#. module: stock
#: model:ir.model.fields,field_description:stock.field_stock_warehouse_wh_pack_stock_loc_id
msgid "Packing Location"
msgstr ""

#. module: stock
#: model:ir.model,name:stock.model_stock_move_line
msgid "Packing Operation"
msgstr ""

#. module: stock
#: code:addons/stock/models/stock_warehouse.py:100
#: model:stock.location,name:stock.location_pack_zone
#, python-format
msgid "Packing Zone"
msgstr ""

#. module: stock
#: model:ir.ui.view,arch_db:stock.view_picking_type_form
msgid "Packs and Lots"
msgstr ""

#. module: stock
#: model:ir.ui.view,arch_db:stock.view_procurement_compute_wizard
msgid "Parameters"
msgstr ""

#. module: stock
#: model:ir.model.fields,field_description:stock.field_stock_location_location_id
#: model:ir.model.fields,field_description:stock.field_stock_return_picking_parent_location_id
#: model:ir.ui.view,arch_db:stock.view_location_search
msgid "Parent Location"
msgstr ""

#. module: stock
#: selection:procurement.group,move_type:0
msgid "Partial"
msgstr ""

#. module: stock
#: selection:stock.move,state:0
msgid "Partially Available"
msgstr ""

#. module: stock
#: model:ir.model.fields,field_description:stock.field_procurement_group_partner_id
#: model:ir.model.fields,field_description:stock.field_stock_picking_partner_id
#: model:ir.ui.view,arch_db:stock.view_move_search
msgid "Partner"
msgstr ""

#. module: stock
#: model:ir.model.fields,field_description:stock.field_procurement_rule_partner_address_id
msgid "Partner Address"
msgstr ""

#. module: stock
#: model:stock.location,name:stock.stock_location_locations_partner
msgid "Partner Locations"
msgstr ""

#. module: stock
#: model:ir.actions.act_window,help:stock.action_inventory_form
msgid "Periodical Inventories are used to count the number of products\n"
"            available per location. You can use it once a year when you do\n"
"            the general inventory or whenever you need it, to adapt the\n"
"            current inventory level of a product."
msgstr ""

#. module: stock
#: model:ir.ui.view,arch_db:stock.inventory_planner
msgid "Periodical Tasks"
msgstr ""

#. module: stock
#: model:ir.ui.view,arch_db:stock.view_inventory_filter
msgid "Physical Inventories by Month"
msgstr ""

#. module: stock
#: model:stock.location,name:stock.stock_location_locations
msgid "Physical Locations"
msgstr ""

#. module: stock
#: model:ir.model,name:stock.model_stock_quant_package
msgid "Physical Packages"
msgstr ""

#. module: stock
#: code:addons/stock/models/stock_warehouse.py:224
#: model:ir.model.fields,field_description:stock.field_stock_backorder_confirmation_pick_ids
#: model:ir.model.fields,field_description:stock.field_stock_immediate_transfer_pick_ids
#, python-format
msgid "Pick"
msgstr ""

#. module: stock
#: code:addons/stock/models/stock_warehouse.py:435
#, python-format
msgid "Pick + Pack + Ship"
msgstr ""

#. module: stock
#: code:addons/stock/models/stock_warehouse.py:434
#, python-format
msgid "Pick + Ship"
msgstr ""

#. module: stock
#: model:ir.model.fields,field_description:stock.field_stock_warehouse_pick_type_id
msgid "Pick Type"
msgstr ""

#. module: stock
#: model:ir.model.fields,field_description:stock.field_stock_overprocessed_transfer_picking_id
#: model:ir.model.fields,field_description:stock.field_stock_return_picking_picking_id
#: model:ir.model.fields,field_description:stock.field_stock_scrap_picking_id
#: model:ir.ui.view,arch_db:stock.view_move_search
msgid "Picking"
msgstr ""

#. module: stock
#: model:ir.ui.view,arch_db:stock.view_picking_internal_search
msgid "Picking List"
msgstr ""

#. module: stock
#: model:ir.ui.view,arch_db:stock.view_picking_internal_search
msgid "Picking Lists"
msgstr ""

#. module: stock
#: model:ir.ui.view,arch_db:stock.view_stock_quant_form
msgid "Picking Moves"
msgstr ""

#. module: stock
#: model:ir.actions.report,name:stock.action_report_picking
msgid "Picking Operations"
msgstr ""

#. module: stock
#: model:ir.ui.view,arch_db:stock.vpicktree
msgid "Picking list"
msgstr ""

#. module: stock
#: model:ir.ui.view,arch_db:stock.procurement_group_form_view
msgid "Pickings"
msgstr ""

#. module: stock
#: model:ir.ui.view,arch_db:stock.view_picking_internal_search
msgid "Pickings already processed"
msgstr ""

#. module: stock
#: model:ir.actions.act_window,name:stock.do_view_pickings
msgid "Pickings for Groups"
msgstr ""

#. module: stock
#: model:ir.ui.view,arch_db:stock.view_picking_internal_search
msgid "Pickings that are late on scheduled time"
msgstr ""

#. module: stock
#: model:ir.ui.view,arch_db:stock.view_stock_level_forecast_filter
msgid "Pivot"
msgstr ""

#. module: stock
#: model:ir.ui.view,arch_db:stock.stock_picking_type_kanban
msgid "Planned Transfer"
msgstr ""

#. module: stock
#: model:ir.model,name:stock.model_web_planner
msgid "Planner"
msgstr ""

#. module: stock
#: code:addons/stock/models/stock_picking.py:649
#, python-format
msgid "Please add some lines to move"
msgstr ""

#. module: stock
#: code:addons/stock/models/stock_picking.py:823
#, python-format
msgid "Please process some quantities to put in the pack first!"
msgstr ""

#. module: stock
#: code:addons/stock/wizard/stock_picking_return.py:126
#, python-format
msgid "Please specify at least one non-zero quantity."
msgstr ""

#. module: stock
#: model:ir.ui.view,arch_db:stock.quant_search_view
msgid "Positive Stock"
msgstr ""

#. module: stock
#: model:ir.model.fields,field_description:stock.field_stock_move_product_packaging
msgid "Preferred Packaging"
msgstr ""

#. module: stock
#: model:ir.model.fields,help:stock.field_stock_move_route_ids
msgid "Preferred route"
msgstr ""

#. module: stock
#: model:ir.ui.view,arch_db:stock.view_picking_form
msgid "Print"
msgstr ""

#. module: stock
#: model:ir.model.fields,field_description:stock.field_stock_picking_printed
msgid "Printed"
msgstr ""

#. module: stock
#: model:ir.model.fields,field_description:stock.field_stock_fixed_putaway_strat_sequence
#: model:ir.model.fields,field_description:stock.field_stock_move_priority
#: model:ir.model.fields,field_description:stock.field_stock_picking_priority
msgid "Priority"
msgstr ""

#. module: stock
#: model:ir.model.fields,help:stock.field_stock_picking_priority
msgid "Priority for this picking. Setting manually a value here would set it as priority for all the moves"
msgstr ""

#. module: stock
#: model:ir.ui.view,arch_db:stock.res_config_settings_view_form
msgid "Process operations faster with barcodes"
msgstr ""

#. module: stock
#: model:ir.ui.view,arch_db:stock.res_config_settings_view_form
msgid "Process picking in batch per worker"
msgstr ""

#. module: stock
#: model:ir.ui.view,arch_db:stock.view_overprocessed_transfer
msgid "Processed more than initial demand"
msgstr ""

#. module: stock
#: selection:stock.location,usage:0
msgid "Procurement"
msgstr ""

#. module: stock
#: model:ir.ui.view,arch_db:stock.inventory_planner
msgid "Procurement Exceptions"
msgstr ""

#. module: stock
#: model:ir.model.fields,field_description:stock.field_stock_move_group_id
#: model:ir.model.fields,field_description:stock.field_stock_picking_group_id
#: model:ir.model.fields,field_description:stock.field_stock_warehouse_orderpoint_group_id
#: model:ir.ui.view,arch_db:stock.view_picking_internal_search
msgid "Procurement Group"
msgstr ""

#. module: stock
#: model:ir.model.fields,field_description:stock.field_procurement_rule_location_id
msgid "Procurement Location"
msgstr ""

#. module: stock
#: model:ir.model,name:stock.model_procurement_group
msgid "Procurement Requisition"
msgstr ""

#. module: stock
#: model:ir.model,name:stock.model_procurement_rule
#: model:ir.model.fields,field_description:stock.field_stock_move_rule_id
#: model:ir.ui.view,arch_db:stock.view_procurement_rule_form
msgid "Procurement Rule"
msgstr ""

#. module: stock
#: model:ir.model.fields,field_description:stock.field_stock_location_route_pull_ids
#: model:ir.ui.view,arch_db:stock.stock_location_route_form_view
#: model:ir.ui.view,arch_db:stock.view_procurement_rule_tree
msgid "Procurement Rules"
msgstr ""

#. module: stock
#: model:ir.ui.view,arch_db:stock.procurement_group_form_view
msgid "Procurement group"
msgstr ""

#. module: stock
#: model:ir.actions.server,name:stock.ir_cron_scheduler_action_ir_actions_server
#: model:ir.cron,cron_name:stock.ir_cron_scheduler_action
#: model:ir.cron,name:stock.ir_cron_scheduler_action
msgid "Procurement: run scheduler"
msgstr ""

#. module: stock
#: model:stock.location,name:stock.location_procurement
msgid "Procurements"
msgstr ""

#. module: stock
#: model:ir.model.fields,field_description:stock.field_stock_move_line_produce_line_ids
msgid "Produce Line"
msgstr ""

#. module: stock
#: code:addons/stock/models/product.py:347
#, python-format
msgid "Produced Qty"
msgstr ""

#. module: stock
#: model:ir.model,name:stock.model_product_product
#: model:ir.model.fields,field_description:stock.field_report_stock_forecast_product_id
#: model:ir.model.fields,field_description:stock.field_stock_change_product_qty_product_id
#: model:ir.model.fields,field_description:stock.field_stock_inventory_line_product_id
#: model:ir.model.fields,field_description:stock.field_stock_move_line_product_id
#: model:ir.model.fields,field_description:stock.field_stock_move_product_id
#: model:ir.model.fields,field_description:stock.field_stock_picking_product_id
#: model:ir.model.fields,field_description:stock.field_stock_production_lot_product_id
#: model:ir.model.fields,field_description:stock.field_stock_quant_product_id
#: model:ir.model.fields,field_description:stock.field_stock_return_picking_line_product_id
#: model:ir.model.fields,field_description:stock.field_stock_scrap_product_id
#: model:ir.model.fields,field_description:stock.field_stock_warehouse_orderpoint_product_id
#: model:ir.model.fields,field_description:stock.field_stock_warn_insufficient_qty_product_id
#: model:ir.model.fields,field_description:stock.field_stock_warn_insufficient_qty_repair_product_id
#: model:ir.model.fields,field_description:stock.field_stock_warn_insufficient_qty_scrap_product_id
#: model:ir.model.fields,field_description:stock.field_stock_warn_insufficient_qty_unbuild_product_id
#: model:ir.ui.view,arch_db:stock.quant_search_view
#: model:ir.ui.view,arch_db:stock.report_lot_barcode
#: model:ir.ui.view,arch_db:stock.report_package_barcode
#: model:ir.ui.view,arch_db:stock.report_picking
#: model:ir.ui.view,arch_db:stock.search_product_lot_filter
#: model:ir.ui.view,arch_db:stock.stock_scrap_search_view
#: model:ir.ui.view,arch_db:stock.view_move_search
msgid "Product"
msgstr ""

#. module: stock
#: code:addons/stock/models/stock_location.py:180
#: model:ir.model.fields,field_description:stock.field_stock_location_route_categ_ids
#: model:ir.ui.menu,name:stock.menu_product_category_config_stock
#: model:ir.ui.view,arch_db:stock.stock_location_route_form_view
#, python-format
msgid "Product Categories"
msgstr ""

#. module: stock
#: model:ir.model,name:stock.model_product_category
#: model:ir.model.fields,field_description:stock.field_stock_fixed_putaway_strat_category_id
msgid "Product Category"
msgstr ""

#. module: stock
#: model:ir.model.fields,field_description:stock.field_stock_inventory_line_product_code
msgid "Product Code"
msgstr ""

#. module: stock
#: model:ir.ui.view,arch_db:stock.search_product_lot_filter
msgid "Product Lots"
msgstr ""

#. module: stock
#: model:ir.ui.view,arch_db:stock.search_product_lot_filter
msgid "Product Lots Filter"
msgstr ""

#. module: stock
#: model:ir.ui.view,arch_db:stock.stock_scrap_form_view
msgid "Product Move"
msgstr ""

#. module: stock
#: model:ir.actions.act_window,name:stock.stock_move_line_action
#: model:ir.ui.menu,name:stock.stock_move_line_menu
#: model:ir.ui.view,arch_db:stock.product_form_view_procurement_button
#: model:ir.ui.view,arch_db:stock.product_template_form_view_procurement_button
msgid "Product Moves"
msgstr ""

#. module: stock
#: model:ir.model.fields,field_description:stock.field_stock_inventory_line_product_name
msgid "Product Name"
msgstr ""

#. module: stock
#: model:ir.ui.menu,name:stock.menu_product_packagings
#: model:ir.ui.view,arch_db:stock.res_config_settings_view_form
msgid "Product Packages"
msgstr ""

#. module: stock
#: model:ir.model,name:stock.model_product_template
#: model:ir.model.fields,field_description:stock.field_report_stock_forecast_product_tmpl_id
#: model:ir.model.fields,field_description:stock.field_stock_move_product_tmpl_id
#: model:ir.model.fields,field_description:stock.field_stock_quant_product_tmpl_id
msgid "Product Template"
msgstr ""

#. module: stock
#: model:ir.model.fields,field_description:stock.field_stock_move_product_type
msgid "Product Type"
msgstr ""

#. module: stock
#: model:ir.ui.view,arch_db:stock.inventory_planner
msgid "Product Types"
msgstr ""

#. module: stock
#: model:ir.model.fields,field_description:stock.field_stock_inventory_line_product_uom_id
#: model:ir.model.fields,field_description:stock.field_stock_warehouse_orderpoint_product_uom
msgid "Product Unit of Measure"
msgstr ""

#. module: stock
#: model:ir.ui.menu,name:stock.product_product_menu
msgid "Product Variants"
msgstr ""

#. module: stock
#: model:ir.ui.view,arch_db:stock.view_production_lot_form
#: model:ir.ui.view,arch_db:stock.view_production_lot_form_simple
msgid "Product this lot/serial number contains. You cannot change it anymore if it has already been moved."
msgstr ""

#. module: stock
#: model:ir.model.fields,field_description:stock.field_stock_move_has_tracking
msgid "Product with Tracking"
msgstr ""

#. module: stock
#: model:stock.location,name:stock.location_production
#: selection:stock.location,usage:0
msgid "Production"
msgstr ""

#. module: stock
#: model:ir.model.fields,field_description:stock.field_product_product_property_stock_production
#: model:ir.model.fields,field_description:stock.field_product_template_property_stock_production
msgid "Production Location"
msgstr ""

#. module: stock
#: code:addons/stock/models/stock_location.py:170
#: code:addons/stock/wizard/stock_quantity_history.py:29
#: model:ir.actions.act_window,name:stock.act_product_location_open
#: model:ir.actions.act_window,name:stock.product_template_action_product
#: model:ir.model.fields,field_description:stock.field_stock_location_route_product_ids
#: model:ir.ui.menu,name:stock.menu_product_in_config_stock
#: model:ir.ui.menu,name:stock.menu_product_variant_config_stock
#: model:ir.ui.view,arch_db:stock.res_config_settings_view_form
#: model:ir.ui.view,arch_db:stock.stock_location_route_form_view
#: model:ir.ui.view,arch_db:stock.view_location_form
#, python-format
msgid "Products"
msgstr ""

#. module: stock
#: code:addons/stock/models/product.py:310
#, python-format
msgid "Products: "
msgstr ""

#. module: stock
#: selection:procurement.rule,group_propagation_option:0
msgid "Propagate"
msgstr ""

#. module: stock
#: model:ir.model.fields,field_description:stock.field_procurement_rule_propagate
#: model:ir.model.fields,field_description:stock.field_stock_location_path_propagate
#: model:ir.model.fields,field_description:stock.field_stock_move_propagate
msgid "Propagate cancel and split"
msgstr ""

#. module: stock
#: model:ir.ui.view,arch_db:stock.view_procurement_rule_form
msgid "Propagation Options"
msgstr ""

#. module: stock
#: model:ir.model.fields,field_description:stock.field_procurement_rule_group_propagation_option
msgid "Propagation of Procurement Group"
msgstr ""

#. module: stock
#: model:ir.ui.view,arch_db:stock.inventory_planner
msgid "Purchase Flow"
msgstr ""

#. module: stock
#: model:ir.model.fields,field_description:stock.field_stock_move_push_rule_id
msgid "Push Rule"
msgstr ""

#. module: stock
#: model:ir.actions.act_window,name:stock.stolocpath
#: model:ir.model.fields,field_description:stock.field_stock_location_route_push_ids
#: model:ir.ui.view,arch_db:stock.stock_location_route_form_view
msgid "Push Rules"
msgstr ""

#. module: stock
#: model:ir.model,name:stock.model_stock_location_path
msgid "Pushed Flow"
msgstr ""

#. module: stock
#: model:ir.model.fields,field_description:stock.field_stock_fixed_putaway_strat_putaway_id
msgid "Put Away Method"
msgstr ""

#. module: stock
#: model:ir.model,name:stock.model_product_putaway
#: model:ir.model.fields,field_description:stock.field_stock_location_putaway_strategy_id
msgid "Put Away Strategy"
msgstr ""

#. module: stock
#: model:ir.ui.view,arch_db:stock.view_picking_form
msgid "Put in Pack"
msgstr ""

#. module: stock
#: model:ir.ui.view,arch_db:stock.res_config_settings_view_form
msgid "Put your products in packs (e.g. parcels, boxes) and track them"
msgstr ""

#. module: stock
#: model:ir.ui.view,arch_db:stock.view_putaway
msgid "Putaway"
msgstr ""

#. module: stock
#: model:ir.ui.view,arch_db:stock.report_stock_body_print
#: model:ir.ui.view,arch_db:stock.report_stock_inventory
msgid "QUANTITY"
msgstr ""

#. module: stock
#: model:ir.model.fields,field_description:stock.field_stock_warehouse_orderpoint_qty_multiple
msgid "Qty Multiple"
msgstr ""

#. module: stock
#: sql_constraint:stock.warehouse.orderpoint:0
msgid "Qty Multiple must be greater than or equal to zero."
msgstr ""

#. module: stock
#: code:addons/stock/models/stock_warehouse.py:98
#, python-format
msgid "Quality Control"
msgstr ""

#. module: stock
#: model:ir.model.fields,field_description:stock.field_stock_warehouse_wh_qc_stock_loc_id
msgid "Quality Control Location"
msgstr ""

#. module: stock
#: model:ir.model.fields,field_description:stock.field_stock_location_quant_ids
#: model:ir.model.fields,field_description:stock.field_stock_warn_insufficient_qty_quant_ids
#: model:ir.model.fields,field_description:stock.field_stock_warn_insufficient_qty_repair_quant_ids
#: model:ir.model.fields,field_description:stock.field_stock_warn_insufficient_qty_scrap_quant_ids
#: model:ir.model.fields,field_description:stock.field_stock_warn_insufficient_qty_unbuild_quant_ids
msgid "Quant"
msgstr ""

#. module: stock
#: model:ir.model.fields,field_description:stock.field_report_stock_forecast_quantity
#: model:ir.model.fields,field_description:stock.field_stock_production_lot_product_qty
#: model:ir.model.fields,field_description:stock.field_stock_quant_quantity
#: model:ir.model.fields,field_description:stock.field_stock_return_picking_line_quantity
#: model:ir.model.fields,field_description:stock.field_stock_scrap_scrap_qty
#: model:ir.ui.view,arch_db:stock.report_package_barcode
#: model:ir.ui.view,arch_db:stock.report_picking
#: model:ir.ui.view,arch_db:stock.view_quant_package_form
msgid "Quantity"
msgstr ""

#. module: stock
#: model:ir.ui.view,arch_db:stock.message_body
msgid "Quantity :"
msgstr ""

#. module: stock
#: model:ir.model.fields,field_description:stock.field_stock_move_quantity_done
#: model:ir.ui.view,arch_db:stock.view_move_line_form
#: model:ir.ui.view,arch_db:stock.view_move_line_tree
#: model:ir.ui.view,arch_db:stock.view_stock_move_line_kanban
msgid "Quantity Done"
msgstr ""

#. module: stock
#: model:ir.ui.view,arch_db:stock.view_warehouse_orderpoint_form
msgid "Quantity Multiple"
msgstr ""

#. module: stock
#: model:ir.model.fields,field_description:stock.field_product_product_qty_available
#: model:ir.model.fields,field_description:stock.field_product_template_qty_available
#: model:ir.ui.view,arch_db:stock.view_stock_quant_form
msgid "Quantity On Hand"
msgstr ""

#. module: stock
#: model:ir.model.fields,field_description:stock.field_stock_move_reserved_availability
#: model:ir.ui.view,arch_db:stock.view_move_line_form
#: model:ir.ui.view,arch_db:stock.view_stock_quant_form
msgid "Quantity Reserved"
msgstr ""

#. module: stock
#: code:addons/stock/wizard/stock_change_product_qty.py:80
#, python-format
msgid "Quantity cannot be negative."
msgstr ""

#. module: stock
#: code:addons/stock/models/stock_move.py:611
#, python-format
msgid "Quantity decreased!"
msgstr ""

#. module: stock
#: model:ir.model.fields,help:stock.field_stock_move_availability
msgid "Quantity in stock that can still be reserved for this move"
msgstr ""

#. module: stock
#: model:ir.model.fields,help:stock.field_stock_move_product_qty
msgid "Quantity in the default UoM of the product"
msgstr ""

#. module: stock
#: model:ir.model.fields,help:stock.field_product_product_incoming_qty
msgid "Quantity of planned incoming products.\n"
"In a context with a single Stock Location, this includes goods arriving to this Location, or any of its children.\n"
"In a context with a single Warehouse, this includes goods arriving to the Stock Location of this Warehouse, or any of its children.\n"
"Otherwise, this includes goods arriving to any Stock Location with 'internal' type."
msgstr ""

#. module: stock
#: model:ir.model.fields,help:stock.field_product_product_outgoing_qty
msgid "Quantity of planned outgoing products.\n"
"In a context with a single Stock Location, this includes goods leaving this Location, or any of its children.\n"
"In a context with a single Warehouse, this includes goods leaving the Stock Location of this Warehouse, or any of its children.\n"
"Otherwise, this includes goods leaving any Stock Location with 'internal' type."
msgstr ""

#. module: stock
#: model:ir.model.fields,help:stock.field_stock_quant_quantity
msgid "Quantity of products in this quant, in the default unit of measure of the product"
msgstr ""

#. module: stock
#: model:ir.model.fields,help:stock.field_stock_quant_reserved_quantity
msgid "Quantity of reserved products in this quant, in the default unit of measure of the product"
msgstr ""

#. module: stock
#: model:ir.model.fields,help:stock.field_stock_move_reserved_availability
msgid "Quantity that has already been reserved for this move"
msgstr ""

#. module: stock
#: model:ir.actions.act_window,name:stock.lot_open_quants
#: model:ir.model,name:stock.model_stock_quant
#: model:ir.model.fields,field_description:stock.field_stock_production_lot_quant_ids
#: model:ir.ui.view,arch_db:stock.quant_search_view
msgid "Quants"
msgstr ""

#. module: stock
#: code:addons/stock/models/stock_quant.py:70
#, python-format
msgid "Quants cannot be created for consumables or services."
msgstr ""

#. module: stock
#: model:stock.inventory.line,product_name:stock.stock_inventory_line_12
msgid "RAM SR5"
msgstr ""

#. module: stock
#: model:ir.model.fields,field_description:stock.field_stock_picking_type_rate_picking_backorders
msgid "Rate Picking Backorders"
msgstr ""

#. module: stock
#: model:ir.model.fields,field_description:stock.field_stock_picking_type_rate_picking_late
msgid "Rate Picking Late"
msgstr ""

#. module: stock
#: model:ir.ui.view,arch_db:stock.stock_picking_type_kanban
#: model:ir.ui.view,arch_db:stock.view_move_search
#: model:ir.ui.view,arch_db:stock.view_picking_internal_search
#: selection:stock.picking,state:0
msgid "Ready"
msgstr ""

#. module: stock
#: model:ir.model.fields,field_description:stock.field_stock_move_product_qty
#: model:ir.ui.view,arch_db:stock.stock_inventory_line_tree2
#: model:ir.ui.view,arch_db:stock.view_inventory_form
msgid "Real Quantity"
msgstr ""

#. module: stock
#: model:ir.model.fields,field_description:stock.field_stock_move_line_product_qty
msgid "Real Reserved Quantity"
msgstr ""

#. module: stock
#: model:ir.model.fields,field_description:stock.field_stock_warehouse_reception_route_id
msgid "Receipt Route"
msgstr ""

#. module: stock
#: code:addons/stock/models/stock_warehouse.py:432
#, python-format
msgid "Receipt in 1 step"
msgstr ""

#. module: stock
#: code:addons/stock/models/stock_warehouse.py:432
#, python-format
msgid "Receipt in 2 steps"
msgstr ""

#. module: stock
#: code:addons/stock/models/stock_warehouse.py:433
#, python-format
msgid "Receipt in 3 steps"
msgstr ""

#. module: stock
#: code:addons/stock/models/stock_warehouse.py:202
#: model:stock.picking.type,name:stock.chi_picking_type_in
#: model:stock.picking.type,name:stock.picking_type_in
#, python-format
msgid "Receipts"
msgstr ""

#. module: stock
#: selection:stock.warehouse,reception_steps:0
msgid "Receive goods directly in stock (1 step)"
msgstr ""

#. module: stock
#: code:addons/stock/models/product.py:324
#, python-format
msgid "Received Qty"
msgstr ""

#. module: stock
#: model:ir.ui.view,arch_db:stock.stock_move_line_view_search
msgid "Receptions"
msgstr ""

#. module: stock
#: model:ir.model.fields,field_description:stock.field_procurement_group_name
#: model:ir.model.fields,field_description:stock.field_stock_move_line_reference
#: model:ir.model.fields,field_description:stock.field_stock_move_reference
#: model:ir.model.fields,field_description:stock.field_stock_picking_name
#: model:ir.model.fields,field_description:stock.field_stock_scrap_name
#: model:ir.ui.view,arch_db:stock.stock_move_line_view_search
#: model:ir.ui.view,arch_db:stock.view_move_line_form
#: model:ir.ui.view,arch_db:stock.view_move_line_tree
#: model:ir.ui.view,arch_db:stock.view_move_search
#: model:ir.ui.view,arch_db:stock.view_move_tree_receipt_picking
#: model:ir.ui.view,arch_db:stock.view_move_tree_receipt_picking_board
msgid "Reference"
msgstr ""

#. module: stock
#: model:ir.model.fields,field_description:stock.field_stock_picking_type_sequence_id
msgid "Reference Sequence"
msgstr ""

#. module: stock
#: sql_constraint:stock.picking:0
msgid "Reference must be unique per company!"
msgstr ""

#. module: stock
#: model:ir.model.fields,help:stock.field_stock_picking_origin
msgid "Reference of the document"
msgstr ""

#. module: stock
#: model:ir.ui.view,arch_db:stock.view_picking_form
msgid "Register lots, packs, location"
msgstr ""

#. module: stock
#: model:ir.ui.view,arch_db:stock.view_picking_internal_search
msgid "Remaining parts of picking partially processed"
msgstr ""

#. module: stock
#: model:ir.ui.view,arch_db:stock.view_removal
msgid "Removal"
msgstr ""

#. module: stock
#: model:ir.model,name:stock.model_product_removal
#: model:ir.model.fields,field_description:stock.field_stock_location_removal_strategy_id
msgid "Removal Strategy"
msgstr ""

#. module: stock
#: code:addons/stock/models/stock_quant.py:111
#, python-format
msgid "Removal strategy %s not implemented."
msgstr ""

#. module: stock
#: model:ir.model.fields,field_description:stock.field_product_product_reordering_max_qty
#: model:ir.model.fields,field_description:stock.field_product_template_reordering_max_qty
msgid "Reordering Max Qty"
msgstr ""

#. module: stock
#: model:ir.model.fields,field_description:stock.field_product_product_reordering_min_qty
#: model:ir.model.fields,field_description:stock.field_product_template_reordering_min_qty
msgid "Reordering Min Qty"
msgstr ""

#. module: stock
#: model:ir.actions.act_window,name:stock.act_stock_warehouse_2_stock_warehouse_orderpoint
#: model:ir.actions.act_window,name:stock.action_orderpoint_form
#: model:ir.actions.act_window,name:stock.product_open_orderpoint
#: model:ir.model.fields,field_description:stock.field_product_product_nbr_reordering_rules
#: model:ir.model.fields,field_description:stock.field_product_template_nbr_reordering_rules
#: model:ir.ui.menu,name:stock.menu_reordering_rules_config
#: model:ir.ui.view,arch_db:stock.inventory_planner
#: model:ir.ui.view,arch_db:stock.view_warehouse_orderpoint_form
#: model:ir.ui.view,arch_db:stock.view_warehouse_orderpoint_tree
#: model:ir.ui.view,arch_db:stock.warehouse_orderpoint_search
msgid "Reordering Rules"
msgstr ""

#. module: stock
#: model:ir.ui.view,arch_db:stock.warehouse_orderpoint_search
msgid "Reordering Rules Search"
msgstr ""

#. module: stock
#: model:ir.ui.menu,name:stock.menu_warehouse_report
msgid "Reporting"
msgstr ""

#. module: stock
#: model:ir.model.fields,help:stock.field_res_config_settings_use_propagation_minimum_delta
msgid "Rescheduling applies to any chain of operations (e.g. Make To Order, Pick Pack Ship). In the case of MTO sales, a vendor delay (updated incoming date) impacts the expected delivery date to the customer. \n"
" This option allows to not propagate the rescheduling if the change is not critical."
msgstr ""

#. module: stock
#: model:ir.ui.view,arch_db:stock.res_config_settings_view_form
msgid "Rescheduling applies to any chain of operations (e.g. Make To Order, Pick Pack Ship). In the case of MTO sales, a vendor delay (updated incoming date) impacts the expected delivery date to the customer. This option allows to not propagate the rescheduling if the change is not critical."
msgstr ""

#. module: stock
#: model:ir.model.fields,field_description:stock.field_res_config_settings_module_procurement_jit
msgid "Reservation"
msgstr ""

#. module: stock
#: model:ir.ui.view,arch_db:stock.quant_search_view
msgid "Reservations"
msgstr ""

#. module: stock
#: model:ir.model.fields,field_description:stock.field_stock_move_line_product_uom_qty
#: model:ir.ui.view,arch_db:stock.view_move_picking_form
#: model:ir.ui.view,arch_db:stock.view_picking_form
#: model:ir.ui.view,arch_db:stock.view_stock_quant_tree
msgid "Reserved"
msgstr ""

#. module: stock
#: model:ir.model.fields,field_description:stock.field_stock_quant_reserved_quantity
msgid "Reserved Quantity"
msgstr ""

#. module: stock
#: model:ir.model.fields,help:stock.field_res_config_settings_module_procurement_jit
msgid "Reserving products manually in delivery orders or by running the scheduler is advised to better manage priorities in case of long customer lead times or/and frequent stock-outs."
msgstr ""

#. module: stock
#: model:ir.ui.view,arch_db:stock.inventory_planner
msgid "Resolve Procurement Exceptions"
msgstr ""

#. module: stock
#: model:ir.model.fields,field_description:stock.field_product_product_responsible_id
#: model:ir.model.fields,field_description:stock.field_product_template_responsible_id
msgid "Responsible"
msgstr ""

#. module: stock
#: model:ir.model.fields,field_description:stock.field_stock_warehouse_resupply_route_ids
msgid "Resupply Routes"
msgstr ""

#. module: stock
#: model:ir.model.fields,field_description:stock.field_stock_warehouse_resupply_wh_ids
msgid "Resupply Warehouses"
msgstr ""

#. module: stock
#: model:ir.ui.view,arch_db:stock.view_stock_quantity_history
msgid "Retrieve the Inventory Quantities"
msgstr ""

#. module: stock
#: model:ir.ui.view,arch_db:stock.view_picking_form
#: model:ir.ui.view,arch_db:stock.view_stock_return_picking_form
msgid "Return"
msgstr ""

#. module: stock
#: model:ir.model.fields,field_description:stock.field_stock_return_picking_location_id
msgid "Return Location"
msgstr ""

#. module: stock
#: model:ir.model,name:stock.model_stock_return_picking
msgid "Return Picking"
msgstr ""

#. module: stock
#: code:addons/stock/wizard/stock_picking_return.py:97
#, python-format
msgid "Return of %s"
msgstr ""

#. module: stock
#: code:addons/stock/wizard/stock_picking_return.py:147
#, python-format
msgid "Returned Picking"
msgstr ""

#. module: stock
#: model:ir.actions.act_window,name:stock.act_stock_return_picking
msgid "Reverse Transfer"
msgstr ""

#. module: stock
#: model:ir.model.fields,field_description:stock.field_stock_location_parent_right
msgid "Right Parent"
msgstr ""

#. module: stock
#: model:ir.model.fields,field_description:stock.field_procurement_rule_route_id
#: model:ir.model.fields,field_description:stock.field_stock_location_path_route_id
#: model:ir.ui.view,arch_db:stock.stock_location_route_form_view
#: model:ir.ui.view,arch_db:stock.stock_location_route_view_search
msgid "Route"
msgstr ""

#. module: stock
#: model:ir.model.fields,field_description:stock.field_stock_location_route_name
msgid "Route Name"
msgstr ""

#. module: stock
#: model:ir.model.fields,field_description:stock.field_procurement_rule_route_sequence
#: model:ir.model.fields,field_description:stock.field_stock_location_path_route_sequence
msgid "Route Sequence"
msgstr ""

#. module: stock
#: model:ir.actions.act_window,name:stock.action_routes_form
#: model:ir.model.fields,field_description:stock.field_product_category_route_ids
#: model:ir.model.fields,field_description:stock.field_product_product_route_ids
#: model:ir.model.fields,field_description:stock.field_product_template_route_ids
#: model:ir.model.fields,field_description:stock.field_stock_warehouse_route_ids
#: model:ir.ui.menu,name:stock.menu_routes_config
#: model:ir.ui.view,arch_db:stock.product_form_view_procurement_button
#: model:ir.ui.view,arch_db:stock.product_template_form_view_procurement_button
#: model:ir.ui.view,arch_db:stock.stock_location_route_tree
#: model:ir.ui.view,arch_db:stock.view_warehouse
msgid "Routes"
msgstr ""

#. module: stock
#: model:ir.ui.view,arch_db:stock.inventory_planner
msgid "Routes Management"
msgstr ""

#. module: stock
#: model:ir.model.fields,help:stock.field_stock_warehouse_resupply_route_ids
msgid "Routes will be created for these resupply warehouses and you can select them on products and product categories"
msgstr ""

#. module: stock
#: model:ir.ui.view,arch_db:stock.view_warehouse_orderpoint_form
msgid "Rules"
msgstr ""

#. module: stock
#: model:ir.actions.act_window,name:stock.action_procurement_compute
#: model:ir.ui.menu,name:stock.menu_procurement_compute
msgid "Run Scheduler"
msgstr ""

#. module: stock
#: model:ir.model,name:stock.model_stock_scheduler_compute
msgid "Run Scheduler Manually"
msgstr ""

#. module: stock
#: model:ir.ui.view,arch_db:stock.view_procurement_compute_wizard
msgid "Run Schedulers"
msgstr ""

#. module: stock
#: model:ir.ui.view,arch_db:stock.inventory_planner
msgid "Sales Flow"
msgstr ""

#. module: stock
#: model:ir.ui.view,arch_db:stock.view_move_search
msgid "Scheduled"
msgstr ""

#. module: stock
#: model:ir.model.fields,field_description:stock.field_stock_picking_scheduled_date
msgid "Scheduled Date"
msgstr ""

#. module: stock
#: model:ir.model.fields,help:stock.field_stock_move_date_expected
msgid "Scheduled date for the processing of this move"
msgstr ""

#. module: stock
#: model:ir.model.fields,help:stock.field_stock_picking_scheduled_date
msgid "Scheduled time for the first part of the shipment to be processed. Setting manually a value here would set it as expected date for all the stock moves."
msgstr ""

#. module: stock
#: code:addons/stock/models/stock_picking.py:836
#: model:ir.model.fields,field_description:stock.field_stock_move_scrap_ids
#: model:ir.model.fields,field_description:stock.field_stock_warn_insufficient_qty_scrap_scrap_id
#: model:ir.ui.menu,name:stock.menu_stock_scrap
#: model:ir.ui.view,arch_db:stock.stock_scrap_form_view
#: model:ir.ui.view,arch_db:stock.stock_scrap_form_view2
#: model:ir.ui.view,arch_db:stock.view_picking_form
#, python-format
msgid "Scrap"
msgstr ""

#. module: stock
#: model:ir.model.fields,field_description:stock.field_stock_scrap_scrap_location_id
#: model:ir.ui.view,arch_db:stock.stock_scrap_search_view
msgid "Scrap Location"
msgstr ""

#. module: stock
#: model:ir.model.fields,field_description:stock.field_stock_scrap_move_id
msgid "Scrap Move"
msgstr ""

#. module: stock
#: model:ir.actions.act_window,name:stock.action_stock_scrap
msgid "Scrap Orders"
msgstr ""

#. module: stock
#: model:ir.model.fields,field_description:stock.field_stock_move_scrapped
#: model:stock.location,name:stock.stock_location_scrapped
msgid "Scrapped"
msgstr ""

#. module: stock
#: model:ir.actions.act_window,help:stock.action_stock_scrap
msgid "Scrapping a product will remove it from your stock. The product will\n"
"                end up in a scrap location that can be used for reporting purpose."
msgstr ""

#. module: stock
#: model:ir.ui.view,arch_db:stock.view_picking_form
msgid "Scraps"
msgstr ""

#. module: stock
#: model:ir.ui.view,arch_db:stock.view_inventory_filter
msgid "Search Inventory"
msgstr ""

#. module: stock
#: model:ir.ui.view,arch_db:stock.stock_inventory_line_search
msgid "Search Inventory Lines"
msgstr ""

#. module: stock
#: model:ir.ui.view,arch_db:stock.view_procurement_rule_filter
msgid "Search Procurement"
msgstr ""

#. module: stock
#: model:ir.ui.view,arch_db:stock.stock_scrap_search_view
msgid "Search Scrap"
msgstr ""

#. module: stock
#: model:ir.ui.view,arch_db:stock.stock_location_path_filter
msgid "Search Stock Location Paths"
msgstr ""

#. module: stock
#: code:addons/stock/models/stock_inventory.py:108
#, python-format
msgid "Select products manually"
msgstr ""

#. module: stock
#: model:ir.ui.view,arch_db:stock.stock_location_route_form_view
msgid "Select the places where this route can be selected"
msgstr ""

#. module: stock
#: model:ir.model.fields,help:stock.field_res_partner_picking_warn
#: model:ir.model.fields,help:stock.field_res_users_picking_warn
msgid "Selecting the \"Warning\" option will notify user with the message, Selecting \"Blocking Message\" will throw an exception with the message and block the flow. The Message has to be written in the next field."
msgstr ""

#. module: stock
#: model:ir.ui.view,arch_db:stock.res_config_settings_view_form
msgid "Sell and purchase products in different units of measure"
msgstr ""

#. module: stock
#: model:ir.model.fields,field_description:stock.field_procurement_rule_sequence
#: model:ir.model.fields,field_description:stock.field_stock_location_path_sequence
#: model:ir.model.fields,field_description:stock.field_stock_location_route_sequence
#: model:ir.model.fields,field_description:stock.field_stock_move_sequence
#: model:ir.model.fields,field_description:stock.field_stock_picking_type_sequence
#: model:ir.ui.view,arch_db:stock.stock_location_route_form_view
msgid "Sequence"
msgstr ""

#. module: stock
#: code:addons/stock/models/stock_warehouse.py:685
#, python-format
msgid "Sequence in"
msgstr ""

#. module: stock
#: code:addons/stock/models/stock_warehouse.py:689
#, python-format
msgid "Sequence internal"
msgstr ""

#. module: stock
#: code:addons/stock/models/stock_warehouse.py:686
#, python-format
msgid "Sequence out"
msgstr ""

#. module: stock
#: code:addons/stock/models/stock_warehouse.py:687
#, python-format
msgid "Sequence packing"
msgstr ""

#. module: stock
#: code:addons/stock/models/stock_warehouse.py:688
#, python-format
msgid "Sequence picking"
msgstr ""

#. module: stock
#: model:ir.model.fields,field_description:stock.field_stock_inventory_line_prodlot_name
msgid "Serial Number Name"
msgstr ""

#. module: stock
#: model:ir.model.fields,field_description:stock.field_procurement_rule_warehouse_id
msgid "Served Warehouse"
msgstr ""

#. module: stock
#: model:ir.ui.view,arch_db:stock.res_config_settings_view_form
msgid "Set Putaway Strategies on Locations"
msgstr ""

#. module: stock
#: model:ir.ui.view,arch_db:stock.res_config_settings_view_form
msgid "Set Warehouse Routes"
msgstr ""

#. module: stock
#: model:ir.model.fields,help:stock.field_product_category_removal_strategy_id
msgid "Set a specific removal strategy that will be used regardless of the source location for this product category"
msgstr ""

#. module: stock
#: model:ir.ui.view,arch_db:stock.res_config_settings_view_form
msgid "Set expiration dates on lots &amp; serial numbers"
msgstr ""

#. module: stock
#: model:ir.ui.view,arch_db:stock.res_config_settings_view_form
msgid "Set owner on stored products"
msgstr ""

#. module: stock
#: model:ir.ui.view,arch_db:stock.res_config_settings_view_form
msgid "Set product attributes (e.g. color, size) to manage variants"
msgstr ""

#. module: stock
#: model:ir.ui.view,arch_db:stock.inventory_planner
msgid "Set the <i>Real Quantity</i> for each Product and <i>Validate the Inventory</i>"
msgstr ""

#. module: stock
#: model:ir.ui.view,arch_db:stock.inventory_planner
msgid "Set the products you want to track with lots or serial numbers by setting the Tracking field on the product form"
msgstr ""

#. module: stock
#: model:ir.ui.view,arch_db:stock.view_inventory_form
msgid "Set to Draft"
msgstr ""

#. module: stock
#: model:ir.model.fields,help:stock.field_stock_move_location_id
msgid "Sets a location if you produce at a fixed location. This can be a partner location if you subcontract the manufacturing operations."
msgstr ""

#. module: stock
#: model:ir.actions.act_window,name:stock.action_stock_config_settings
#: model:ir.ui.menu,name:stock.menu_stock_general_settings
#: model:ir.ui.view,arch_db:stock.stock_picking_type_kanban
msgid "Settings"
msgstr ""

#. module: stock
#: model:stock.location,name:stock.stock_location_components
msgid "Shelf 1"
msgstr ""

#. module: stock
#: model:stock.location,name:stock.stock_location_14
msgid "Shelf 2"
msgstr ""

#. module: stock
#: model:ir.model.fields,field_description:stock.field_stock_location_posy
msgid "Shelves (Y)"
msgstr ""

#. module: stock
#: code:addons/stock/models/stock_warehouse.py:434
#, python-format
msgid "Ship Only"
msgstr ""

#. module: stock
#: selection:stock.warehouse,delivery_steps:0
msgid "Ship directly from stock (Ship only)"
msgstr ""

#. module: stock
#: model:ir.ui.view,arch_db:stock.res_config_settings_view_form
msgid "Shipping Connectors"
msgstr ""

#. module: stock
#: model:ir.model.fields,field_description:stock.field_stock_picking_move_type
msgid "Shipping Policy"
msgstr ""

#. module: stock
#: model:ir.ui.view,arch_db:stock.res_config_settings_view_form
msgid "Shipping connectors allow to compute accurate shipping costs, print shipping labels and request carrier picking at your warehouse to ship to the customer. Apply shipping connector from delivery methods."
msgstr ""

#. module: stock
#: model:ir.model.fields,field_description:stock.field_stock_warehouse_code
msgid "Short Name"
msgstr ""

#. module: stock
#: model:ir.model.fields,help:stock.field_stock_warehouse_code
msgid "Short name used to identify your warehouse"
msgstr ""

#. module: stock
#: model:ir.model.fields,field_description:stock.field_stock_picking_show_check_availability
msgid "Show Check Availability"
msgstr ""

#. module: stock
#: model:ir.model.fields,field_description:stock.field_stock_move_show_operations
#: model:ir.model.fields,field_description:stock.field_stock_picking_type_show_operations
msgid "Show Detailed Operations"
msgstr ""

#. module: stock
#: model:ir.model.fields,field_description:stock.field_stock_picking_show_lots_text
msgid "Show Lots Text"
msgstr ""

#. module: stock
#: model:ir.model.fields,field_description:stock.field_stock_picking_show_mark_as_todo
msgid "Show Mark As Todo"
msgstr ""

#. module: stock
#: model:ir.model.fields,field_description:stock.field_stock_picking_show_operations
msgid "Show Operations"
msgstr ""

#. module: stock
#: model:ir.model.fields,field_description:stock.field_stock_picking_type_show_reserved
msgid "Show Reserved"
msgstr ""

#. module: stock
#: model:ir.model.fields,field_description:stock.field_stock_picking_show_validate
msgid "Show Validate"
msgstr ""

#. module: stock
#: model:ir.ui.view,arch_db:stock.view_picking_internal_search
msgid "Show all records which has next action date is before today"
msgstr ""

#. module: stock
#: model:ir.model.fields,help:stock.field_stock_move_string_availability_info
msgid "Show various information on stock availability for this move"
msgstr ""

#. module: stock
#: model:stock.location,name:stock.location_refrigerator_small
msgid "Small Refrigerator"
msgstr ""

#. module: stock
#: model:ir.ui.view,arch_db:stock.report_picking
#: model:ir.ui.view,arch_db:stock.view_move_search
msgid "Source"
msgstr ""

#. module: stock
#: model:ir.model.fields,field_description:stock.field_stock_move_origin
#: model:ir.model.fields,field_description:stock.field_stock_picking_origin
#: model:ir.model.fields,field_description:stock.field_stock_scrap_origin
msgid "Source Document"
msgstr ""

#. module: stock
#: model:ir.model.fields,field_description:stock.field_procurement_rule_location_src_id
#: model:ir.model.fields,field_description:stock.field_stock_location_path_location_from_id
#: model:ir.model.fields,field_description:stock.field_stock_move_location_id
#: model:ir.model.fields,field_description:stock.field_stock_picking_location_id
msgid "Source Location"
msgstr ""

#. module: stock
#: model:ir.ui.view,arch_db:stock.message_body
msgid "Source Location:"
msgstr ""

#. module: stock
#: model:ir.model.fields,field_description:stock.field_stock_move_line_package_id
#: model:ir.ui.view,arch_db:stock.view_move_line_form
msgid "Source Package"
msgstr ""

#. module: stock
#: model:ir.ui.view,arch_db:stock.message_body
msgid "Source Package :"
msgstr ""

#. module: stock
#: model:ir.model.fields,help:stock.field_procurement_rule_location_src_id
msgid "Source location is action=move"
msgstr ""

#. module: stock
#: model:ir.model.fields,help:stock.field_stock_inventory_lot_id
msgid "Specify Lot/Serial Number to focus your inventory on a particular Lot/Serial Number."
msgstr ""

#. module: stock
#: model:ir.model.fields,help:stock.field_stock_inventory_partner_id
msgid "Specify Owner to focus your inventory on a particular Owner."
msgstr ""

#. module: stock
#: model:ir.model.fields,help:stock.field_stock_inventory_package_id
msgid "Specify Pack to focus your inventory on a particular Pack."
msgstr ""

#. module: stock
#: model:ir.model.fields,help:stock.field_stock_inventory_category_id
msgid "Specify Product Category to focus your inventory on a particular Category."
msgstr ""

#. module: stock
#: model:ir.model.fields,help:stock.field_stock_inventory_product_id
msgid "Specify Product to focus your inventory on a particular Product."
msgstr ""

#. module: stock
#: model:ir.ui.view,arch_db:stock.view_inventory_form
msgid "Start Inventory"
msgstr ""

#. module: stock
#: model:ir.model.fields,field_description:stock.field_stock_inventory_line_state
#: model:ir.model.fields,field_description:stock.field_stock_inventory_state
#: model:ir.model.fields,field_description:stock.field_stock_move_line_state
#: model:ir.model.fields,field_description:stock.field_stock_move_state
#: model:ir.model.fields,field_description:stock.field_stock_picking_state
#: model:ir.model.fields,field_description:stock.field_stock_scrap_state
#: model:ir.ui.view,arch_db:stock.stock_move_line_view_search
#: model:ir.ui.view,arch_db:stock.view_inventory_filter
#: model:ir.ui.view,arch_db:stock.view_move_search
#: model:ir.ui.view,arch_db:stock.view_picking_internal_search
msgid "Status"
msgstr ""

#. module: stock
#: code:addons/stock/models/stock_warehouse.py:96
#: model:stock.location,name:stock.stock_location_shop0
#: model:stock.location,name:stock.stock_location_stock
#, python-format
msgid "Stock"
msgstr ""

#. module: stock
#: model:ir.ui.view,arch_db:stock.report_inventory
msgid "Stock Inventory"
msgstr ""

#. module: stock
#: model:ir.ui.view,arch_db:stock.stock_inventory_line_tree
msgid "Stock Inventory Lines"
msgstr ""

#. module: stock
#: model:ir.actions.act_window,name:stock.action_stock_level_forecast_report_product
#: model:ir.actions.act_window,name:stock.action_stock_level_forecast_report_template
msgid "Stock Level Forecast"
msgstr ""

#. module: stock
#: model:ir.ui.view,arch_db:stock.view_stock_level_forecast_filter
#: model:ir.ui.view,arch_db:stock.view_stock_level_forecast_graph
#: model:ir.ui.view,arch_db:stock.view_stock_level_forecast_pivot
msgid "Stock Level forecast"
msgstr ""

#. module: stock
#: model:ir.ui.view,arch_db:stock.view_location_form
#: model:ir.ui.view,arch_db:stock.view_location_tree2
msgid "Stock Location"
msgstr ""

#. module: stock
#: model:ir.ui.view,arch_db:stock.view_location_search
msgid "Stock Locations"
msgstr ""

#. module: stock
#: model:ir.model,name:stock.model_stock_move
#: model:ir.model.fields,field_description:stock.field_product_product_stock_move_ids
#: model:ir.model.fields,field_description:stock.field_stock_move_line_move_id
msgid "Stock Move"
msgstr ""

#. module: stock
#: model:ir.actions.act_window,name:stock.stock_move_action
#: model:ir.model.fields,field_description:stock.field_stock_picking_move_lines
#: model:ir.ui.menu,name:stock.stock_move_menu
#: model:ir.ui.view,arch_db:stock.stock_move_line_view_search
#: model:ir.ui.view,arch_db:stock.view_inventory_form
#: model:ir.ui.view,arch_db:stock.view_move_form
#: model:ir.ui.view,arch_db:stock.view_move_picking_form
#: model:ir.ui.view,arch_db:stock.view_move_picking_tree
#: model:ir.ui.view,arch_db:stock.view_move_search
#: model:ir.ui.view,arch_db:stock.view_picking_form
msgid "Stock Moves"
msgstr ""

#. module: stock
#: model:ir.ui.view,arch_db:stock.view_move_graph
#: model:ir.ui.view,arch_db:stock.view_move_pivot
msgid "Stock Moves Analysis"
msgstr ""

#. module: stock
#: model:ir.actions.act_window,name:stock.product_open_quants
#: model:ir.actions.act_window,name:stock.product_template_open_quants
msgid "Stock On Hand"
msgstr ""

#. module: stock
#: model:ir.ui.view,arch_db:stock.stock_scrap_form_view
msgid "Stock Operation"
msgstr ""

#. module: stock
#: model:ir.actions.act_window,name:stock.action_picking_tree_all
msgid "Stock Operations"
msgstr ""

#. module: stock
#: model:ir.model.fields,field_description:stock.field_res_partner_picking_warn
#: model:ir.model.fields,field_description:stock.field_res_users_picking_warn
#: model:ir.model.fields,field_description:stock.field_stock_move_line_picking_id
msgid "Stock Picking"
msgstr ""

#. module: stock
#: model:ir.model.fields,field_description:stock.field_product_product_stock_quant_ids
#: model:ir.ui.view,arch_db:stock.stock_quant_view_graph
msgid "Stock Quant"
msgstr ""

#. module: stock
#: model:ir.model,name:stock.model_stock_quantity_history
msgid "Stock Quantity History"
msgstr ""

#. module: stock
#: model:ir.ui.view,arch_db:stock.view_move_search
msgid "Stock moves that are Available (Ready to process)"
msgstr ""

#. module: stock
#: model:ir.ui.view,arch_db:stock.view_move_search
msgid "Stock moves that are Confirmed, Available or Waiting"
msgstr ""

#. module: stock
#: model:ir.ui.view,arch_db:stock.view_move_search
msgid "Stock moves that have been processed"
msgstr ""

#. module: stock
#: model:ir.ui.view,arch_db:stock.quant_search_view
msgid "Stockable"
msgstr ""

#. module: stock
#: model:ir.model.fields,field_description:stock.field_res_config_settings_group_stock_multi_locations
msgid "Storage Locations"
msgstr ""

#. module: stock
#: model:ir.model.fields,help:stock.field_res_config_settings_group_stock_multi_locations
#: model:ir.ui.view,arch_db:stock.res_config_settings_view_form
msgid "Store products in specific locations of your warehouse (e.g. bins, racks) and to track inventory accordingly."
msgstr ""

#. module: stock
#: model:ir.model.fields,field_description:stock.field_stock_location_route_supplied_wh_id
msgid "Supplied Warehouse"
msgstr ""

#. module: stock
#: model:ir.ui.view,arch_db:stock.inventory_planner
msgid "Supply Chain"
msgstr ""

#. module: stock
#: model:ir.model.fields,field_description:stock.field_stock_move_procure_method
msgid "Supply Method"
msgstr ""

#. module: stock
#: model:ir.model.fields,field_description:stock.field_stock_location_route_supplier_wh_id
msgid "Supplying Warehouse"
msgstr ""

#. module: stock
#: selection:procurement.rule,procure_method:0
msgid "Take From Stock"
msgstr ""

#. module: stock
#: model:ir.ui.view,arch_db:stock.view_warehouse
msgid "Technical Information"
msgstr ""

#. module: stock
#: model:ir.model.fields,help:stock.field_stock_move_warehouse_id
msgid "Technical field depicting the warehouse to consider for the route selection on the next procurement (if any)."
msgstr ""

#. module: stock
#: model:ir.model.fields,help:stock.field_res_company_internal_transit_location_id
msgid "Technical field used for resupply routes between warehouses that belong to this company"
msgstr ""

#. module: stock
#: model:ir.model.fields,help:stock.field_stock_picking_show_check_availability
msgid "Technical field used to compute whether the check availability button should be shown."
msgstr ""

#. module: stock
#: model:ir.model.fields,help:stock.field_stock_picking_show_mark_as_todo
msgid "Technical field used to compute whether the mark as todo button should be shown."
msgstr ""

#. module: stock
#: model:ir.model.fields,help:stock.field_stock_picking_show_validate
msgid "Technical field used to compute whether the validate should be shown."
msgstr ""

#. module: stock
#: model:ir.model.fields,help:stock.field_stock_move_restrict_partner_id
msgid "Technical field used to depict a restriction on the ownership of quants to consider when marking this move as 'done'"
msgstr ""

#. module: stock
#: model:ir.model.fields,help:stock.field_stock_move_price_unit
msgid "Technical field used to record the product cost set by the user during a picking confirmation (when costing method used is 'average price' or 'real'). Value given in company currency and in product uom."
msgstr ""

#. module: stock
#: model:ir.model.fields,help:stock.field_stock_move_line_produce_line_ids
msgid "Technical link to see which line was produced with this. "
msgstr ""

#. module: stock
#: model:ir.model.fields,help:stock.field_stock_move_line_consume_line_ids
msgid "Technical link to see who consumed what. "
msgstr ""

#. module: stock
#: model:ir.model.fields,help:stock.field_stock_move_product_tmpl_id
msgid "Technical: used in views"
msgstr ""

#. module: stock
#: model:ir.model.fields,help:stock.field_product_product_stock_move_ids
#: model:ir.model.fields,help:stock.field_product_product_stock_quant_ids
msgid "Technical: used to compute quantities."
msgstr ""

#. module: stock
#: model:ir.model.fields,field_description:stock.field_stock_change_product_qty_product_tmpl_id
msgid "Template"
msgstr ""

#. module: stock
#: model:ir.model.fields,help:stock.field_stock_location_path_auto
msgid "The 'Manual Operation' value will create a stock move after the current one. With 'Automatic No Step Added', the location is replaced in the original move."
msgstr ""

#. module: stock
#: model:ir.ui.view,arch_db:stock.inventory_planner
msgid "The RFQ becomes a Purchase Order and a Transfer Order is created"
msgstr ""

#. module: stock
#: model:ir.model.fields,help:stock.field_product_product_sale_delay
#: model:ir.model.fields,help:stock.field_product_template_sale_delay
msgid "The average delay in days between the confirmation of the customer order and the delivery of the finished products. It's the time you promise to your customers."
msgstr ""

#. module: stock
#: code:addons/stock/models/stock_move.py:1065
#, python-format
msgid "The backorder <a href=# data-oe-model=stock.picking data-oe-id=%d>%s</a> has been created."
msgstr ""

#. module: stock
#: sql_constraint:stock.location:0
msgid "The barcode for a location must be unique per company !"
msgstr ""

#. module: stock
#: sql_constraint:stock.warehouse:0
msgid "The code of the warehouse must be unique per company!"
msgstr ""

#. module: stock
#: sql_constraint:stock.production.lot:0
msgid "The combination of serial number and product must be unique !"
msgstr ""

#. module: stock
#: model:ir.model.fields,help:stock.field_stock_warehouse_company_id
msgid "The company is automatically set from your user preferences."
msgstr ""

#. module: stock
#: model:ir.model.fields,help:stock.field_stock_inventory_date
msgid "The date that will be used for the stock level check of the products and the validation of the stock move related to this inventory."
msgstr ""

#. module: stock
#: code:addons/stock/models/stock_warehouse.py:143
#, python-format
msgid "The default resupply warehouse should be different than the warehouse itself!"
msgstr ""

#. module: stock
#: model:ir.model.fields,help:stock.field_stock_location_route_pull_ids
msgid "The demand represented by a procurement from e.g. a sale order, a reordering rule, another move, needs to be solved by applying a procurement rule. Depending on the action on the procurement rule,this triggers a purchase order, manufacturing order or another move. This way we create chains in the reverse order from the endpoint with the original demand to the starting point. That way, it is always known where we need to go and that is why they are preferred over push rules."
msgstr ""

#. module: stock
#: model:ir.ui.view,arch_db:stock.product_category_form_view_inherit
msgid "The following routes will apply to the products in this category taking into account parent categories:"
msgstr ""

#. module: stock
#: sql_constraint:stock.warehouse:0
msgid "The name of the warehouse must be unique per company!"
msgstr ""

#. module: stock
#: model:ir.model.fields,help:stock.field_stock_location_path_location_dest_id
msgid "The new location where the goods need to go"
msgstr ""

#. module: stock
#: model:ir.model,name:stock.model_stock_picking_type
msgid "The operation type determines the picking view"
msgstr ""

#. module: stock
#: model:ir.actions.act_window,help:stock.stock_picking_type_action
msgid "The operation type system allows you to assign each stock\n"
"                operation a specific type which will alter its views accordingly.\n"
"                On the operation type you could e.g. specify if packing is needed by default,\n"
"                if it should show the customer."
msgstr ""

#. module: stock
#: model:ir.model.fields,help:stock.field_stock_quant_package_id
msgid "The package containing this quant"
msgstr ""

#. module: stock
#: model:ir.model.fields,help:stock.field_stock_location_location_id
msgid "The parent location that includes this location. Example : The 'Dispatch Zone' is the 'Gate 1' parent location."
msgstr ""

#. module: stock
#: model:ir.model.fields,help:stock.field_stock_warehouse_orderpoint_qty_multiple
msgid "The procurement quantity will be rounded up to this multiple.  If it is 0, the exact quantity will be used."
msgstr ""

#. module: stock
#: model:ir.model.fields,help:stock.field_stock_move_rule_id
msgid "The procurement rule that created this stock move"
msgstr ""

#. module: stock
#: model:ir.ui.view,arch_db:stock.stock_warn_insufficient_qty_form_view
msgid "The product"
msgstr ""

#. module: stock
#: model:ir.model.fields,help:stock.field_stock_move_push_rule_id
msgid "The push rule that created this stock move"
msgstr ""

#. module: stock
#: model:ir.ui.view,arch_db:stock.inventory_planner
msgid "The quotation becomes a Sales Order and a Transfer Order is created"
msgstr ""

#. module: stock
#: code:addons/stock/models/stock_move.py:266
#: code:addons/stock/models/stock_move_line.py:80
#, python-format
msgid "The requested operation cannot be processed because of a programming error setting the `product_qty` field instead of the `product_uom_qty`."
msgstr ""

#. module: stock
#: code:addons/stock/models/stock_inventory.py:144
#: code:addons/stock/models/stock_inventory.py:146
#: code:addons/stock/models/stock_inventory.py:148
#: code:addons/stock/models/stock_inventory.py:150
#, python-format
msgid "The selected inventory options are not coherent."
msgstr ""

#. module: stock
#: model:ir.model.fields,help:stock.field_stock_move_line_picking_id
msgid "The stock operation where the packing has been made"
msgstr ""

#. module: stock
#: model:ir.model.fields,help:stock.field_procurement_rule_warehouse_id
msgid "The warehouse this rule is for"
msgstr ""

#. module: stock
#: model:ir.model.fields,help:stock.field_procurement_rule_propagate_warehouse_id
msgid "The warehouse to propagate on the created move/procurement, which can be different of the warehouse this rule is for (e.g for resupplying rules from another warehouse)"
msgstr ""

#. module: stock
#: model:ir.model.fields,field_description:stock.field_stock_inventory_line_theoretical_qty
msgid "Theoretical Quantity"
msgstr ""

#. module: stock
#: model:ir.actions.act_window,help:stock.quantsact
msgid "This analysis gives you a fast overview on the current stock level of your products and their current inventory value."
msgstr ""

#. module: stock
#: model:ir.model.fields,help:stock.field_stock_quant_package_packaging_id
msgid "This field should be completed only if everything inside the package share the same product, otherwise it doesn't really makes sense."
msgstr ""

#. module: stock
#: model:ir.model.fields,help:stock.field_procurement_rule_name
msgid "This field will fill the packing origin and the name of its moves"
msgstr ""

#. module: stock
#: model:ir.ui.view,arch_db:stock.inventory_planner
msgid "This guide helps getting started with Odoo Inventory.\n"
"                        Once you are done, you will benefit from:"
msgstr ""

#. module: stock
#: model:ir.ui.view,arch_db:stock.inventory_planner
msgid "This is quite complex to set up, so <strong>contact your Project Manager</strong> to address this."
msgstr ""

#. module: stock
#: model:ir.model.fields,help:stock.field_stock_picking_type_default_location_dest_id
msgid "This is the default destination location when you create a picking manually with this operation type. It is possible however to change it or that the routes put another location. If it is empty, it will check for the customer location on the partner. "
msgstr ""

#. module: stock
#: model:ir.model.fields,help:stock.field_stock_picking_type_default_location_src_id
msgid "This is the default source location when you create a picking manually with this operation type. It is possible however to change it or that the routes put another location. If it is empty, it will check for the supplier location on the partner. "
msgstr ""

#. module: stock
#: model:ir.actions.act_window,help:stock.action_production_lot_form
msgid "This is the list of all the production lots you recorded. When\n"
"            you select a lot, you can get the traceability of the products contained in lot."
msgstr ""

#. module: stock
#: model:ir.model.fields,help:stock.field_stock_location_path_picking_type_id
msgid "This is the operation type that will be put on the stock moves"
msgstr ""

#. module: stock
#: model:ir.model.fields,help:stock.field_stock_quant_owner_id
msgid "This is the owner of the quant"
msgstr ""

#. module: stock
#: model:ir.model.fields,help:stock.field_stock_move_product_uom_qty
msgid "This is the quantity of products from an inventory point of view. For moves in the state 'done', this is the quantity of products that were actually moved. For other moves, this is the quantity of product that is planned to be moved. Lowering this quantity does not generate a backorder. Changing this quantity on assigned moves affects the product reservation, and should be done with care."
msgstr ""

#. module: stock
#: code:addons/stock/models/stock_location.py:87
#, python-format
msgid "This location's usage cannot be changed to view as it contains products."
msgstr ""

#. module: stock
#: model:ir.actions.act_window,help:stock.stock_move_action
msgid "This menu gives you the full traceability of inventory\n"
"                operations on a specific product. You can filter on the product\n"
"                to see all the past or future movements for the product."
msgstr ""

#. module: stock
#: model:ir.ui.view,arch_db:stock.view_template_property_form
msgid "This note will show up  on internal transfer orders (e.g. where to pick the product in the warehouse)."
msgstr ""

#. module: stock
#: model:ir.ui.view,arch_db:stock.view_template_property_form
msgid "This note will show up on delivery orders."
msgstr ""

#. module: stock
#: model:ir.ui.view,arch_db:stock.view_template_property_form
msgid "This note will show up on the receipt orders (e.g. where to store the product in the warehouse)."
msgstr ""

#. module: stock
#: model:ir.ui.view,arch_db:stock.view_stock_return_picking_form
msgid "This picking appears to be chained with another operation. Later, if you receive the goods you are returning now, make sure to <b>reverse</b> the returned picking in order to avoid logistic rules to be applied again (which would create duplicated operations)"
msgstr ""

#. module: stock
#: model:ir.model.fields,help:stock.field_stock_change_product_qty_new_quantity
msgid "This quantity is expressed in the Default Unit of Measure of the product."
msgstr ""

#. module: stock
#: model:ir.model.fields,help:stock.field_stock_location_path_location_from_id
msgid "This rule can be applied when a move is confirmed that has this location as destination location"
msgstr ""

#. module: stock
#: model:ir.ui.view,arch_db:stock.report_delivery_document
msgid "This shipment is a backorder of"
msgstr ""

#. module: stock
#: model:ir.model.fields,help:stock.field_res_partner_property_stock_customer
#: model:ir.model.fields,help:stock.field_res_users_property_stock_customer
msgid "This stock location will be used, instead of the default one, as the destination location for goods you send to this partner"
msgstr ""

#. module: stock
#: model:ir.model.fields,help:stock.field_res_partner_property_stock_supplier
#: model:ir.model.fields,help:stock.field_res_users_property_stock_supplier
msgid "This stock location will be used, instead of the default one, as the source location for goods you receive from the current partner"
msgstr ""

#. module: stock
#: model:ir.model.fields,help:stock.field_product_product_property_stock_production
#: model:ir.model.fields,help:stock.field_product_template_property_stock_production
msgid "This stock location will be used, instead of the default one, as the source location for stock moves generated by manufacturing orders."
msgstr ""

#. module: stock
#: model:ir.model.fields,help:stock.field_product_product_property_stock_inventory
#: model:ir.model.fields,help:stock.field_product_template_property_stock_inventory
msgid "This stock location will be used, instead of the default one, as the source location for stock moves generated when you do an inventory."
msgstr ""

#. module: stock
#: model:ir.model.fields,help:stock.field_stock_picking_entire_package_detail_ids
msgid "Those are the entire packages of a picking shown in the view of detailed operations"
msgstr ""

#. module: stock
#: model:ir.model.fields,help:stock.field_stock_picking_entire_package_ids
msgid "Those are the entire packages of a picking shown in the view of operations"
msgstr ""

#. module: stock
#: model:ir.model.fields,field_description:stock.field_stock_move_line_location_dest_id
#: model:ir.ui.view,arch_db:stock.view_move_tree
#: model:ir.ui.view,arch_db:stock.view_quant_package_picking_tree
msgid "To"
msgstr ""

#. module: stock
#: model:ir.actions.act_window,name:stock.action_picking_tree_ready
#: model:ir.ui.view,arch_db:stock.stock_move_line_view_search
#: model:ir.ui.view,arch_db:stock.stock_picking_type_kanban
#: model:ir.ui.view,arch_db:stock.view_move_search
msgid "To Do"
msgstr ""

#. module: stock
#: model:ir.model.fields,field_description:stock.field_stock_move_line_to_loc
msgid "To Loc"
msgstr ""

#. module: stock
#: model:ir.ui.view,arch_db:stock.stock_picking_type_kanban
msgid "To Receive"
msgstr ""

#. module: stock
#: model:ir.ui.view,arch_db:stock.inventory_planner
msgid "To better organize your stock, you can create\n"
"                            subdivisions of your Warehouse called <strong>Locations</strong> (ex:\n"
"                            Shipping area, Merchandise return, Shelf 34 etc).\n"
"                            Do not use Locations if you do not manage inventory per zone."
msgstr ""

#. module: stock
#: model:ir.ui.view,arch_db:stock.inventory_planner
msgid "To check the trajectory of a lot, find it back in <strong><i>Inventory Control &gt; Serial Numbers / lots</i></strong>.\n"
"                       Choose a lot in the list and click on <i>Traceability</i>i&gt;. You may also\n"
"                       filter the Quantitative Valuation of a product with a certain lot."
msgstr ""

#. module: stock
#: model:ir.ui.view,arch_db:stock.inventory_planner
msgid "To create them, click on <strong><span class=\"fa fa-refresh\"/> Reordering</strong> on"
msgstr ""

#. module: stock
#: model:ir.ui.view,arch_db:stock.inventory_planner
msgid "To use more precise units like pounds or kilograms, activate<i> Some products may be sold/purchased in different unit of measures (advanced)</i> in the"
msgstr ""

#. module: stock
#: model:ir.ui.view,arch_db:stock.view_move_search
msgid "Today"
msgstr ""

#. module: stock
#: model:ir.ui.view,arch_db:stock.view_picking_internal_search
msgid "Today Activities"
msgstr ""

#. module: stock
#: model:ir.model.fields,field_description:stock.field_stock_inventory_total_qty
msgid "Total Quantity"
msgstr ""

#. module: stock
#: model:ir.model.fields,field_description:stock.field_product_category_total_route_ids
msgid "Total routes"
msgstr ""

#. module: stock
#: code:addons/stock/models/stock_production_lot.py:53
#: model:ir.ui.view,arch_db:stock.inventory_planner
#: model:ir.ui.view,arch_db:stock.res_config_settings_view_form
#: model:ir.ui.view,arch_db:stock.view_template_property_form
#, python-format
msgid "Traceability"
msgstr ""

#. module: stock
#: model:ir.ui.view,arch_db:stock.report_stock_body_print
msgid "Traceability Report"
msgstr ""

#. module: stock
#: model:ir.model.fields,help:stock.field_res_config_settings_module_product_expiry
msgid "Track following dates on lots & serial numbers: best before, removal, end of life, alert. \n"
" Such dates are set automatically at lot/serial number creation based on values set on the product (in days)."
msgstr ""

#. module: stock
#: model:ir.ui.view,arch_db:stock.res_config_settings_view_form
msgid "Track following dates on lots & serial numbers: best before, removal, end of life, alert. Such dates are set automatically at lot/serial number creation based on values set on the product (in days)."
msgstr ""

#. module: stock
#: model:ir.ui.view,arch_db:stock.res_config_settings_view_form
msgid "Track product location in your warehouse"
msgstr ""

#. module: stock
#: model:ir.model.fields,field_description:stock.field_product_product_tracking
#: model:ir.model.fields,field_description:stock.field_product_template_tracking
#: model:ir.model.fields,field_description:stock.field_stock_scrap_tracking
msgid "Tracking"
msgstr ""

#. module: stock
#: model:ir.model,name:stock.model_stock_picking
#: model:ir.ui.view,arch_db:stock.view_picking_form
msgid "Transfer"
msgstr ""

#. module: stock
#: model:ir.model.fields,field_description:stock.field_stock_move_picking_partner_id
msgid "Transfer Destination Address"
msgstr ""

#. module: stock
#: model:ir.model.fields,field_description:stock.field_stock_move_picking_id
msgid "Transfer Reference"
msgstr ""

#. module: stock
#: model:ir.actions.act_window,name:stock.action_picking_tree
#: model:ir.ui.menu,name:stock.all_picking
#: model:ir.ui.view,arch_db:stock.stock_picking_type_kanban
msgid "Transfers"
msgstr ""

#. module: stock
#: selection:stock.location,usage:0
msgid "Transit Location"
msgstr ""

#. module: stock
#: model:ir.ui.view,arch_db:stock.quant_search_view
msgid "Transit Locations"
msgstr ""

#. module: stock
#: model:ir.model.fields,field_description:stock.field_stock_move_picking_code
#: model:ir.model.fields,field_description:stock.field_stock_picking_picking_type_code
#: model:ir.model.fields,field_description:stock.field_stock_picking_type_code
msgid "Type of Operation"
msgstr ""

#. module: stock
#: model:ir.model.fields,field_description:stock.field_res_config_settings_module_delivery_ups
msgid "UPS"
msgstr ""

#. module: stock
#: model:ir.model.fields,field_description:stock.field_res_config_settings_module_delivery_usps
msgid "USPS"
msgstr ""

#. module: stock
#: model:ir.model.fields,help:stock.field_stock_inventory_line_prodlot_name
#: model:ir.model.fields,help:stock.field_stock_production_lot_name
msgid "Unique Lot/Serial Number"
msgstr ""

#. module: stock
#: model:ir.ui.view,arch_db:stock.view_move_picking_form
msgid "Unit Of Measure"
msgstr ""

#. module: stock
#: model:ir.model.fields,field_description:stock.field_stock_move_price_unit
msgid "Unit Price"
msgstr ""

#. module: stock
#: model:ir.model.fields,field_description:stock.field_stock_move_line_product_uom_id
#: model:ir.model.fields,field_description:stock.field_stock_move_product_uom
#: model:ir.model.fields,field_description:stock.field_stock_production_lot_product_uom_id
#: model:ir.model.fields,field_description:stock.field_stock_quant_product_uom_id
#: model:ir.model.fields,field_description:stock.field_stock_return_picking_line_uom_id
#: model:ir.model.fields,field_description:stock.field_stock_scrap_product_uom_id
#: model:ir.ui.view,arch_db:stock.stock_move_tree
#: model:ir.ui.view,arch_db:stock.view_inventory_form
#: model:ir.ui.view,arch_db:stock.view_move_line_form
#: model:ir.ui.view,arch_db:stock.view_move_line_tree
#: model:ir.ui.view,arch_db:stock.view_move_picking_tree
#: model:ir.ui.view,arch_db:stock.view_move_tree
#: model:ir.ui.view,arch_db:stock.view_move_tree_receipt_picking
#: model:ir.ui.view,arch_db:stock.view_move_tree_receipt_picking_board
#: model:ir.ui.view,arch_db:stock.view_picking_form
#: model:ir.ui.view,arch_db:stock.view_stock_move_line_kanban
#: model:ir.ui.view,arch_db:stock.view_stock_move_line_operation_tree
msgid "Unit of Measure"
msgstr ""

#. module: stock
#: model:ir.ui.view,arch_db:stock.res_config_settings_view_form
msgid "Units Of Measure"
msgstr ""

#. module: stock
#: model:ir.ui.menu,name:stock.menu_stock_unit_measure_stock
#: model:ir.ui.view,arch_db:stock.inventory_planner
msgid "Units of Measure"
msgstr ""

#. module: stock
#: model:ir.ui.menu,name:stock.product_uom_menu
#: model:ir.ui.view,arch_db:stock.inventory_planner
msgid "Units of Measures"
msgstr ""

#. module: stock
#: code:addons/stock/models/stock_quant.py:321
#, python-format
msgid "Unknown Pack"
msgstr ""

#. module: stock
#: model:ir.ui.view,arch_db:stock.inventory_planner
msgid "Unless you are starting a new business, you probably have a list of vendors you would like to import."
msgstr ""

#. module: stock
#: selection:stock.warehouse,reception_steps:0
msgid "Unload in input location then go to stock (2 steps)"
msgstr ""

#. module: stock
#: selection:stock.warehouse,reception_steps:0
msgid "Unload in input location, go through a quality control before being admitted in stock (3 steps)"
msgstr ""

#. module: stock
#: model:ir.ui.view,arch_db:stock.view_picking_form
msgid "Unlock"
msgstr ""

#. module: stock
#: model:ir.ui.view,arch_db:stock.view_quant_package_form
msgid "Unpack"
msgstr ""

#. module: stock
#: code:addons/stock/models/product.py:342
#, python-format
msgid "Unplanned Qty"
msgstr ""

#. module: stock
#: model:ir.ui.view,arch_db:stock.view_picking_form
msgid "Unreserve"
msgstr ""

#. module: stock
#: model:ir.ui.menu,name:stock.menu_stock_uom_form_action
#: model:ir.ui.view,arch_db:stock.stock_inventory_line_tree2
#: model:ir.ui.view,arch_db:stock.view_inventory_form
msgid "UoM"
msgstr ""

#. module: stock
#: model:ir.ui.menu,name:stock.menu_stock_uom_categ_form_action
msgid "UoM Categories"
msgstr ""

#. module: stock
#: model:ir.ui.view,arch_db:stock.view_picking_form
#: model:ir.ui.view,arch_db:stock.view_production_lot_form
msgid "Up/Down Traceability"
msgstr ""

#. module: stock
#: model:ir.actions.act_window,name:stock.action_view_change_product_quantity
#: model:ir.ui.view,arch_db:stock.view_change_product_quantity
msgid "Update Product Quantity"
msgstr ""

#. module: stock
#: model:ir.ui.view,arch_db:stock.product_form_view_procurement_button
#: model:ir.ui.view,arch_db:stock.product_product_view_form_easy_inherit_stock
#: model:ir.ui.view,arch_db:stock.product_template_form_view_procurement_button
msgid "Update Qty On Hand"
msgstr ""

#. module: stock
#. openerp-web
#: code:addons/stock/static/src/xml/stock_traceability_report_line.xml:77
#: model:ir.actions.client,name:stock.action_stock_report
#: model:ir.ui.view,arch_db:stock.report_stock_inventory
#, python-format
msgid "Upstream Traceability"
msgstr ""

#. module: stock
#: selection:stock.move,priority:0
#: selection:stock.picking,priority:0
msgid "Urgent"
msgstr ""

#. module: stock
#: model:ir.model.fields,field_description:stock.field_stock_picking_type_use_existing_lots
msgid "Use Existing Lots/Serial Numbers"
msgstr ""

#. module: stock
#: model:ir.ui.view,arch_db:stock.res_config_settings_view_form
msgid "Use your own routes and putaway strategies"
msgstr ""

#. module: stock
#: model:ir.model.fields,help:stock.field_stock_picking_type_sequence
msgid "Used to order the 'All Operations' kanban view"
msgstr ""

#. module: stock
#: model:res.groups,name:stock.group_stock_user
msgid "User"
msgstr ""

#. module: stock
#: model:ir.ui.view,arch_db:stock.stock_scrap_form_view
#: model:ir.ui.view,arch_db:stock.view_picking_form
msgid "Validate"
msgstr ""

#. module: stock
#: model:ir.ui.view,arch_db:stock.view_inventory_form
msgid "Validate Inventory"
msgstr ""

#. module: stock
#: selection:stock.inventory,state:0
msgid "Validated"
msgstr ""

#. module: stock
#: model:ir.model.fields,field_description:stock.field_stock_change_product_qty_product_variant_count
msgid "Variant Count"
msgstr ""

#. module: stock
#: model:ir.ui.view,arch_db:stock.view_location_search
msgid "Vendor"
msgstr ""

#. module: stock
#: model:ir.model.fields,field_description:stock.field_res_partner_property_stock_supplier
#: model:ir.model.fields,field_description:stock.field_res_users_property_stock_supplier
#: selection:stock.location,usage:0
msgid "Vendor Location"
msgstr ""

#. module: stock
#: model:ir.ui.view,arch_db:stock.view_location_search
msgid "Vendor Locations"
msgstr ""

#. module: stock
#: model:stock.location,name:stock.stock_location_suppliers
#: selection:stock.picking.type,code:0
msgid "Vendors"
msgstr ""

#. module: stock
#: selection:stock.move,priority:0
#: selection:stock.picking,priority:0
msgid "Very Urgent"
msgstr ""

#. module: stock
#: selection:stock.location,usage:0
msgid "View"
msgstr ""

#. module: stock
#: model:ir.model.fields,field_description:stock.field_stock_warehouse_view_location_id
msgid "View Location"
msgstr ""

#. module: stock
#: model:stock.location,name:stock.stock_location_locations_virtual
msgid "Virtual Locations"
msgstr ""

#. module: stock
#: model:ir.ui.view,arch_db:stock.view_template_property_form
msgid "Volume"
msgstr ""

#. module: stock
#: model:ir.ui.view,arch_db:stock.stock_picking_type_kanban
#: selection:stock.picking,state:0
msgid "Waiting"
msgstr ""

#. module: stock
#: selection:stock.move,state:0
msgid "Waiting Another Move"
msgstr ""

#. module: stock
#: selection:stock.picking,state:0
msgid "Waiting Another Operation"
msgstr ""

#. module: stock
#: model:ir.ui.view,arch_db:stock.view_picking_internal_search
#: selection:stock.move,state:0
msgid "Waiting Availability"
msgstr ""

#. module: stock
#: model:ir.ui.view,arch_db:stock.view_picking_internal_search
msgid "Waiting Moves"
msgstr ""

#. module: stock
#: model:ir.actions.act_window,name:stock.action_picking_tree_waiting
msgid "Waiting Transfers"
msgstr ""

#. module: stock
#: model:ir.model,name:stock.model_stock_warehouse
#: model:ir.model.fields,field_description:stock.field_product_product_warehouse_id
#: model:ir.model.fields,field_description:stock.field_product_template_warehouse_id
#: model:ir.model.fields,field_description:stock.field_stock_location_path_warehouse_id
#: model:ir.model.fields,field_description:stock.field_stock_move_warehouse_id
#: model:ir.model.fields,field_description:stock.field_stock_picking_type_warehouse_id
#: model:ir.model.fields,field_description:stock.field_stock_warehouse_orderpoint_warehouse_id
#: model:ir.ui.view,arch_db:stock.res_config_settings_view_form
#: model:ir.ui.view,arch_db:stock.stock_warehouse_view_search
#: model:ir.ui.view,arch_db:stock.view_partner_stock_form
#: model:ir.ui.view,arch_db:stock.view_warehouse
#: model:ir.ui.view,arch_db:stock.view_warehouse_tree
#: model:ir.ui.view,arch_db:stock.warehouse_orderpoint_search
msgid "Warehouse"
msgstr ""

#. module: stock
#: model:ir.ui.view,arch_db:stock.view_warehouse
msgid "Warehouse Configuration"
msgstr ""

#. module: stock
#: model:ir.ui.menu,name:stock.menu_warehouse_config
msgid "Warehouse Management"
msgstr ""

#. module: stock
#: model:ir.model.fields,field_description:stock.field_stock_warehouse_name
msgid "Warehouse Name"
msgstr ""

#. module: stock
#: model:ir.model.fields,field_description:stock.field_procurement_rule_propagate_warehouse_id
msgid "Warehouse to Propagate"
msgstr ""

#. module: stock
#: code:addons/stock/models/stock_warehouse.py:711
#, python-format
msgid "Warehouse's Routes"
msgstr ""

#. module: stock
#: model:ir.actions.act_window,name:stock.action_warehouse_form
#: model:ir.model.fields,field_description:stock.field_stock_location_route_warehouse_ids
#: model:ir.ui.menu,name:stock.menu_action_warehouse_form
#: model:ir.ui.view,arch_db:stock.res_config_settings_view_form
#: model:ir.ui.view,arch_db:stock.stock_location_route_form_view
msgid "Warehouses"
msgstr ""

#. module: stock
#: code:addons/stock/models/stock_move_line.py:110
#: selection:res.partner,picking_warn:0
#, python-format
msgid "Warning"
msgstr ""

#. module: stock
#: model:ir.ui.view,arch_db:stock.view_partner_stock_warnings_form
msgid "Warning on the Picking"
msgstr ""

#. module: stock
#: code:addons/stock/models/product.py:303
#, python-format
msgid "Warning!"
msgstr ""

#. module: stock
#: model:ir.model.fields,field_description:stock.field_res_config_settings_group_warning_stock
msgid "Warnings"
msgstr ""

#. module: stock
#: model:ir.ui.view,arch_db:stock.inventory_planner
msgid "We handle the whole import process\n"
"                                        for you: simply send your Odoo project\n"
"                                        manager a CSV file containing all your\n"
"                                        data."
msgstr ""

#. module: stock
#: model:ir.ui.view,arch_db:stock.inventory_planner
msgid "We handle the whole import process\n"
"                                        for you: simply send your Odoo project\n"
"                                        manager a CSV file containing all your\n"
"                                        products."
msgstr ""

#. module: stock
#: model:ir.ui.view,arch_db:stock.inventory_planner
msgid "We hope this guide helped you implement Odoo Inventory."
msgstr ""

#. module: stock
#: code:addons/stock/models/barcode.py:11
#, python-format
msgid "Weighted Product"
msgstr ""

#. module: stock
#: model:ir.ui.view,arch_db:stock.inventory_planner
msgid "Welcome"
msgstr ""

#. module: stock
#: model:ir.model.fields,help:stock.field_stock_location_route_push_ids
msgid "When a move is foreseen to a location, the push rule will automatically create a move to a next location after. This is mainly only needed when creating manual operations e.g. 2/3 step manual purchase order or 2/3 step finished product manual manufacturing order. In other cases, it is important to use pull rules where you know where you are going based on a demand."
msgstr ""

#. module: stock
#: model:ir.model.fields,help:stock.field_stock_location_route_warehouse_selectable
msgid "When a warehouse is selected for this route, this route should be seen as the default route when products pass through this warehouse.  This behaviour can be overridden by the routes on the Product/Product Categories or by the Preferred Routes on the Procurement"
msgstr ""

#. module: stock
#: selection:stock.picking,move_type:0
msgid "When all products are ready"
msgstr ""

#. module: stock
#: model:ir.model.fields,help:stock.field_stock_location_route_product_selectable
msgid "When checked, the route will be selectable in the Inventory tab of the Product form.  It will take priority over the Warehouse route. "
msgstr ""

#. module: stock
#: model:ir.model.fields,help:stock.field_stock_location_route_product_categ_selectable
msgid "When checked, the route will be selectable on the Product Category.  It will take priority over the Warehouse route. "
msgstr ""

#. module: stock
#: model:ir.ui.view,arch_db:stock.inventory_planner
msgid "When everything is set, click on <i>Start Inventory</i>"
msgstr ""

#. module: stock
#: model:ir.model.fields,help:stock.field_product_putaway_fixed_location_ids
msgid "When the method is fixed, this location will be used to store the products"
msgstr ""

#. module: stock
#: model:ir.model.fields,help:stock.field_stock_picking_is_locked
msgid "When the picking is not done this allows changing the initial demand. When the picking is done this allows changing the done quantities."
msgstr ""

#. module: stock
#: model:ir.model.fields,help:stock.field_stock_warehouse_orderpoint_product_min_qty
msgid "When the virtual stock goes below the Min Quantity specified for this field, Odoo generates a procurement to bring the forecasted quantity to the Max Quantity."
msgstr ""

#. module: stock
#: model:ir.model.fields,help:stock.field_stock_warehouse_orderpoint_product_max_qty
msgid "When the virtual stock goes below the Min Quantity, Odoo generates a procurement to bring the forecasted quantity to the Quantity specified as Max Quantity."
msgstr ""

#. module: stock
#: model:ir.ui.view,arch_db:stock.view_procurement_compute_wizard
msgid "When you run the schedulers, Odoo tries to reserve the available stock to fulfill the existing pickings\n"
"                and verify if some reordering rules should be triggered."
msgstr ""

#. module: stock
#: model:ir.ui.view,arch_db:stock.view_change_product_quantity
msgid "When you select a serial number (lot), the quantity is corrected with respect to\n"
"                            the quantity of that serial number (lot) and not to the total quantity of the product."
msgstr ""

#. module: stock
#: model:ir.model.fields,field_description:stock.field_stock_move_additional
msgid "Whether the move was added after the picking's confirmation"
msgstr ""

#. module: stock
#: model:product.product,name:stock.test_quant_product
#: model:product.template,name:stock.test_quant_product_product_template
msgid "Whiteboard"
msgstr ""

#. module: stock
#: model:ir.model.fields,field_description:stock.field_stock_return_picking_line_wizard_id
msgid "Wizard"
msgstr ""

#. module: stock
#: code:addons/stock/models/stock_production_lot.py:37
#, python-format
msgid "You are not allowed to create a lot for this picking type"
msgstr ""

#. module: stock
#: code:addons/stock/models/stock_move.py:636
#, python-format
msgid "You are using a unit of measure smaller than the one you are using in order to stock your product. This can lead to rounding problem on reserved quantity! You should use the smaller unit of measure possible in order to valuate your stock or change its rounding precision to a smaller value (example: 0.00001)."
msgstr ""

#. module: stock
#: model:ir.actions.act_window,help:stock.action_routes_form
msgid "You can define here the main routes that run through\n"
"                    your warehouses and that define the flows of your products. These\n"
"                    routes can be assigned to a product, a product category or be fixed\n"
"                    on procurement or sales order."
msgstr ""

#. module: stock
#: model:ir.actions.act_window,help:stock.action_orderpoint_form
msgid "You can define your minimum stock rules, so that Odoo will automatically create draft manufacturing orders or request for quotations according to the stock level. Once the virtual stock of a product (= stock on hand minus all confirmed orders and reservations) is below the minimum quantity, Odoo will generate a procurement request to increase the stock up to the maximum quantity."
msgstr ""

#. module: stock
#: model:ir.ui.view,arch_db:stock.view_inventory_form
msgid "You can delete lines to ignore some products."
msgstr ""

#. module: stock
#: model:ir.actions.act_window,help:stock.action_picking_form
#: model:ir.actions.act_window,help:stock.action_picking_tree_all
#: model:ir.actions.act_window,help:stock.action_picking_tree_backorder
#: model:ir.actions.act_window,help:stock.action_picking_tree_done
#: model:ir.actions.act_window,help:stock.action_picking_tree_done_grouped
#: model:ir.actions.act_window,help:stock.action_picking_tree_late
#: model:ir.actions.act_window,help:stock.action_picking_tree_ready
#: model:ir.actions.act_window,help:stock.action_picking_tree_waiting
#: model:ir.actions.act_window,help:stock.action_picking_type_list
#: model:ir.actions.act_window,help:stock.stock_picking_action_picking_type
msgid "You can either do it immediately or mark it as Todo for future processing. Use your scanner to validate the transferred quantity quicker."
msgstr ""

#. module: stock
#: code:addons/stock/models/product.py:511
#, python-format
msgid "You can not change the type of a product that is currently reserved on a stock move. If you need to change the type, you should first unreserve the stock move."
msgstr ""

#. module: stock
#: code:addons/stock/models/product.py:502
#, python-format
msgid "You can not change the unit of measure of a product that has already been used in a done stock move. If you need to change the unit of measure, you may deactivate this product."
msgstr ""

#. module: stock
#: code:addons/stock/models/stock_move_line.py:338
#, python-format
msgid "You can not delete product moves if the picking is done. You can only correct the done quantities."
msgstr ""

#. module: stock
#: code:addons/stock/models/stock_move_line.py:116
#, python-format
msgid "You can not enter negative quantities!"
msgstr ""

#. module: stock
#: code:addons/stock/models/stock_inventory.py:398
#, python-format
msgid "You can only adjust stockable products."
msgstr ""

#. module: stock
#: code:addons/stock/models/stock_move.py:1073
#, python-format
msgid "You can only delete draft moves."
msgstr ""

#. module: stock
#: code:addons/stock/models/stock_move_line.py:126
#, python-format
msgid "You can only process 1.0 %s for products with unique serial number."
msgstr ""

#. module: stock
#: model:ir.ui.view,arch_db:stock.inventory_planner
msgid "You can review and edit the predefined units via the"
msgstr ""

#. module: stock
<<<<<<< HEAD
#: code:addons/stock/models/stock_move.py:936
=======
#: code:addons/stock/models/stock_inventory.py:103
#, python-format
msgid "You cannot delete a validated inventory adjustement."
msgstr ""

#. module: stock
#: code:addons/stock/models/stock_inventory.py:397
>>>>>>> b7f35428
#, python-format
msgid "You cannot cancel a stock move that has been set to 'Done'."
msgstr ""

#. module: stock
#: code:addons/stock/models/stock_scrap.py:71
#, python-format
msgid "You cannot delete a scrap which is done."
msgstr ""

#. module: stock
#: code:addons/stock/models/stock_inventory.py:386
#, python-format
msgid "You cannot have two inventory adjustements in state 'in Progress' with the same product (%s), same location (%s), same package, same owner and same lot. Please first validate the first inventory adjustement with this product before creating another one."
msgstr ""

#. module: stock
#: code:addons/stock/models/stock_inventory.py:159
#, python-format
msgid "You cannot set a negative product quantity in an inventory line:\n"
"	%s - qty: %s"
msgstr ""

#. module: stock
#: code:addons/stock/models/stock_move.py:1101
#, python-format
msgid "You cannot split a draft move. It needs to be confirmed first."
msgstr ""

#. module: stock
#: code:addons/stock/models/stock_move.py:1097
#, python-format
msgid "You cannot split a move done"
msgstr ""

#. module: stock
#: code:addons/stock/models/stock_quant.py:88
#, python-format
msgid "You cannot take products from or deliver products to a location of type \"view\"."
msgstr ""

#. module: stock
#: code:addons/stock/models/stock_move_line.py:152
#: code:addons/stock/models/stock_move_line.py:158
#, python-format
msgid "You cannot use the same serial number twice. Please correct the serial numbers encoded."
msgstr ""

#. module: stock
#: code:addons/stock/models/stock_picking.py:672
#, python-format
msgid "You cannot validate a transfer if you have not processed any quantity for %s."
msgstr ""

#. module: stock
#: code:addons/stock/models/stock_picking.py:656
#, python-format
msgid "You cannot validate a transfer if you have not processed any quantity. You should rather cancel the transfer."
msgstr ""

#. module: stock
#: model:ir.ui.view,arch_db:stock.report_picking
msgid "You do not have any products reserved for this picking.  Please click the 'Reserve' button\n"
"                                to check if products are available."
msgstr ""

#. module: stock
#: code:addons/stock/wizard/stock_picking_return.py:110
#, python-format
msgid "You have manually created product lines, please delete them to proceed"
msgstr ""

#. module: stock
#: model:ir.ui.view,arch_db:stock.view_backorder_confirmation
msgid "You have processed less products than the initial demand."
msgstr ""

#. module: stock
#: model:ir.ui.view,arch_db:stock.view_overprocessed_transfer
msgid "You have processed more than what was initially\n"
"                    planned for the product"
msgstr ""

#. module: stock
#: code:addons/stock/models/product.py:304
#, python-format
msgid "You have products in stock that have no lot number.  You can assign serial numbers by doing an inventory.  "
msgstr ""

#. module: stock
#: code:addons/stock/models/stock_warehouse.py:795
#, python-format
msgid "You have to select a product unit of measure in the same category than the default unit of measure of the product"
msgstr ""

#. module: stock
#: code:addons/stock/models/stock_location.py:98
#, python-format
msgid "You have to set a name for this location."
msgstr ""

#. module: stock
#: model:ir.ui.view,arch_db:stock.view_immediate_transfer
msgid "You haven't entered <i>done</i> quantities, by clicking on <i>apply</i>\n"
"                        Odoo will process all the <i>reserved</i> quantities."
msgstr ""

#. module: stock
#: code:addons/stock/wizard/stock_picking_return.py:44
#, python-format
msgid "You may only return Done pickings"
msgstr ""

#. module: stock
#: code:addons/stock/models/stock_inventory.py:22
#, python-format
msgid "You must define a warehouse for the company: %s."
msgstr ""

#. module: stock
#: code:addons/stock/models/stock_move_line.py:387
#: code:addons/stock/models/stock_picking.py:670
#, python-format
msgid "You need to supply a lot/serial number for %s."
msgstr ""

#. module: stock
#: code:addons/stock/models/stock_move.py:1047
#, python-format
msgid "You should not put the contents of a package in different locations."
msgstr ""

#. module: stock
#: code:addons/stock/models/product.py:369
#: code:addons/stock/models/product.py:504
#, python-format
msgid "You still have some active reordering rules on this product. Please archive or delete them first."
msgstr ""

#. module: stock
#: code:addons/stock/models/stock_move.py:318
#, python-format
msgid "You try to move a product using a UoM that is not compatible with the UoM of the product moved. Please use an UoM in the same UoM category."
msgstr ""

#. module: stock
#: model:ir.ui.view,arch_db:stock.inventory_planner
msgid "Your Products"
msgstr ""

#. module: stock
#: model:ir.ui.view,arch_db:stock.inventory_planner
msgid "Your Situation"
msgstr ""

#. module: stock
#: model:ir.ui.view,arch_db:stock.inventory_planner
msgid "Your Vendors"
msgstr ""

#. module: stock
#: model:ir.ui.view,arch_db:stock.inventory_planner
msgid "Your Warehouse"
msgstr ""

#. module: stock
#: model:ir.ui.view,arch_db:stock.view_change_product_quantity
#: model:ir.ui.view,arch_db:stock.view_immediate_transfer
msgid "_Apply"
msgstr ""

#. module: stock
#: model:ir.ui.view,arch_db:stock.view_backorder_confirmation
#: model:ir.ui.view,arch_db:stock.view_change_product_quantity
msgid "_Cancel"
msgstr ""

#. module: stock
#: model:ir.ui.view,arch_db:stock.inventory_planner
msgid "a stockable Product"
msgstr ""

#. module: stock
#: model:ir.ui.view,arch_db:stock.inventory_planner
msgid "and simply enter a minimum and maximum quantity."
msgstr ""

#. module: stock
#: model:ir.model,name:stock.model_barcode_rule
msgid "barcode.rule"
msgstr ""

#. module: stock
#: model:ir.model.fields,field_description:stock.field_res_config_settings_module_delivery_bpost
msgid "bpost"
msgstr ""

#. module: stock
#: model:ir.ui.view,arch_db:stock.inventory_planner
msgid "configuration menu"
msgstr ""

#. module: stock
#: model:ir.ui.view,arch_db:stock.stock_location_path_form
#: model:ir.ui.view,arch_db:stock.view_procurement_rule_form
#: model:ir.ui.view,arch_db:stock.view_template_property_form
msgid "days"
msgstr ""

#. module: stock
#: model:ir.ui.view,arch_db:stock.res_config_settings_view_form
msgid "days to be propagated"
msgstr ""

#. module: stock
#: model:ir.ui.view,arch_db:stock.view_inventory_form
msgid "e.g. Annual inventory"
msgstr ""

#. module: stock
#: model:ir.ui.view,arch_db:stock.view_procurement_rule_form
msgid "e.g. Buy"
msgstr ""

#. module: stock
#: model:ir.ui.view,arch_db:stock.view_production_lot_form
#: model:ir.ui.view,arch_db:stock.view_production_lot_form_simple
msgid "e.g. LOT/0001/20121"
msgstr ""

#. module: stock
#: model:ir.ui.view,arch_db:stock.view_picking_form
msgid "e.g. PO0032"
msgstr ""

#. module: stock
#: model:ir.ui.view,arch_db:stock.inventory_planner
msgid "either by manually updating the Done quantity on the product lines, or let Odoo do it automatically while validating"
msgstr ""

#. module: stock
#: model:ir.ui.view,arch_db:stock.inventory_planner
msgid "either by manually updating the Done quantity on the product lines, or scan them with the Odoo Barcode app, or let Odoo do it automatically while validating"
msgstr ""

#. module: stock
#: model:ir.ui.view,arch_db:stock.inventory_planner
msgid "feedback@mail.odoo.com"
msgstr ""

#. module: stock
#: model:ir.ui.view,arch_db:stock.inventory_planner
msgid "for a customer and add products"
msgstr ""

#. module: stock
#: model:ir.ui.view,arch_db:stock.inventory_planner
msgid "for more\n"
"                        information."
msgstr ""

#. module: stock
#: model:ir.ui.view,arch_db:stock.inventory_planner
msgid "from your vendor with the products and the requested quantities"
msgstr ""

#. module: stock
#: model:stock.inventory.line,product_name:stock.stock_inventory_line_3
msgid "iPad Mini"
msgstr ""

#. module: stock
#: model:stock.inventory.line,product_name:stock.stock_inventory_line_6
msgid "iPod"
msgstr ""

#. module: stock
#: model:ir.ui.view,arch_db:stock.stock_warn_insufficient_qty_form_view
msgid "in"
msgstr ""

#. module: stock
#: model:ir.ui.view,arch_db:stock.inventory_planner
msgid "is displayed on the transfer if your products supply chain is properly configured. Otherwise, <strong>Check the availability</strong> manually"
msgstr ""

#. module: stock
#: model:ir.ui.view,arch_db:stock.stock_warn_insufficient_qty_form_view
msgid "is not available in sufficient quantity"
msgstr ""

#. module: stock
#: model:ir.ui.view,arch_db:stock.inventory_planner
msgid "on the purchase order form or click on <i>Receive Products</i> to see the Transfer Order"
msgstr ""

#. module: stock
#: model:ir.ui.view,arch_db:stock.inventory_planner
msgid "on the sales order form to see Transfer Order"
msgstr ""

#. module: stock
#: model:ir.model,name:stock.model_report_stock_forecast
msgid "report.stock.forecast"
msgstr ""

#. module: stock
#: model:ir.model,name:stock.model_res_config_settings
msgid "res.config.settings"
msgstr ""

#. module: stock
#: model:ir.model,name:stock.model_stock_fixed_putaway_strat
msgid "stock.fixed.putaway.strat"
msgstr ""

#. module: stock
#: model:ir.model,name:stock.model_stock_overprocessed_transfer
msgid "stock.overprocessed.transfer"
msgstr ""

#. module: stock
#: model:ir.model,name:stock.model_stock_return_picking_line
msgid "stock.return.picking.line"
msgstr ""

#. module: stock
#: model:ir.model,name:stock.model_stock_scrap
msgid "stock.scrap"
msgstr ""

#. module: stock
#: model:ir.model,name:stock.model_stock_traceability_report
msgid "stock.traceability.report"
msgstr ""

#. module: stock
#: model:ir.model,name:stock.model_stock_warn_insufficient_qty
msgid "stock.warn.insufficient.qty"
msgstr ""

#. module: stock
#: model:ir.model,name:stock.model_stock_warn_insufficient_qty_scrap
msgid "stock.warn.insufficient.qty.scrap"
msgstr ""

#. module: stock
#: model:ir.ui.view,arch_db:stock.inventory_planner
msgid "the list of products"
msgstr ""

#. module: stock
#: model:ir.ui.view,arch_db:stock.inventory_planner
msgid "the list of vendors"
msgstr ""

#. module: stock
#: model:ir.ui.view,arch_db:stock.inventory_planner
msgid "to mark the products as transferred to your stock location"
msgstr ""

#. module: stock
#: model:ir.ui.view,arch_db:stock.inventory_planner
msgid "via the"
msgstr ""

#. module: stock
#: model:ir.ui.view,arch_db:stock.inventory_planner
msgid "when you receive the ordered products"
msgstr ""

#. module: stock
#: model:ir.ui.view,arch_db:stock.inventory_planner
msgid "with the <i>Validate</i> button"
msgstr ""

#. module: stock
#: model:ir.ui.view,arch_db:stock.view_inventory_form
msgid "⇒ Set quantities to 0"
msgstr ""
<|MERGE_RESOLUTION|>--- conflicted
+++ resolved
@@ -6745,25 +6745,21 @@
 msgstr ""
 
 #. module: stock
-<<<<<<< HEAD
 #: code:addons/stock/models/stock_move.py:936
-=======
+#, python-format
+msgid "You cannot cancel a stock move that has been set to 'Done'."
+msgstr ""
+
+#. module: stock
+#: code:addons/stock/models/stock_scrap.py:71
+#, python-format
+msgid "You cannot delete a scrap which is done."
+msgstr ""
+
+#. module: stock
 #: code:addons/stock/models/stock_inventory.py:103
 #, python-format
 msgid "You cannot delete a validated inventory adjustement."
-msgstr ""
-
-#. module: stock
-#: code:addons/stock/models/stock_inventory.py:397
->>>>>>> b7f35428
-#, python-format
-msgid "You cannot cancel a stock move that has been set to 'Done'."
-msgstr ""
-
-#. module: stock
-#: code:addons/stock/models/stock_scrap.py:71
-#, python-format
-msgid "You cannot delete a scrap which is done."
 msgstr ""
 
 #. module: stock
