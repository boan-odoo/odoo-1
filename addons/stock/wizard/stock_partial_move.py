--- conflicted
+++ resolved
@@ -29,20 +29,7 @@
     _inherit = "stock.picking.memory.out"
     _name = "stock.move.memory.out"
     _columns = {
-<<<<<<< HEAD
         'wizard_id' : fields.many2one('stock.partial.move', string="Wizard"),
-=======
-        'product_id' : fields.many2one('product.product', string="Product", required=True),
-        'quantity' : fields.float("Quantity", required=True),
-        'product_uom': fields.many2one('product.uom', 'Unit of Measure', required=True),
-        'prodlot_id' : fields.many2one('stock.production.lot', 'Production Lot'),
-        'location_id': fields.many2one('stock.location', 'Location', required=True),
-        'location_dest_id': fields.many2one('stock.location', 'Dest. Location', required=True),
-        'move_id' : fields.many2one('stock.move', "Move"),
-        'wizard_id' : fields.many2one('stock.partial.move', string="Wizard"),
-        'cost' : fields.float('Cost', digits_compute = dp.get_precision('Purchase Price'),help="Unit Cost for this product line"),
-        'currency' : fields.many2one('res.currency', string="Currency", help="Currency in which Unit cost is expressed"),
->>>>>>> ae3b45d2
     }
     
 class stock_partial_move_memory_in(osv.osv_memory):
