# -*- coding: utf-8 -*-
# Part of Odoo. See LICENSE file for full copyright and licensing details.

from odoo import fields, models, _
from odoo.exceptions import UserError


class StockImmediateTransfer(models.TransientModel):
    _name = 'stock.immediate.transfer'
    _description = 'Immediate Transfer'

    pick_ids = fields.Many2many('stock.picking', 'stock_picking_transfer_rel')

    def process(self):
<<<<<<< HEAD
        pick_to_backorder = self.env['stock.picking']
        pick_to_do = self.env['stock.picking']
        for picking in self.pick_ids:
            # If still in draft => confirm and assign
            if picking.state == 'draft':
                picking.action_confirm()
                if picking.state != 'assigned':
                    picking.action_assign()
                    if picking.state != 'assigned':
                        raise UserError(_("Could not reserve all requested products. Please use the \'Mark as Todo\' button to handle the reservation manually."))
            for move in picking.move_lines:
                if move.move_line_ids:
                    for move_line in move.move_line_ids:
                        move_line.qty_done = move_line.product_uom_qty
                else:
                    move.quantity_done = move.product_uom_qty
            if picking._check_backorder():
                pick_to_backorder |= picking
                continue
            pick_to_do |= picking
        # Process every picking that do not require a backorder, then return a single backorder wizard for every other ones.
        if pick_to_do:
            pick_to_do.action_done()
        if pick_to_backorder:
            return pick_to_backorder.action_generate_backorder_wizard()
=======
        self.ensure_one()
        # If still in draft => confirm and assign
        if self.pick_id.state == 'draft':
            self.pick_id.action_confirm()
            if self.pick_id.state != 'assigned':
                self.pick_id.action_assign()
                if self.pick_id.state != 'assigned':
                    raise UserError(_("Could not reserve all requested products. Please use the \'Mark as Todo\' button to handle the reservation manually."))
        for pack in self.pick_id.pack_operation_ids:
            if pack.product_qty > 0:
                pack.write({'qty_done': pack.product_qty})
            else:
                pack.unlink()
        return self.pick_id.do_transfer()
>>>>>>> 5d7ad2b1
<|MERGE_RESOLUTION|>--- conflicted
+++ resolved
@@ -12,7 +12,6 @@
     pick_ids = fields.Many2many('stock.picking', 'stock_picking_transfer_rel')
 
     def process(self):
-<<<<<<< HEAD
         pick_to_backorder = self.env['stock.picking']
         pick_to_do = self.env['stock.picking']
         for picking in self.pick_ids:
@@ -38,19 +37,4 @@
             pick_to_do.action_done()
         if pick_to_backorder:
             return pick_to_backorder.action_generate_backorder_wizard()
-=======
-        self.ensure_one()
-        # If still in draft => confirm and assign
-        if self.pick_id.state == 'draft':
-            self.pick_id.action_confirm()
-            if self.pick_id.state != 'assigned':
-                self.pick_id.action_assign()
-                if self.pick_id.state != 'assigned':
-                    raise UserError(_("Could not reserve all requested products. Please use the \'Mark as Todo\' button to handle the reservation manually."))
-        for pack in self.pick_id.pack_operation_ids:
-            if pack.product_qty > 0:
-                pack.write({'qty_done': pack.product_qty})
-            else:
-                pack.unlink()
-        return self.pick_id.do_transfer()
->>>>>>> 5d7ad2b1
+        return True