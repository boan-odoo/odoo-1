# -*- coding: utf-8 -*-
# Part of Odoo. See LICENSE file for full copyright and licensing details.

from collections import namedtuple
import json
import time

from itertools import groupby
from odoo import api, fields, models, _
from odoo.tools import DEFAULT_SERVER_DATETIME_FORMAT
from odoo.tools.float_utils import float_compare, float_is_zero, float_round
from odoo.exceptions import UserError
from odoo.addons.stock.models.stock_move import PROCUREMENT_PRIORITIES
from operator import itemgetter


class PickingType(models.Model):
    _name = "stock.picking.type"
    _description = "The operation type determines the picking view"
    _order = 'sequence, id'

    name = fields.Char('Operation Types Name', required=True, translate=True)
    color = fields.Integer('Color')
    sequence = fields.Integer('Sequence', help="Used to order the 'All Operations' kanban view")
    sequence_id = fields.Many2one('ir.sequence', 'Reference Sequence', required=True)
    default_location_src_id = fields.Many2one(
        'stock.location', 'Default Source Location',
        help="This is the default source location when you create a picking manually with this operation type. It is possible however to change it or that the routes put another location. If it is empty, it will check for the supplier location on the partner. ")
    default_location_dest_id = fields.Many2one(
        'stock.location', 'Default Destination Location',
        help="This is the default destination location when you create a picking manually with this operation type. It is possible however to change it or that the routes put another location. If it is empty, it will check for the customer location on the partner. ")
    code = fields.Selection([('incoming', 'Vendors'), ('outgoing', 'Customers'), ('internal', 'Internal')], 'Type of Operation', required=True)
    return_picking_type_id = fields.Many2one('stock.picking.type', 'Operation Type for Returns')
    show_entire_packs = fields.Boolean('Allow moving packs', help="If checked, this shows the packs to be moved as a whole in the Operations tab all the time, even if there was no entire pack reserved.")
    warehouse_id = fields.Many2one(
        'stock.warehouse', 'Warehouse', ondelete='cascade',
        default=lambda self: self.env['stock.warehouse'].search([('company_id', '=', self.env.user.company_id.id)], limit=1))
    active = fields.Boolean('Active', default=True)
    use_create_lots = fields.Boolean(
        'Create New Lots/Serial Numbers', default=True,
        help="If this is checked only, it will suppose you want to create new Lots/Serial Numbers, so you can provide them in a text field. ")
    use_existing_lots = fields.Boolean(
        'Use Existing Lots/Serial Numbers', default=True,
        help="If this is checked, you will be able to choose the Lots/Serial Numbers. You can also decide to not put lots in this operation type.  This means it will create stock with no lot or not put a restriction on the lot taken. ")
    show_operations = fields.Boolean(
        'Show Detailed Operations', default=False,
        help="If this checkbox is ticked, the pickings lines will represent detailed stock operations. If not, the picking lines will represent an aggregate of detailed stock operations.")
    show_reserved = fields.Boolean(
        'Show Reserved', default=True, help="If this checkbox is ticked, Odoo will show which products are reserved (lot/serial number, source location, source package).")

    # Statistics for the kanban view
    last_done_picking = fields.Char('Last 10 Done Pickings', compute='_compute_last_done_picking')
    count_picking_draft = fields.Integer(compute='_compute_picking_count')
    count_picking_ready = fields.Integer(compute='_compute_picking_count')
    count_picking = fields.Integer(compute='_compute_picking_count')
    count_picking_waiting = fields.Integer(compute='_compute_picking_count')
    count_picking_late = fields.Integer(compute='_compute_picking_count')
    count_picking_backorders = fields.Integer(compute='_compute_picking_count')
    rate_picking_late = fields.Integer(compute='_compute_picking_count')
    rate_picking_backorders = fields.Integer(compute='_compute_picking_count')

    barcode_nomenclature_id = fields.Many2one(
        'barcode.nomenclature', 'Barcode Nomenclature')

    @api.one
    def _compute_last_done_picking(self):
        # TDE TODO: true multi
        tristates = []
        for picking in self.env['stock.picking'].search([('picking_type_id', '=', self.id), ('state', '=', 'done')], order='date_done desc', limit=10):
            if picking.date_done > picking.date:
                tristates.insert(0, {'tooltip': picking.name or '' + ": " + _('Late'), 'value': -1})
            elif picking.backorder_id:
                tristates.insert(0, {'tooltip': picking.name or '' + ": " + _('Backorder exists'), 'value': 0})
            else:
                tristates.insert(0, {'tooltip': picking.name or '' + ": " + _('OK'), 'value': 1})
        self.last_done_picking = json.dumps(tristates)

    def _compute_picking_count(self):
        # TDE TODO count picking can be done using previous two
        domains = {
            'count_picking_draft': [('state', '=', 'draft')],
            'count_picking_waiting': [('state', 'in', ('confirmed', 'waiting'))],
            'count_picking_ready': [('state', '=', 'assigned')],
            'count_picking': [('state', 'in', ('assigned', 'waiting', 'confirmed'))],
            'count_picking_late': [('scheduled_date', '<', time.strftime(DEFAULT_SERVER_DATETIME_FORMAT)), ('state', 'in', ('assigned', 'waiting', 'confirmed'))],
            'count_picking_backorders': [('backorder_id', '!=', False), ('state', 'in', ('confirmed', 'assigned', 'waiting'))],
        }
        for field in domains:
            data = self.env['stock.picking'].read_group(domains[field] +
                [('state', 'not in', ('done', 'cancel')), ('picking_type_id', 'in', self.ids)],
                ['picking_type_id'], ['picking_type_id'])
            count = {
                x['picking_type_id'][0]: x['picking_type_id_count']
                for x in data if x['picking_type_id']
            }
            for record in self:
                record[field] = count.get(record.id, 0)
        for record in self:
            record.rate_picking_late = record.count_picking and record.count_picking_late * 100 / record.count_picking or 0
            record.rate_picking_backorders = record.count_picking and record.count_picking_backorders * 100 / record.count_picking or 0

    def name_get(self):
        """ Display 'Warehouse_name: PickingType_name' """
        # TDE TODO remove context key support + update purchase
        res = []
        for picking_type in self:
            if self.env.context.get('special_shortened_wh_name'):
                if picking_type.warehouse_id:
                    name = picking_type.warehouse_id.name
                else:
                    name = _('Customer') + ' (' + picking_type.name + ')'
            elif picking_type.warehouse_id:
                name = picking_type.warehouse_id.name + ': ' + picking_type.name
            else:
                name = picking_type.name
            res.append((picking_type.id, name))
        return res

    @api.model
    def name_search(self, name, args=None, operator='ilike', limit=100):
        args = args or []
        domain = []
        if name:
            domain = ['|', ('name', operator, name), ('warehouse_id.name', operator, name)]
        picks = self.search(domain + args, limit=limit)
        return picks.name_get()

    @api.onchange('code')
    def onchange_picking_code(self):
        if self.code == 'incoming':
            self.default_location_src_id = self.env.ref('stock.stock_location_suppliers').id
            self.default_location_dest_id = self.env.ref('stock.stock_location_stock').id
        elif self.code == 'outgoing':
            self.default_location_src_id = self.env.ref('stock.stock_location_stock').id
            self.default_location_dest_id = self.env.ref('stock.stock_location_customers').id

    @api.onchange('show_operations')
    def onchange_show_operations(self):
        if self.show_operations is True:
            self.show_reserved = True

    def _get_action(self, action_xmlid):
        # TDE TODO check to have one view + custo in methods
        action = self.env.ref(action_xmlid).read()[0]
        if self:
            action['display_name'] = self.display_name
        return action

    def get_action_picking_tree_late(self):
        return self._get_action('stock.action_picking_tree_late')

    def get_action_picking_tree_backorder(self):
        return self._get_action('stock.action_picking_tree_backorder')

    def get_action_picking_tree_waiting(self):
        return self._get_action('stock.action_picking_tree_waiting')

    def get_action_picking_tree_ready(self):
        return self._get_action('stock.action_picking_tree_ready')

    def get_stock_picking_action_picking_type(self):
        return self._get_action('stock.stock_picking_action_picking_type')


class Picking(models.Model):
    _name = "stock.picking"
    _inherit = ['mail.thread', 'mail.activity.mixin']
    _description = "Transfer"
    _order = "priority desc, date asc, id desc"

    name = fields.Char(
        'Reference', default='/',
        copy=False,  index=True,
        states={'done': [('readonly', True)], 'cancel': [('readonly', True)]})
    origin = fields.Char(
        'Source Document', index=True,
        states={'done': [('readonly', True)], 'cancel': [('readonly', True)]},
        help="Reference of the document")
    note = fields.Text('Notes')

    backorder_id = fields.Many2one(
        'stock.picking', 'Back Order of',
        copy=False, index=True,
        states={'done': [('readonly', True)], 'cancel': [('readonly', True)]},
        help="If this shipment was split, then this field links to the shipment which contains the already processed part.")

    move_type = fields.Selection([
        ('direct', 'As soon as possible'), ('one', 'When all products are ready')], 'Shipping Policy',
        default='direct', required=True,
        states={'done': [('readonly', True)], 'cancel': [('readonly', True)]},
        help="It specifies goods to be deliver partially or all at once")

    state = fields.Selection([
        ('draft', 'Draft'),
        ('waiting', 'Waiting Another Operation'),
        ('confirmed', 'Waiting'),
        ('assigned', 'Ready'),
        ('done', 'Done'),
        ('cancel', 'Cancelled'),
    ], string='Status', compute='_compute_state',
        copy=False, index=True, readonly=True, store=True, track_visibility='onchange',
        help=" * Draft: not confirmed yet and will not be scheduled until confirmed.\n"
             " * Waiting Another Operation: waiting for another move to proceed before it becomes automatically available (e.g. in Make-To-Order flows).\n"
             " * Waiting: if it is not ready to be sent because the required products could not be reserved.\n"
             " * Ready: products are reserved and ready to be sent. If the shipping policy is 'As soon as possible' this happens as soon as anything is reserved.\n"
             " * Done: has been processed, can't be modified or cancelled anymore.\n"
             " * Cancelled: has been cancelled, can't be confirmed anymore.")

    group_id = fields.Many2one(
        'procurement.group', 'Procurement Group',
        readonly=True, related='move_lines.group_id', store=True)

    priority = fields.Selection(
        PROCUREMENT_PRIORITIES, string='Priority',
        compute='_compute_priority', inverse='_set_priority', store=True,
        # default='1', required=True,  # TDE: required, depending on moves ? strange
        index=True, track_visibility='onchange',
        states={'done': [('readonly', True)], 'cancel': [('readonly', True)]},
        help="Priority for this picking. Setting manually a value here would set it as priority for all the moves")
    scheduled_date = fields.Datetime(
        'Scheduled Date', compute='_compute_scheduled_date', inverse='_set_scheduled_date', store=True,
        index=True, track_visibility='onchange',
        states={'done': [('readonly', True)], 'cancel': [('readonly', True)]},
        help="Scheduled time for the first part of the shipment to be processed. Setting manually a value here would set it as expected date for all the stock moves.")
    date = fields.Datetime(
        'Creation Date',
        default=fields.Datetime.now, index=True, track_visibility='onchange',
        states={'done': [('readonly', True)], 'cancel': [('readonly', True)]},
        help="Creation Date, usually the time of the order")
    date_done = fields.Datetime('Date of Transfer', copy=False, readonly=True, help="Completion Date of Transfer")

    location_id = fields.Many2one(
        'stock.location', "Source Location",
        default=lambda self: self.env['stock.picking.type'].browse(self._context.get('default_picking_type_id')).default_location_src_id,
        readonly=True, required=True,
        states={'draft': [('readonly', False)]})
    location_dest_id = fields.Many2one(
        'stock.location', "Destination Location",
        default=lambda self: self.env['stock.picking.type'].browse(self._context.get('default_picking_type_id')).default_location_dest_id,
        readonly=True, required=True,
        states={'draft': [('readonly', False)]})
    move_lines = fields.One2many('stock.move', 'picking_id', string="Stock Moves", copy=True)
    has_scrap_move = fields.Boolean(
        'Has Scrap Moves', compute='_has_scrap_move')
    picking_type_id = fields.Many2one(
        'stock.picking.type', 'Operation Type',
        required=True,
        readonly=True,
        states={'draft': [('readonly', False)]})
    picking_type_code = fields.Selection([
        ('incoming', 'Vendors'),
        ('outgoing', 'Customers'),
        ('internal', 'Internal')], related='picking_type_id.code',
        readonly=True)
    picking_type_entire_packs = fields.Boolean(related='picking_type_id.show_entire_packs',
        readonly=True)

    partner_id = fields.Many2one(
        'res.partner', 'Partner',
        states={'done': [('readonly', True)], 'cancel': [('readonly', True)]})
    company_id = fields.Many2one(
        'res.company', 'Company',
        default=lambda self: self.env['res.company']._company_default_get('stock.picking'),
        index=True, required=True,
        states={'done': [('readonly', True)], 'cancel': [('readonly', True)]})

    move_line_ids = fields.One2many('stock.move.line', 'picking_id', 'Operations')

    move_line_exist = fields.Boolean(
        'Has Pack Operations', compute='_compute_move_line_exist',
        help='Check the existence of pack operation on the picking')

    has_packages = fields.Boolean(
        'Has Packages', compute='_compute_has_packages',
        help='Check the existence of destination packages on move lines')

    entire_package_ids = fields.One2many('stock.quant.package', compute='_compute_entire_package_ids',
                                         help='Those are the entire packages of a picking shown in the view of operations')
    entire_package_detail_ids = fields.One2many('stock.quant.package', compute='_compute_entire_package_ids',
                                                help='Those are the entire packages of a picking shown in the view of detailed operations')

    show_check_availability = fields.Boolean(
        compute='_compute_show_check_availability',
        help='Technical field used to compute whether the check availability button should be shown.')
    show_mark_as_todo = fields.Boolean(
        compute='_compute_show_mark_as_todo',
        help='Technical field used to compute whether the mark as todo button should be shown.')
    show_validate = fields.Boolean(
        compute='_compute_show_validate',
        help='Technical field used to compute whether the validate should be shown.')

    owner_id = fields.Many2one(
        'res.partner', 'Owner',
        states={'done': [('readonly', True)], 'cancel': [('readonly', True)]},
        help="Default Owner")
    printed = fields.Boolean('Printed')
    is_locked = fields.Boolean(default=True, help='When the picking is not done this allows changing the '
                               'initial demand. When the picking is done this allows '
                               'changing the done quantities.')
    # Used to search on pickings
    product_id = fields.Many2one('product.product', 'Product', related='move_lines.product_id')
    show_operations = fields.Boolean(compute='_compute_show_operations')
    show_lots_text = fields.Boolean(compute='_compute_show_lots_text')
    has_tracking = fields.Boolean(compute='_compute_has_tracking')

    _sql_constraints = [
        ('name_uniq', 'unique(name, company_id)', 'Reference must be unique per company!'),
    ]

    def _compute_has_tracking(self):
        for picking in self:
            picking.has_tracking = any(m.has_tracking != 'none' for m in picking.move_lines)

    @api.depends('picking_type_id.show_operations')
    def _compute_show_operations(self):
        for picking in self:
            if self.env.context.get('force_detailed_view'):
                picking.show_operations = True
                continue
            if picking.picking_type_id.show_operations:
                if (picking.state == 'draft' and not self.env.context.get('planned_picking')) or picking.state != 'draft':
                    picking.show_operations = True
                else:
                    picking.show_operations = False
            else:
                picking.show_operations = False

    @api.depends('move_line_ids', 'picking_type_id.use_create_lots', 'picking_type_id.use_existing_lots', 'state')
    def _compute_show_lots_text(self):
        group_production_lot_enabled = self.user_has_groups('stock.group_production_lot')
        for picking in self:
            if not picking.move_line_ids:
                picking.show_lots_text = False
            elif group_production_lot_enabled and picking.picking_type_id.use_create_lots \
                    and not picking.picking_type_id.use_existing_lots and picking.state != 'done':
                picking.show_lots_text = True
            else:
                picking.show_lots_text = False

    @api.depends('move_type', 'move_lines.state', 'move_lines.picking_id')
    @api.one
    def _compute_state(self):
        ''' State of a picking depends on the state of its related stock.move
        - Draft: only used for "planned pickings"
        - Waiting: if the picking is not ready to be sent so if
          - (a) no quantity could be reserved at all or if
          - (b) some quantities could be reserved and the shipping policy is "deliver all at once"
        - Waiting another move: if the picking is waiting for another move
        - Ready: if the picking is ready to be sent so if:
          - (a) all quantities are reserved or if
          - (b) some quantities could be reserved and the shipping policy is "as soon as possible"
        - Done: if the picking is done.
        - Cancelled: if the picking is cancelled
        '''
        if not self.move_lines:
            self.state = 'draft'
        elif any(move.state == 'draft' for move in self.move_lines):  # TDE FIXME: should be all ?
            self.state = 'draft'
        elif all(move.state == 'cancel' for move in self.move_lines):
            self.state = 'cancel'
        elif all(move.state in ['cancel', 'done'] for move in self.move_lines):
            self.state = 'done'
        else:
            relevant_move_state = self.move_lines._get_relevant_state_among_moves()
            if relevant_move_state == 'partially_available':
                self.state = 'assigned'
            else:
                self.state = relevant_move_state

    @api.one
    @api.depends('move_lines.priority')
    def _compute_priority(self):
        if self.mapped('move_lines'):
            priorities = [priority for priority in self.mapped('move_lines.priority') if priority] or ['1']
            self.priority = max(priorities)
        else:
            self.priority = '1'

    @api.one
    def _set_priority(self):
        self.move_lines.write({'priority': self.priority})

    @api.one
    @api.depends('move_lines.date_expected')
    def _compute_scheduled_date(self):
        if self.move_type == 'direct':
            self.scheduled_date = min(self.move_lines.mapped('date_expected') or [fields.Datetime.now()])
        else:
            self.scheduled_date = max(self.move_lines.mapped('date_expected') or [fields.Datetime.now()])

    @api.one
    def _set_scheduled_date(self):
        self.move_lines.write({'date_expected': self.scheduled_date})

    @api.one
    def _has_scrap_move(self):
        # TDE FIXME: better implementation
        self.has_scrap_move = bool(self.env['stock.move'].search_count([('picking_id', '=', self.id), ('scrapped', '=', True)]))

    @api.one
    def _compute_move_line_exist(self):
        self.move_line_exist = bool(self.move_line_ids)

    @api.one
    def _compute_has_packages(self):
        self.has_packages = self.move_line_ids.filtered(lambda ml: ml.result_package_id)

    def _compute_entire_package_ids(self):
        """ This compute method populate the two one2Many containing all entire packages of the picking.
            An entire package is a package that is entirely reserved to be moved from a location to another one.
        """
        for picking in self:
            packages = self.env['stock.quant.package']
            packages_to_check = picking.move_line_ids\
                .filtered(lambda ml: ml.result_package_id and ml.package_id.id == ml.result_package_id.id)\
                .mapped('package_id')
            for package_to_check in packages_to_check:
                if picking.state in ('done', 'cancel') or picking._check_move_lines_map_quant_package(package_to_check):
                    packages |= package_to_check
            picking.entire_package_ids = packages
            picking.entire_package_detail_ids = packages

    @api.multi
    def _compute_show_check_availability(self):
        for picking in self:
            has_moves_to_reserve = any(
                move.state in ('waiting', 'confirmed', 'partially_available') and
                float_compare(move.product_uom_qty, 0, precision_rounding=move.product_uom.rounding)
                for move in picking.move_lines
            )
            picking.show_check_availability = picking.is_locked and picking.state in ('confirmed', 'waiting', 'assigned') and has_moves_to_reserve

    @api.multi
    @api.depends('state', 'move_lines')
    def _compute_show_mark_as_todo(self):
        for picking in self:
            if not picking.move_lines:
                picking.show_mark_as_todo = False
            elif self._context.get('planned_picking') and picking.state == 'draft':
                picking.show_mark_as_todo = True
            elif picking.state != 'draft' or not picking.id:
                picking.show_mark_as_todo = False
            else:
                picking.show_mark_as_todo = True

    @api.multi
    @api.depends('state', 'is_locked')
    def _compute_show_validate(self):
        for picking in self:
            if self._context.get('planned_picking') and picking.state == 'draft':
                picking.show_validate = False
            elif picking.state not in ('draft', 'waiting', 'confirmed', 'assigned') or not picking.is_locked:
                picking.show_validate = False
            else:
                picking.show_validate = True

    @api.onchange('picking_type_id', 'partner_id')
    def onchange_picking_type(self):
        if self.picking_type_id:
            if self.picking_type_id.default_location_src_id:
                location_id = self.picking_type_id.default_location_src_id.id
            elif self.partner_id:
                location_id = self.partner_id.property_stock_supplier.id
            else:
                customerloc, location_id = self.env['stock.warehouse']._get_partner_locations()

            if self.picking_type_id.default_location_dest_id:
                location_dest_id = self.picking_type_id.default_location_dest_id.id
            elif self.partner_id:
                location_dest_id = self.partner_id.property_stock_customer.id
            else:
                location_dest_id, supplierloc = self.env['stock.warehouse']._get_partner_locations()

            if self.state == 'draft':
                self.location_id = location_id
                self.location_dest_id = location_dest_id
        # TDE CLEANME move into onchange_partner_id
        if self.partner_id:
            if self.partner_id.picking_warn == 'no-message' and self.partner_id.parent_id:
                partner = self.partner_id.parent_id
            elif self.partner_id.picking_warn not in ('no-message', 'block') and self.partner_id.parent_id.picking_warn == 'block':
                partner = self.partner_id.parent_id
            else:
                partner = self.partner_id
            if partner.picking_warn != 'no-message':
                if partner.picking_warn == 'block':
                    self.partner_id = False
                return {'warning': {
                    'title': ("Warning for %s") % partner.name,
                    'message': partner.picking_warn_msg
                }}

    @api.model
    def create(self, vals):
        # TDE FIXME: clean that brol
        defaults = self.default_get(['name', 'picking_type_id'])
        if vals.get('name', '/') == '/' and defaults.get('name', '/') == '/' and vals.get('picking_type_id', defaults.get('picking_type_id')):
            vals['name'] = self.env['stock.picking.type'].browse(vals.get('picking_type_id', defaults.get('picking_type_id'))).sequence_id.next_by_id()

        # TDE FIXME: what ?
        # As the on_change in one2many list is WIP, we will overwrite the locations on the stock moves here
        # As it is a create the format will be a list of (0, 0, dict)
        if vals.get('move_lines') and vals.get('location_id') and vals.get('location_dest_id'):
            for move in vals['move_lines']:
                if len(move) == 3 and move[0] == 0:
                    move[2]['location_id'] = vals['location_id']
                    move[2]['location_dest_id'] = vals['location_dest_id']
        res = super(Picking, self).create(vals)
        res._autoconfirm_picking()
        return res

    @api.multi
    def write(self, vals):
        res = super(Picking, self).write(vals)
        # Change locations of moves if those of the picking change
        after_vals = {}
        if vals.get('location_id'):
            after_vals['location_id'] = vals['location_id']
        if vals.get('location_dest_id'):
            after_vals['location_dest_id'] = vals['location_dest_id']
        if after_vals:
            self.mapped('move_lines').filtered(lambda move: not move.scrapped).write(after_vals)
        if vals.get('move_lines'):
            # Do not run autoconfirm if any of the moves has an initial demand. If an initial demand
            # is present in any of the moves, it means the picking was created through the "planned
            # transfer" mechanism.
            pickings_to_not_autoconfirm = self.env['stock.picking']
            for picking in self:
                if picking.state != 'draft':
                    continue
                for move in picking.move_lines:
                    if not float_is_zero(move.product_uom_qty, precision_rounding=move.product_uom.rounding):
                        pickings_to_not_autoconfirm |= picking
                        break
            (self - pickings_to_not_autoconfirm)._autoconfirm_picking()
        return res

    @api.multi
    def unlink(self):
        self.mapped('move_lines')._action_cancel()
        self.mapped('move_lines').unlink() # Checks if moves are not done
        return super(Picking, self).unlink()

    # Actions
    # ----------------------------------------

    @api.one
    def action_assign_owner(self):
        self.move_line_ids.write({'owner_id': self.owner_id.id})

    def action_assign_partner(self):
        for picking in self:
            picking.move_lines.write({'partner_id': picking.partner_id.id})

    @api.multi
    def do_print_picking(self):
        self.write({'printed': True})
        return self.env.ref('stock.action_report_picking').report_action(self)

    @api.multi
    def action_confirm(self):
        # call `_action_confirm` on every draft move
        self.mapped('move_lines')\
            .filtered(lambda move: move.state == 'draft')\
            ._action_confirm()
        # call `_action_assign` on every confirmed move which location_id bypasses the reservation
        self.filtered(lambda picking: picking.location_id.usage in ('supplier', 'inventory', 'production') and picking.state == 'confirmed')\
            .mapped('move_lines')._action_assign()
        if self.env.context.get('planned_picking') and len(self) == 1:
            action = self.env.ref('stock.action_picking_form')
            result = action.read()[0]
            result['res_id'] = self.id
            result['context'] = {
                'search_default_picking_type_id': [self.picking_type_id.id],
                'default_picking_type_id': self.picking_type_id.id,
                'contact_display': 'partner_address',
                'planned_picking': False,
            }
            return result
        else:
            return True

    @api.multi
    def action_assign(self):
        """ Check availability of picking moves.
        This has the effect of changing the state and reserve quants on available moves, and may
        also impact the state of the picking as it is computed based on move's states.
        @return: True
        """
        self.filtered(lambda picking: picking.state == 'draft').action_confirm()
        moves = self.mapped('move_lines').filtered(lambda move: move.state not in ('draft', 'cancel', 'done'))
        if not moves:
            raise UserError(_('Nothing to check the availability for.'))
        moves._action_assign()
        return True

    @api.multi
    def force_assign(self):
        """ Changes state of picking to available if moves are confirmed or waiting.
        @return: True
        """
        self.mapped('move_lines').filtered(lambda move: move.state in ['confirmed', 'waiting', 'partially_available'])._force_assign()
        return True

    @api.multi
    def action_cancel(self):
        self.mapped('move_lines')._action_cancel()
        self.write({'is_locked': True})
        return True

    @api.multi
    def action_done(self):
        """Changes picking state to done by processing the Stock Moves of the Picking

        Normally that happens when the button "Done" is pressed on a Picking view.
        @return: True
        """
        # TDE FIXME: remove decorator when migration the remaining
        todo_moves = self.mapped('move_lines').filtered(lambda self: self.state in ['draft', 'waiting', 'partially_available', 'assigned', 'confirmed'])
        # Check if there are ops not linked to moves yet
        for pick in self:
            # # Explode manually added packages
            # for ops in pick.move_line_ids.filtered(lambda x: not x.move_id and not x.product_id):
            #     for quant in ops.package_id.quant_ids: #Or use get_content for multiple levels
            #         self.move_line_ids.create({'product_id': quant.product_id.id,
            #                                    'package_id': quant.package_id.id,
            #                                    'result_package_id': ops.result_package_id,
            #                                    'lot_id': quant.lot_id.id,
            #                                    'owner_id': quant.owner_id.id,
            #                                    'product_uom_id': quant.product_id.uom_id.id,
            #                                    'product_qty': quant.qty,
            #                                    'qty_done': quant.qty,
            #                                    'location_id': quant.location_id.id, # Could be ops too
            #                                    'location_dest_id': ops.location_dest_id.id,
            #                                    'picking_id': pick.id
            #                                    }) # Might change first element
            # # Link existing moves or add moves when no one is related
            for ops in pick.move_line_ids.filtered(lambda x: not x.move_id):
                # Search move with this product
                moves = pick.move_lines.filtered(lambda x: x.product_id == ops.product_id)
                moves = sorted(moves, key=lambda m: m.quantity_done < m.product_qty, reverse=True)
                if moves:
                    ops.move_id = moves[0].id
                else:
                    new_move = self.env['stock.move'].create({
                                                    'name': _('New Move:') + ops.product_id.display_name,
                                                    'product_id': ops.product_id.id,
                                                    'product_uom_qty': ops.qty_done,
                                                    'product_uom': ops.product_uom_id.id,
                                                    'location_id': pick.location_id.id,
                                                    'location_dest_id': pick.location_dest_id.id,
                                                    'picking_id': pick.id,
                                                   })
                    ops.move_id = new_move.id
                    new_move._action_confirm()
                    todo_moves |= new_move
                    #'qty_done': ops.qty_done})
        todo_moves._action_done()
        self.write({'date_done': fields.Datetime.now()})
        return True

    # Backward compatibility
    # Problem with fixed reference to a function:
    # it doesn't allow for overriding action_done() through do_transfer
    # get rid of me in master (and make me private ?)
    def do_transfer(self):
        return self.action_done()

    def _check_move_lines_map_quant_package(self, package):
        """ This method checks that all product of the package (quant) are well present in the move_line_ids of the picking. """
        all_in = True
        pack_move_lines = self.move_line_ids.filtered(lambda ml: ml.package_id == package)
        keys = ['product_id', 'lot_id']
        precision_digits = self.env['decimal.precision'].precision_get('Product Unit of Measure')

        grouped_quants = {}
        for k, g in groupby(sorted(package.quant_ids, key=itemgetter(*keys)), key=itemgetter(*keys)):
            grouped_quants[k] = sum(self.env['stock.quant'].concat(*list(g)).mapped('quantity'))

        grouped_ops = {}
        for k, g in groupby(sorted(pack_move_lines, key=itemgetter(*keys)), key=itemgetter(*keys)):
            grouped_ops[k] = sum(self.env['stock.move.line'].concat(*list(g)).mapped('product_qty'))
        if any(not float_is_zero(grouped_quants.get(key, 0) - grouped_ops.get(key, 0), precision_digits=precision_digits) for key in grouped_quants) \
                or any(not float_is_zero(grouped_ops.get(key, 0) - grouped_quants.get(key, 0), precision_digits=precision_digits) for key in grouped_ops):
            all_in = False
        return all_in

    @api.multi
    def _check_entire_pack(self):
        """ This function check if entire packs are moved in the picking"""
        for picking in self:
            origin_packages = picking.move_line_ids.mapped("package_id")
            for pack in origin_packages:
                if picking._check_move_lines_map_quant_package(pack):
                    picking.move_line_ids.filtered(lambda ml: ml.package_id == pack).write({'result_package_id': pack.id})

    @api.multi
    def do_unreserve(self):
<<<<<<< HEAD
        for picking in self:
            picking.move_lines._do_unreserve()
=======
        """
          Will remove all quants for picking in picking_ids
        """
        moves_to_unreserve = self.mapped('move_lines').filtered(lambda move: move.state not in ('done', 'cancel'))
        pack_line_to_unreserve = self.mapped('pack_operation_ids')
        if moves_to_unreserve:
            if pack_line_to_unreserve:
                pack_line_to_unreserve.unlink()
            moves_to_unreserve.do_unreserve()

    def recompute_remaining_qty(self, done_qtys=False):

        def _create_link_for_index(operation_id, index, product_id, qty_to_assign, quant_id=False):
            move_dict = prod2move_ids[product_id][index]
            qty_on_link = min(move_dict['remaining_qty'], qty_to_assign)
            self.env['stock.move.operation.link'].create({'move_id': move_dict['move'].id, 'operation_id': operation_id, 'qty': qty_on_link, 'reserved_quant_id': quant_id})
            if float_compare(move_dict['remaining_qty'], qty_on_link, precision_rounding=move_dict['move'].product_uom.rounding) == 0:
                prod2move_ids[product_id].pop(index)
            else:
                move_dict['remaining_qty'] -= qty_on_link
            return qty_on_link

        def _create_link_for_quant(operation_id, quant, qty):
            """create a link for given operation and reserved move of given quant, for the max quantity possible, and returns this quantity"""
            if not quant.reservation_id.id:
                return _create_link_for_product(operation_id, quant.product_id.id, qty)
            qty_on_link = 0
            for i in range(0, len(prod2move_ids[quant.product_id.id])):
                if prod2move_ids[quant.product_id.id][i]['move'].id != quant.reservation_id.id:
                    continue
                qty_on_link = _create_link_for_index(operation_id, i, quant.product_id.id, qty, quant_id=quant.id)
                break
            return qty_on_link

        def _create_link_for_product(operation_id, product_id, qty):
            '''method that creates the link between a given operation and move(s) of given product, for the given quantity.
            Returns True if it was possible to create links for the requested quantity (False if there was not enough quantity on stock moves)'''
            qty_to_assign = qty
            Product = self.env["product.product"]
            product = Product.browse(product_id)
            rounding = product.uom_id.rounding
            qtyassign_cmp = float_compare(qty_to_assign, 0.0, precision_rounding=rounding)
            if prod2move_ids.get(product_id):
                while prod2move_ids[product_id] and qtyassign_cmp > 0:
                    qty_on_link = _create_link_for_index(operation_id, 0, product_id, qty_to_assign, quant_id=False)
                    qty_to_assign -= qty_on_link
                    qtyassign_cmp = float_compare(qty_to_assign, 0.0, precision_rounding=rounding)
            return qtyassign_cmp == 0

        # TDE CLEANME: oh dear ...
        Uom = self.env['product.uom']
        QuantPackage = self.env['stock.quant.package']
        OperationLink = self.env['stock.move.operation.link']

        quants_in_package_done = set()
        prod2move_ids = {}
        still_to_do = []
        # make a dictionary giving for each product, the moves and related quantity that can be used in operation links
        moves = sorted([x for x in self.move_lines if x.state not in ('done', 'cancel')], key=lambda x: (((x.state == 'assigned') and -2 or 0) + (x.partially_available and -1 or 0)))
        for move in moves:
            if not prod2move_ids.get(move.product_id.id):
                prod2move_ids[move.product_id.id] = [{'move': move, 'remaining_qty': move.product_qty}]
            else:
                prod2move_ids[move.product_id.id].append({'move': move, 'remaining_qty': move.product_qty})

        need_rereserve = False
        # sort the operations in order to give higher priority to those with a package, then a lot/serial number
        operations = self.pack_operation_ids
        operations = sorted(operations, key=lambda x: ((x.package_id and not x.product_id) and -4 or 0) + (x.package_id and -2 or 0) + (x.pack_lot_ids and -1 or 0))
        # delete existing operations to start again from scratch
        links = OperationLink.search([('operation_id', 'in', [x.id for x in operations])])
        if links:
            links.unlink()
        # 1) first, try to create links when quants can be identified without any doubt
        for ops in operations:
            lot_qty = {}
            for packlot in ops.pack_lot_ids:
                lot_qty[packlot.lot_id.id] = ops.product_uom_id._compute_quantity(packlot.qty, ops.product_id.uom_id)
            # for each operation, create the links with the stock move by seeking on the matching reserved quants,
            # and deffer the operation if there is some ambiguity on the move to select
            if ops.package_id and not ops.product_id and (not done_qtys or ops.qty_done):
                # entire package
                for quant in ops.package_id.get_content():
                    remaining_qty_on_quant = quant.qty
                    if quant.reservation_id:
                        # avoid quants being counted twice
                        quants_in_package_done.add(quant.id)
                        qty_on_link = _create_link_for_quant(ops.id, quant, quant.qty)
                        remaining_qty_on_quant -= qty_on_link
                    if remaining_qty_on_quant:
                        still_to_do.append((ops, quant.product_id.id, remaining_qty_on_quant))
                        need_rereserve = True
            elif ops.product_id.id:
                # Check moves with same product
                product_qty = ops.qty_done if done_qtys else ops.product_qty
                qty_to_assign = ops.product_uom_id._compute_quantity(product_qty, ops.product_id.uom_id)
                precision_rounding = ops.product_id.uom_id.rounding
                for move_dict in prod2move_ids.get(ops.product_id.id, []):
                    move = move_dict['move']
                    for quant in move.reserved_quant_ids:
                        if float_compare(qty_to_assign, 0, precision_rounding=precision_rounding) != 1:
                            break
                        if quant.id in quants_in_package_done:
                            continue

                        # check if the quant is matching the operation details
                        if ops.package_id:
                            flag = quant.package_id == ops.package_id
                        else:
                            flag = not quant.package_id.id
                        flag = flag and (ops.owner_id.id == quant.owner_id.id) and (ops.location_id.id == quant.location_id.id)
                        if flag:
                            if not lot_qty:
                                max_qty_on_link = min(quant.qty, qty_to_assign)
                                qty_on_link = _create_link_for_quant(ops.id, quant, max_qty_on_link)
                                qty_to_assign -= qty_on_link
                            else:
                                if lot_qty.get(quant.lot_id.id):  # if there is still some qty left
                                    max_qty_on_link = min(quant.qty, qty_to_assign, lot_qty[quant.lot_id.id])
                                    qty_on_link = _create_link_for_quant(ops.id, quant, max_qty_on_link)
                                    qty_to_assign -= qty_on_link
                                    lot_qty[quant.lot_id.id] -= qty_on_link

                qty_assign_cmp = float_compare(qty_to_assign, 0, precision_rounding=precision_rounding)
                if qty_assign_cmp > 0:
                    # qty reserved is less than qty put in operations. We need to create a link but it's deferred after we processed
                    # all the quants (because they leave no choice on their related move and needs to be processed with higher priority)
                    still_to_do += [(ops, ops.product_id.id, qty_to_assign)]
                    need_rereserve = True

        # 2) then, process the remaining part
        all_op_processed = True
        for ops, product_id, remaining_qty in still_to_do:
            all_op_processed = _create_link_for_product(ops.id, product_id, remaining_qty) and all_op_processed
        return (need_rereserve, all_op_processed)

    def picking_recompute_remaining_quantities(self, done_qtys=False):
        need_rereserve = False
        all_op_processed = True
        if self.pack_operation_ids:
            need_rereserve, all_op_processed = self.recompute_remaining_qty(done_qtys=done_qtys)
        return need_rereserve, all_op_processed

    def do_recompute_remaining_quantities(self, done_qtys=False):
        # TDE FIXME
        tmp = self.filtered(lambda picking: picking.pack_operation_ids)
        if tmp:
            for pick in tmp:
                pick.recompute_remaining_qty(done_qtys=done_qtys)

    def rereserve_quants(self, move_ids=[]):
        """ Unreserve quants then try to reassign quants."""
        if not move_ids:
            self.do_unreserve()
            self.action_assign()
        else:
            moves = self.env['stock.move'].browse(move_ids)
            if self.env.context.get('no_state_change'):
                moves.filtered(lambda m: m.reserved_quant_ids).do_unreserve()
            else:
                moves.do_unreserve()
            moves.action_assign(no_prepare=True)
>>>>>>> 9773be34

    @api.multi
    def button_validate(self):
        self.ensure_one()
        if not self.move_lines and not self.move_line_ids:
            raise UserError(_('Please add some lines to move'))

        # If no lots when needed, raise error
        picking_type = self.picking_type_id
        precision_digits = self.env['decimal.precision'].precision_get('Product Unit of Measure')
        no_quantities_done = all(float_is_zero(move_line.qty_done, precision_digits=precision_digits) for move_line in self.move_line_ids)
        no_reserved_quantities = all(float_is_zero(move_line.product_qty, precision_rounding=move_line.product_uom_id.rounding) for move_line in self.move_line_ids)
        if no_reserved_quantities and no_quantities_done:
            raise UserError(_('You cannot validate a transfer if you have not processed any quantity. You should rather cancel the transfer.'))

        if picking_type.use_create_lots or picking_type.use_existing_lots:
            lines_to_check = self.move_line_ids
            if not no_quantities_done:
                lines_to_check = lines_to_check.filtered(
                    lambda line: float_compare(line.qty_done, 0,
                                               precision_rounding=line.product_uom_id.rounding)
                )

            for line in lines_to_check:
                product = line.product_id
                if product and product.tracking != 'none':
                    if not line.lot_name and not line.lot_id:
                        raise UserError(_('You need to supply a lot/serial number for %s.') % product.display_name)

        if no_quantities_done:
            view = self.env.ref('stock.view_immediate_transfer')
            wiz = self.env['stock.immediate.transfer'].create({'pick_ids': [(4, self.id)]})
            return {
                'name': _('Immediate Transfer?'),
                'type': 'ir.actions.act_window',
                'view_type': 'form',
                'view_mode': 'form',
                'res_model': 'stock.immediate.transfer',
                'views': [(view.id, 'form')],
                'view_id': view.id,
                'target': 'new',
                'res_id': wiz.id,
                'context': self.env.context,
            }

        if self._get_overprocessed_stock_moves() and not self._context.get('skip_overprocessed_check'):
            view = self.env.ref('stock.view_overprocessed_transfer')
            wiz = self.env['stock.overprocessed.transfer'].create({'picking_id': self.id})
            return {
                'type': 'ir.actions.act_window',
                'view_type': 'form',
                'view_mode': 'form',
                'res_model': 'stock.overprocessed.transfer',
                'views': [(view.id, 'form')],
                'view_id': view.id,
                'target': 'new',
                'res_id': wiz.id,
                'context': self.env.context,
            }

        # Check backorder should check for other barcodes
        if self._check_backorder():
            return self.action_generate_backorder_wizard()
        self.action_done()
        return

    def action_generate_backorder_wizard(self):
        view = self.env.ref('stock.view_backorder_confirmation')
        wiz = self.env['stock.backorder.confirmation'].create({'pick_ids': [(4, p.id) for p in self]})
        return {
            'name': _('Create Backorder?'),
            'type': 'ir.actions.act_window',
            'view_type': 'form',
            'view_mode': 'form',
            'res_model': 'stock.backorder.confirmation',
            'views': [(view.id, 'form')],
            'view_id': view.id,
            'target': 'new',
            'res_id': wiz.id,
            'context': self.env.context,
        }

    def action_toggle_is_locked(self):
        self.ensure_one()
        self.is_locked = not self.is_locked
        return True

    def _check_backorder(self):
        """ This method will loop over all the move lines of self and
        check if creating a backorder is necessary. This method is
        called during button_validate if the user has already processed
        some quantities and in the immediate transfer wizard that is
        displayed if the user has not processed any quantities.

        :return: True if a backorder is necessary else False
        """
        quantity_todo = {}
        quantity_done = {}
        for move in self.mapped('move_lines'):
            quantity_todo.setdefault(move.product_id.id, 0)
            quantity_done.setdefault(move.product_id.id, 0)
            quantity_todo[move.product_id.id] += move.product_uom_qty
            quantity_done[move.product_id.id] += move.quantity_done
        for ops in self.mapped('move_line_ids').filtered(lambda x: x.package_id and not x.product_id and not x.move_id):
            for quant in ops.package_id.quant_ids:
                quantity_done.setdefault(quant.product_id.id, 0)
                quantity_done[quant.product_id.id] += quant.qty
        for pack in self.mapped('move_line_ids').filtered(lambda x: x.product_id and not x.move_id):
            quantity_done.setdefault(pack.product_id.id, 0)
            quantity_done[pack.product_id.id] += pack.product_uom_id._compute_quantity(pack.qty_done, pack.product_id.uom_id)
        return any(quantity_done[x] < quantity_todo.get(x, 0) for x in quantity_done)

    @api.multi
    def _autoconfirm_picking(self):
        if not self._context.get('planned_picking'):
            for picking in self.filtered(lambda picking: picking.state not in ('done', 'cancel') and picking.move_lines):
                picking.action_confirm()

    def _get_overprocessed_stock_moves(self):
        self.ensure_one()
        return self.move_lines.filtered(
            lambda move: move.product_uom_qty != 0 and float_compare(move.quantity_done, move.product_uom_qty,
                                                                     precision_rounding=move.product_uom.rounding) == 1
        )

    @api.multi
    def _create_backorder(self, backorder_moves=[]):
        """ Move all non-done lines into a new backorder picking.
        """
        backorders = self.env['stock.picking']
        for picking in self:
            moves_to_backorder = picking.move_lines.filtered(lambda x: x.state not in ('done', 'cancel'))
            if moves_to_backorder:
                backorder_picking = picking.copy({
                    'name': '/',
                    'move_lines': [],
                    'move_line_ids': [],
                    'backorder_id': picking.id
                })
                picking.message_post(
                    _('The backorder <a href=# data-oe-model=stock.picking data-oe-id=%d>%s</a> has been created.') % (
                        backorder_picking.id, backorder_picking.name))
                moves_to_backorder.write({'picking_id': backorder_picking.id})
                moves_to_backorder.mapped('move_line_ids').write({'picking_id': backorder_picking.id})
                backorder_picking.action_assign()
                backorders |= backorder_picking
        return backorders

    def _put_in_pack(self):
        package = False
        for pick in self.filtered(lambda p: p.state not in ('done', 'cancel')):
            operations = pick.move_line_ids.filtered(lambda o: o.qty_done > 0 and not o.result_package_id)
            operation_ids = self.env['stock.move.line']
            if operations:
                package = self.env['stock.quant.package'].create({})
                for operation in operations:
                    if float_compare(operation.qty_done, operation.product_uom_qty, precision_rounding=operation.product_uom_id.rounding) >= 0:
                        operation_ids |= operation
                    else:
                        quantity_left_todo = float_round(
                            operation.product_uom_qty - operation.qty_done,
                            precision_rounding=operation.product_uom_id.rounding,
                            rounding_method='UP')
                        done_to_keep = operation.qty_done
                        new_operation = operation.copy(
                            default={'product_uom_qty': 0, 'qty_done': operation.qty_done})
                        operation.write({'product_uom_qty': quantity_left_todo, 'qty_done': 0.0})
                        new_operation.write({'product_uom_qty': done_to_keep})
                        operation_ids |= new_operation

                operation_ids.write({'result_package_id': package.id})
            else:
                raise UserError(_('Please process some quantities to put in the pack first!'))
        return package

    def put_in_pack(self):
        return self._put_in_pack()

    def button_scrap(self):
        self.ensure_one()
        products = self.env['product.product']
        for move in self.move_lines:
            if move.state not in ('draft', 'cancel') and move.product_id.type in ('product', 'consu'):
                products |= move.product_id
        return {
            'name': _('Scrap'),
            'view_type': 'form',
            'view_mode': 'form',
            'res_model': 'stock.scrap',
            'view_id': self.env.ref('stock.stock_scrap_form_view2').id,
            'type': 'ir.actions.act_window',
            'context': {'default_picking_id': self.id, 'product_ids': products.ids},
            'target': 'new',
        }

    def action_see_move_scrap(self):
        self.ensure_one()
        action = self.env.ref('stock.action_stock_scrap').read()[0]
        scraps = self.env['stock.scrap'].search([('picking_id', '=', self.id)])
        action['domain'] = [('id', 'in', scraps.ids)]
        return action

    def action_see_packages(self):
        self.ensure_one()
        action = self.env.ref('stock.action_package_view').read()[0]
        packages = self.move_line_ids.mapped('result_package_id')
        action['domain'] = [('id', 'in', packages.ids)]
        action['context'] = {'picking_id': self.id}
        return action<|MERGE_RESOLUTION|>--- conflicted
+++ resolved
@@ -696,173 +696,8 @@
 
     @api.multi
     def do_unreserve(self):
-<<<<<<< HEAD
         for picking in self:
             picking.move_lines._do_unreserve()
-=======
-        """
-          Will remove all quants for picking in picking_ids
-        """
-        moves_to_unreserve = self.mapped('move_lines').filtered(lambda move: move.state not in ('done', 'cancel'))
-        pack_line_to_unreserve = self.mapped('pack_operation_ids')
-        if moves_to_unreserve:
-            if pack_line_to_unreserve:
-                pack_line_to_unreserve.unlink()
-            moves_to_unreserve.do_unreserve()
-
-    def recompute_remaining_qty(self, done_qtys=False):
-
-        def _create_link_for_index(operation_id, index, product_id, qty_to_assign, quant_id=False):
-            move_dict = prod2move_ids[product_id][index]
-            qty_on_link = min(move_dict['remaining_qty'], qty_to_assign)
-            self.env['stock.move.operation.link'].create({'move_id': move_dict['move'].id, 'operation_id': operation_id, 'qty': qty_on_link, 'reserved_quant_id': quant_id})
-            if float_compare(move_dict['remaining_qty'], qty_on_link, precision_rounding=move_dict['move'].product_uom.rounding) == 0:
-                prod2move_ids[product_id].pop(index)
-            else:
-                move_dict['remaining_qty'] -= qty_on_link
-            return qty_on_link
-
-        def _create_link_for_quant(operation_id, quant, qty):
-            """create a link for given operation and reserved move of given quant, for the max quantity possible, and returns this quantity"""
-            if not quant.reservation_id.id:
-                return _create_link_for_product(operation_id, quant.product_id.id, qty)
-            qty_on_link = 0
-            for i in range(0, len(prod2move_ids[quant.product_id.id])):
-                if prod2move_ids[quant.product_id.id][i]['move'].id != quant.reservation_id.id:
-                    continue
-                qty_on_link = _create_link_for_index(operation_id, i, quant.product_id.id, qty, quant_id=quant.id)
-                break
-            return qty_on_link
-
-        def _create_link_for_product(operation_id, product_id, qty):
-            '''method that creates the link between a given operation and move(s) of given product, for the given quantity.
-            Returns True if it was possible to create links for the requested quantity (False if there was not enough quantity on stock moves)'''
-            qty_to_assign = qty
-            Product = self.env["product.product"]
-            product = Product.browse(product_id)
-            rounding = product.uom_id.rounding
-            qtyassign_cmp = float_compare(qty_to_assign, 0.0, precision_rounding=rounding)
-            if prod2move_ids.get(product_id):
-                while prod2move_ids[product_id] and qtyassign_cmp > 0:
-                    qty_on_link = _create_link_for_index(operation_id, 0, product_id, qty_to_assign, quant_id=False)
-                    qty_to_assign -= qty_on_link
-                    qtyassign_cmp = float_compare(qty_to_assign, 0.0, precision_rounding=rounding)
-            return qtyassign_cmp == 0
-
-        # TDE CLEANME: oh dear ...
-        Uom = self.env['product.uom']
-        QuantPackage = self.env['stock.quant.package']
-        OperationLink = self.env['stock.move.operation.link']
-
-        quants_in_package_done = set()
-        prod2move_ids = {}
-        still_to_do = []
-        # make a dictionary giving for each product, the moves and related quantity that can be used in operation links
-        moves = sorted([x for x in self.move_lines if x.state not in ('done', 'cancel')], key=lambda x: (((x.state == 'assigned') and -2 or 0) + (x.partially_available and -1 or 0)))
-        for move in moves:
-            if not prod2move_ids.get(move.product_id.id):
-                prod2move_ids[move.product_id.id] = [{'move': move, 'remaining_qty': move.product_qty}]
-            else:
-                prod2move_ids[move.product_id.id].append({'move': move, 'remaining_qty': move.product_qty})
-
-        need_rereserve = False
-        # sort the operations in order to give higher priority to those with a package, then a lot/serial number
-        operations = self.pack_operation_ids
-        operations = sorted(operations, key=lambda x: ((x.package_id and not x.product_id) and -4 or 0) + (x.package_id and -2 or 0) + (x.pack_lot_ids and -1 or 0))
-        # delete existing operations to start again from scratch
-        links = OperationLink.search([('operation_id', 'in', [x.id for x in operations])])
-        if links:
-            links.unlink()
-        # 1) first, try to create links when quants can be identified without any doubt
-        for ops in operations:
-            lot_qty = {}
-            for packlot in ops.pack_lot_ids:
-                lot_qty[packlot.lot_id.id] = ops.product_uom_id._compute_quantity(packlot.qty, ops.product_id.uom_id)
-            # for each operation, create the links with the stock move by seeking on the matching reserved quants,
-            # and deffer the operation if there is some ambiguity on the move to select
-            if ops.package_id and not ops.product_id and (not done_qtys or ops.qty_done):
-                # entire package
-                for quant in ops.package_id.get_content():
-                    remaining_qty_on_quant = quant.qty
-                    if quant.reservation_id:
-                        # avoid quants being counted twice
-                        quants_in_package_done.add(quant.id)
-                        qty_on_link = _create_link_for_quant(ops.id, quant, quant.qty)
-                        remaining_qty_on_quant -= qty_on_link
-                    if remaining_qty_on_quant:
-                        still_to_do.append((ops, quant.product_id.id, remaining_qty_on_quant))
-                        need_rereserve = True
-            elif ops.product_id.id:
-                # Check moves with same product
-                product_qty = ops.qty_done if done_qtys else ops.product_qty
-                qty_to_assign = ops.product_uom_id._compute_quantity(product_qty, ops.product_id.uom_id)
-                precision_rounding = ops.product_id.uom_id.rounding
-                for move_dict in prod2move_ids.get(ops.product_id.id, []):
-                    move = move_dict['move']
-                    for quant in move.reserved_quant_ids:
-                        if float_compare(qty_to_assign, 0, precision_rounding=precision_rounding) != 1:
-                            break
-                        if quant.id in quants_in_package_done:
-                            continue
-
-                        # check if the quant is matching the operation details
-                        if ops.package_id:
-                            flag = quant.package_id == ops.package_id
-                        else:
-                            flag = not quant.package_id.id
-                        flag = flag and (ops.owner_id.id == quant.owner_id.id) and (ops.location_id.id == quant.location_id.id)
-                        if flag:
-                            if not lot_qty:
-                                max_qty_on_link = min(quant.qty, qty_to_assign)
-                                qty_on_link = _create_link_for_quant(ops.id, quant, max_qty_on_link)
-                                qty_to_assign -= qty_on_link
-                            else:
-                                if lot_qty.get(quant.lot_id.id):  # if there is still some qty left
-                                    max_qty_on_link = min(quant.qty, qty_to_assign, lot_qty[quant.lot_id.id])
-                                    qty_on_link = _create_link_for_quant(ops.id, quant, max_qty_on_link)
-                                    qty_to_assign -= qty_on_link
-                                    lot_qty[quant.lot_id.id] -= qty_on_link
-
-                qty_assign_cmp = float_compare(qty_to_assign, 0, precision_rounding=precision_rounding)
-                if qty_assign_cmp > 0:
-                    # qty reserved is less than qty put in operations. We need to create a link but it's deferred after we processed
-                    # all the quants (because they leave no choice on their related move and needs to be processed with higher priority)
-                    still_to_do += [(ops, ops.product_id.id, qty_to_assign)]
-                    need_rereserve = True
-
-        # 2) then, process the remaining part
-        all_op_processed = True
-        for ops, product_id, remaining_qty in still_to_do:
-            all_op_processed = _create_link_for_product(ops.id, product_id, remaining_qty) and all_op_processed
-        return (need_rereserve, all_op_processed)
-
-    def picking_recompute_remaining_quantities(self, done_qtys=False):
-        need_rereserve = False
-        all_op_processed = True
-        if self.pack_operation_ids:
-            need_rereserve, all_op_processed = self.recompute_remaining_qty(done_qtys=done_qtys)
-        return need_rereserve, all_op_processed
-
-    def do_recompute_remaining_quantities(self, done_qtys=False):
-        # TDE FIXME
-        tmp = self.filtered(lambda picking: picking.pack_operation_ids)
-        if tmp:
-            for pick in tmp:
-                pick.recompute_remaining_qty(done_qtys=done_qtys)
-
-    def rereserve_quants(self, move_ids=[]):
-        """ Unreserve quants then try to reassign quants."""
-        if not move_ids:
-            self.do_unreserve()
-            self.action_assign()
-        else:
-            moves = self.env['stock.move'].browse(move_ids)
-            if self.env.context.get('no_state_change'):
-                moves.filtered(lambda m: m.reserved_quant_ids).do_unreserve()
-            else:
-                moves.do_unreserve()
-            moves.action_assign(no_prepare=True)
->>>>>>> 9773be34
 
     @api.multi
     def button_validate(self):
