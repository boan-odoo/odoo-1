<?xml version="1.0" encoding="utf-8"?>
<terp>
    <data>
        <menuitem icon="terp-stock" id="menu_stock_root" name="Stock Management"/>
        <menuitem id="menu_stock_configuration" name="Configuration" parent="menu_stock_root" sequence="1"/>
        
        =============================
        Inventory Line
        =============================
        <record id="stock_inventory_line_tree" model="ir.ui.view">
            <field name="name">stock.inventory.line.tree</field>
            <field name="model">stock.inventory.line</field>
            <field name="type">tree</field>
            <field name="arch" type="xml">
                <tree string="Stock Inventory Lines">
                    <field name="location_id"/>
                    <field name="product_id"/>
                    <field name="product_qty"/>
                    <field name="product_uom"/>
                </tree>
            </field>
        </record>
        <record id="view_inventory_line_form" model="ir.ui.view">
            <field name="name">stock.inventory.line.form</field>
            <field name="model">stock.inventory.line</field>
            <field name="type">form</field>
            <field name="arch" type="xml">
                <form string="Stock Inventory Lines">
                    <field colspan="4" domain="[('usage','=','internal')]" name="location_id" select="1"/>
                    <field context="location=location_id,uom=product_uom" name="product_id" on_change="on_change_product_id(location_id,product_id,product_uom)" select="1"/>
                    <field name="product_qty"/>
                    <field name="product_uom"/>
                </form>
            </field>
        </record>
        
        =============================
        Inventory
        =============================
        <record id="view_inventory_tree" model="ir.ui.view">
            <field name="name">stock.inventory.tree</field>
            <field name="model">stock.inventory</field>
            <field name="type">tree</field>
            <field name="arch" type="xml">
                <tree string="Lot Inventory">
                    <field name="name"/>
                    <field name="date"/>
                    <field name="state"/>
                </tree>
            </field>
        </record>
        <record id="view_inventory_form" model="ir.ui.view">
            <field name="name">stock.inventory.form</field>
            <field name="model">stock.inventory</field>
            <field name="type">form</field>
            <field name="arch" type="xml">
                <form string="Lot Inventory">
                    <field name="name" select="1"/>
                    <field name="date" select="1"/>
                    <notebook colspan="4">
                    <page string="General Informations">
                        <field colspan="4" name="inventory_line_id" nolabel="1" widget="one2many_list"/>
                    </page><page string="Posted Inventory">
                        <field colspan="4" name="move_ids" nolabel="1"/>
                    </page>
                    </notebook>
					<field name="state" select="1"/>
					<group col="2" colspan="2">
						<button name="action_done" states="draft" string="Confirm Inventory" type="object"/>
						<button name="action_cancel" states="done" string="Cancel Inventory" type="object"/>
					</group>
                </form>
            </field>
        </record>
        <record id="action_inventory_form" model="ir.actions.act_window">
            <field name="name">Physical Inventory</field>
            <field name="type">ir.actions.act_window</field>
            <field name="res_model">stock.inventory</field>
            <field name="view_type">form</field>
            <field name="view_id" ref="view_inventory_tree"/>
        </record>
        <menuitem action="action_inventory_form" id="menu_action_inventory_form" parent="menu_stock_root"/>
        
        <record id="action_inventory_line_form" model="ir.actions.act_window">
            <field name="name">Inventory Lines</field>
            <field name="type">ir.actions.act_window</field>
            <field name="res_model">stock.inventory.line</field>
            <field name="view_type">form</field>
            <field name="view_mode">tree,form</field>
            <field name="view_id" ref="stock_inventory_line_tree"/>
        </record>
        <menuitem action="action_inventory_line_form" groups="base.group_extended" id="menu_action_inventory_line_form" parent="menu_action_inventory_form"/>
        
        
        =============================
        Lot
        =============================
        
        <record id="view_tracking_form" model="ir.ui.view">
            <field name="name">stock.tracking.form</field>
            <field name="model">stock.tracking</field>
            <field name="type">form</field>
            <field name="arch" type="xml">
                <form string="Tracking/Serial">
                    <field name="name" select="1"/>
                    <field name="serial" select="1"/>
                    <field name="date" select="1"/>
                    <field name="active" select="1"/>
                </form>
            </field>
        </record>
        <record id="view_tracking_tree" model="ir.ui.view">
            <field name="name">stock.tracking.tree</field>
            <field name="model">stock.tracking</field>
            <field name="type">tree</field>
            <field name="arch" type="xml">
                <tree string="Tracking/Serial">
                    <field name="name"/>
                    <field name="serial"/>
                    <field name="date"/>
                    <field name="active"/>
                </tree>
            </field>
        </record>
        <record id="action_tracking_form" model="ir.actions.act_window">
            <field name="name">Tracking Lots</field>
            <field name="type">ir.actions.act_window</field>
            <field name="res_model">stock.tracking</field>
            <field name="view_type">form</field>
            <field name="view_id" ref="view_tracking_tree"/>
        </record>
        <menuitem id="menu_traceability" name="Traceability" parent="menu_stock_root" sequence="2"/>
        <menuitem action="action_tracking_form" id="menu_action_tracking_form" parent="menu_traceability"/>
        
        <record id="lot_line_tree" model="ir.ui.view">
            <field name="name">stock.tracking.tree</field>
            <field name="model">stock.tracking</field>
            <field name="type">tree</field>
            <field name="field_parent">child_ids</field>
            <field name="arch" type="xml">
                <tree color="grey:not active" string="Tracking Number">
                    <field name="name" select="1"/>
                    <field name="serial" select="1"/>
                    <field name="date" select="1"/>
                </tree>
            </field>
        </record>
        
        <record id="view_production_lot_revision_form" model="ir.ui.view">
            <field name="name">stock.production.lot.revision.form</field>
            <field name="model">stock.production.lot.revision</field>
            <field name="type">form</field>
            <field name="arch" type="xml">
                <form string="Production Lot Revisions">
                    <field colspan="4" name="name"/>
                    <field colspan="2" name="indice"/>
                    <field colspan="2" name="date"/>
                    <newline/>
                    <field name="author_id" readonly="1"/>
                    <newline/>
                    <field name="description"/>
                </form>
            </field>
        </record>
        <record id="view_production_lot_revision_tree" model="ir.ui.view">
            <field name="name">stock.production.lot.revision.tree</field>
            <field name="model">stock.production.lot.revision</field>
            <field name="type">tree</field>
            <field name="arch" type="xml">
                <tree string="Production Lot Revisions">
                    <field name="indice"/>
                    <field name="author_id"/>
                    <field name="date"/>
                    <field name="name"/>
                </tree>
            </field>
        </record>
        <record id="view_production_lot_form" model="ir.ui.view">
            <field name="name">stock.production.lot.form</field>
            <field name="model">stock.production.lot</field>
            <field name="type">form</field>
            <field name="arch" type="xml">
                <form string="Production Lot">
                    <field name="name" select="1"/>
                    <field name="ref" select="1"/>
                    <field name="date" select="1"/>
                    <field colspan="4" name="revisions" nolabel="1" widget="one2many_list"/>
                </form>
            </field>
        </record>
        <record id="view_production_lot_tree" model="ir.ui.view">
            <field name="name">stock.production.lot.tree</field>
            <field name="model">stock.production.lot</field>
            <field name="type">tree</field>
            <field name="arch" type="xml">
                <tree string="Production Lot">
                    <field name="name"/>
                    <field name="ref"/>
                    <field name="date"/>
                    <field name="revisions"/>
                </tree>
            </field>
        </record>
        <record id="action_production_lot_form" model="ir.actions.act_window">
            <field name="name">Production Lots</field>
            <field name="type">ir.actions.act_window</field>
            <field name="res_model">stock.production.lot</field>
            <field name="view_type">form</field>
            <field name="view_id" ref="view_production_lot_tree"/>
        </record>
        <menuitem action="action_production_lot_form" id="menu_action_production_lot_form" parent="menu_traceability"/>
        
        
        #
        # Lot composition (history)
        #
        <record id="stock_move_tree" model="ir.ui.view">
            <field name="name">stock.move.tree2</field>
            <field name="model">stock.move</field>
            <field name="type">tree</field>
            <field name="field_parent">move_history_ids</field>
            <field name="arch" type="xml">
                <tree color="grey:state=='cancel'" string="Moves">
                    <field name="product_id" select="1"/>
                    <field name="product_qty" select="1"/>
                    <field name="product_uom" select="1" string="UOM"/>
                    <field name="product_packaging"/>
                    <field name="location_id" select="1"/>
                    <field name="location_dest_id" select="1"/>
                    <field name="date" select="1"/>
                    <field name="date_planned" select="1"/>
                    <field name="state"/>
                </tree>
            </field>
        </record>
        
        <record id="stock_move_tree2" model="ir.ui.view">
            <field name="name">stock.move.tree2</field>
            <field name="model">stock.move</field>
            <field name="type">tree</field>
            <field name="field_parent">move_history_ids2</field>
            <field name="arch" type="xml">
                <tree color="grey:state=='cancel'" string="Moves">
                    <field name="product_id" select="1"/>
                    <field name="product_qty" select="1"/>
                    <field name="product_uom" select="1" string="UOM"/>
                    <field name="product_packaging"/>
                    <field name="location_id" select="1"/>
                    <field name="location_dest_id" select="1"/>
                    <field name="date" select="1"/>
                    <field name="date_planned" select="1"/>
                    <field name="state"/>
                </tree>
            </field>
        </record>
        
        <wizard id="action_lot2" model="stock.production.lot" name="stock.traceability.lot.amont" string="Downstream traceability"/>
        <wizard id="action_lot4" model="stock.production.lot" name="stock.traceability.lot.aval" string="Upstream traceability"/>
        
        <wizard id="action2" model="stock.tracking" name="stock.traceability.amont" string="Upstream traceability"/>
        <wizard id="action4" model="stock.tracking" name="stock.traceability.aval" string="Downstream traceability"/>
        
        <record id="action3" model="ir.actions.act_window">
            <field name="name">Downstream traceability</field>
            <field name="type">ir.actions.act_window</field>
            <field name="res_model">stock.move</field>
            <field name="domain">[('id','in',active_ids)]</field>
            <field name="view_type">tree</field>
            <field eval="stock_move_tree" name="view_id"/>
        </record>
        <record id="ir_move_traceability_upstream" model="ir.values">
            <field eval="'tree_but_action'" name="key2"/>
            <field eval="'stock.move'" name="model"/>
            <field name="name">Downstream traceability</field>
            <field eval="'ir.actions.act_window,'+str(action3)" name="value"/>
            <field eval="True" name="object"/>
        </record>
        
        
        #
        # Composed lots
        #
        
        <record id="action5" model="ir.actions.act_window">
            <field name="name">Upstream traceability</field>
            <field name="type">ir.actions.act_window</field>
            <field name="res_model">stock.move</field>
            <field name="domain">[('id','in',active_ids)]</field>
            <field name="view_type">tree</field>
            <field eval="stock_move_tree2" name="view_id"/>
        </record>
        <record id="ir_move_traceability_downstream" model="ir.values">
            <field eval="'tree_but_action'" name="key2"/>
            <field eval="'stock.move'" name="model"/>
            <field name="name">Upstream traceability</field>
            <field eval="'ir.actions.act_window,'+str(action5)" name="value"/>
            <field eval="True" name="object"/>
        </record>
        
        
        
        =============================
        Location
        =============================
        <record id="view_location_form" model="ir.ui.view">
            <field name="name">stock.location.form</field>
            <field name="model">stock.location</field>
            <field name="type">form</field>
            <field name="arch" type="xml">
                <form string="Stock location">
                    <field name="name" select="1"/>
                    <field name="active" select="2"/>
                    <field name="usage" select="1"/>
                    <field name="account_id" select="1"/>
                    <field name="location_id"/>
                    <field name="address_id" context="{'context_display':'partner'}"/>
                    <group col="2" colspan="2">
                        <separator string="Chained Locations" colspan="2"/>
                        <field name="chained_location_type"/>
                        <field name="chained_location_id"/>
                        <field name="chained_auto_packing"/>
                        <field name="chained_delay"/>
                    </group>
                    <group col="2" colspan="2">
                        <separator string="Localisation" colspan="2"/>>
                        <field name="posx"/>
                        <field name="posy"/>
                        <field name="posz"/>
                    </group>
                    <separator string="Additional Information" colspan="4"/>
                    <field colspan="4" name="comment" nolabel="1"/>
                </form>
            </field>
        </record>
        <record id="view_location_tree2" model="ir.ui.view">
            <field name="name">stock.location.tree</field>
            <field name="model">stock.location</field>
            <field name="type">tree</field>
            <field name="arch" type="xml">
                <tree string="Stock location">
                    <field name="name"/>
                    <field name="usage"/>
                    <field name="account_id"/>
                    <field name="active"/>
                </tree>
            </field>
        </record>
        
        <record id="action_location_form" model="ir.actions.act_window">
            <field name="name">Locations</field>
            <field name="res_model">stock.location</field>
            <field name="type">ir.actions.act_window</field>
            <field name="view_type">form</field>
            <field name="view_id" ref="view_location_tree2"/>
        </record>
        <menuitem action="action_location_form" id="menu_action_location_form" parent="menu_stock_configuration"/>
        
        <record id="view_location_tree" model="ir.ui.view">
            <field name="name">stock.location.tree</field>
            <field name="model">stock.location</field>
            <field name="type">tree</field>
            <field name="field_parent">child_ids</field>
            <field name="arch" type="xml">
                <tree color="grey:usage in ('procurement','inventory','production')" string="Stock location tree">
                    <field name="name"/>
                    <field name="usage" visible="0"/>
                </tree>
            </field>
        </record>
        <record id="action_location_tree" model="ir.actions.act_window">
            <field name="name">Stock Locations Structure</field>
            <field name="res_model">stock.location</field>
            <field name="type">ir.actions.act_window</field>
            <field name="domain">[('location_id','=',False)]</field>
            <field name="view_type">tree</field>
            <field name="view_id" ref="view_location_tree"/>
        </record>
        <menuitem action="action_location_tree" id="menu_action_location_tree" parent="menu_stock_root"/>
        
        =============================
        Warehouse
        =============================
        <record id="view_warehouse" model="ir.ui.view">
            <field name="name">stock.warehouse</field>
            <field name="model">stock.warehouse</field>
            <field name="type">form</field>
            <field name="arch" type="xml">
                <form string="Warehouse">
                    <field colspan="4" name="name" select="1"/>
                    <field name="lot_input_id"/>
                    <field name="lot_stock_id"/>
                    <field name="lot_output_id"/>
                    <newline/>
                    <field name="partner_address_id" context="{'context_display':'partner'}"/>
                </form>
            </field>
        </record>
        <record id="view_warehouse_tree" model="ir.ui.view">
            <field name="name">stock.warehouse.tree</field>
            <field name="model">stock.warehouse</field>
            <field name="type">tree</field>
            <field name="arch" type="xml">
                <tree string="Warehouse">
                    <field name="name"/>
                    <field name="lot_input_id"/>
                    <field name="lot_stock_id"/>
                    <field name="lot_output_id"/>
                    <field name="partner_address_id" context="{'context_display':'partner'}"/>
                </tree>
            </field>
        </record>
        <record id="action_warehouse_form" model="ir.actions.act_window">
            <field name="name">Warehouses</field>
            <field name="res_model">stock.warehouse</field>
            <field name="type">ir.actions.act_window</field>
            <field name="view_type">form</field>
            <field name="view_id" ref="view_warehouse_tree"/>
        </record>
        <menuitem action="action_warehouse_form" id="menu_action_warehouse_form" parent="menu_stock_configuration"/>
		
        ==============================
        Wizard to Fill From Unreceived Products
        ===============================
        <record id="stock_picking_move_wizard_form" model="ir.ui.view">
            <field name="name">stock.picking.move.wizard.form</field>
            <field name="model">stock.picking.move.wizard</field>
            <field name="type">form</field>
            <field name="arch" type="xml">
                <form string="Move Lines">   
                    <field name="address_id" invisible="True" context="{'context_display':'partner'}"/>
                    <field name="picking_id" invisible="True"/>
                    <field domain="[('picking_id','&lt;&gt;',picking_id),('state','in',['confirmed','assigned'])]" name="move_ids" select="1"/><newline/>
                    <group colspan="4">
                        <button special="cancel" string="Cancel"/>
                        <button name="action_move" string="Add" type="object"/>                        
                    </group>
                </form>
               </field>
        </record>
        <record id="act_stock_picking_move_wizard" model="ir.actions.act_window">
            <field name="name">Fill From Unreceived Products</field>
            <field name="res_model">stock.picking.move.wizard</field>
            <field name="src_model">stock.picking</field>
            <field name="type">ir.actions.act_window</field>
            <field name="view_type">form</field>
            <field name="view_mode">form</field>
            <field name="auto_refresh" eval="1"/>
            <field name="target">new</field>
            <field name="context">{'action_id': active_id}</field>
        </record>

		
        =============================
        Packing
        =============================
        <record id="vpicktree" model="ir.ui.view">
            <field name="name">stock.picking.tree</field>
            <field name="model">stock.picking</field>
            <field name="type">tree</field>
            <field name="arch" type="xml">
                <tree color="red:state=='cancel'" string="Packing list">
                    <field colspan="4" name="name" select="1"/>
<<<<<<< HEAD
                    <field name="address_id" select="1"/>
=======
                    <field name="date" select="1"/>
                    <field name="address_id" select="1" context="{'context_display':'partner'}"/>
>>>>>>> 4e3ba5e1
                    <field name="invoice_state" readonly="1"/>
                    <field name="origin" select="1"/>
                    <field name="state" readonly="1"/>
                   <field name="min_date" select="1"/>
                   <field name="max_date" select="1"/>
                </tree>
            </field>
        </record>
        <record id="view_picking_form" model="ir.ui.view">
            <field name="name">stock.picking.form</field>
            <field name="model">stock.picking</field>
            <field name="type">form</field>
            <field name="arch" type="xml">
                <form string="Packing list">
                    <notebook>
                        <page string="General Information">
<<<<<<< HEAD
                            <field name="name" select="1"/>
                            <newline/>
                            <field name="type" select="2"/>
                            <field name="invoice_state" select="2"/>
                            <newline/>
		                   <field name="min_date" select="1"/>
        		           <field name="max_date" select="1"/>
                            <field name="location_id"/>
                            <field name="location_dest_id"/>
                            <field name="address_id" select="2"/>
                            <field colspan="4" name="move_lines" nolabel="1" widget="one2many_list">
=======
                            <field name="address_id" select="2" context="{'context_display':'partner'}"/>
                            <field name="type" select="2" readonly="1"/>
                            <field name="name" select="1" readonly="1"/>
                            <field name="date" select="1"/>
                            <newline/>
                            <field colspan="4" name="move_lines" nolabel="1" widget="one2many_list" default_get="{'move_line':move_lines, 'address_out_id': address_id}">
>>>>>>> 4e3ba5e1
                                <form string="Stock Moves">
                                    <separator colspan="4" string="Move Information"/>
                                    <field name="location_id" select="1" domain="[('usage','=','internal')]"/>
                                    <field name="location_dest_id" select="1" domain="[('usage','=','internal')]"/>
                                    <field colspan="4" context="location=location_id" name="product_id" on_change="onchange_product_id(product_id, location_id, location_dest_id)" select="1"/>
                                    <field name="product_qty" select="1"/>
                                    <field name="product_uom" select="1"/>
                                    <field groups="product.group_uos" name="product_uos"/>
                                    <field groups="product.group_uos" name="product_uos_qty"/>
                                    <field colspan="4" invisible="1" name="name" select="1"/>
                                    <field invisible="1" name="date"/>
                                    <field name="date_planned"/>
                                    <field name="address_id" select="1" context="{'context_display':'partner'}"/>
                                    <field groups="base.group_extended" name="product_packaging"/>
                                    <field context="product_id=product_id" name="prodlot_id" select="1"/>
                                    <field groups="base.group_extended" name="tracking_id" select="1"/>
                                    <newline/>
                                    <label/>
                                    <button name="%(track_line)d" string="Split in production lots" type="action"/>
                                    <separator colspan="4" string="Move State"/>
                                    <field name="state" select="1"/>
                                    <group>
                                        <button name="force_assign" states="confirmed" string="Force assignation" type="object"/>
                                        <button name="cancel_assign" states="assigned" string="Cancel assignation" type="object"/>
                                    </group>
                                </form>
                            </field>
                            <group col="7" colspan="4">
                                <label colspan="6"/>
                                <button name="%(move_split)d" string="Split move lines in two" type="action"/>
                            </group>
                            <group col="8" colspan="4">
                                <field name="state" readonly="1"/>
                                <button name="button_confirm" states="draft" string="Confirm"/>
                                <button name="action_assign" states="confirmed" string="Assign" type="object"/>
                                <button name="force_assign" states="confirmed" string="Force Assignation" type="object"/>
                                <button name="cancel_assign" states="assigned" string="Cancel Assignation" type="object"/>
                                <button name="%(partial_picking)d" states="assigned" string="Validate" type="action"/>
                                <button name="button_cancel" states="assigned,confirmed,draft" string="Cancel"/>
                            </group>
                        </page>
                        <page string="Notes">
                            <field colspan="4" name="note" nolabel="1"/>
                        </page>
                        <page string="Others info">
                            <field name="origin" select="2"/>
                            <field name="active" select="2"/>
                            <field name="auto_picking"/>
                            <newline/>
                            <field name="move_type"/>
                        </page>
                    </notebook>
                </form>
            </field>
        </record>
        
        #
        # Delivery Orders
        # 
        
        <record id="view_picking_delivery_tree" model="ir.ui.view">
            <field name="name">stock.picking.delivery.tree</field>
            <field name="model">stock.picking</field>
            <field name="type">tree</field>
            <field name="arch" type="xml">
                <tree color="red:state=='cancel'" string="Packing list">
                    <field colspan="4" name="name" select="1"/>
<<<<<<< HEAD
                    <field name="address_id" select="1"/>
=======
                    <field name="date" select="1"/>
                    <field name="address_id" select="1" context="{'context_display':'partner'}"/>
>>>>>>> 4e3ba5e1
                    <field name="origin" select="1"/>
                   <field name="min_date" select="1"/>
                   <field name="max_date" select="1"/>
                    <field name="state" readonly="1"/>
                </tree>
            </field>
        </record>
        <record id="view_picking_delivery_form" model="ir.ui.view">
            <field name="name">stock.picking.delivery.form</field>
            <field name="model">stock.picking</field>
            <field name="type">form</field>
            <field name="arch" type="xml">
                <form string="Packing list">
<<<<<<< HEAD
                    <field name="name" select="1"/>
                    <field name="date" select="1"/>
		            <field name="min_date" select="1"/>
        		    <field name="max_date" select="1"/>
                    <newline/>
                    <field name="address_id" select="2"/>
=======
                    <field name="address_id" select="2" context="{'context_display':'partner'}"/>
                    <field name="origin" select="2"/>
                    <field name="name" select="1" readonly="1"/>
                    <field name="date" select="1" readonly="1"/>
>>>>>>> 4e3ba5e1
                    <notebook colspan="4">
                        <page string="General Information">
                            <field colspan="4" name="move_lines" nolabel="1" widget="one2many_list" default_get="{'move_line':move_lines, 'address_out_id': address_id}">
                                <form string="Stock Moves">
                                    <separator colspan="4" string="Move Information"/>
                                    <field name="location_id" select="1" domain="[('usage','=','internal')]"/>
                                    <field name="location_dest_id" select="1" domain="[('usage','&lt;&gt;','view')]"/>
                                    <field colspan="4" context="location=location_id" name="product_id" on_change="onchange_product_id(product_id, location_id, location_dest_id)" select="1"/>
                                    <field name="product_qty" select="1"/>
                                    <field name="product_uom" select="1"/>
                                    <field groups="product.group_uos" name="product_uos"/>
                                    <field groups="product.group_uos" name="product_uos_qty"/>
                                    <field colspan="4" invisible="1" name="name" select="1"/>
                                    <field invisible="1" name="date"/>
                                    <field name="date_planned"/>
                                    <field groups="base.group_extended" name="product_packaging"/>
                                    <field context="product_id=product_id" name="prodlot_id" select="1"/>
                                    <field groups="base.group_extended" name="tracking_id" select="1"/>
                                    <separator colspan="4" string="Move State"/>
                                    <field name="state" select="1"/>
                                    <group>
                                        <button name="force_assign" states="confirmed" string="Force assignation" type="object"/>
                                        <button name="cancel_assign" states="assigned" string="Cancel assignation" type="object"/>
                                    </group>
                                </form>
                            </field>
                            <group col="7" colspan="4">
                                <label colspan="6"/>
                                <button name="%(move_split)d" string="Split in Two" type="action"/>
                            </group>
                            <group col="8" colspan="4">
                                <field name="state" readonly="1"/>
                                <button name="button_confirm" states="draft" string="Confirm"/>
                                <button name="action_assign" states="confirmed" string="Assign" type="object"/>
                                <button name="force_assign" states="confirmed" string="Force Assignation" type="object"/>
                                <button name="cancel_assign" states="assigned" string="Cancel Assignation" type="object"/>
                                <button name="%(partial_picking)d" states="assigned" string="Validate" type="action"/>
                                <button name="button_cancel" states="assigned,confirmed,draft" string="Cancel"/>
                            </group>
                        </page>
                        <page string="Notes">
                            <field colspan="4" name="note" nolabel="1"/>
                        </page>
                        <page string="Others info">
                            <field name="auto_picking"/>
                            <field name="active" select="2"/>
                            <newline/>
                            <field name="move_type"/>
                        </page>
                    </notebook>
                </form>
            </field>
        </record>
        
        
        <record id="action_picking_tree_delivery" model="ir.actions.act_window">
            <field name="name">Delivery Orders</field>
            <field name="res_model">stock.picking</field>
            <field name="type">ir.actions.act_window</field>
            <field name="view_type">form</field>
            <field name="view_mode">tree,form</field>
            <field name="domain">[('type','=','delivery')]</field>
            <field name="context">{'contact_display': 'partner'}</field>
        </record>
        <record id="action_picking_tree_delivery_view1" model="ir.actions.act_window.view">
            <field eval="1" name="sequence"/>
            <field name="view_mode">tree</field>
            <field name="view_id" ref="view_picking_delivery_tree"/>
            <field name="act_window_id" ref="action_picking_tree_delivery"/>
        </record>
        <record id="action_picking_tree_delivery_view2" model="ir.actions.act_window.view">
            <field eval="2" name="sequence"/>
            <field name="view_mode">form</field>
            <field name="view_id" ref="view_picking_delivery_form"/>
            <field name="act_window_id" ref="action_picking_tree_delivery"/>
        </record>
        
        <menuitem action="action_picking_tree_delivery" groups="base.group_extended" id="menu_action_picking_tree_delivery" parent="menu_stock_root" sequence="20"/>
        
        <record id="action_picking_tree2_delivery" model="ir.actions.act_window">
            <field name="name">Delivery Orders to Process</field>
            <field name="res_model">stock.picking</field>
            <field name="type">ir.actions.act_window</field>
            <field name="view_type">form</field>
            <field name="view_mode">tree,form</field>
            <field name="domain">[('state','=','assigned'),('type','=','delivery')]</field>
            <field name="context">{'contact_display': 'partner'}</field>
        </record>
        <record id="action_picking_tree_delivery_view1_toproc" model="ir.actions.act_window.view">
            <field eval="1" name="sequence"/>
            <field name="view_mode">tree</field>
            <field name="view_id" ref="view_picking_delivery_tree"/>
            <field name="act_window_id" ref="action_picking_tree2_delivery"/>
        </record>
        <record id="action_picking_tree_delivery_view2_toproc" model="ir.actions.act_window.view">
            <field eval="2" name="sequence"/>
            <field name="view_mode">form</field>
            <field name="view_id" ref="view_picking_delivery_form"/>
            <field name="act_window_id" ref="action_picking_tree2_delivery"/>
        </record>
        <menuitem action="action_picking_tree2_delivery" id="menu_picking_waiting_delivery" parent="menu_action_picking_tree_delivery"/>
        
        <record id="action_picking_tree3_delivery" model="ir.actions.act_window">
            <field name="name">Waiting Delivery Orders</field>
            <field name="res_model">stock.picking</field>
            <field name="type">ir.actions.act_window</field>
            <field name="view_type">form</field>
            <field name="view_mode">tree,form</field>
            <field name="domain">[('state','=','confirmed'),('type','=','delivery')]</field>
            <field name="context">{'contact_display': 'partner'}</field>
        </record>
        <record id="action_picking_tree_delivery_view1_waiting" model="ir.actions.act_window.view">
            <field eval="1" name="sequence"/>
            <field name="view_mode">tree</field>
            <field name="view_id" ref="view_picking_delivery_tree"/>
            <field name="act_window_id" ref="action_picking_tree3_delivery"/>
        </record>
        <record id="action_picking_tree_delivery_view2_waiting" model="ir.actions.act_window.view">
            <field eval="2" name="sequence"/>
            <field name="view_mode">form</field>
            <field name="view_id" ref="view_picking_delivery_form"/>
            <field name="act_window_id" ref="action_picking_tree3_delivery"/>
        </record>
        <menuitem action="action_picking_tree3_delivery" id="menu_action_picking_tree3_delivery" parent="menu_action_picking_tree_delivery"/>
        
        #
        # Sending Products
        #
        
        <record id="view_picking_out_tree" model="ir.ui.view">
            <field name="name">stock.picking.out.tree</field>
            <field name="model">stock.picking</field>
            <field name="type">tree</field>
            <field name="arch" type="xml">
                <tree color="red:state=='cancel'" string="Packing list">
                    <field colspan="4" name="name" select="1"/>
<<<<<<< HEAD
                   <field name="min_date" select="1"/>
                   <field name="max_date" select="1"/>
                    <!--field name="date" select="1"/-->
                    <field name="address_id" select="1"/>
=======
                    <field name="date" select="1"/>
                    <field name="address_id" select="1" context="{'context_display':'partner'}"/>
>>>>>>> 4e3ba5e1
                    <field name="invoice_state" readonly="1"/>
                    <field name="origin" select="1"/>
                    <field name="state" readonly="1"/>
                </tree>
            </field>
        </record>
        <record id="view_picking_out_form" model="ir.ui.view">
            <field name="name">stock.picking.out.form</field>
            <field name="model">stock.picking</field>
            <field name="type">form</field>
            <field name="arch" type="xml">
                <form string="Packing list">
<<<<<<< HEAD
                    <field name="name" select="1"/>
                    <field name="address_id" select="2"/>
                    <newline/>
                   <field name="min_date" select="1"/>
                   <field name="max_date" select="1"/>
=======
                    <field name="address_id" select="2" context="{'context_display':'partner'}"/>
                    <field name="date" select="1" readonly="1"/>
                    <field name="origin" select="2"/>
                    <field name="name" select="1" readonly="1"/>
>>>>>>> 4e3ba5e1
                    <notebook colspan="4">
                        <page string="General Information">
                            <field colspan="4" name="move_lines" nolabel="1" widget="one2many_list" default_get="{'move_line':move_lines, 'address_out_id': address_id}">
                                <form string="Stock Moves">
                                    <separator colspan="4" string="Move Information"/>
                                    <field name="location_id" select="1" domain="[('usage','=','internal')]"/>
                                    <field name="location_dest_id" select="1" domain="[('usage','&lt;&gt;','view')]"/>
                                    <field colspan="4" context="location=location_id" name="product_id" on_change="onchange_product_id(product_id, location_id, location_dest_id)" select="1"/>
                                    <field name="product_qty" select="1"/>
                                    <field name="product_uom" select="1"/>
                                    <field groups="product.group_uos" name="product_uos"/>
                                    <field groups="product.group_uos" name="product_uos_qty"/>
                                    <field colspan="4" invisible="1" name="name" select="1"/>
                                    <field invisible="1" name="date"/>
                                    <field name="date_planned"/>
                                    <field groups="base.group_extended" name="product_packaging"/>
                                    <field context="product_id=product_id" name="prodlot_id" select="1"/>
                                    <field groups="base.group_extended" name="tracking_id" select="1"/>
                                    <separator colspan="4" string="Move State"/>
                                    <field name="state" select="1"/>
                                    <group>
                                        <button name="force_assign" states="confirmed" string="Force assignation" type="object"/>
                                        <button name="cancel_assign" states="assigned" string="Cancel assignation" type="object"/>
                                    </group>
                                </form>
                            </field>
                            <group col="7" colspan="4">
                                <label colspan="6"/>
                                <button name="%(move_split)d" string="Split in Two" type="action"/>
                            </group>
                            <group col="8" colspan="4">
                                <field name="state" readonly="1"/>
                                <button name="button_confirm" states="draft" string="Confirm"/>
                                <button name="action_assign" states="confirmed" string="Assign" type="object"/>
                                <button name="force_assign" states="confirmed" string="Force Assignation" type="object"/>
                                <button name="cancel_assign" states="assigned" string="Cancel Assignation" type="object"/>
                                <button name="%(partial_picking)d" states="assigned" string="Validate" type="action"/>
                                <button name="button_cancel" states="assigned,confirmed,draft" string="Cancel"/>
                            </group>
                        </page>
                        <page string="Notes">
                            <field colspan="4" name="note" nolabel="1"/>
                        </page>
                        <page string="Others info">
                            <field name="active" select="2"/>
                            <field name="auto_picking"/>
                            <newline/>
                            <field name="move_type"/>
                        </page>
                    </notebook>
                </form>
            </field>
        </record>
        
        <record id="action_picking_tree" model="ir.actions.act_window">
            <field name="name">Sending Products</field>
            <field name="res_model">stock.picking</field>
            <field name="type">ir.actions.act_window</field>
            <field name="view_type">form</field>
            <field name="view_mode">tree,form</field>
            <field name="domain">[('type','=','out')]</field>
            <field name="context">{'contact_display': 'partner'}</field>
        </record>
        <record id="action_picking_tree_out_view1_waiting" model="ir.actions.act_window.view">
            <field eval="1" name="sequence"/>
            <field name="view_mode">tree</field>
            <field name="view_id" ref="view_picking_out_tree"/>
            <field name="act_window_id" ref="action_picking_tree"/>
        </record>
        <record id="action_picking_tree_out_view2_waiting" model="ir.actions.act_window.view">
            <field eval="2" name="sequence"/>
            <field name="view_mode">form</field>
            <field name="view_id" ref="view_picking_out_form"/>
            <field name="act_window_id" ref="action_picking_tree"/>
        </record>
        <menuitem action="action_picking_tree" id="menu_action_picking_tree" parent="menu_stock_root" sequence="19"/>
        
        <record id="action_picking_tree2" model="ir.actions.act_window">
            <field name="name">Assigned Packings</field>
            <field name="res_model">stock.picking</field>
            <field name="type">ir.actions.act_window</field>
            <field name="view_type">form</field>
            <field name="view_mode">tree,form</field>
            <field name="domain">[('state','=','assigned'),('type','=','out')]</field>
            <field name="context">{'contact_display': 'partner'}</field>
        </record>
        <record id="action_picking_tree2_out_view1" model="ir.actions.act_window.view">
            <field eval="1" name="sequence"/>
            <field name="view_mode">tree</field>
            <field name="view_id" ref="view_picking_out_tree"/>
            <field name="act_window_id" ref="action_picking_tree2"/>
        </record>
        <record id="action_picking_tree2_out_view2" model="ir.actions.act_window.view">
            <field eval="2" name="sequence"/>
            <field name="view_mode">form</field>
            <field name="view_id" ref="view_picking_out_form"/>
            <field name="act_window_id" ref="action_picking_tree2"/>
        </record>
        <menuitem action="action_picking_tree2" id="menu_picking_waiting" parent="menu_action_picking_tree"/>
        
        <record id="action_picking_tree3" model="ir.actions.act_window">
            <field name="name">Confirmed Packings Waiting Assignation</field>
            <field name="res_model">stock.picking</field>
            <field name="type">ir.actions.act_window</field>
            <field name="view_type">form</field>
            <field name="view_mode">tree,form</field>
            <field name="domain">[('state','=','confirmed'),('type','=','out')]</field>
            <field name="context">{'contact_display': 'partner'}</field>
        </record>
        <record id="action_picking_tree3_out_view1" model="ir.actions.act_window.view">
            <field eval="1" name="sequence"/>
            <field name="view_mode">tree</field>
            <field name="view_id" ref="view_picking_out_tree"/>
            <field name="act_window_id" ref="action_picking_tree3"/>
        </record>
        <record id="action_picking_tree3_out_view2" model="ir.actions.act_window.view">
            <field eval="2" name="sequence"/>
            <field name="view_mode">form</field>
            <field name="view_id" ref="view_picking_out_form"/>
            <field name="act_window_id" ref="action_picking_tree3"/>
        </record>
        <menuitem action="action_picking_tree3" id="menu_action_picking_tree3" parent="menu_action_picking_tree"/>
        
        #
        # Reception of Products
        #
        <record id="view_picking_in_tree" model="ir.ui.view">
            <field name="name">stock.picking.in.tree</field>
            <field name="model">stock.picking</field>
            <field name="type">tree</field>
            <field name="arch" type="xml">
                <tree color="red:state=='cancel'" string="Packing list">
                    <field colspan="4" name="name" select="1"/>
<<<<<<< HEAD
                   <field name="min_date" select="1"/>
                   <field name="max_date" select="1"/>
                    <field name="address_id" select="1"/>
=======
                    <field name="date" select="1"/>
                    <field name="address_id" select="1" context="{'context_display':'partner'}"/>
>>>>>>> 4e3ba5e1
                    <field name="invoice_state" readonly="1"/>
                    <field name="origin" select="1"/>
                    <field name="state" readonly="1"/>
                </tree>
            </field>
        </record>
        <record id="view_picking_in_form" model="ir.ui.view">
            <field name="name">stock.picking.in.form</field>
            <field name="model">stock.picking</field>
            <field name="type">form</field>
            <field name="arch" type="xml">
                <form string="Input Packing List">
                    <field name="address_id" on_change="onchange_partner_in(address_id)" select="2" context="{'context_display':'partner'}"/>
                    <field name="origin" select="2"/>
<<<<<<< HEAD
                   <field name="min_date" select="1"/>
                   <field name="max_date" select="1"/>
=======
                    <field name="invoice_state" select="2" string="Invoice Control"/>
                    <field name="name" readonly="1" select="1"/>
>>>>>>> 4e3ba5e1
                    <notebook colspan="4">
                        <page string="General Information">
                            <field colspan="4" name="move_lines" nolabel="1" widget="one2many_list" default_get="{'move_line':move_lines, 'address_in_id': address_id}">
                                <tree string="Stock Moves">
                                    <field name="product_id"/>
                                    <field name="product_qty"/>
                                    <field name="product_uom"/>
                                    <field name="location_dest_id" select="1"/>
                                    <field context="product_id=product_id" name="prodlot_id" select="1"/>
                                    <field name="state" select="1"/>
                                </tree>
                                <form string="Stock Moves">
                                    <separator colspan="4" string="Move Information"/>
                                    <field name="location_id" select="1" domain="[('usage','&lt;&gt;','view')]"/>
                                    <field domain="[('usage','=','internal')]" name="location_dest_id" select="1"/>
                                    <field colspan="4" context="location=location_id" name="product_id" on_change="onchange_product_id(product_id, location_id, location_dest_id)" select="1"/>
                                    <field name="product_qty" select="1"/>
                                    <field name="product_uom" select="1"/>
                                    <field groups="product.group_uos" name="product_uos"/>
                                    <field groups="product.group_uos" name="product_uos_qty"/>
                                    <field colspan="4" invisible="1" name="name" select="1"/>
                                    <field groups="base.group_extended" name="date_planned"/>
                                    <newline/>
                                    <newline/>
                                    <field groups="base.group_extended" name="product_packaging"/>
                                    <newline/>
                                    <field context="product_id=product_id" name="prodlot_id" select="1"/>
                                    <field groups="base.group_extended" name="tracking_id" select="1"/>
                                    <newline/>
                                    <label/>
                                    <button groups="base.group_extended" name="%(track_line)d" string="Split in production lots" type="action"/>
                                    <separator colspan="4" string="Move State"/>
                                    <field name="state" select="1"/>
                                    <group>
                                        <button name="force_assign" states="confirmed" string="Force assignation" type="object"/>
                                        <button name="cancel_assign" states="assigned" string="Cancel assignation" type="object"/>
                                    </group>
                                </form>
                            </field>
                            <group col="7" colspan="4">
                                <label colspan="5"/>
                                <button name="%(act_stock_picking_move_wizard)d" string="Fill From Unreceived Products" type="action"/>
                            </group>
                            <group col="8" colspan="4">
                                <field name="state" readonly="1"/>
                                <button name="button_confirm" states="draft" string="Confirm" type="object"/>
                                <button name="action_assign" states="confirmed" string="Assign" type="object"/>
                                <button name="force_assign" states="confirmed" string="Force Assignation" type="object"/>
                                <button name="cancel_assign" states="assigned" string="Cancel Assignation" type="object"/>
                                <button name="%(partial_picking)d" states="assigned" string="Validate" type="action"/>
                                <button name="button_cancel" states="assigned,confirmed,draft" string="Cancel"/>
                            </group>
                        </page>
                        <page string="Notes">
                            <field colspan="4" name="note" nolabel="1"/>
                        </page>
                    </notebook>
                </form>
            </field>
        </record>
        
        
        
        <record id="action_picking_tree4" model="ir.actions.act_window">
            <field name="name">Getting Products</field>
            <field name="res_model">stock.picking</field>
            <field name="type">ir.actions.act_window</field>
            <field name="view_type">form</field>
            <field name="view_mode">tree,form</field>
            <field name="domain">[('type','=','in')]</field>
            <field name="context">{'contact_display': 'partner'}</field>
        </record>
        <record id="action_invoice_tree5_view1" model="ir.actions.act_window.view">
            <field eval="1" name="sequence"/>
            <field name="view_mode">tree</field>
            <field name="view_id" ref="view_picking_in_tree"/>
            <field name="act_window_id" ref="action_picking_tree4"/>
        </record>
        <record id="action_invoice_tree5_view2" model="ir.actions.act_window.view">
            <field eval="2" name="sequence"/>
            <field name="view_mode">form</field>
            <field name="view_id" ref="view_picking_in_form"/>
            <field name="act_window_id" ref="action_picking_tree4"/>
        </record>
        
        <menuitem action="action_picking_tree4" id="menu_action_picking_tree4" parent="menu_stock_root" sequence="17"/>
        
        <record id="action_picking_tree5" model="ir.actions.act_window">
            <field name="name">Packings to Process</field>
            <field name="res_model">stock.picking</field>
            <field name="type">ir.actions.act_window</field>
            <field name="view_type">form</field>
            <field name="view_mode">tree,form</field>
            <field name="domain">[('state','=','assigned'),('type','=','in')]</field>
            <field name="context">{'contact_display': 'partner'}</field>
        </record>
        <record id="action_invoice_tree6_view1" model="ir.actions.act_window.view">
            <field eval="1" name="sequence"/>
            <field name="view_mode">tree</field>
            <field name="view_id" ref="view_picking_in_tree"/>
            <field name="act_window_id" ref="action_picking_tree5"/>
        </record>
        <record id="action_invoice_tree6_view2" model="ir.actions.act_window.view">
            <field eval="2" name="sequence"/>
            <field name="view_mode">form</field>
            <field name="view_id" ref="view_picking_in_form"/>
            <field name="act_window_id" ref="action_picking_tree5"/>
        </record>
        <menuitem action="action_picking_tree5" id="menu_action_picking_tree5" parent="menu_action_picking_tree4"/>
        
        <record id="action_picking_form" model="ir.actions.act_window">
            <field name="name">New Reception Packing</field>
            <field name="res_model">stock.picking</field>
            <field name="type">ir.actions.act_window</field>
            <field name="view_type">form</field>
            <field name="view_mode">form,tree</field>
            <field name="context">{'contact_display': 'partner'}</field>
            <field name="domain">[('type','=','in')]</field>
        </record>
        <record id="action_picking_form_view1" model="ir.actions.act_window.view">
            <field eval="1" name="sequence"/>
            <field name="view_mode">tree</field>
            <field name="view_id" ref="view_picking_in_tree"/>
            <field name="act_window_id" ref="action_picking_form"/>
        </record>
        <record id="action_picking_form_view2" model="ir.actions.act_window.view">
            <field eval="2" name="sequence"/>
            <field name="view_mode">form</field>
            <field name="view_id" ref="view_picking_in_form"/>
            <field name="act_window_id" ref="action_picking_form"/>
        </record>
        <menuitem action="action_picking_form" id="menu_action_picking_form" parent="menu_action_picking_tree4"/>
        
        
        <record id="action_picking_tree6" model="ir.actions.act_window">
            <field name="name">Internal Packings</field>
            <field name="res_model">stock.picking</field>
            <field name="type">ir.actions.act_window</field>
            <field name="view_type">form</field>
            <field name="view_mode">tree,form</field>
            <field name="domain">[('type','=','internal')]</field>
            <field name="context">{'contact_display': 'partner'}</field>
        </record>
        <menuitem action="action_picking_tree6" id="menu_action_picking_tree6" parent="menu_stock_root" sequence="18"/>
        
        
        <record id="action_picking_tree7" model="ir.actions.act_window">
            <field name="name">Assigned Packings</field>
            <field name="res_model">stock.picking</field>
            <field name="type">ir.actions.act_window</field>
            <field name="view_type">form</field>
            <field name="view_mode">tree,form</field>
            <field name="domain">[('state','=','assigned'),('type','=','internal')]</field>
            <field name="context">{'contact_display': 'partner'}</field>
        </record>
        <menuitem action="action_picking_tree7" id="menu_action_picking_tree7" parent="menu_action_picking_tree6"/>
        
        <record id="action_picking_tree8" model="ir.actions.act_window">
            <field name="name">Confirmed Packings Waiting Assignation</field>
            <field name="res_model">stock.picking</field>
            <field name="type">ir.actions.act_window</field>
            <field name="view_type">form</field>
            <field name="view_mode">tree,form</field>
            <field name="domain">[('state','=','confirmed'),('type','=','internal')]</field>
            <field name="context">{'contact_display': 'partner'}</field>
        </record>
        <menuitem action="action_picking_tree8" id="menu_action_picking_tree8" parent="menu_action_picking_tree6"/>
        
        <record id="action_picking_tree9" model="ir.actions.act_window">
            <field name="name">Draft Internal Packings</field>
            <field name="res_model">stock.picking</field>
            <field name="type">ir.actions.act_window</field>
            <field name="view_type">form</field>
            <field name="view_mode">tree,form</field>
            <field name="domain">[('state','=','draft'),('type','=','internal')]</field>
            <field name="context">{'contact_display': 'partner'}</field>
        </record>
        <menuitem action="action_picking_tree9" id="menu_action_picking_tree9" parent="menu_action_picking_tree6"/>
        
        =============================
        Move Tracking
        =============================
        
        
        =============================
        Move
        =============================
        
        <record id="view_move_tree" model="ir.ui.view">
            <field name="name">stock.move.tree</field>
            <field name="model">stock.move</field>
            <field name="type">tree</field>
            <field eval="6" name="priority"/>
            <field name="arch" type="xml">
                <tree color="grey:state=='cancel'" string="Moves">
                    <field name="product_id" select="1"/>
                    <field name="product_qty" select="1"/>
                    <field name="product_uom" select="1" string="UOM"/>
                    <field name="prodlot_id" select="2"/>
                    <field name="location_id" select="1"/>
                    <field name="location_dest_id" select="1"/>
                    <field name="date_planned" select="1"/>
                    <field name="state"/>
                </tree>
            </field>
        </record>
        
        <menuitem id="menu_traceability_low" name="Low Level" parent="menu_traceability"/>
        
        <record id="view_move_form" model="ir.ui.view">
            <field name="name">stock.move.form</field>
            <field name="model">stock.move</field>
            <field name="type">form</field>
            <field eval="4" name="priority"/>
            <field name="arch" type="xml">
                <form string="Stock Moves">
                    <separator colspan="4" string="Move Information"/>
                    <field name="location_id" select="1"/>
                    <field name="location_dest_id" select="1"/>
                    <field colspan="4" name="product_id" select="1"/>
                    <field name="product_qty" select="1"/>
                    <field name="product_uom" select="1"/>
                    <field colspan="4" name="name" select="1"/>
                    <field name="date"/>
                    <field name="date_planned"/>
                    <field name="priority"/>
                    <field name="address_id" select="1" context="{'context_display':'partner'}"/>
                    <newline/>
                    <field context="product_id=product_id" name="prodlot_id" select="1"/>
                    <field name="tracking_id" select="1"/>
                    <newline/>
                    <label/>
                    <button name="%(track_line)d" string="Split in production lots" type="action"/>
                    <separator colspan="4" string="Move State"/>
                    <field name="state" select="1"/>
                    <group col="4" colspan="2">
                        <button name="action_confirm" states="draft" string="Confirm" type="object"/>
                        <button name="action_assign" states="confirmed" string="Assign" type="object"/>
                        <button name="action_cancel" states="assigned" string="Cancel" type="object"/>
                        <button name="action_done" states="assigned" string="Make Parcel" type="object"/>
                    </group>
                </form>
            </field>
        </record>
        <record id="action_move_form2" model="ir.actions.act_window">
            <field name="name">Stock Moves</field>
            <field name="res_model">stock.move</field>
            <field name="type">ir.actions.act_window</field>
            <field name="view_type">form</field>
            <field name="view_id" ref="view_move_tree"/>
        </record>
        <menuitem action="action_move_form2" id="menu_action_move_form2" parent="menu_traceability_low"/>
        
        <record id="action_move_form3" model="ir.actions.act_window">
            <field name="name">Draft Moves</field>
            <field name="res_model">stock.move</field>
            <field name="type">ir.actions.act_window</field>
            <field name="view_type">form</field>
            <field name="domain">[('state','=','draft')]</field>
            <field name="view_id" ref="view_move_tree"/>
        </record>
        <menuitem action="action_move_form3" id="menu_action_move_form3" parent="menu_action_move_form2"/>
        
        <record id="action_move_form4" model="ir.actions.act_window">
            <field name="name">Assigned Moves</field>
            <field name="res_model">stock.move</field>
            <field name="type">ir.actions.act_window</field>
            <field name="view_type">form</field>
            <field name="domain">[('state','=','assigned')]</field>
            <field name="view_id" ref="view_move_tree"/>
        </record>
        <menuitem action="action_move_form4" id="menu_action_move_form4" parent="menu_action_move_form2"/>
        
        <record id="action_picking_all" model="ir.actions.act_window">
            <field name="name">Packings</field>
            <field name="res_model">stock.picking</field>
            <field name="type">ir.actions.act_window</field>
            <field name="view_type">form</field>
            <field name="view_mode">tree,form</field>
            <field name="context">{'contact_display': 'partner'}</field>
        </record>
        <menuitem action="action_picking_all" id="menu_action_picking_all" parent="menu_traceability_low"/>
        
        
        # -------------------------------------------------------------
        # Stock incoterms
        # -------------------------------------------------------------
        <record id="view_incoterms_tree" model="ir.ui.view">
            <field name="name">stock.incoterms.tree</field>
            <field name="model">stock.incoterms</field>
            <field name="type">tree</field>
            <field name="arch" type="xml">
                <tree string="Incoterms">
                    <field name="code"/>
                    <field colspan="4" name="name" select="1"/>
                </tree>
            </field>
        </record>
        <record id="stock_incoterms_form" model="ir.ui.view">
            <field name="name">stock.incoterms.form</field>
            <field name="model">stock.incoterms</field>
            <field name="type">form</field>
            <field name="arch" type="xml">
                <form string="Incoterms">
                    <field colspan="4" name="name" select="1"/>
                    <field name="code" select="1"/>
                    <field name="active" select="1"/>
                </form>
            </field>
        </record>
        <record id="action_incoterms_tree" model="ir.actions.act_window">
            <field name="name">Incoterms</field>
            <field name="res_model">stock.incoterms</field>
            <field name="type">ir.actions.act_window</field>
            <field name="view_type">form</field>
            <field name="view_mode">tree,form</field>
        </record>
        <menuitem action="action_incoterms_tree" id="menu_action_incoterms_tree" parent="menu_stock_configuration"/>
        
        <act_window context="{'location': active_id}" domain="[('type','&lt;&gt;','service')]" id="act_product_location_open" name="Products" res_model="product.product" src_model="stock.location"/>
        
        <act_window context="{'location': active_id}" domain="[('product_id','=',active_id)]" id="act_product_stock_move_open" name="Stock Moves" res_model="stock.move" src_model="product.product"/>
        
        <record id="ir_act_product_location_open" model="ir.values">
            <field name="key2">tree_but_open</field>
            <field name="model">stock.location</field>
            <field name="name">Products</field>
            <field eval="'ir.actions.act_window,%d'%act_product_location_open" name="value"/>
            <field eval="True" name="object"/>
        </record>     

    </data>
</terp><|MERGE_RESOLUTION|>--- conflicted
+++ resolved
@@ -460,12 +460,7 @@
             <field name="arch" type="xml">
                 <tree color="red:state=='cancel'" string="Packing list">
                     <field colspan="4" name="name" select="1"/>
-<<<<<<< HEAD
                     <field name="address_id" select="1"/>
-=======
-                    <field name="date" select="1"/>
-                    <field name="address_id" select="1" context="{'context_display':'partner'}"/>
->>>>>>> 4e3ba5e1
                     <field name="invoice_state" readonly="1"/>
                     <field name="origin" select="1"/>
                     <field name="state" readonly="1"/>
@@ -482,9 +477,11 @@
                 <form string="Packing list">
                     <notebook>
                         <page string="General Information">
-<<<<<<< HEAD
                             <field name="name" select="1"/>
-                            <newline/>
+                            <field name="address_id" select="2" context="{'context_display':'partner'}"/>
+                            <field name="type" select="2" readonly="1"/>
+                            <field name="name" select="1" readonly="1"/>
+                            <field name="date" select="1"/>
                             <field name="type" select="2"/>
                             <field name="invoice_state" select="2"/>
                             <newline/>
@@ -493,15 +490,7 @@
                             <field name="location_id"/>
                             <field name="location_dest_id"/>
                             <field name="address_id" select="2"/>
-                            <field colspan="4" name="move_lines" nolabel="1" widget="one2many_list">
-=======
-                            <field name="address_id" select="2" context="{'context_display':'partner'}"/>
-                            <field name="type" select="2" readonly="1"/>
-                            <field name="name" select="1" readonly="1"/>
-                            <field name="date" select="1"/>
-                            <newline/>
                             <field colspan="4" name="move_lines" nolabel="1" widget="one2many_list" default_get="{'move_line':move_lines, 'address_out_id': address_id}">
->>>>>>> 4e3ba5e1
                                 <form string="Stock Moves">
                                     <separator colspan="4" string="Move Information"/>
                                     <field name="location_id" select="1" domain="[('usage','=','internal')]"/>
@@ -569,12 +558,7 @@
             <field name="arch" type="xml">
                 <tree color="red:state=='cancel'" string="Packing list">
                     <field colspan="4" name="name" select="1"/>
-<<<<<<< HEAD
                     <field name="address_id" select="1"/>
-=======
-                    <field name="date" select="1"/>
-                    <field name="address_id" select="1" context="{'context_display':'partner'}"/>
->>>>>>> 4e3ba5e1
                     <field name="origin" select="1"/>
                    <field name="min_date" select="1"/>
                    <field name="max_date" select="1"/>
@@ -588,19 +572,12 @@
             <field name="type">form</field>
             <field name="arch" type="xml">
                 <form string="Packing list">
-<<<<<<< HEAD
                     <field name="name" select="1"/>
                     <field name="date" select="1"/>
 		            <field name="min_date" select="1"/>
         		    <field name="max_date" select="1"/>
                     <newline/>
                     <field name="address_id" select="2"/>
-=======
-                    <field name="address_id" select="2" context="{'context_display':'partner'}"/>
-                    <field name="origin" select="2"/>
-                    <field name="name" select="1" readonly="1"/>
-                    <field name="date" select="1" readonly="1"/>
->>>>>>> 4e3ba5e1
                     <notebook colspan="4">
                         <page string="General Information">
                             <field colspan="4" name="move_lines" nolabel="1" widget="one2many_list" default_get="{'move_line':move_lines, 'address_out_id': address_id}">
@@ -737,15 +714,10 @@
             <field name="arch" type="xml">
                 <tree color="red:state=='cancel'" string="Packing list">
                     <field colspan="4" name="name" select="1"/>
-<<<<<<< HEAD
                    <field name="min_date" select="1"/>
                    <field name="max_date" select="1"/>
                     <!--field name="date" select="1"/-->
                     <field name="address_id" select="1"/>
-=======
-                    <field name="date" select="1"/>
-                    <field name="address_id" select="1" context="{'context_display':'partner'}"/>
->>>>>>> 4e3ba5e1
                     <field name="invoice_state" readonly="1"/>
                     <field name="origin" select="1"/>
                     <field name="state" readonly="1"/>
@@ -758,18 +730,11 @@
             <field name="type">form</field>
             <field name="arch" type="xml">
                 <form string="Packing list">
-<<<<<<< HEAD
                     <field name="name" select="1"/>
                     <field name="address_id" select="2"/>
                     <newline/>
                    <field name="min_date" select="1"/>
                    <field name="max_date" select="1"/>
-=======
-                    <field name="address_id" select="2" context="{'context_display':'partner'}"/>
-                    <field name="date" select="1" readonly="1"/>
-                    <field name="origin" select="2"/>
-                    <field name="name" select="1" readonly="1"/>
->>>>>>> 4e3ba5e1
                     <notebook colspan="4">
                         <page string="General Information">
                             <field colspan="4" name="move_lines" nolabel="1" widget="one2many_list" default_get="{'move_line':move_lines, 'address_out_id': address_id}">
@@ -903,14 +868,9 @@
             <field name="arch" type="xml">
                 <tree color="red:state=='cancel'" string="Packing list">
                     <field colspan="4" name="name" select="1"/>
-<<<<<<< HEAD
                    <field name="min_date" select="1"/>
                    <field name="max_date" select="1"/>
                     <field name="address_id" select="1"/>
-=======
-                    <field name="date" select="1"/>
-                    <field name="address_id" select="1" context="{'context_display':'partner'}"/>
->>>>>>> 4e3ba5e1
                     <field name="invoice_state" readonly="1"/>
                     <field name="origin" select="1"/>
                     <field name="state" readonly="1"/>
@@ -925,13 +885,14 @@
                 <form string="Input Packing List">
                     <field name="address_id" on_change="onchange_partner_in(address_id)" select="2" context="{'context_display':'partner'}"/>
                     <field name="origin" select="2"/>
-<<<<<<< HEAD
+                    <field name="invoice_state" select="2" string="Invoice Control"/>
+                    <field name="name" readonly="1" select="1"/>
+                    <field name="location_id"/>
+                    <field domain="[('usage','=','internal')]" name="location_dest_id"/>
+                    <field name="invoice_state" select="2" string="Supplier Invoice Control"/>
+                    <field name="origin" select="2"/>
                    <field name="min_date" select="1"/>
                    <field name="max_date" select="1"/>
-=======
-                    <field name="invoice_state" select="2" string="Invoice Control"/>
-                    <field name="name" readonly="1" select="1"/>
->>>>>>> 4e3ba5e1
                     <notebook colspan="4">
                         <page string="General Information">
                             <field colspan="4" name="move_lines" nolabel="1" widget="one2many_list" default_get="{'move_line':move_lines, 'address_in_id': address_id}">
