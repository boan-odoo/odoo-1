--- conflicted
+++ resolved
@@ -1748,14 +1748,7 @@
         'date': fields.datetime('Date', required=True, select=True, help="Move date: scheduled date until move is done, then date of actual move processing", states={'done': [('readonly', True)]}),
         'date_expected': fields.datetime('Expected Date', states={'done': [('readonly', True)]}, required=True, select=True, help="Scheduled date for the processing of this move"),
         'product_id': fields.many2one('product.product', 'Product', required=True, select=True, domain=[('type', '<>', 'service')], states={'done': [('readonly', True)]}),
-<<<<<<< HEAD
-        'product_qty': fields.function(_quantity_normalize, fnct_inv=_set_product_qty, type='float', digits=0, store={
-                'stock.move': (lambda self, cr, uid, ids, ctx: ids, ['product_id', 'product_uom_qty', 'product_uom'], 20),
-                'product.product': (_get_moves_from_prod, ['uom_id'], 20), #Needed to allow to change UoM on the product when no done moves
-            }, string='Quantity',
-=======
         'product_qty': fields.function(_quantity_normalize, fnct_inv=_set_product_qty, type='float', digits=0, store=True, string='Quantity',
->>>>>>> 7780004f
             help='Quantity in the default UoM of the product'),
         'product_uom_qty': fields.float('Quantity', digits_compute=dp.get_precision('Product Unit of Measure'),
             required=True, states={'done': [('readonly', True)]},
