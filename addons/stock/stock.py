# -*- coding: utf-8 -*-
##############################################################################
#
#    OpenERP, Open Source Management Solution
#    Copyright (C) 2004-2010 Tiny SPRL (<http://tiny.be>).
#
#    This program is free software: you can redistribute it and/or modify
#    it under the terms of the GNU Affero General Public License as
#    published by the Free Software Foundation, either version 3 of the
#    License, or (at your option) any later version.
#
#    This program is distributed in the hope that it will be useful,
#    but WITHOUT ANY WARRANTY; without even the implied warranty of
#    MERCHANTABILITY or FITNESS FOR A PARTICULAR PURPOSE.  See the
#    GNU Affero General Public License for more details.
#
#    You should have received a copy of the GNU Affero General Public License
#    along with this program.  If not, see <http://www.gnu.org/licenses/>.
#
##############################################################################

from datetime import date, datetime
from dateutil import relativedelta
import json
import time

from openerp.osv import fields, osv
from openerp.tools.float_utils import float_compare, float_round
from openerp.tools.translate import _
<<<<<<< HEAD
from openerp.tools import DEFAULT_SERVER_DATETIME_FORMAT, DEFAULT_SERVER_DATE_FORMAT
from openerp.exceptions import Warning
from openerp import SUPERUSER_ID, api
=======
from openerp import workflow
from openerp import tools
from openerp.tools import float_compare, float_round, DEFAULT_SERVER_DATETIME_FORMAT
>>>>>>> ac865c8a
import openerp.addons.decimal_precision as dp
from openerp.addons.procurement import procurement
import logging


_logger = logging.getLogger(__name__)
#----------------------------------------------------------
# Incoterms
#----------------------------------------------------------
class stock_incoterms(osv.osv):
    _name = "stock.incoterms"
    _description = "Incoterms"
    _columns = {
        'name': fields.char('Name', required=True, help="Incoterms are series of sales terms. They are used to divide transaction costs and responsibilities between buyer and seller and reflect state-of-the-art transportation practices."),
        'code': fields.char('Code', size=3, required=True, help="Incoterm Standard Code"),
        'active': fields.boolean('Active', help="By unchecking the active field, you may hide an INCOTERM you will not use."),
    }
    _defaults = {
        'active': True,
    }

#----------------------------------------------------------
# Stock Location
#----------------------------------------------------------

class stock_location(osv.osv):
    _name = "stock.location"
    _description = "Inventory Locations"
    _parent_name = "location_id"
    _parent_store = True
    _parent_order = 'name'
    _order = 'parent_left'
    _rec_name = 'complete_name'

    def _location_owner(self, cr, uid, location, context=None):
        ''' Return the company owning the location if any '''
        return location and (location.usage == 'internal') and location.company_id or False

    def _complete_name(self, cr, uid, ids, name, args, context=None):
        """ Forms complete name of location from parent location to child location.
        @return: Dictionary of values
        """
        res = {}
        for m in self.browse(cr, uid, ids, context=context):
            res[m.id] = m.name
            parent = m.location_id
            while parent:
                res[m.id] = parent.name + ' / ' + res[m.id]
                parent = parent.location_id
        return res

    def _get_sublocations(self, cr, uid, ids, context=None):
        """ return all sublocations of the given stock locations (included) """
        if context is None:
            context = {}
        context_with_inactive = context.copy()
        context_with_inactive['active_test'] = False
        return self.search(cr, uid, [('id', 'child_of', ids)], context=context_with_inactive)

    def _name_get(self, cr, uid, location, context=None):
        name = location.name
        while location.location_id and location.usage != 'view':
            location = location.location_id
            name = location.name + '/' + name
        return name

    def name_get(self, cr, uid, ids, context=None):
        res = []
        for location in self.browse(cr, uid, ids, context=context):
            res.append((location.id, self._name_get(cr, uid, location, context=context)))
        return res

    _columns = {
        'name': fields.char('Location Name', required=True, translate=True),
        'active': fields.boolean('Active', help="By unchecking the active field, you may hide a location without deleting it."),
        'usage': fields.selection([
                        ('supplier', 'Supplier Location'),
                        ('view', 'View'),
                        ('internal', 'Internal Location'),
                        ('customer', 'Customer Location'),
                        ('inventory', 'Inventory'),
                        ('procurement', 'Procurement'),
                        ('production', 'Production'),
                        ('transit', 'Transit Location')],
                'Location Type', required=True,
                help="""* Supplier Location: Virtual location representing the source location for products coming from your suppliers
                       \n* View: Virtual location used to create a hierarchical structures for your warehouse, aggregating its child locations ; can't directly contain products
                       \n* Internal Location: Physical locations inside your own warehouses,
                       \n* Customer Location: Virtual location representing the destination location for products sent to your customers
                       \n* Inventory: Virtual location serving as counterpart for inventory operations used to correct stock levels (Physical inventories)
                       \n* Procurement: Virtual location serving as temporary counterpart for procurement operations when the source (supplier or production) is not known yet. This location should be empty when the procurement scheduler has finished running.
                       \n* Production: Virtual counterpart location for production operations: this location consumes the raw material and produces finished products
                       \n* Transit Location: Counterpart location that should be used in inter-companies or inter-warehouses operations
                      """, select=True),
        'complete_name': fields.function(_complete_name, type='char', string="Location Name",
                            store={'stock.location': (_get_sublocations, ['name', 'location_id', 'active'], 10)}),
        'location_id': fields.many2one('stock.location', 'Parent Location', select=True, ondelete='cascade'),
        'child_ids': fields.one2many('stock.location', 'location_id', 'Contains'),

        'partner_id': fields.many2one('res.partner', 'Owner', help="Owner of the location if not internal"),

        'comment': fields.text('Additional Information'),
        'posx': fields.integer('Corridor (X)', help="Optional localization details, for information purpose only"),
        'posy': fields.integer('Shelves (Y)', help="Optional localization details, for information purpose only"),
        'posz': fields.integer('Height (Z)', help="Optional localization details, for information purpose only"),

        'parent_left': fields.integer('Left Parent', select=1),
        'parent_right': fields.integer('Right Parent', select=1),

        'company_id': fields.many2one('res.company', 'Company', select=1, help='Let this field empty if this location is shared between companies'),
        'scrap_location': fields.boolean('Is a Scrap Location?', help='Check this box to allow using this location to put scrapped/damaged goods.'),
        'removal_strategy_id': fields.many2one('product.removal', 'Removal Strategy', help="Defines the default method used for suggesting the exact location (shelf) where to take the products from, which lot etc. for this location. This method can be enforced at the product category level, and a fallback is made on the parent locations if none is set here."),
        'putaway_strategy_id': fields.many2one('product.putaway', 'Put Away Strategy', help="Defines the default method used for suggesting the exact location (shelf) where to store the products. This method can be enforced at the product category level, and a fallback is made on the parent locations if none is set here."),
        'loc_barcode': fields.char('Location Barcode'),
    }
    _defaults = {
        'active': True,
        'usage': 'internal',
        'company_id': lambda self, cr, uid, c: self.pool.get('res.company')._company_default_get(cr, uid, 'stock.location', context=c),
        'posx': 0,
        'posy': 0,
        'posz': 0,
        'scrap_location': False,
    }
    _sql_constraints = [('loc_barcode_company_uniq', 'unique (loc_barcode,company_id)', 'The barcode for a location must be unique per company !')]

    def create(self, cr, uid, default, context=None):
        if not default.get('loc_barcode', False):
            default.update({'loc_barcode': default.get('complete_name', False)})
        return super(stock_location, self).create(cr, uid, default, context=context)

    def get_putaway_strategy(self, cr, uid, location, product, context=None):
        ''' Returns the location where the product has to be put, if any compliant putaway strategy is found. Otherwise returns None.'''
        putaway_obj = self.pool.get('product.putaway')
        loc = location
        while loc:
            if loc.putaway_strategy_id:
                res = putaway_obj.putaway_apply(cr, uid, loc.putaway_strategy_id, product, context=context)
                if res:
                    return res
            loc = loc.location_id

    def _default_removal_strategy(self, cr, uid, context=None):
        return 'fifo'

    def get_removal_strategy(self, cr, uid, location, product, context=None):
        ''' Returns the removal strategy to consider for the given product and location.
            :param location: browse record (stock.location)
            :param product: browse record (product.product)
            :rtype: char
        '''
        if product.categ_id.removal_strategy_id:
            return product.categ_id.removal_strategy_id.method
        loc = location
        while loc:
            if loc.removal_strategy_id:
                return loc.removal_strategy_id.method
            loc = loc.location_id
        return self._default_removal_strategy(cr, uid, context=context)


    def get_warehouse(self, cr, uid, location, context=None):
        """
            Returns warehouse id of warehouse that contains location
            :param location: browse record (stock.location)
        """
        wh_obj = self.pool.get("stock.warehouse")
        whs = wh_obj.search(cr, uid, [('view_location_id.parent_left', '<=', location.parent_left), 
                                ('view_location_id.parent_right', '>=', location.parent_left)], context=context)
        return whs and whs[0] or False

#----------------------------------------------------------
# Routes
#----------------------------------------------------------

class stock_location_route(osv.osv):
    _name = 'stock.location.route'
    _description = "Inventory Routes"
    _order = 'sequence'

    _columns = {
        'name': fields.char('Route Name', required=True),
        'sequence': fields.integer('Sequence'),
        'pull_ids': fields.one2many('procurement.rule', 'route_id', 'Pull Rules', copy=True),
        'active': fields.boolean('Active', help="If the active field is set to False, it will allow you to hide the route without removing it."),
        'push_ids': fields.one2many('stock.location.path', 'route_id', 'Push Rules', copy=True),
        'product_selectable': fields.boolean('Applicable on Product'),
        'product_categ_selectable': fields.boolean('Applicable on Product Category'),
        'warehouse_selectable': fields.boolean('Applicable on Warehouse'),
        'supplied_wh_id': fields.many2one('stock.warehouse', 'Supplied Warehouse'),
        'supplier_wh_id': fields.many2one('stock.warehouse', 'Supplier Warehouse'),
        'company_id': fields.many2one('res.company', 'Company', select=1, help='Let this field empty if this route is shared between all companies'),
    }

    _defaults = {
        'sequence': lambda self, cr, uid, ctx: 0,
        'active': True,
        'product_selectable': True,
        'company_id': lambda self, cr, uid, c: self.pool.get('res.company')._company_default_get(cr, uid, 'stock.location.route', context=c),
    }

    def write(self, cr, uid, ids, vals, context=None):
        '''when a route is deactivated, deactivate also its pull and push rules'''
        if isinstance(ids, (int, long)):
            ids = [ids]
        res = super(stock_location_route, self).write(cr, uid, ids, vals, context=context)
        if 'active' in vals:
            push_ids = []
            pull_ids = []
            for route in self.browse(cr, uid, ids, context=context):
                if route.push_ids:
                    push_ids += [r.id for r in route.push_ids if r.active != vals['active']]
                if route.pull_ids:
                    pull_ids += [r.id for r in route.pull_ids if r.active != vals['active']]
            if push_ids:
                self.pool.get('stock.location.path').write(cr, uid, push_ids, {'active': vals['active']}, context=context)
            if pull_ids:
                self.pool.get('procurement.rule').write(cr, uid, pull_ids, {'active': vals['active']}, context=context)
        return res

#----------------------------------------------------------
# Quants
#----------------------------------------------------------

class stock_quant(osv.osv):
    """
    Quants are the smallest unit of stock physical instances
    """
    _name = "stock.quant"
    _description = "Quants"

    def _get_quant_name(self, cr, uid, ids, name, args, context=None):
        """ Forms complete name of location from parent location to child location.
        @return: Dictionary of values
        """
        res = {}
        for q in self.browse(cr, uid, ids, context=context):

            res[q.id] = q.product_id.code or ''
            if q.lot_id:
                res[q.id] = q.lot_id.name
            res[q.id] += ': ' + str(q.qty) + q.product_id.uom_id.name
        return res

    def _calc_inventory_value(self, cr, uid, ids, name, attr, context=None):
        context = dict(context or {})
        res = {}
        uid_company_id = self.pool.get('res.users').browse(cr, uid, uid, context=context).company_id.id
        for quant in self.browse(cr, uid, ids, context=context):
            context.pop('force_company', None)
            if quant.company_id.id != uid_company_id:
                #if the company of the quant is different than the current user company, force the company in the context
                #then re-do a browse to read the property fields for the good company.
                context['force_company'] = quant.company_id.id
                quant = self.browse(cr, uid, quant.id, context=context)
            res[quant.id] = self._get_inventory_value(cr, uid, quant, context=context)
        return res

    def _get_inventory_value(self, cr, uid, quant, context=None):
        return quant.product_id.standard_price * quant.qty

    _columns = {
        'name': fields.function(_get_quant_name, type='char', string='Identifier'),
        'product_id': fields.many2one('product.product', 'Product', required=True, ondelete="restrict", readonly=True, select=True),
        'location_id': fields.many2one('stock.location', 'Location', required=True, ondelete="restrict", readonly=True, select=True, auto_join=True),
        'qty': fields.float('Quantity', required=True, help="Quantity of products in this quant, in the default unit of measure of the product", readonly=True, select=True),
        'package_id': fields.many2one('stock.quant.package', string='Package', help="The package containing this quant", readonly=True, select=True),
        'packaging_type_id': fields.related('package_id', 'packaging_id', type='many2one', relation='product.packaging', string='Type of packaging', readonly=True, store=True),
        'reservation_id': fields.many2one('stock.move', 'Reserved for Move', help="The move the quant is reserved for", readonly=True, select=True),
        'lot_id': fields.many2one('stock.production.lot', 'Lot', readonly=True, select=True, ondelete="restrict"),
        'cost': fields.float('Unit Cost'),
        'owner_id': fields.many2one('res.partner', 'Owner', help="This is the owner of the quant", readonly=True, select=True),

        'create_date': fields.datetime('Creation Date', readonly=True),
        'in_date': fields.datetime('Incoming Date', readonly=True, select=True),

        'history_ids': fields.many2many('stock.move', 'stock_quant_move_rel', 'quant_id', 'move_id', 'Moves', help='Moves that operate(d) on this quant', copy=False),
        'company_id': fields.many2one('res.company', 'Company', help="The company to which the quants belong", required=True, readonly=True, select=True),
        'inventory_value': fields.function(_calc_inventory_value, string="Inventory Value", type='float', readonly=True),

        # Used for negative quants to reconcile after compensated by a new positive one
        'propagated_from_id': fields.many2one('stock.quant', 'Linked Quant', help='The negative quant this is coming from', readonly=True, select=True),
        'negative_move_id': fields.many2one('stock.move', 'Move Negative Quant', help='If this is a negative quant, this will be the move that caused this negative quant.', readonly=True),
        'negative_dest_location_id': fields.related('negative_move_id', 'location_dest_id', type='many2one', relation='stock.location', string="Negative Destination Location", readonly=True, 
                                                    help="Technical field used to record the destination location of a move that created a negative quant"),
    }

    _defaults = {
        'company_id': lambda self, cr, uid, c: self.pool.get('res.company')._company_default_get(cr, uid, 'stock.quant', context=c),
    }

    def init(self, cr):
        cr.execute('SELECT indexname FROM pg_indexes WHERE indexname = %s', ('stock_quant_product_location_index',))
        if not cr.fetchone():
            cr.execute('CREATE INDEX stock_quant_product_location_index ON stock_quant (product_id, location_id, company_id, qty, in_date, reservation_id)')

    def read_group(self, cr, uid, domain, fields, groupby, offset=0, limit=None, context=None, orderby=False, lazy=True):
        ''' Overwrite the read_group in order to sum the function field 'inventory_value' in group by'''
        res = super(stock_quant, self).read_group(cr, uid, domain, fields, groupby, offset=offset, limit=limit, context=context, orderby=orderby, lazy=lazy)
        if 'inventory_value' in fields:
            for line in res:
                if '__domain' in line:
                    lines = self.search(cr, uid, line['__domain'], context=context)
                    inv_value = 0.0
                    for line2 in self.browse(cr, uid, lines, context=context):
                        inv_value += line2.inventory_value
                    line['inventory_value'] = inv_value
        return res

    def action_view_quant_history(self, cr, uid, ids, context=None):
        '''
        This function returns an action that display the history of the quant, which
        mean all the stock moves that lead to this quant creation with this quant quantity.
        '''
        mod_obj = self.pool.get('ir.model.data')
        act_obj = self.pool.get('ir.actions.act_window')

        result = mod_obj.get_object_reference(cr, uid, 'stock', 'action_move_form2')
        id = result and result[1] or False
        result = act_obj.read(cr, uid, [id], context={})[0]

        move_ids = []
        for quant in self.browse(cr, uid, ids, context=context):
            move_ids += [move.id for move in quant.history_ids]

        result['domain'] = "[('id','in',[" + ','.join(map(str, move_ids)) + "])]"
        return result

    def quants_reserve(self, cr, uid, quants, move, link=False, context=None):
        '''This function reserves quants for the given move (and optionally given link). If the total of quantity reserved is enough, the move's state
        is also set to 'assigned'

        :param quants: list of tuple(quant browse record or None, qty to reserve). If None is given as first tuple element, the item will be ignored. Negative quants should not be received as argument
        :param move: browse record
        :param link: browse record (stock.move.operation.link)
        '''
        toreserve = []
        reserved_availability = move.reserved_availability
        #split quants if needed
        for quant, qty in quants:
            if qty <= 0.0 or (quant and quant.qty <= 0.0):
                raise osv.except_osv(_('Error!'), _('You can not reserve a negative quantity or a negative quant.'))
            if not quant:
                continue
            self._quant_split(cr, uid, quant, qty, context=context)
            toreserve.append(quant.id)
            reserved_availability += quant.qty
        #reserve quants
        if toreserve:
            self.write(cr, SUPERUSER_ID, toreserve, {'reservation_id': move.id}, context=context)
            #if move has a picking_id, write on that picking that pack_operation might have changed and need to be recomputed
            if move.picking_id:
                self.pool.get('stock.picking').write(cr, uid, [move.picking_id.id], {'recompute_pack_op': True}, context=context)
        #check if move'state needs to be set as 'assigned'
        rounding = move.product_id.uom_id.rounding
        if float_compare(reserved_availability, move.product_qty, precision_rounding=rounding) == 0 and move.state in ('confirmed', 'waiting')  :
            self.pool.get('stock.move').write(cr, uid, [move.id], {'state': 'assigned'}, context=context)
        elif float_compare(reserved_availability, 0, precision_rounding=rounding) > 0 and not move.partially_available:
            self.pool.get('stock.move').write(cr, uid, [move.id], {'partially_available': True}, context=context)

    def quants_move(self, cr, uid, quants, move, location_to, location_from=False, lot_id=False, owner_id=False, src_package_id=False, dest_package_id=False, context=None):
        """Moves all given stock.quant in the given destination location.  Unreserve from current move.
        :param quants: list of tuple(browse record(stock.quant) or None, quantity to move)
        :param move: browse record (stock.move)
        :param location_to: browse record (stock.location) depicting where the quants have to be moved
        :param location_from: optional browse record (stock.location) explaining where the quant has to be taken (may differ from the move source location in case a removal strategy applied). This parameter is only used to pass to _quant_create if a negative quant must be created
        :param lot_id: ID of the lot that must be set on the quants to move
        :param owner_id: ID of the partner that must own the quants to move
        :param src_package_id: ID of the package that contains the quants to move
        :param dest_package_id: ID of the package that must be set on the moved quant
        """
        quants_reconcile = []
        to_move_quants = []
        self._check_location(cr, uid, location_to, context=context)
        for quant, qty in quants:
            if not quant:
                #If quant is None, we will create a quant to move (and potentially a negative counterpart too)
                quant = self._quant_create(cr, uid, qty, move, lot_id=lot_id, owner_id=owner_id, src_package_id=src_package_id, dest_package_id=dest_package_id, force_location_from=location_from, force_location_to=location_to, context=context)
            else:
                self._quant_split(cr, uid, quant, qty, context=context)
                to_move_quants.append(quant)
            quants_reconcile.append(quant)
        if to_move_quants:
            to_recompute_move_ids = [x.reservation_id.id for x in to_move_quants if x.reservation_id and x.reservation_id.id != move.id]
            self.move_quants_write(cr, uid, to_move_quants, move, location_to, dest_package_id, context=context)
            self.pool.get('stock.move').recalculate_move_state(cr, uid, to_recompute_move_ids, context=context)
        if location_to.usage == 'internal':
            # Do manual search for quant to avoid full table scan (order by id)
            cr.execute("""
                SELECT 0 FROM stock_quant, stock_location WHERE product_id = %s AND stock_location.id = stock_quant.location_id AND
                ((stock_location.parent_left >= %s AND stock_location.parent_left < %s) OR stock_location.id = %s) AND qty < 0.0 LIMIT 1
            """, (move.product_id.id, location_to.parent_left, location_to.parent_right, location_to.id))
            if cr.fetchone():
                for quant in quants_reconcile:
                    self._quant_reconcile_negative(cr, uid, quant, move, context=context)

    def move_quants_write(self, cr, uid, quants, move, location_dest_id, dest_package_id, context=None):
        context=context or {}
        vals = {'location_id': location_dest_id.id,
                'history_ids': [(4, move.id)],
                'reservation_id': False}
        if not context.get('entire_pack'):
            vals.update({'package_id': dest_package_id})
        self.write(cr, SUPERUSER_ID, [q.id for q in quants], vals, context=context)

    def quants_get_prefered_domain(self, cr, uid, location, product, qty, domain=None, prefered_domain_list=[], restrict_lot_id=False, restrict_partner_id=False, context=None):
        ''' This function tries to find quants in the given location for the given domain, by trying to first limit
            the choice on the quants that match the first item of prefered_domain_list as well. But if the qty requested is not reached
            it tries to find the remaining quantity by looping on the prefered_domain_list (tries with the second item and so on).
            Make sure the quants aren't found twice => all the domains of prefered_domain_list should be orthogonal
        '''
        if domain is None:
            domain = []
        quants = [(None, qty)]
        #don't look for quants in location that are of type production, supplier or inventory.
        if location.usage in ['inventory', 'production', 'supplier']:
            return quants
        res_qty = qty
        if not prefered_domain_list:
            return self.quants_get(cr, uid, location, product, qty, domain=domain, restrict_lot_id=restrict_lot_id, restrict_partner_id=restrict_partner_id, context=context)
        for prefered_domain in prefered_domain_list:
            res_qty_cmp = float_compare(res_qty, 0, precision_rounding=product.uom_id.rounding)
            if res_qty_cmp > 0:
                #try to replace the last tuple (None, res_qty) with something that wasn't chosen at first because of the prefered order
                quants.pop()
                tmp_quants = self.quants_get(cr, uid, location, product, res_qty, domain=domain + prefered_domain, restrict_lot_id=restrict_lot_id, restrict_partner_id=restrict_partner_id, context=context)
                for quant in tmp_quants:
                    if quant[0]:
                        res_qty -= quant[1]
                quants += tmp_quants
        return quants

    def quants_get(self, cr, uid, location, product, qty, domain=None, restrict_lot_id=False, restrict_partner_id=False, context=None):
        """
        Use the removal strategies of product to search for the correct quants
        If you inherit, put the super at the end of your method.

        :location: browse record of the parent location where the quants have to be found
        :product: browse record of the product to find
        :qty in UoM of product
        """
        result = []
        domain = domain or [('qty', '>', 0.0)]
        if restrict_partner_id:
            domain += [('owner_id', '=', restrict_partner_id)]
        if restrict_lot_id:
            domain += [('lot_id', '=', restrict_lot_id)]
        if location:
            removal_strategy = self.pool.get('stock.location').get_removal_strategy(cr, uid, location, product, context=context)
            result += self.apply_removal_strategy(cr, uid, location, product, qty, domain, removal_strategy, context=context)
        return result

    def apply_removal_strategy(self, cr, uid, location, product, quantity, domain, removal_strategy, context=None):
        if removal_strategy == 'fifo':
            order = 'in_date, id'
            return self._quants_get_order(cr, uid, location, product, quantity, domain, order, context=context)
        elif removal_strategy == 'lifo':
            order = 'in_date desc, id desc'
            return self._quants_get_order(cr, uid, location, product, quantity, domain, order, context=context)
        raise osv.except_osv(_('Error!'), _('Removal strategy %s not implemented.' % (removal_strategy,)))

    def _quant_create(self, cr, uid, qty, move, lot_id=False, owner_id=False, src_package_id=False, dest_package_id=False,
                      force_location_from=False, force_location_to=False, context=None):
        '''Create a quant in the destination location and create a negative quant in the source location if it's an internal location.
        '''
        if context is None:
            context = {}
        price_unit = self.pool.get('stock.move').get_price_unit(cr, uid, move, context=context)
        location = force_location_to or move.location_dest_id
        rounding = move.product_id.uom_id.rounding
        vals = {
            'product_id': move.product_id.id,
            'location_id': location.id,
            'qty': float_round(qty, precision_rounding=rounding),
            'cost': price_unit,
            'history_ids': [(4, move.id)],
            'in_date': datetime.now().strftime(DEFAULT_SERVER_DATETIME_FORMAT),
            'company_id': move.company_id.id,
            'lot_id': lot_id,
            'owner_id': owner_id,
            'package_id': dest_package_id,
        }

        if move.location_id.usage == 'internal':
            #if we were trying to move something from an internal location and reach here (quant creation),
            #it means that a negative quant has to be created as well.
            negative_vals = vals.copy()
            negative_vals['location_id'] = force_location_from and force_location_from.id or move.location_id.id
            negative_vals['qty'] = float_round(-qty, precision_rounding=rounding)
            negative_vals['cost'] = price_unit
            negative_vals['negative_move_id'] = move.id
            negative_vals['package_id'] = src_package_id
            negative_quant_id = self.create(cr, SUPERUSER_ID, negative_vals, context=context)
            vals.update({'propagated_from_id': negative_quant_id})

        #create the quant as superuser, because we want to restrict the creation of quant manually: we should always use this method to create quants
        quant_id = self.create(cr, SUPERUSER_ID, vals, context=context)
        return self.browse(cr, uid, quant_id, context=context)

    def _quant_split(self, cr, uid, quant, qty, context=None):
        context = context or {}
        rounding = quant.product_id.uom_id.rounding
        if float_compare(abs(quant.qty), abs(qty), precision_rounding=rounding) <= 0: # if quant <= qty in abs, take it entirely
            return False
        qty_round = float_round(qty, precision_rounding=rounding)
        new_qty_round = float_round(quant.qty - qty, precision_rounding=rounding)
        # Fetch the history_ids manually as it will not do a join with the stock moves then (=> a lot faster)
        cr.execute("""SELECT move_id FROM stock_quant_move_rel WHERE quant_id = %s""", (quant.id,))
        res = cr.fetchall()
        new_quant = self.copy(cr, SUPERUSER_ID, quant.id, default={'qty': new_qty_round, 'history_ids': [(4, x[0]) for x in res]}, context=context)
        self.write(cr, SUPERUSER_ID, quant.id, {'qty': qty_round}, context=context)
        return self.browse(cr, uid, new_quant, context=context)

    def _get_latest_move(self, cr, uid, quant, context=None):
        move = False
        for m in quant.history_ids:
            if not move or m.date > move.date:
                move = m
        return move

    @api.cr_uid_ids_context
    def _quants_merge(self, cr, uid, solved_quant_ids, solving_quant, context=None):
        path = []
        for move in solving_quant.history_ids:
            path.append((4, move.id))
        self.write(cr, SUPERUSER_ID, solved_quant_ids, {'history_ids': path}, context=context)

    def _quant_reconcile_negative(self, cr, uid, quant, move, context=None):
        """
            When new quant arrive in a location, try to reconcile it with
            negative quants. If it's possible, apply the cost of the new
            quant to the conter-part of the negative quant.
        """
        solving_quant = quant
        dom = [('qty', '<', 0)]
        if quant.lot_id:
            dom += [('lot_id', '=', quant.lot_id.id)]
        dom += [('owner_id', '=', quant.owner_id.id)]
        dom += [('package_id', '=', quant.package_id.id)]
        dom += [('id', '!=', quant.propagated_from_id.id)]
        quants = self.quants_get(cr, uid, quant.location_id, quant.product_id, quant.qty, dom, context=context)
        product_uom_rounding = quant.product_id.uom_id.rounding
        for quant_neg, qty in quants:
            if not quant_neg or not solving_quant:
                continue
            to_solve_quant_ids = self.search(cr, uid, [('propagated_from_id', '=', quant_neg.id)], context=context)
            if not to_solve_quant_ids:
                continue
            solving_qty = qty
            solved_quant_ids = []
            for to_solve_quant in self.browse(cr, uid, to_solve_quant_ids, context=context):
                if float_compare(solving_qty, 0, precision_rounding=product_uom_rounding) <= 0:
                    continue
                solved_quant_ids.append(to_solve_quant.id)
                self._quant_split(cr, uid, to_solve_quant, min(solving_qty, to_solve_quant.qty), context=context)
                solving_qty -= min(solving_qty, to_solve_quant.qty)
            remaining_solving_quant = self._quant_split(cr, uid, solving_quant, qty, context=context)
            remaining_neg_quant = self._quant_split(cr, uid, quant_neg, -qty, context=context)
            #if the reconciliation was not complete, we need to link together the remaining parts
            if remaining_neg_quant:
                remaining_to_solve_quant_ids = self.search(cr, uid, [('propagated_from_id', '=', quant_neg.id), ('id', 'not in', solved_quant_ids)], context=context)
                if remaining_to_solve_quant_ids:
                    self.write(cr, SUPERUSER_ID, remaining_to_solve_quant_ids, {'propagated_from_id': remaining_neg_quant.id}, context=context)
            if solving_quant.propagated_from_id and solved_quant_ids:
                self.write(cr, SUPERUSER_ID, solved_quant_ids, {'propagated_from_id': solving_quant.propagated_from_id.id}, context=context)
            #delete the reconciled quants, as it is replaced by the solved quants
            self.unlink(cr, SUPERUSER_ID, [quant_neg.id], context=context)
            if solved_quant_ids:
                #price update + accounting entries adjustments
                self._price_update(cr, uid, solved_quant_ids, solving_quant.cost, context=context)
                #merge history (and cost?)
                self._quants_merge(cr, uid, solved_quant_ids, solving_quant, context=context)
            self.unlink(cr, SUPERUSER_ID, [solving_quant.id], context=context)
            solving_quant = remaining_solving_quant

    def _price_update(self, cr, uid, ids, newprice, context=None):
        self.write(cr, SUPERUSER_ID, ids, {'cost': newprice}, context=context)

    def quants_unreserve(self, cr, uid, move, context=None):
        related_quants = [x.id for x in move.reserved_quant_ids]
        if related_quants:
            #if move has a picking_id, write on that picking that pack_operation might have changed and need to be recomputed
            if move.picking_id:
                self.pool.get('stock.picking').write(cr, uid, [move.picking_id.id], {'recompute_pack_op': True}, context=context)
            if move.partially_available:
                self.pool.get("stock.move").write(cr, uid, [move.id], {'partially_available': False}, context=context)
            self.write(cr, SUPERUSER_ID, related_quants, {'reservation_id': False}, context=context)

    def _quants_get_order(self, cr, uid, location, product, quantity, domain=[], orderby='in_date', context=None):
        ''' Implementation of removal strategies
            If it can not reserve, it will return a tuple (None, qty)
        '''
        if context is None:
            context = {}
        domain += location and [('location_id', 'child_of', location.id)] or []
        domain += [('product_id', '=', product.id)]
        if context.get('force_company'):
            domain += [('company_id', '=', context.get('force_company'))]
        else:
            domain += [('company_id', '=', self.pool.get('res.users').browse(cr, uid, uid, context=context).company_id.id)]
        res = []
        offset = 0
        while float_compare(quantity, 0, precision_rounding=product.uom_id.rounding) > 0:
            quants = self.search(cr, uid, domain, order=orderby, limit=10, offset=offset, context=context)
            if not quants:
                res.append((None, quantity))
                break
            for quant in self.browse(cr, uid, quants, context=context):
                rounding = product.uom_id.rounding
                if float_compare(quantity, abs(quant.qty), precision_rounding=rounding) >= 0:
                    res += [(quant, abs(quant.qty))]
                    quantity -= abs(quant.qty)
                elif float_compare(quantity, 0.0, precision_rounding=rounding) != 0:
                    res += [(quant, quantity)]
                    quantity = 0
                    break
            offset += 10
        return res

    def _check_location(self, cr, uid, location, context=None):
        if location.usage == 'view':
            raise osv.except_osv(_('Error'), _('You cannot move to a location of type view %s.') % (location.name))
        return True

#----------------------------------------------------------
# Stock Picking
#----------------------------------------------------------

class stock_picking(osv.osv):
    _name = "stock.picking"
    _inherit = ['mail.thread']
    _description = "Picking List"
    _order = "priority desc, date asc, id desc"

    def _set_min_date(self, cr, uid, id, field, value, arg, context=None):
        move_obj = self.pool.get("stock.move")
        if value:
            move_ids = [move.id for move in self.browse(cr, uid, id, context=context).move_lines]
            move_obj.write(cr, uid, move_ids, {'date_expected': value}, context=context)

    def _set_priority(self, cr, uid, id, field, value, arg, context=None):
        move_obj = self.pool.get("stock.move")
        if value:
            move_ids = [move.id for move in self.browse(cr, uid, id, context=context).move_lines]
            move_obj.write(cr, uid, move_ids, {'priority': value}, context=context)

    def get_min_max_date(self, cr, uid, ids, field_name, arg, context=None):
        """ Finds minimum and maximum dates for picking.
        @return: Dictionary of values
        """
        res = {}
        for id in ids:
            res[id] = {'min_date': False, 'max_date': False, 'priority': '1'}
        if not ids:
            return res
        cr.execute("""select
                picking_id,
                min(date_expected),
                max(date_expected),
                max(priority)
            from
                stock_move
            where
                picking_id IN %s
            group by
                picking_id""", (tuple(ids),))
        for pick, dt1, dt2, prio in cr.fetchall():
            res[pick]['min_date'] = dt1
            res[pick]['max_date'] = dt2
            res[pick]['priority'] = prio
        return res

    def create(self, cr, user, vals, context=None):
        context = context or {}
        if ('name' not in vals) or (vals.get('name') in ('/', False)):
            ptype_id = vals.get('picking_type_id', context.get('default_picking_type_id', False))
            sequence_id = self.pool.get('stock.picking.type').browse(cr, user, ptype_id, context=context).sequence_id.id
            vals['name'] = self.pool.get('ir.sequence').get_id(cr, user, sequence_id, 'id', context=context)
        return super(stock_picking, self).create(cr, user, vals, context)

    def _state_get(self, cr, uid, ids, field_name, arg, context=None):
        '''The state of a picking depends on the state of its related stock.move
            draft: the picking has no line or any one of the lines is draft
            done, draft, cancel: all lines are done / draft / cancel
            confirmed, waiting, assigned, partially_available depends on move_type (all at once or partial)
        '''
        res = {}
        for pick in self.browse(cr, uid, ids, context=context):
            if (not pick.move_lines) or any([x.state == 'draft' for x in pick.move_lines]):
                res[pick.id] = 'draft'
                continue
            if all([x.state == 'cancel' for x in pick.move_lines]):
                res[pick.id] = 'cancel'
                continue
            if all([x.state in ('cancel', 'done') for x in pick.move_lines]):
                res[pick.id] = 'done'
                continue

            order = {'confirmed': 0, 'waiting': 1, 'assigned': 2}
            order_inv = {0: 'confirmed', 1: 'waiting', 2: 'assigned'}
            lst = [order[x.state] for x in pick.move_lines if x.state not in ('cancel', 'done')]
            if pick.move_type == 'one':
                res[pick.id] = order_inv[min(lst)]
            else:
                #we are in the case of partial delivery, so if all move are assigned, picking
                #should be assign too, else if one of the move is assigned, or partially available, picking should be
                #in partially available state, otherwise, picking is in waiting or confirmed state
                res[pick.id] = order_inv[max(lst)]
                if not all(x == 2 for x in lst):
                    if any(x == 2 for x in lst):
                        res[pick.id] = 'partially_available'
                    else:
                        #if all moves aren't assigned, check if we have one product partially available
                        for move in pick.move_lines:
                            if move.partially_available:
                                res[pick.id] = 'partially_available'
                                break
        return res

    def _get_pickings(self, cr, uid, ids, context=None):
        res = set()
        for move in self.browse(cr, uid, ids, context=context):
            if move.picking_id:
                res.add(move.picking_id.id)
        return list(res)

    def _get_pickings_dates_priority(self, cr, uid, ids, context=None):
        res = set()
        for move in self.browse(cr, uid, ids, context=context):
            if move.picking_id and (not (move.picking_id.min_date < move.date_expected < move.picking_id.max_date) or move.priority > move.picking_id.priority):
                res.add(move.picking_id.id)
        return list(res)

    def _get_pack_operation_exist(self, cr, uid, ids, field_name, arg, context=None):
        res = {}
        for pick in self.browse(cr, uid, ids, context=context):
            res[pick.id] = False
            if pick.pack_operation_ids:
                res[pick.id] = True
        return res

    def _get_quant_reserved_exist(self, cr, uid, ids, field_name, arg, context=None):
        res = {}
        for pick in self.browse(cr, uid, ids, context=context):
            res[pick.id] = False
            for move in pick.move_lines:
                if move.reserved_quant_ids:
                    res[pick.id] = True
                    continue
        return res

    def check_group_lot(self, cr, uid, context=None):
        """ This function will return true if we have the setting to use lots activated. """
        return self.pool.get('res.users').has_group(cr, uid, 'stock.group_production_lot')

    def check_group_pack(self, cr, uid, context=None):
        """ This function will return true if we have the setting to use package activated. """
        return self.pool.get('res.users').has_group(cr, uid, 'stock.group_tracking_lot')

    def action_assign_owner(self, cr, uid, ids, context=None):
        for picking in self.browse(cr, uid, ids, context=context):
            packop_ids = [op.id for op in picking.pack_operation_ids]
            self.pool.get('stock.pack.operation').write(cr, uid, packop_ids, {'owner_id': picking.owner_id.id}, context=context)

    _columns = {
        'name': fields.char('Reference', select=True, states={'done': [('readonly', True)], 'cancel': [('readonly', True)]}, copy=False),
        'origin': fields.char('Source Document', states={'done': [('readonly', True)], 'cancel': [('readonly', True)]}, help="Reference of the document", select=True),
        'backorder_id': fields.many2one('stock.picking', 'Back Order of', states={'done': [('readonly', True)], 'cancel': [('readonly', True)]}, help="If this shipment was split, then this field links to the shipment which contains the already processed part.", select=True, copy=False),
        'note': fields.text('Notes'),
        'move_type': fields.selection([('direct', 'Partial'), ('one', 'All at once')], 'Delivery Method', required=True, states={'done': [('readonly', True)], 'cancel': [('readonly', True)]}, help="It specifies goods to be deliver partially or all at once"),
        'state': fields.function(_state_get, type="selection", copy=False,
            store={
                'stock.picking': (lambda self, cr, uid, ids, ctx: ids, ['move_type'], 20),
                'stock.move': (_get_pickings, ['state', 'picking_id', 'partially_available'], 20)},
            selection=[
                ('draft', 'Draft'),
                ('cancel', 'Cancelled'),
                ('waiting', 'Waiting Another Operation'),
                ('confirmed', 'Waiting Availability'),
                ('partially_available', 'Partially Available'),
                ('assigned', 'Ready to Transfer'),
                ('done', 'Transferred'),
                ], string='Status', readonly=True, select=True, track_visibility='onchange',
            help="""
                * Draft: not confirmed yet and will not be scheduled until confirmed\n
                * Waiting Another Operation: waiting for another move to proceed before it becomes automatically available (e.g. in Make-To-Order flows)\n
                * Waiting Availability: still waiting for the availability of products\n
                * Partially Available: some products are available and reserved\n
                * Ready to Transfer: products reserved, simply waiting for confirmation.\n
                * Transferred: has been processed, can't be modified or cancelled anymore\n
                * Cancelled: has been cancelled, can't be confirmed anymore"""
        ),
        'priority': fields.function(get_min_max_date, multi="min_max_date", fnct_inv=_set_priority, type='selection', selection=procurement.PROCUREMENT_PRIORITIES, string='Priority',
                                    store={'stock.move': (_get_pickings_dates_priority, ['priority', 'picking_id'], 20)}, states={'done': [('readonly', True)], 'cancel': [('readonly', True)]}, select=1, help="Priority for this picking. Setting manually a value here would set it as priority for all the moves",
                                    track_visibility='onchange', required=True),
        'min_date': fields.function(get_min_max_date, multi="min_max_date", fnct_inv=_set_min_date,
                 store={'stock.move': (_get_pickings_dates_priority, ['date_expected', 'picking_id'], 20)}, type='datetime', states={'done': [('readonly', True)], 'cancel': [('readonly', True)]}, string='Scheduled Date', select=1, help="Scheduled time for the first part of the shipment to be processed. Setting manually a value here would set it as expected date for all the stock moves.", track_visibility='onchange'),
        'max_date': fields.function(get_min_max_date, multi="min_max_date",
                 store={'stock.move': (_get_pickings_dates_priority, ['date_expected', 'picking_id'], 20)}, type='datetime', string='Max. Expected Date', select=2, help="Scheduled time for the last part of the shipment to be processed"),
        'date': fields.datetime('Creation Date', help="Creation Date, usually the time of the order", select=True, states={'done': [('readonly', True)], 'cancel': [('readonly', True)]}, track_visibility='onchange'),
        'date_done': fields.datetime('Date of Transfer', help="Date of Completion", states={'done': [('readonly', True)], 'cancel': [('readonly', True)]}, copy=False),
        'move_lines': fields.one2many('stock.move', 'picking_id', 'Internal Moves', states={'done': [('readonly', True)], 'cancel': [('readonly', True)]}, copy=True),
        'quant_reserved_exist': fields.function(_get_quant_reserved_exist, type='boolean', string='Quant already reserved ?', help='technical field used to know if there is already at least one quant reserved on moves of a given picking'),
        'partner_id': fields.many2one('res.partner', 'Partner', states={'done': [('readonly', True)], 'cancel': [('readonly', True)]}),
        'company_id': fields.many2one('res.company', 'Company', required=True, select=True, states={'done': [('readonly', True)], 'cancel': [('readonly', True)]}),
        'pack_operation_ids': fields.one2many('stock.pack.operation', 'picking_id', states={'done': [('readonly', True)], 'cancel': [('readonly', True)]}, string='Related Packing Operations'),
        'pack_operation_exist': fields.function(_get_pack_operation_exist, type='boolean', string='Pack Operation Exists?', help='technical field for attrs in view'),
        'picking_type_id': fields.many2one('stock.picking.type', 'Picking Type', states={'done': [('readonly', True)], 'cancel': [('readonly', True)]}, required=True),
        'picking_type_code': fields.related('picking_type_id', 'code', type='char', string='Picking Type Code', help="Technical field used to display the correct label on print button in the picking view"),

        'owner_id': fields.many2one('res.partner', 'Owner', states={'done': [('readonly', True)], 'cancel': [('readonly', True)]}, help="Default Owner"),
        # Used to search on pickings
        'product_id': fields.related('move_lines', 'product_id', type='many2one', relation='product.product', string='Product'),
        'recompute_pack_op': fields.boolean('Recompute pack operation?', help='True if reserved quants changed, which mean we might need to recompute the package operations', copy=False),
        'location_id': fields.related('move_lines', 'location_id', type='many2one', relation='stock.location', string='Location', readonly=True),
        'location_dest_id': fields.related('move_lines', 'location_dest_id', type='many2one', relation='stock.location', string='Destination Location', readonly=True),
        'group_id': fields.related('move_lines', 'group_id', type='many2one', relation='procurement.group', string='Procurement Group', readonly=True,
              store={
                  'stock.picking': (lambda self, cr, uid, ids, ctx: ids, ['move_lines'], 10),
                  'stock.move': (_get_pickings, ['group_id', 'picking_id'], 10),
              }),
    }

    _defaults = {
        'name': '/',
        'state': 'draft',
        'move_type': 'direct',
        'priority': '1',  # normal
        'date': fields.datetime.now,
        'company_id': lambda self, cr, uid, c: self.pool.get('res.company')._company_default_get(cr, uid, 'stock.picking', context=c),
        'recompute_pack_op': True,
    }
    _sql_constraints = [
        ('name_uniq', 'unique(name, company_id)', 'Reference must be unique per company!'),
    ]

    def do_print_picking(self, cr, uid, ids, context=None):
        '''This function prints the picking list'''
        context = dict(context or {}, active_ids=ids)
        return self.pool.get("report").get_action(cr, uid, ids, 'stock.report_picking', context=context)


    def action_confirm(self, cr, uid, ids, context=None):
        todo = []
        todo_force_assign = []
        for picking in self.browse(cr, uid, ids, context=context):
            if picking.location_id.usage in ('supplier', 'inventory', 'production'):
                todo_force_assign.append(picking.id)
            for r in picking.move_lines:
                if r.state == 'draft':
                    todo.append(r.id)
        if len(todo):
            self.pool.get('stock.move').action_confirm(cr, uid, todo, context=context)

        if todo_force_assign:
            self.force_assign(cr, uid, todo_force_assign, context=context)
        return True

    def action_assign(self, cr, uid, ids, context=None):
        """ Check availability of picking moves.
        This has the effect of changing the state and reserve quants on available moves, and may
        also impact the state of the picking as it is computed based on move's states.
        @return: True
        """
        for pick in self.browse(cr, uid, ids, context=context):
            if pick.state == 'draft':
                self.action_confirm(cr, uid, [pick.id], context=context)
            #skip the moves that don't need to be checked
            move_ids = [x.id for x in pick.move_lines if x.state not in ('draft', 'cancel', 'done')]
            if not move_ids:
                raise osv.except_osv(_('Warning!'), _('Nothing to check the availability for.'))
            self.pool.get('stock.move').action_assign(cr, uid, move_ids, context=context)
        return True

    def force_assign(self, cr, uid, ids, context=None):
        """ Changes state of picking to available if moves are confirmed or waiting.
        @return: True
        """
        for pick in self.browse(cr, uid, ids, context=context):
            move_ids = [x.id for x in pick.move_lines if x.state in ['confirmed', 'waiting']]
            self.pool.get('stock.move').force_assign(cr, uid, move_ids, context=context)
        #pack_operation might have changed and need to be recomputed
        self.write(cr, uid, ids, {'recompute_pack_op': True}, context=context)
        return True

    def action_cancel(self, cr, uid, ids, context=None):
        for pick in self.browse(cr, uid, ids, context=context):
            ids2 = [move.id for move in pick.move_lines]
            self.pool.get('stock.move').action_cancel(cr, uid, ids2, context)
        return True

    def action_done(self, cr, uid, ids, context=None):
        """Changes picking state to done by processing the Stock Moves of the Picking

        Normally that happens when the button "Done" is pressed on a Picking view.
        @return: True
        """
        for pick in self.browse(cr, uid, ids, context=context):
            todo = []
            for move in pick.move_lines:
                if move.state == 'draft':
                    todo.extend(self.pool.get('stock.move').action_confirm(cr, uid, [move.id], context=context))
                elif move.state in ('assigned', 'confirmed'):
                    todo.append(move.id)
            if len(todo):
                self.pool.get('stock.move').action_done(cr, uid, todo, context=context)
        return True

    def unlink(self, cr, uid, ids, context=None):
        #on picking deletion, cancel its move then unlink them too
        move_obj = self.pool.get('stock.move')
        context = context or {}
        for pick in self.browse(cr, uid, ids, context=context):
            move_ids = [move.id for move in pick.move_lines]
            move_obj.action_cancel(cr, uid, move_ids, context=context)
            move_obj.unlink(cr, uid, move_ids, context=context)
        return super(stock_picking, self).unlink(cr, uid, ids, context=context)

    def write(self, cr, uid, ids, vals, context=None):
        if vals.get('move_lines') and not vals.get('pack_operation_ids'):
            # pack operations are directly dependant of move lines, it needs to be recomputed
            pack_operation_obj = self.pool['stock.pack.operation']
            existing_package_ids = pack_operation_obj.search(cr, uid, [('picking_id', 'in', ids)], context=context)
            if existing_package_ids:
                pack_operation_obj.unlink(cr, uid, existing_package_ids, context)
        res = super(stock_picking, self).write(cr, uid, ids, vals, context=context)
        #if we changed the move lines or the pack operations, we need to recompute the remaining quantities of both
        if 'move_lines' in vals or 'pack_operation_ids' in vals:
            self.do_recompute_remaining_quantities(cr, uid, ids, context=context)
        return res

    def _create_backorder(self, cr, uid, picking, backorder_moves=[], context=None):
        """ Move all non-done lines into a new backorder picking. If the key 'do_only_split' is given in the context, then move all lines not in context.get('split', []) instead of all non-done lines.
        """
        if not backorder_moves:
            backorder_moves = picking.move_lines
        backorder_move_ids = [x.id for x in backorder_moves if x.state not in ('done', 'cancel')]
        if 'do_only_split' in context and context['do_only_split']:
            backorder_move_ids = [x.id for x in backorder_moves if x.id not in context.get('split', [])]

        if backorder_move_ids:
            backorder_id = self.copy(cr, uid, picking.id, {
                'name': '/',
                'move_lines': [],
                'pack_operation_ids': [],
                'backorder_id': picking.id,
            })
            backorder = self.browse(cr, uid, backorder_id, context=context)
            self.message_post(cr, uid, picking.id, body=_("Back order <em>%s</em> <b>created</b>.") % (backorder.name), context=context)
            move_obj = self.pool.get("stock.move")
            move_obj.write(cr, uid, backorder_move_ids, {'picking_id': backorder_id}, context=context)

            self.write(cr, uid, [picking.id], {'date_done': time.strftime(DEFAULT_SERVER_DATETIME_FORMAT)}, context=context)
            self.action_confirm(cr, uid, [backorder_id], context=context)
            return backorder_id
        return False

    @api.cr_uid_ids_context
    def recheck_availability(self, cr, uid, picking_ids, context=None):
        self.action_assign(cr, uid, picking_ids, context=context)
        self.do_prepare_partial(cr, uid, picking_ids, context=context)

    def _get_top_level_packages(self, cr, uid, quants_suggested_locations, context=None):
        """This method searches for the higher level packages that can be moved as a single operation, given a list of quants
           to move and their suggested destination, and returns the list of matching packages.
        """
        # Try to find as much as possible top-level packages that can be moved
        pack_obj = self.pool.get("stock.quant.package")
        quant_obj = self.pool.get("stock.quant")
        top_lvl_packages = set()
        quants_to_compare = quants_suggested_locations.keys()
        for pack in list(set([x.package_id for x in quants_suggested_locations.keys() if x and x.package_id])):
            loop = True
            test_pack = pack
            good_pack = False
            pack_destination = False
            while loop:
                pack_quants = pack_obj.get_content(cr, uid, [test_pack.id], context=context)
                all_in = True
                for quant in quant_obj.browse(cr, uid, pack_quants, context=context):
                    # If the quant is not in the quants to compare and not in the common location
                    if not quant in quants_to_compare:
                        all_in = False
                        break
                    else:
                        #if putaway strat apply, the destination location of each quant may be different (and thus the package should not be taken as a single operation)
                        if not pack_destination:
                            pack_destination = quants_suggested_locations[quant]
                        elif pack_destination != quants_suggested_locations[quant]:
                            all_in = False
                            break
                if all_in:
                    good_pack = test_pack
                    if test_pack.parent_id:
                        test_pack = test_pack.parent_id
                    else:
                        #stop the loop when there's no parent package anymore
                        loop = False
                else:
                    #stop the loop when the package test_pack is not totally reserved for moves of this picking
                    #(some quants may be reserved for other picking or not reserved at all)
                    loop = False
            if good_pack:
                top_lvl_packages.add(good_pack)
        return list(top_lvl_packages)

    def _prepare_pack_ops(self, cr, uid, picking, quants, forced_qties, context=None):
        """ returns a list of dict, ready to be used in create() of stock.pack.operation.

        :param picking: browse record (stock.picking)
        :param quants: browse record list (stock.quant). List of quants associated to the picking
        :param forced_qties: dictionary showing for each product (keys) its corresponding quantity (value) that is not covered by the quants associated to the picking
        """
        def _picking_putaway_apply(product):
            location = False
            # Search putaway strategy
            if product_putaway_strats.get(product.id):
                location = product_putaway_strats[product.id]
            else:
                location = self.pool.get('stock.location').get_putaway_strategy(cr, uid, picking.location_dest_id, product, context=context)
                product_putaway_strats[product.id] = location
            return location or picking.location_dest_id.id

        # If we encounter an UoM that is smaller than the default UoM or the one already chosen, use the new one instead.
        product_uom = {} # Determines UoM used in pack operations
        location_dest_id = None
        location_id = None
        for move in [x for x in picking.move_lines if x.state not in ('done', 'cancel')]:
            if not product_uom.get(move.product_id.id):
                product_uom[move.product_id.id] = move.product_id.uom_id
            if move.product_uom.id != move.product_id.uom_id.id and move.product_uom.factor > product_uom[move.product_id.id].factor:
                product_uom[move.product_id.id] = move.product_uom
            if not move.scrapped:
                if location_dest_id and move.location_dest_id.id != location_dest_id:
                    raise Warning(_('The destination location must be the same for all the moves of the picking.'))
                location_dest_id = move.location_dest_id.id
                if location_id and move.location_id.id != location_id:
                    raise Warning(_('The source location must be the same for all the moves of the picking.'))
                location_id = move.location_id.id

        pack_obj = self.pool.get("stock.quant.package")
        quant_obj = self.pool.get("stock.quant")
        vals = []
        qtys_grouped = {}
        #for each quant of the picking, find the suggested location
        quants_suggested_locations = {}
        product_putaway_strats = {}
        for quant in quants:
            if quant.qty <= 0:
                continue
            suggested_location_id = _picking_putaway_apply(quant.product_id)
            quants_suggested_locations[quant] = suggested_location_id

        #find the packages we can movei as a whole
        top_lvl_packages = self._get_top_level_packages(cr, uid, quants_suggested_locations, context=context)
        # and then create pack operations for the top-level packages found
        for pack in top_lvl_packages:
            pack_quant_ids = pack_obj.get_content(cr, uid, [pack.id], context=context)
            pack_quants = quant_obj.browse(cr, uid, pack_quant_ids, context=context)
            vals.append({
                    'picking_id': picking.id,
                    'package_id': pack.id,
                    'product_qty': 1.0,
                    'location_id': pack.location_id.id,
                    'location_dest_id': quants_suggested_locations[pack_quants[0]],
                    'owner_id': pack.owner_id.id,
                })
            #remove the quants inside the package so that they are excluded from the rest of the computation
            for quant in pack_quants:
                del quants_suggested_locations[quant]

        # Go through all remaining reserved quants and group by product, package, lot, owner, source location and dest location
        for quant, dest_location_id in quants_suggested_locations.items():
            key = (quant.product_id.id, quant.package_id.id, quant.lot_id.id, quant.owner_id.id, quant.location_id.id, dest_location_id)
            if qtys_grouped.get(key):
                qtys_grouped[key] += quant.qty
            else:
                qtys_grouped[key] = quant.qty

        # Do the same for the forced quantities (in cases of force_assign or incomming shipment for example)
        for product, qty in forced_qties.items():
            if qty <= 0:
                continue
            suggested_location_id = _picking_putaway_apply(product)
            key = (product.id, False, False, picking.owner_id.id, picking.location_id.id, suggested_location_id)
            if qtys_grouped.get(key):
                qtys_grouped[key] += qty
            else:
                qtys_grouped[key] = qty

        # Create the necessary operations for the grouped quants and remaining qtys
        uom_obj = self.pool.get('product.uom')
        prevals = {}
        for key, qty in qtys_grouped.items():
            product = self.pool.get("product.product").browse(cr, uid, key[0], context=context)
            uom_id = product.uom_id.id
            qty_uom = qty
            if product_uom.get(key[0]):
                uom_id = product_uom[key[0]].id
                qty_uom = uom_obj._compute_qty(cr, uid, product.uom_id.id, qty, uom_id)
            val_dict = {
                'picking_id': picking.id,
                'product_qty': qty_uom,
                'product_id': key[0],
                'package_id': key[1],
                'lot_id': key[2],
                'owner_id': key[3],
                'location_id': key[4],
                'location_dest_id': key[5],
                'product_uom_id': uom_id,
            }
            if key[0] in prevals:
                prevals[key[0]].append(val_dict)
            else:
                prevals[key[0]] = [val_dict]
        # prevals var holds the operations in order to create them in the same order than the picking stock moves if possible
        processed_products = set()
        for move in [x for x in picking.move_lines if x.state not in ('done', 'cancel')]:
            if move.product_id.id not in processed_products:
                vals += prevals.get(move.product_id.id, [])
                processed_products.add(move.product_id.id)
        return vals

    @api.cr_uid_ids_context
    def open_barcode_interface(self, cr, uid, picking_ids, context=None):
        final_url="/barcode/web/#action=stock.ui&picking_id="+str(picking_ids[0])
        return {'type': 'ir.actions.act_url', 'url':final_url, 'target': 'self',}

    @api.cr_uid_ids_context
    def do_partial_open_barcode(self, cr, uid, picking_ids, context=None):
        self.do_prepare_partial(cr, uid, picking_ids, context=context)
        return self.open_barcode_interface(cr, uid, picking_ids, context=context)

    @api.cr_uid_ids_context
    def do_prepare_partial(self, cr, uid, picking_ids, context=None):
        context = context or {}
        pack_operation_obj = self.pool.get('stock.pack.operation')
        #used to avoid recomputing the remaining quantities at each new pack operation created
        ctx = context.copy()
        ctx['no_recompute'] = True

        #get list of existing operations and delete them
        existing_package_ids = pack_operation_obj.search(cr, uid, [('picking_id', 'in', picking_ids)], context=context)
        if existing_package_ids:
            pack_operation_obj.unlink(cr, uid, existing_package_ids, context)
        for picking in self.browse(cr, uid, picking_ids, context=context):
            forced_qties = {}  # Quantity remaining after calculating reserved quants
            picking_quants = []
            #Calculate packages, reserved quants, qtys of this picking's moves
            for move in picking.move_lines:
                if move.state not in ('assigned', 'confirmed', 'waiting'):
                    continue
                move_quants = move.reserved_quant_ids
                picking_quants += move_quants
                forced_qty = (move.state == 'assigned') and move.product_qty - sum([x.qty for x in move_quants]) or 0
                #if we used force_assign() on the move, or if the move is incoming, forced_qty > 0
                if float_compare(forced_qty, 0, precision_rounding=move.product_id.uom_id.rounding) > 0:
                    if forced_qties.get(move.product_id):
                        forced_qties[move.product_id] += forced_qty
                    else:
                        forced_qties[move.product_id] = forced_qty
            for vals in self._prepare_pack_ops(cr, uid, picking, picking_quants, forced_qties, context=context):
                pack_operation_obj.create(cr, uid, vals, context=ctx)
        #recompute the remaining quantities all at once
        self.do_recompute_remaining_quantities(cr, uid, picking_ids, context=context)
        self.write(cr, uid, picking_ids, {'recompute_pack_op': False}, context=context)

    @api.cr_uid_ids_context
    def do_unreserve(self, cr, uid, picking_ids, context=None):
        """
          Will remove all quants for picking in picking_ids
        """
        moves_to_unreserve = []
        pack_line_to_unreserve = []
        for picking in self.browse(cr, uid, picking_ids, context=context):
            moves_to_unreserve += [m.id for m in picking.move_lines if m.state not in ('done', 'cancel')]
            pack_line_to_unreserve += [p.id for p in picking.pack_operation_ids]
        if moves_to_unreserve:
            if pack_line_to_unreserve:
                self.pool.get('stock.pack.operation').unlink(cr, uid, pack_line_to_unreserve, context=context)
            self.pool.get('stock.move').do_unreserve(cr, uid, moves_to_unreserve, context=context)

    def recompute_remaining_qty(self, cr, uid, picking, context=None):
        def _create_link_for_index(operation_id, index, product_id, qty_to_assign, quant_id=False):
            move_dict = prod2move_ids[product_id][index]
            qty_on_link = min(move_dict['remaining_qty'], qty_to_assign)
            self.pool.get('stock.move.operation.link').create(cr, uid, {'move_id': move_dict['move'].id, 'operation_id': operation_id, 'qty': qty_on_link, 'reserved_quant_id': quant_id}, context=context)
            if move_dict['remaining_qty'] == qty_on_link:
                prod2move_ids[product_id].pop(index)
            else:
                move_dict['remaining_qty'] -= qty_on_link
            return qty_on_link

        def _create_link_for_quant(operation_id, quant, qty):
            """create a link for given operation and reserved move of given quant, for the max quantity possible, and returns this quantity"""
            if not quant.reservation_id.id:
                return _create_link_for_product(operation_id, quant.product_id.id, qty)
            qty_on_link = 0
            for i in range(0, len(prod2move_ids[quant.product_id.id])):
                if prod2move_ids[quant.product_id.id][i]['move'].id != quant.reservation_id.id:
                    continue
                qty_on_link = _create_link_for_index(operation_id, i, quant.product_id.id, qty, quant_id=quant.id)
                break
            return qty_on_link

        def _create_link_for_product(operation_id, product_id, qty):
            '''method that creates the link between a given operation and move(s) of given product, for the given quantity.
            Returns True if it was possible to create links for the requested quantity (False if there was not enough quantity on stock moves)'''
            qty_to_assign = qty
            prod_obj = self.pool.get("product.product")
            product = prod_obj.browse(cr, uid, product_id)
            rounding = product.uom_id.rounding
            qtyassign_cmp = float_compare(qty_to_assign, 0.0, precision_rounding=rounding)
            if prod2move_ids.get(product_id):
                while prod2move_ids[product_id] and qtyassign_cmp > 0:
                    qty_on_link = _create_link_for_index(operation_id, 0, product_id, qty_to_assign, quant_id=False)
                    qty_to_assign -= qty_on_link
                    qtyassign_cmp = float_compare(qty_to_assign, 0.0, precision_rounding=rounding)
            return qtyassign_cmp == 0

        uom_obj = self.pool.get('product.uom')
        package_obj = self.pool.get('stock.quant.package')
        quant_obj = self.pool.get('stock.quant')
        link_obj = self.pool.get('stock.move.operation.link')
        quants_in_package_done = set()
        prod2move_ids = {}
        still_to_do = []
        #make a dictionary giving for each product, the moves and related quantity that can be used in operation links
        for move in [x for x in picking.move_lines if x.state not in ('done', 'cancel')]:
            if not prod2move_ids.get(move.product_id.id):
                prod2move_ids[move.product_id.id] = [{'move': move, 'remaining_qty': move.product_qty}]
            else:
                prod2move_ids[move.product_id.id].append({'move': move, 'remaining_qty': move.product_qty})

        need_rereserve = False
        #sort the operations in order to give higher priority to those with a package, then a serial number
        operations = picking.pack_operation_ids
        operations = sorted(operations, key=lambda x: ((x.package_id and not x.product_id) and -4 or 0) + (x.package_id and -2 or 0) + (x.lot_id and -1 or 0))
        #delete existing operations to start again from scratch
        links = link_obj.search(cr, uid, [('operation_id', 'in', [x.id for x in operations])], context=context)
        if links:
            link_obj.unlink(cr, uid, links, context=context)
        #1) first, try to create links when quants can be identified without any doubt
        for ops in operations:
            #for each operation, create the links with the stock move by seeking on the matching reserved quants,
            #and deffer the operation if there is some ambiguity on the move to select
            if ops.package_id and not ops.product_id:
                #entire package
                quant_ids = package_obj.get_content(cr, uid, [ops.package_id.id], context=context)
                for quant in quant_obj.browse(cr, uid, quant_ids, context=context):
                    remaining_qty_on_quant = quant.qty
                    if quant.reservation_id:
                        #avoid quants being counted twice
                        quants_in_package_done.add(quant.id)
                        qty_on_link = _create_link_for_quant(ops.id, quant, quant.qty)
                        remaining_qty_on_quant -= qty_on_link
                    if remaining_qty_on_quant:
                        still_to_do.append((ops, quant.product_id.id, remaining_qty_on_quant))
                        need_rereserve = True
            elif ops.product_id.id:
                #Check moves with same product
                qty_to_assign = uom_obj._compute_qty_obj(cr, uid, ops.product_uom_id, ops.product_qty, ops.product_id.uom_id, context=context)
                for move_dict in prod2move_ids.get(ops.product_id.id, []):
                    move = move_dict['move']
                    for quant in move.reserved_quant_ids:
                        if not qty_to_assign > 0:
                            break
                        if quant.id in quants_in_package_done:
                            continue

                        #check if the quant is matching the operation details
                        if ops.package_id:
                            flag = quant.package_id and bool(package_obj.search(cr, uid, [('id', 'child_of', [ops.package_id.id])], context=context)) or False
                        else:
                            flag = not quant.package_id.id
                        flag = flag and ((ops.lot_id and ops.lot_id.id == quant.lot_id.id) or not ops.lot_id)
                        flag = flag and (ops.owner_id.id == quant.owner_id.id)
                        if flag:
                            max_qty_on_link = min(quant.qty, qty_to_assign)
                            qty_on_link = _create_link_for_quant(ops.id, quant, max_qty_on_link)
                            qty_to_assign -= qty_on_link
                qty_assign_cmp = float_compare(qty_to_assign, 0, precision_rounding=ops.product_id.uom_id.rounding)
                if qty_assign_cmp > 0:
                    #qty reserved is less than qty put in operations. We need to create a link but it's deferred after we processed
                    #all the quants (because they leave no choice on their related move and needs to be processed with higher priority)
                    still_to_do += [(ops, ops.product_id.id, qty_to_assign)]
                    need_rereserve = True

        #2) then, process the remaining part
        all_op_processed = True
        for ops, product_id, remaining_qty in still_to_do:
            all_op_processed = _create_link_for_product(ops.id, product_id, remaining_qty) and all_op_processed
        return (need_rereserve, all_op_processed)

    def picking_recompute_remaining_quantities(self, cr, uid, picking, context=None):
        need_rereserve = False
        all_op_processed = True
        if picking.pack_operation_ids:
            need_rereserve, all_op_processed = self.recompute_remaining_qty(cr, uid, picking, context=context)
        return need_rereserve, all_op_processed

    @api.cr_uid_ids_context
    def do_recompute_remaining_quantities(self, cr, uid, picking_ids, context=None):
        for picking in self.browse(cr, uid, picking_ids, context=context):
            if picking.pack_operation_ids:
                self.recompute_remaining_qty(cr, uid, picking, context=context)

    def _prepare_values_extra_move(self, cr, uid, op, product, remaining_qty, context=None):
        """
        Creates an extra move when there is no corresponding original move to be copied
        """
        uom_obj = self.pool.get("product.uom")
        uom_id = product.uom_id.id
        qty = remaining_qty
        if op.product_id and op.product_uom_id and op.product_uom_id.id != product.uom_id.id:
            if op.product_uom_id.factor > product.uom_id.factor: #If the pack operation's is a smaller unit
                uom_id = op.product_uom_id.id
                #HALF-UP rounding as only rounding errors will be because of propagation of error from default UoM
                qty = uom_obj._compute_qty_obj(cr, uid, product.uom_id, remaining_qty, op.product_uom_id, rounding_method='HALF-UP')
        picking = op.picking_id
        ref = product.default_code
        name = '[' + ref + ']' + ' ' + product.name if ref else product.name
        res = {
            'picking_id': picking.id,
            'location_id': picking.location_id.id,
            'location_dest_id': picking.location_dest_id.id,
            'product_id': product.id,
            'product_uom': uom_id,
            'product_uom_qty': qty,
            'name': _('Extra Move: ') + name,
            'state': 'draft',
            'restrict_partner_id': op.owner_id,
            }
        return res

    def _create_extra_moves(self, cr, uid, picking, context=None):
        '''This function creates move lines on a picking, at the time of do_transfer, based on
        unexpected product transfers (or exceeding quantities) found in the pack operations.
        '''
        move_obj = self.pool.get('stock.move')
        operation_obj = self.pool.get('stock.pack.operation')
        moves = []
        for op in picking.pack_operation_ids:
            for product_id, remaining_qty in operation_obj._get_remaining_prod_quantities(cr, uid, op, context=context).items():
                product = self.pool.get('product.product').browse(cr, uid, product_id, context=context)
                if float_compare(remaining_qty, 0, precision_rounding=product.uom_id.rounding) > 0:
                    vals = self._prepare_values_extra_move(cr, uid, op, product, remaining_qty, context=context)
                    moves.append(move_obj.create(cr, uid, vals, context=context))
        if moves:
            move_obj.action_confirm(cr, uid, moves, context=context)
        return moves

    def rereserve_pick(self, cr, uid, ids, context=None):
        """
        This can be used to provide a button that rereserves taking into account the existing pack operations
        """
        for pick in self.browse(cr, uid, ids, context=context):
            self.rereserve_quants(cr, uid, pick, move_ids = [x.id for x in pick.move_lines], context=context)

    def rereserve_quants(self, cr, uid, picking, move_ids=[], context=None):
        """ Unreserve quants then try to reassign quants."""
        stock_move_obj = self.pool.get('stock.move')
        if not move_ids:
            self.do_unreserve(cr, uid, [picking.id], context=context)
            self.action_assign(cr, uid, [picking.id], context=context)
        else:
            stock_move_obj.do_unreserve(cr, uid, move_ids, context=context)
            stock_move_obj.action_assign(cr, uid, move_ids, context=context)

    @api.cr_uid_ids_context
    def do_enter_transfer_details(self, cr, uid, picking, context=None):
        if not context:
            context = {}

        context.update({
            'active_model': self._name,
            'active_ids': picking,
            'active_id': len(picking) and picking[0] or False
        })

        created_id = self.pool['stock.transfer_details'].create(cr, uid, {'picking_id': len(picking) and picking[0] or False}, context)
        return self.pool['stock.transfer_details'].wizard_view(cr, uid, created_id, context)


    @api.cr_uid_ids_context
    def do_transfer(self, cr, uid, picking_ids, context=None):
        """
            If no pack operation, we do simple action_done of the picking
            Otherwise, do the pack operations
        """
        if not context:
            context = {}
        stock_move_obj = self.pool.get('stock.move')
        for picking in self.browse(cr, uid, picking_ids, context=context):
            if not picking.pack_operation_ids:
                self.action_done(cr, uid, [picking.id], context=context)
                continue
            else:
                need_rereserve, all_op_processed = self.picking_recompute_remaining_quantities(cr, uid, picking, context=context)
                #create extra moves in the picking (unexpected product moves coming from pack operations)
                todo_move_ids = []
                if not all_op_processed:
                    todo_move_ids += self._create_extra_moves(cr, uid, picking, context=context)

                #split move lines if needed
                toassign_move_ids = []
                for move in picking.move_lines:
                    remaining_qty = move.remaining_qty
                    if move.state in ('done', 'cancel'):
                        #ignore stock moves cancelled or already done
                        continue
                    elif move.state == 'draft':
                        toassign_move_ids.append(move.id)
                    if float_compare(remaining_qty, 0,  precision_rounding = move.product_id.uom_id.rounding) == 0:
                        if move.state in ('draft', 'assigned', 'confirmed'):
                            todo_move_ids.append(move.id)
                    elif float_compare(remaining_qty,0, precision_rounding = move.product_id.uom_id.rounding) > 0 and \
                                float_compare(remaining_qty, move.product_qty, precision_rounding = move.product_id.uom_id.rounding) < 0:
                        new_move = stock_move_obj.split(cr, uid, move, remaining_qty, context=context)
                        todo_move_ids.append(move.id)
                        #Assign move as it was assigned before
                        toassign_move_ids.append(new_move)
                if need_rereserve or not all_op_processed: 
                    if not picking.location_id.usage in ("supplier", "production", "inventory"):
                        self.rereserve_quants(cr, uid, picking, move_ids=todo_move_ids, context=context)
                    self.do_recompute_remaining_quantities(cr, uid, [picking.id], context=context)
                if todo_move_ids and not context.get('do_only_split'):
                    self.pool.get('stock.move').action_done(cr, uid, todo_move_ids, context=context)
                elif context.get('do_only_split'):
                    context = dict(context, split=todo_move_ids)
            self._create_backorder(cr, uid, picking, context=context)
            if toassign_move_ids:
                stock_move_obj.action_assign(cr, uid, toassign_move_ids, context=context)
        return True

    @api.cr_uid_ids_context
    def do_split(self, cr, uid, picking_ids, context=None):
        """ just split the picking (create a backorder) without making it 'done' """
        if context is None:
            context = {}
        ctx = context.copy()
        ctx['do_only_split'] = True
        return self.do_transfer(cr, uid, picking_ids, context=ctx)

    def get_next_picking_for_ui(self, cr, uid, context=None):
        """ returns the next pickings to process. Used in the barcode scanner UI"""
        if context is None:
            context = {}
        domain = [('state', 'in', ('assigned', 'partially_available'))]
        if context.get('default_picking_type_id'):
            domain.append(('picking_type_id', '=', context['default_picking_type_id']))
        return self.search(cr, uid, domain, context=context)

    def action_done_from_ui(self, cr, uid, picking_id, context=None):
        """ called when button 'done' is pushed in the barcode scanner UI """
        #write qty_done into field product_qty for every package_operation before doing the transfer
        pack_op_obj = self.pool.get('stock.pack.operation')
        for operation in self.browse(cr, uid, picking_id, context=context).pack_operation_ids:
            pack_op_obj.write(cr, uid, operation.id, {'product_qty': operation.qty_done}, context=context)
        self.do_transfer(cr, uid, [picking_id], context=context)
        #return id of next picking to work on
        return self.get_next_picking_for_ui(cr, uid, context=context)

    @api.cr_uid_ids_context
    def action_pack(self, cr, uid, picking_ids, operation_filter_ids=None, context=None):
        """ Create a package with the current pack_operation_ids of the picking that aren't yet in a pack.
        Used in the barcode scanner UI and the normal interface as well. 
        operation_filter_ids is used by barcode scanner interface to specify a subset of operation to pack"""
        if operation_filter_ids == None:
            operation_filter_ids = []
        stock_operation_obj = self.pool.get('stock.pack.operation')
        package_obj = self.pool.get('stock.quant.package')
        stock_move_obj = self.pool.get('stock.move')
        package_id = False
        for picking_id in picking_ids:
            operation_search_domain = [('picking_id', '=', picking_id), ('result_package_id', '=', False)]
            if operation_filter_ids != []:
                operation_search_domain.append(('id', 'in', operation_filter_ids))
            operation_ids = stock_operation_obj.search(cr, uid, operation_search_domain, context=context)
            pack_operation_ids = []
            if operation_ids:
                for operation in stock_operation_obj.browse(cr, uid, operation_ids, context=context):
                    #If we haven't done all qty in operation, we have to split into 2 operation
                    op = operation
                    if (operation.qty_done < operation.product_qty):
                        new_operation = stock_operation_obj.copy(cr, uid, operation.id, {'product_qty': operation.qty_done,'qty_done': operation.qty_done}, context=context)
                        stock_operation_obj.write(cr, uid, operation.id, {'product_qty': operation.product_qty - operation.qty_done,'qty_done': 0, 'lot_id': False}, context=context)
                        op = stock_operation_obj.browse(cr, uid, new_operation, context=context)
                    pack_operation_ids.append(op.id)
                    if op.product_id and op.location_id and op.location_dest_id:
                        stock_move_obj.check_tracking_product(cr, uid, op.product_id, op.lot_id.id, op.location_id, op.location_dest_id, context=context)
                package_id = package_obj.create(cr, uid, {}, context=context)
                stock_operation_obj.write(cr, uid, pack_operation_ids, {'result_package_id': package_id}, context=context)
        return package_id

    def process_product_id_from_ui(self, cr, uid, picking_id, product_id, op_id, increment=True, context=None):
        return self.pool.get('stock.pack.operation')._search_and_increment(cr, uid, picking_id, [('product_id', '=', product_id),('id', '=', op_id)], increment=increment, context=context)

    def process_barcode_from_ui(self, cr, uid, picking_id, barcode_str, visible_op_ids, context=None):
        '''This function is called each time there barcode scanner reads an input'''
        lot_obj = self.pool.get('stock.production.lot')
        package_obj = self.pool.get('stock.quant.package')
        product_obj = self.pool.get('product.product')
        stock_operation_obj = self.pool.get('stock.pack.operation')
        stock_location_obj = self.pool.get('stock.location')
        answer = {'filter_loc': False, 'operation_id': False}
        #check if the barcode correspond to a location
        matching_location_ids = stock_location_obj.search(cr, uid, [('loc_barcode', '=', barcode_str)], context=context)
        if matching_location_ids:
            #if we have a location, return immediatly with the location name
            location = stock_location_obj.browse(cr, uid, matching_location_ids[0], context=None)
            answer['filter_loc'] = stock_location_obj._name_get(cr, uid, location, context=None)
            answer['filter_loc_id'] = matching_location_ids[0]
            return answer
        #check if the barcode correspond to a product
        matching_product_ids = product_obj.search(cr, uid, ['|', ('ean13', '=', barcode_str), ('default_code', '=', barcode_str)], context=context)
        if matching_product_ids:
            op_id = stock_operation_obj._search_and_increment(cr, uid, picking_id, [('product_id', '=', matching_product_ids[0])], filter_visible=True, visible_op_ids=visible_op_ids, increment=True, context=context)
            answer['operation_id'] = op_id
            return answer
        #check if the barcode correspond to a lot
        matching_lot_ids = lot_obj.search(cr, uid, [('name', '=', barcode_str)], context=context)
        if matching_lot_ids:
            lot = lot_obj.browse(cr, uid, matching_lot_ids[0], context=context)
            op_id = stock_operation_obj._search_and_increment(cr, uid, picking_id, [('product_id', '=', lot.product_id.id), ('lot_id', '=', lot.id)], filter_visible=True, visible_op_ids=visible_op_ids, increment=True, context=context)
            answer['operation_id'] = op_id
            return answer
        #check if the barcode correspond to a package
        matching_package_ids = package_obj.search(cr, uid, [('name', '=', barcode_str)], context=context)
        if matching_package_ids:
            op_id = stock_operation_obj._search_and_increment(cr, uid, picking_id, [('package_id', '=', matching_package_ids[0])], filter_visible=True, visible_op_ids=visible_op_ids, increment=True, context=context)
            answer['operation_id'] = op_id
            return answer
        return answer

<<<<<<< HEAD
=======
    def _stock_search(self, cr, uid, obj, name, args, context=None):
        """ Searches Ids of products
        @return: Ids of locations
        """
        if context is None:
            context = {}

        if 'location_id' not in context:
            locations = self.pool['stock.location'].search(
                cr, uid, [('usage', '=', 'internal')], context=context)
        else:
            locations = context['location_id'] and [context['location_id']] or []

        cr.execute('''select
                prodlot_id,
                sum(qty)
            from
                stock_report_prodlots
            where
                location_id IN %s group by prodlot_id
            having  sum(qty) '''+ str(args[0][1]) + str(args[0][2]),(tuple(locations),))
        res = cr.fetchall()
        ids = [('id', 'in', map(lambda x: x[0], res))]
        return ids
>>>>>>> ac865c8a

class stock_production_lot(osv.osv):
    _name = 'stock.production.lot'
    _inherit = ['mail.thread']
    _description = 'Lot/Serial'
    _columns = {
        'name': fields.char('Serial Number', required=True, help="Unique Serial Number"),
        'ref': fields.char('Internal Reference', help="Internal reference number in case it differs from the manufacturer's serial number"),
        'product_id': fields.many2one('product.product', 'Product', required=True, domain=[('type', '<>', 'service')]),
        'quant_ids': fields.one2many('stock.quant', 'lot_id', 'Quants', readonly=True),
        'create_date': fields.datetime('Creation Date'),
    }
    _defaults = {
        'name': lambda x, y, z, c: x.pool.get('ir.sequence').get(y, z, 'stock.lot.serial'),
        'product_id': lambda x, y, z, c: c.get('product_id', False),
    }
    _sql_constraints = [
        ('name_ref_uniq', 'unique (name, ref, product_id)', 'The combination of serial number, internal reference and product must be unique !'),
    ]

    def action_traceability(self, cr, uid, ids, context=None):
        """ It traces the information of lots
        @param self: The object pointer.
        @param cr: A database cursor
        @param uid: ID of the user currently logged in
        @param ids: List of IDs selected
        @param context: A standard dictionary
        @return: A dictionary of values
        """
        quant_obj = self.pool.get("stock.quant")
        quants = quant_obj.search(cr, uid, [('lot_id', 'in', ids)], context=context)
        moves = set()
        for quant in quant_obj.browse(cr, uid, quants, context=context):
            moves |= {move.id for move in quant.history_ids}
        if moves:
            return {
                'domain': "[('id','in',[" + ','.join(map(str, list(moves))) + "])]",
                'name': _('Traceability'),
                'view_mode': 'tree,form',
                'view_type': 'form',
                'context': {'tree_view_ref': 'stock.view_move_tree'},
                'res_model': 'stock.move',
                'type': 'ir.actions.act_window',
                    }
        return False


# ----------------------------------------------------
# Move
# ----------------------------------------------------

class stock_move(osv.osv):
    _name = "stock.move"
    _description = "Stock Move"
    _order = 'date_expected desc, id'
    _log_create = False

    def get_price_unit(self, cr, uid, move, context=None):
        """ Returns the unit price to store on the quant """
        return move.price_unit or move.product_id.standard_price

    def name_get(self, cr, uid, ids, context=None):
        res = []
        for line in self.browse(cr, uid, ids, context=context):
            name = line.location_id.name + ' > ' + line.location_dest_id.name
            if line.product_id.code:
                name = line.product_id.code + ': ' + name
            if line.picking_id.origin:
                name = line.picking_id.origin + '/ ' + name
            res.append((line.id, name))
        return res

    def _quantity_normalize(self, cr, uid, ids, name, args, context=None):
        uom_obj = self.pool.get('product.uom')
        res = {}
        for m in self.browse(cr, uid, ids, context=context):
            res[m.id] = uom_obj._compute_qty_obj(cr, uid, m.product_uom, m.product_uom_qty, m.product_id.uom_id, context=context)
        return res

    def _get_remaining_qty(self, cr, uid, ids, field_name, args, context=None):
        uom_obj = self.pool.get('product.uom')
        res = {}
        for move in self.browse(cr, uid, ids, context=context):
            qty = move.product_qty
            for record in move.linked_move_operation_ids:
                qty -= record.qty
            # Keeping in product default UoM
            res[move.id] = float_round(qty, precision_rounding=move.product_id.uom_id.rounding)
        return res

    def _get_lot_ids(self, cr, uid, ids, field_name, args, context=None):
        res = dict.fromkeys(ids, False)
        for move in self.browse(cr, uid, ids, context=context):
            if move.state == 'done':
                res[move.id] = [q.lot_id.id for q in move.quant_ids if q.lot_id]
            else:
                res[move.id] = [q.lot_id.id for q in move.reserved_quant_ids if q.lot_id]
        return res

    def _get_product_availability(self, cr, uid, ids, field_name, args, context=None):
        quant_obj = self.pool.get('stock.quant')
        res = dict.fromkeys(ids, False)
        for move in self.browse(cr, uid, ids, context=context):
            if move.state == 'done':
                res[move.id] = move.product_qty
            else:
                sublocation_ids = self.pool.get('stock.location').search(cr, uid, [('id', 'child_of', [move.location_id.id])], context=context)
                quant_ids = quant_obj.search(cr, uid, [('location_id', 'in', sublocation_ids), ('product_id', '=', move.product_id.id), ('reservation_id', '=', False)], context=context)
                availability = 0
                for quant in quant_obj.browse(cr, uid, quant_ids, context=context):
                    availability += quant.qty
                res[move.id] = min(move.product_qty, availability)
        return res

    def _get_string_qty_information(self, cr, uid, ids, field_name, args, context=None):
        settings_obj = self.pool.get('stock.config.settings')
        uom_obj = self.pool.get('product.uom')
        res = dict.fromkeys(ids, '')
        for move in self.browse(cr, uid, ids, context=context):
            if move.state in ('draft', 'done', 'cancel') or move.location_id.usage != 'internal':
                res[move.id] = ''  # 'not applicable' or 'n/a' could work too
                continue
            total_available = min(move.product_qty, move.reserved_availability + move.availability)
            total_available = uom_obj._compute_qty_obj(cr, uid, move.product_id.uom_id, total_available, move.product_uom, context=context)
            info = str(total_available)
            #look in the settings if we need to display the UoM name or not
            config_ids = settings_obj.search(cr, uid, [], limit=1, order='id DESC', context=context)
            if config_ids:
                stock_settings = settings_obj.browse(cr, uid, config_ids[0], context=context)
                if stock_settings.group_uom:
                    info += ' ' + move.product_uom.name
            if move.reserved_availability:
                if move.reserved_availability != total_available:
                    #some of the available quantity is assigned and some are available but not reserved
                    reserved_available = uom_obj._compute_qty_obj(cr, uid, move.product_id.uom_id, move.reserved_availability, move.product_uom, context=context)
                    info += _(' (%s reserved)') % str(reserved_available)
                else:
                    #all available quantity is assigned
                    info += _(' (reserved)')
            res[move.id] = info
        return res

    def _get_reserved_availability(self, cr, uid, ids, field_name, args, context=None):
        res = dict.fromkeys(ids, 0)
        for move in self.browse(cr, uid, ids, context=context):
            res[move.id] = sum([quant.qty for quant in move.reserved_quant_ids])
        return res

    def _get_move(self, cr, uid, ids, context=None):
        res = set()
        for quant in self.browse(cr, uid, ids, context=context):
            if quant.reservation_id:
                res.add(quant.reservation_id.id)
        return list(res)

    def _get_move_ids(self, cr, uid, ids, context=None):
        res = []
        for picking in self.browse(cr, uid, ids, context=context):
            res += [x.id for x in picking.move_lines]
        return res

    def _get_moves_from_prod(self, cr, uid, ids, context=None):
        if ids:
            return self.pool.get('stock.move').search(cr, uid, [('product_id', 'in', ids)], context=context)
        return []

    def _set_product_qty(self, cr, uid, id, field, value, arg, context=None):
        """ The meaning of product_qty field changed lately and is now a functional field computing the quantity
            in the default product UoM. This code has been added to raise an error if a write is made given a value
            for `product_qty`, where the same write should set the `product_uom_qty` field instead, in order to
            detect errors.
        """
        raise osv.except_osv(_('Programming Error!'), _('The requested operation cannot be processed because of a programming error setting the `product_qty` field instead of the `product_uom_qty`.'))

    _columns = {
        'name': fields.char('Description', required=True, select=True),
        'priority': fields.selection(procurement.PROCUREMENT_PRIORITIES, 'Priority'),
        'create_date': fields.datetime('Creation Date', readonly=True, select=True),
        'date': fields.datetime('Date', required=True, select=True, help="Move date: scheduled date until move is done, then date of actual move processing", states={'done': [('readonly', True)]}),
        'date_expected': fields.datetime('Expected Date', states={'done': [('readonly', True)]}, required=True, select=True, help="Scheduled date for the processing of this move"),
        'product_id': fields.many2one('product.product', 'Product', required=True, select=True, domain=[('type', '<>', 'service')], states={'done': [('readonly', True)]}),
        'product_qty': fields.function(_quantity_normalize, fnct_inv=_set_product_qty, type='float', digits=0, store={
            _name: (lambda self, cr, uid, ids, c={}: ids, ['product_id', 'product_uom', 'product_uom_qty'], 10),
        }, string='Quantity',
            help='Quantity in the default UoM of the product'),
        'product_uom_qty': fields.float('Quantity', digits_compute=dp.get_precision('Product Unit of Measure'),
            required=True, states={'done': [('readonly', True)]},
            help="This is the quantity of products from an inventory "
                "point of view. For moves in the state 'done', this is the "
                "quantity of products that were actually moved. For other "
                "moves, this is the quantity of product that is planned to "
                "be moved. Lowering this quantity does not generate a "
                "backorder. Changing this quantity on assigned moves affects "
                "the product reservation, and should be done with care."
        ),
<<<<<<< HEAD
        'product_uom': fields.many2one('product.uom', 'Unit of Measure', required=True, states={'done': [('readonly', True)]}),
        'product_uos_qty': fields.float('Quantity (UOS)', digits_compute=dp.get_precision('Product Unit of Measure'), states={'done': [('readonly', True)]}),
=======
        'product_uom': fields.many2one('product.uom', 'Unit of Measure', required=True,states={'done': [('readonly', True)]}),
        'product_uos_qty': fields.float('Quantity (UOS)', digits_compute=dp.get_precision('Product UoS'), states={'done': [('readonly', True)]}),
>>>>>>> ac865c8a
        'product_uos': fields.many2one('product.uom', 'Product UOS', states={'done': [('readonly', True)]}),
        'product_tmpl_id': fields.related('product_id', 'product_tmpl_id', type='many2one', relation='product.template', string='Product Template'),

        'product_packaging': fields.many2one('product.packaging', 'Prefered Packaging', help="It specifies attributes of packaging like type, quantity of packaging,etc."),

        'location_id': fields.many2one('stock.location', 'Source Location', required=True, select=True, auto_join=True,
                                       states={'done': [('readonly', True)]}, help="Sets a location if you produce at a fixed location. This can be a partner location if you subcontract the manufacturing operations."),
        'location_dest_id': fields.many2one('stock.location', 'Destination Location', required=True, states={'done': [('readonly', True)]}, select=True,
                                            auto_join=True, help="Location where the system will stock the finished products."),

        'partner_id': fields.many2one('res.partner', 'Destination Address ', states={'done': [('readonly', True)]}, help="Optional address where goods are to be delivered, specifically used for allotment"),


        'move_dest_id': fields.many2one('stock.move', 'Destination Move', help="Optional: next stock move when chaining them", select=True, copy=False),
        'move_orig_ids': fields.one2many('stock.move', 'move_dest_id', 'Original Move', help="Optional: previous stock move when chaining them", select=True),

        'picking_id': fields.many2one('stock.picking', 'Reference', select=True, states={'done': [('readonly', True)]}),
        'note': fields.text('Notes'),
        'state': fields.selection([('draft', 'New'),
                                   ('cancel', 'Cancelled'),
                                   ('waiting', 'Waiting Another Move'),
                                   ('confirmed', 'Waiting Availability'),
                                   ('assigned', 'Available'),
                                   ('done', 'Done'),
                                   ], 'Status', readonly=True, select=True, copy=False,
                 help= "* New: When the stock move is created and not yet confirmed.\n"\
                       "* Waiting Another Move: This state can be seen when a move is waiting for another one, for example in a chained flow.\n"\
                       "* Waiting Availability: This state is reached when the procurement resolution is not straight forward. It may need the scheduler to run, a component to me manufactured...\n"\
                       "* Available: When products are reserved, it is set to \'Available\'.\n"\
                       "* Done: When the shipment is processed, the state is \'Done\'."),
        'partially_available': fields.boolean('Partially Available', readonly=True, help="Checks if the move has some stock reserved", copy=False),
        'price_unit': fields.float('Unit Price', help="Technical field used to record the product cost set by the user during a picking confirmation (when costing method used is 'average price' or 'real'). Value given in company currency and in product uom."),  # as it's a technical field, we intentionally don't provide the digits attribute

        'company_id': fields.many2one('res.company', 'Company', required=True, select=True),
        'split_from': fields.many2one('stock.move', string="Move Split From", help="Technical field used to track the origin of a split move, which can be useful in case of debug", copy=False),
        'backorder_id': fields.related('picking_id', 'backorder_id', type='many2one', relation="stock.picking", string="Back Order of", select=True),
        'origin': fields.char("Source"),
        'procure_method': fields.selection([('make_to_stock', 'Default: Take From Stock'), ('make_to_order', 'Advanced: Apply Procurement Rules')], 'Supply Method', required=True, 
                                           help="""By default, the system will take from the stock in the source location and passively wait for availability. The other possibility allows you to directly create a procurement on the source location (and thus ignore its current stock) to gather products. If we want to chain moves and have this one to wait for the previous, this second option should be chosen."""),

        # used for colors in tree views:
        'scrapped': fields.related('location_dest_id', 'scrap_location', type='boolean', relation='stock.location', string='Scrapped', readonly=True),

        'quant_ids': fields.many2many('stock.quant', 'stock_quant_move_rel', 'move_id', 'quant_id', 'Moved Quants', copy=False),
        'reserved_quant_ids': fields.one2many('stock.quant', 'reservation_id', 'Reserved quants'),
        'linked_move_operation_ids': fields.one2many('stock.move.operation.link', 'move_id', string='Linked Operations', readonly=True, help='Operations that impact this move for the computation of the remaining quantities'),
        'remaining_qty': fields.function(_get_remaining_qty, type='float', string='Remaining Quantity', digits=0,
                                         states={'done': [('readonly', True)]}, help="Remaining Quantity in default UoM according to operations matched with this move"),
        'procurement_id': fields.many2one('procurement.order', 'Procurement'),
        'group_id': fields.many2one('procurement.group', 'Procurement Group'),
        'rule_id': fields.many2one('procurement.rule', 'Procurement Rule', help='The pull rule that created this stock move'),
        'push_rule_id': fields.many2one('stock.location.path', 'Push Rule', help='The push rule that created this stock move'),
        'propagate': fields.boolean('Propagate cancel and split', help='If checked, when this move is cancelled, cancel the linked move too'),
        'picking_type_id': fields.many2one('stock.picking.type', 'Picking Type'),
        'inventory_id': fields.many2one('stock.inventory', 'Inventory'),
        'lot_ids': fields.function(_get_lot_ids, type='many2many', relation='stock.production.lot', string='Lots'),
        'origin_returned_move_id': fields.many2one('stock.move', 'Origin return move', help='move that created the return move', copy=False),
        'returned_move_ids': fields.one2many('stock.move', 'origin_returned_move_id', 'All returned moves', help='Optional: all returned moves created from this move'),
        'reserved_availability': fields.function(_get_reserved_availability, type='float', string='Quantity Reserved', readonly=True, help='Quantity that has already been reserved for this move'),
        'availability': fields.function(_get_product_availability, type='float', string='Quantity Available', readonly=True, help='Quantity in stock that can still be reserved for this move'),
        'string_availability_info': fields.function(_get_string_qty_information, type='text', string='Availability', readonly=True, help='Show various information on stock availability for this move'),
        'restrict_lot_id': fields.many2one('stock.production.lot', 'Lot', help="Technical field used to depict a restriction on the lot of quants to consider when marking this move as 'done'"),
        'restrict_partner_id': fields.many2one('res.partner', 'Owner ', help="Technical field used to depict a restriction on the ownership of quants to consider when marking this move as 'done'"),
        'route_ids': fields.many2many('stock.location.route', 'stock_location_route_move', 'move_id', 'route_id', 'Destination route', help="Preferred route to be followed by the procurement order"),
        'warehouse_id': fields.many2one('stock.warehouse', 'Warehouse', help="Technical field depicting the warehouse to consider for the route selection on the next procurement (if any)."),
    }

    def _default_location_destination(self, cr, uid, context=None):
        context = context or {}
        if context.get('default_picking_type_id', False):
            pick_type = self.pool.get('stock.picking.type').browse(cr, uid, context['default_picking_type_id'], context=context)
            return pick_type.default_location_dest_id and pick_type.default_location_dest_id.id or False
        return False

    def _default_location_source(self, cr, uid, context=None):
        context = context or {}
        if context.get('default_picking_type_id', False):
            pick_type = self.pool.get('stock.picking.type').browse(cr, uid, context['default_picking_type_id'], context=context)
            return pick_type.default_location_src_id and pick_type.default_location_src_id.id or False
        return False

    def _default_destination_address(self, cr, uid, context=None):
        return False

    def _default_group_id(self, cr, uid, context=None):
        context = context or {}
        if context.get('default_picking_id', False):
            picking = self.pool.get('stock.picking').browse(cr, uid, context['default_picking_id'], context=context)
            return picking.group_id.id
        return False

    _defaults = {
        'location_id': _default_location_source,
        'location_dest_id': _default_location_destination,
        'partner_id': _default_destination_address,
        'state': 'draft',
        'priority': '1',
        'product_uom_qty': 1.0,
        'scrapped': False,
        'date': fields.datetime.now,
        'company_id': lambda self, cr, uid, c: self.pool.get('res.company')._company_default_get(cr, uid, 'stock.move', context=c),
        'date_expected': fields.datetime.now,
        'procure_method': 'make_to_stock',
        'propagate': True,
        'partially_available': False,
        'group_id': _default_group_id,
    }

    def _check_uom(self, cr, uid, ids, context=None):
        for move in self.browse(cr, uid, ids, context=context):
            if move.product_id.uom_id.category_id.id != move.product_uom.category_id.id:
                return False
        return True

    _constraints = [
        (_check_uom,
            'You try to move a product using a UoM that is not compatible with the UoM of the product moved. Please use an UoM in the same UoM category.',
            ['product_uom']),
    ]
    def init(self, cr):
        cr.execute('SELECT indexname FROM pg_indexes WHERE indexname = %s', ('stock_move_product_location_index',))
        if not cr.fetchone():
            cr.execute('CREATE INDEX stock_move_product_location_index ON stock_move (product_id, location_id, location_dest_id, company_id, state)')

    @api.cr_uid_ids_context
    def do_unreserve(self, cr, uid, move_ids, context=None):
        quant_obj = self.pool.get("stock.quant")
        for move in self.browse(cr, uid, move_ids, context=context):
            if move.state in ('done', 'cancel'):
                raise osv.except_osv(_('Operation Forbidden!'), _('Cannot unreserve a done move'))
            quant_obj.quants_unreserve(cr, uid, move, context=context)
            if self.find_move_ancestors(cr, uid, move, context=context):
                self.write(cr, uid, [move.id], {'state': 'waiting'}, context=context)
            else:
                self.write(cr, uid, [move.id], {'state': 'confirmed'}, context=context)

    def _prepare_procurement_from_move(self, cr, uid, move, context=None):
        origin = (move.group_id and (move.group_id.name + ":") or "") + (move.rule_id and move.rule_id.name or move.origin or move.picking_id.name or "/")
        group_id = move.group_id and move.group_id.id or False
        if move.rule_id:
            if move.rule_id.group_propagation_option == 'fixed' and move.rule_id.group_id:
                group_id = move.rule_id.group_id.id
            elif move.rule_id.group_propagation_option == 'none':
                group_id = False
        return {
            'name': move.rule_id and move.rule_id.name or "/",
            'origin': origin,
            'company_id': move.company_id and move.company_id.id or False,
            'date_planned': move.date,
            'product_id': move.product_id.id,
            'product_qty': move.product_uom_qty,
            'product_uom': move.product_uom.id,
            'product_uos_qty': (move.product_uos and move.product_uos_qty) or move.product_uom_qty,
            'product_uos': (move.product_uos and move.product_uos.id) or move.product_uom.id,
            'location_id': move.location_id.id,
            'move_dest_id': move.id,
            'group_id': group_id,
            'route_ids': [(4, x.id) for x in move.route_ids],
            'warehouse_id': move.warehouse_id.id or (move.picking_type_id and move.picking_type_id.warehouse_id.id or False),
            'priority': move.priority,
        }

    def _push_apply(self, cr, uid, moves, context=None):
        push_obj = self.pool.get("stock.location.path")
        for move in moves:
            #1) if the move is already chained, there is no need to check push rules
            #2) if the move is a returned move, we don't want to check push rules, as returning a returned move is the only decent way
            #   to receive goods without triggering the push rules again (which would duplicate chained operations)
            if not move.move_dest_id and not move.origin_returned_move_id:
                domain = [('location_from_id', '=', move.location_dest_id.id)]
                #priority goes to the route defined on the product and product category
                route_ids = [x.id for x in move.product_id.route_ids + move.product_id.categ_id.total_route_ids]
                rules = push_obj.search(cr, uid, domain + [('route_id', 'in', route_ids)], order='route_sequence, sequence', context=context)
                if not rules:
                    #then we search on the warehouse if a rule can apply
                    wh_route_ids = []
                    if move.warehouse_id:
                        wh_route_ids = [x.id for x in move.warehouse_id.route_ids]
                    elif move.picking_type_id and move.picking_type_id.warehouse_id:
                        wh_route_ids = [x.id for x in move.picking_type_id.warehouse_id.route_ids]
                    if wh_route_ids:
                        rules = push_obj.search(cr, uid, domain + [('route_id', 'in', wh_route_ids)], order='route_sequence, sequence', context=context)
                    if not rules:
                        #if no specialized push rule has been found yet, we try to find a general one (without route)
                        rules = push_obj.search(cr, uid, domain + [('route_id', '=', False)], order='sequence', context=context)
                if rules:
                    rule = push_obj.browse(cr, uid, rules[0], context=context)
                    push_obj._apply(cr, uid, rule, move, context=context)
        return True

    def _create_procurement(self, cr, uid, move, context=None):
        """ This will create a procurement order """
        return self.pool.get("procurement.order").create(cr, uid, self._prepare_procurement_from_move(cr, uid, move, context=context), context=context)

    def _create_procurements(self, cr, uid, moves, context=None):
        res = []
        for move in moves:
            res.append(self._create_procurement(cr, uid, move, context=context))
        return res

    def write(self, cr, uid, ids, vals, context=None):
        if context is None:
            context = {}
        if isinstance(ids, (int, long)):
            ids = [ids]
        # Check that we do not modify a stock.move which is done
        frozen_fields = set(['product_qty', 'product_uom', 'product_uos_qty', 'product_uos', 'location_id', 'location_dest_id', 'product_id'])
        for move in self.browse(cr, uid, ids, context=context):
            if move.state == 'done':
                if frozen_fields.intersection(vals):
                    raise osv.except_osv(_('Operation Forbidden!'),
                        _('Quantities, Units of Measure, Products and Locations cannot be modified on stock moves that have already been processed (except by the Administrator).'))
        propagated_changes_dict = {}
        #propagation of quantity change
        if vals.get('product_uom_qty'):
            propagated_changes_dict['product_uom_qty'] = vals['product_uom_qty']
        if vals.get('product_uom_id'):
            propagated_changes_dict['product_uom_id'] = vals['product_uom_id']
        #propagation of expected date:
        propagated_date_field = False
        if vals.get('date_expected'):
            #propagate any manual change of the expected date
            propagated_date_field = 'date_expected'
        elif (vals.get('state', '') == 'done' and vals.get('date')):
            #propagate also any delta observed when setting the move as done
            propagated_date_field = 'date'

        if not context.get('do_not_propagate', False) and (propagated_date_field or propagated_changes_dict):
            #any propagation is (maybe) needed
            for move in self.browse(cr, uid, ids, context=context):
                if move.move_dest_id and move.propagate:
                    if 'date_expected' in propagated_changes_dict:
                        propagated_changes_dict.pop('date_expected')
                    if propagated_date_field:
                        current_date = datetime.strptime(move.date_expected, DEFAULT_SERVER_DATETIME_FORMAT)
                        new_date = datetime.strptime(vals.get(propagated_date_field), DEFAULT_SERVER_DATETIME_FORMAT)
                        delta = new_date - current_date
                        if abs(delta.days) >= move.company_id.propagation_minimum_delta:
                            old_move_date = datetime.strptime(move.move_dest_id.date_expected, DEFAULT_SERVER_DATETIME_FORMAT)
                            new_move_date = (old_move_date + relativedelta.relativedelta(days=delta.days or 0)).strftime(DEFAULT_SERVER_DATETIME_FORMAT)
                            propagated_changes_dict['date_expected'] = new_move_date
                    #For pushed moves as well as for pulled moves, propagate by recursive call of write().
                    #Note that, for pulled moves we intentionally don't propagate on the procurement.
                    if propagated_changes_dict:
                        self.write(cr, uid, [move.move_dest_id.id], propagated_changes_dict, context=context)
        return super(stock_move, self).write(cr, uid, ids, vals, context=context)

    def onchange_quantity(self, cr, uid, ids, product_id, product_qty, product_uom, product_uos):
        """ On change of product quantity finds UoM and UoS quantities
        @param product_id: Product id
        @param product_qty: Changed Quantity of product
        @param product_uom: Unit of measure of product
        @param product_uos: Unit of sale of product
        @return: Dictionary of values
        """
        result = {
            'product_uos_qty': 0.00
        }
        warning = {}

        if (not product_id) or (product_qty <= 0.0):
            result['product_qty'] = 0.0
            return {'value': result}

        product_obj = self.pool.get('product.product')
        uos_coeff = product_obj.read(cr, uid, product_id, ['uos_coeff'])

        # Warn if the quantity was decreased
        if ids:
            for move in self.read(cr, uid, ids, ['product_qty']):
                if product_qty < move['product_qty']:
                    warning.update({
                        'title': _('Information'),
                        'message': _("By changing this quantity here, you accept the "
                                "new quantity as complete: Odoo will not "
                                "automatically generate a back order.")})
                break

        if product_uos and product_uom and (product_uom != product_uos):
            precision = self.pool.get('decimal.precision').precision_get(cr, uid, 'Product UoS')
            result['product_uos_qty'] = float_round(product_qty * uos_coeff['uos_coeff'], precision_digits=precision)
        else:
            result['product_uos_qty'] = product_qty

        return {'value': result, 'warning': warning}

    def onchange_uos_quantity(self, cr, uid, ids, product_id, product_uos_qty,
                          product_uos, product_uom):
        """ On change of product quantity finds UoM and UoS quantities
        @param product_id: Product id
        @param product_uos_qty: Changed UoS Quantity of product
        @param product_uom: Unit of measure of product
        @param product_uos: Unit of sale of product
        @return: Dictionary of values
        """
        result = {
            'product_uom_qty': 0.00
        }

        if (not product_id) or (product_uos_qty <= 0.0):
            result['product_uos_qty'] = 0.0
            return {'value': result}

        product_obj = self.pool.get('product.product')
        uos_coeff = product_obj.read(cr, uid, product_id, ['uos_coeff'])

        # No warning if the quantity was decreased to avoid double warnings:
        # The clients should call onchange_quantity too anyway

        if product_uos and product_uom and (product_uom != product_uos):
<<<<<<< HEAD
            result['product_uom_qty'] = product_uos_qty / uos_coeff['uos_coeff']
=======
            precision = self.pool.get('decimal.precision').precision_get(cr, uid, 'Product Unit of Measure')
            result['product_qty'] = float_round(product_uos_qty / uos_coeff['uos_coeff'], precision_digits=precision)
>>>>>>> ac865c8a
        else:
            result['product_uom_qty'] = product_uos_qty
        return {'value': result}

    def onchange_product_id(self, cr, uid, ids, prod_id=False, loc_id=False, loc_dest_id=False, partner_id=False):
        """ On change of product id, if finds UoM, UoS, quantity and UoS quantity.
        @param prod_id: Changed Product id
        @param loc_id: Source location id
        @param loc_dest_id: Destination location id
        @param partner_id: Address id of partner
        @return: Dictionary of values
        """
        if not prod_id:
            return {}
        user = self.pool.get('res.users').browse(cr, uid, uid)
        lang = user and user.lang or False
        if partner_id:
            addr_rec = self.pool.get('res.partner').browse(cr, uid, partner_id)
            if addr_rec:
                lang = addr_rec and addr_rec.lang or False
        ctx = {'lang': lang}

        product = self.pool.get('product.product').browse(cr, uid, [prod_id], context=ctx)[0]
        uos_id = product.uos_id and product.uos_id.id or False
        result = {
            'name': product.partner_ref,
            'product_uom': product.uom_id.id,
            'product_uos': uos_id,
            'product_uom_qty': 1.00,
            'product_uos_qty': self.pool.get('stock.move').onchange_quantity(cr, uid, ids, prod_id, 1.00, product.uom_id.id, uos_id)['value']['product_uos_qty'],
        }
        if loc_id:
            result['location_id'] = loc_id
        if loc_dest_id:
            result['location_dest_id'] = loc_dest_id
        return {'value': result}

    def _prepare_picking_assign(self, cr, uid, move, context=None):
        """ Prepares a new picking for this move as it could not be assigned to
        another picking. This method is designed to be inherited.
        """
        values = {
            'origin': move.origin,
            'company_id': move.company_id and move.company_id.id or False,
            'move_type': move.group_id and move.group_id.move_type or 'direct',
            'partner_id': move.partner_id.id or False,
            'picking_type_id': move.picking_type_id and move.picking_type_id.id or False,
            }
        return values

    @api.cr_uid_ids_context
    def _picking_assign(self, cr, uid, move_ids, procurement_group, location_from, location_to, context=None):
        """Assign a picking on the given move_ids, which is a list of move supposed to share the same procurement_group, location_from and location_to
        (and company). Those attributes are also given as parameters.
        """
        pick_obj = self.pool.get("stock.picking")
        # Use a SQL query as doing with the ORM will split it in different queries with id IN (,,)
        # In the next version, the locations on the picking should be stored again.
        query = """
            SELECT stock_picking.id FROM stock_picking, stock_move
            WHERE
                stock_picking.state in ('draft', 'confirmed', 'waiting') AND
                stock_move.picking_id = stock_picking.id AND
                stock_move.location_id = %s AND
                stock_move.location_dest_id = %s AND
        """
        params = (location_from, location_to)
        if not procurement_group:
            query += "stock_picking.group_id IS NULL LIMIT 1"
        else:
            query += "stock_picking.group_id = %s LIMIT 1"
            params += (procurement_group,)
        cr.execute(query, params)
        [pick] = cr.fetchone() or [None]
        if not pick:
            move = self.browse(cr, uid, move_ids, context=context)[0]
            values = self._prepare_picking_assign(cr, uid, move, context=context)
            pick = pick_obj.create(cr, uid, values, context=context)
        return self.write(cr, uid, move_ids, {'picking_id': pick}, context=context)

    def onchange_date(self, cr, uid, ids, date, date_expected, context=None):
        """ On change of Scheduled Date gives a Move date.
        @param date_expected: Scheduled Date
        @param date: Move Date
        @return: Move Date
        """
        if not date_expected:
            date_expected = time.strftime(DEFAULT_SERVER_DATETIME_FORMAT)
        return {'value': {'date': date_expected}}

    def attribute_price(self, cr, uid, move, context=None):
        """
            Attribute price to move, important in inter-company moves or receipts with only one partner
        """
        if not move.price_unit:
            price = move.product_id.standard_price
            self.write(cr, uid, [move.id], {'price_unit': price})

    def action_confirm(self, cr, uid, ids, context=None):
        """ Confirms stock move or put it in waiting if it's linked to another move.
        @return: List of ids.
        """
        if not context:
            context = {}
        if isinstance(ids, (int, long)):
            ids = [ids]
        states = {
            'confirmed': [],
            'waiting': []
        }
        to_assign = {}
        for move in self.browse(cr, uid, ids, context=context):
            self.attribute_price(cr, uid, move, context=context)
            state = 'confirmed'
            #if the move is preceeded, then it's waiting (if preceeding move is done, then action_assign has been called already and its state is already available)
            if move.move_orig_ids:
                state = 'waiting'
            #if the move is split and some of the ancestor was preceeded, then it's waiting as well
            elif move.split_from:
                move2 = move.split_from
                while move2 and state != 'waiting':
                    if move2.move_orig_ids:
                        state = 'waiting'
                    move2 = move2.split_from
            states[state].append(move.id)

            if not move.picking_id and move.picking_type_id:
                key = (move.group_id.id, move.location_id.id, move.location_dest_id.id)
                if key not in to_assign:
                    to_assign[key] = []
                to_assign[key].append(move.id)
        moves = [move for move in self.browse(cr, uid, states['confirmed'], context=context) if move.procure_method == 'make_to_order']
        self._create_procurements(cr, uid, moves, context=context)
        for move in moves:
            states['waiting'].append(move.id)
            states['confirmed'].remove(move.id)

        for state, write_ids in states.items():
            if len(write_ids):
                self.write(cr, uid, write_ids, {'state': state})
        #assign picking in batch for all confirmed move that share the same details
        for key, move_ids in to_assign.items():
            procurement_group, location_from, location_to = key
            self._picking_assign(cr, uid, move_ids, procurement_group, location_from, location_to, context=context)
        moves = self.browse(cr, uid, ids, context=context)
        self._push_apply(cr, uid, moves, context=context)
        return ids

    def force_assign(self, cr, uid, ids, context=None):
        """ Changes the state to assigned.
        @return: True
        """
        return self.write(cr, uid, ids, {'state': 'assigned'}, context=context)

    def check_tracking_product(self, cr, uid, product, lot_id, location, location_dest, context=None):
        check = False
        if product.track_all and not location_dest.usage == 'inventory':
            check = True
        elif product.track_incoming and location.usage in ('supplier', 'transit', 'inventory') and location_dest.usage == 'internal':
            check = True
        elif product.track_outgoing and location_dest.usage in ('customer', 'transit') and location.usage == 'internal':
            check = True
        if check and not lot_id:
            raise osv.except_osv(_('Warning!'), _('You must assign a serial number for the product %s') % (product.name))


    def check_tracking(self, cr, uid, move, lot_id, context=None):
        """ Checks if serial number is assigned to stock move or not and raise an error if it had to.
        """
        self.check_tracking_product(cr, uid, move.product_id, lot_id, move.location_id, move.location_dest_id, context=context)
        

    def action_assign(self, cr, uid, ids, context=None):
        """ Checks the product type and accordingly writes the state.
        """
        context = context or {}
        quant_obj = self.pool.get("stock.quant")
        to_assign_moves = []
        main_domain = {}
        todo_moves = []
        operations = set()
        for move in self.browse(cr, uid, ids, context=context):
            if move.state not in ('confirmed', 'waiting', 'assigned'):
                continue
            if move.location_id.usage in ('supplier', 'inventory', 'production'):
                to_assign_moves.append(move.id)
                #in case the move is returned, we want to try to find quants before forcing the assignment
                if not move.origin_returned_move_id:
                    continue
            if move.product_id.type == 'consu':
                to_assign_moves.append(move.id)
                continue
            else:
                todo_moves.append(move)

                #we always keep the quants already assigned and try to find the remaining quantity on quants not assigned only
                main_domain[move.id] = [('reservation_id', '=', False), ('qty', '>', 0)]

                #if the move is preceeded, restrict the choice of quants in the ones moved previously in original move
                ancestors = self.find_move_ancestors(cr, uid, move, context=context)
                if move.state == 'waiting' and not ancestors:
                    #if the waiting move hasn't yet any ancestor (PO/MO not confirmed yet), don't find any quant available in stock
                    main_domain[move.id] += [('id', '=', False)]
                elif ancestors:
                    main_domain[move.id] += [('history_ids', 'in', ancestors)]

                #if the move is returned from another, restrict the choice of quants to the ones that follow the returned move
                if move.origin_returned_move_id:
                    main_domain[move.id] += [('history_ids', 'in', move.origin_returned_move_id.id)]
                for link in move.linked_move_operation_ids:
                    operations.add(link.operation_id)
        # Check all ops and sort them: we want to process first the packages, then operations with lot then the rest
        operations = list(operations)
        operations.sort(key=lambda x: ((x.package_id and not x.product_id) and -4 or 0) + (x.package_id and -2 or 0) + (x.lot_id and -1 or 0))
        for ops in operations:
            #first try to find quants based on specific domains given by linked operations
            for record in ops.linked_move_operation_ids:
                move = record.move_id
                if move.id in main_domain:
                    domain = main_domain[move.id] + self.pool.get('stock.move.operation.link').get_specific_domain(cr, uid, record, context=context)
                    qty = record.qty
                    if qty:
                        quants = quant_obj.quants_get_prefered_domain(cr, uid, ops.location_id, move.product_id, qty, domain=domain, prefered_domain_list=[], restrict_lot_id=move.restrict_lot_id.id, restrict_partner_id=move.restrict_partner_id.id, context=context)
                        quant_obj.quants_reserve(cr, uid, quants, move, record, context=context)
        for move in todo_moves:
            if move.linked_move_operation_ids:
                continue
            #then if the move isn't totally assigned, try to find quants without any specific domain
            if move.state != 'assigned':
                qty_already_assigned = move.reserved_availability
                qty = move.product_qty - qty_already_assigned
                quants = quant_obj.quants_get_prefered_domain(cr, uid, move.location_id, move.product_id, qty, domain=main_domain[move.id], prefered_domain_list=[], restrict_lot_id=move.restrict_lot_id.id, restrict_partner_id=move.restrict_partner_id.id, context=context)
                quant_obj.quants_reserve(cr, uid, quants, move, context=context)

        #force assignation of consumable products and incoming from supplier/inventory/production
        if to_assign_moves:
            self.force_assign(cr, uid, to_assign_moves, context=context)

    def action_cancel(self, cr, uid, ids, context=None):
        """ Cancels the moves and if all moves are cancelled it cancels the picking.
        @return: True
        """
        procurement_obj = self.pool.get('procurement.order')
        context = context or {}
        procs_to_check = []
        for move in self.browse(cr, uid, ids, context=context):
            if move.state == 'done':
                raise osv.except_osv(_('Operation Forbidden!'),
                        _('You cannot cancel a stock move that has been set to \'Done\'.'))
            if move.reserved_quant_ids:
                self.pool.get("stock.quant").quants_unreserve(cr, uid, move, context=context)
            if context.get('cancel_procurement'):
                if move.propagate:
                    procurement_ids = procurement_obj.search(cr, uid, [('move_dest_id', '=', move.id)], context=context)
                    procurement_obj.cancel(cr, uid, procurement_ids, context=context)
            else:
                if move.move_dest_id:
                    if move.propagate:
                        self.action_cancel(cr, uid, [move.move_dest_id.id], context=context)
                    elif move.move_dest_id.state == 'waiting':
                        #If waiting, the chain will be broken and we are not sure if we can still wait for it (=> could take from stock instead)
                        self.write(cr, uid, [move.move_dest_id.id], {'state': 'confirmed'}, context=context)
                if move.procurement_id:
                    # Does the same as procurement check, only eliminating a refresh
                    procs_to_check.append(move.procurement_id.id)
                    
        res = self.write(cr, uid, ids, {'state': 'cancel', 'move_dest_id': False}, context=context)
        if procs_to_check:
            procurement_obj.check(cr, uid, procs_to_check, context=context)
        return res

    def _check_package_from_moves(self, cr, uid, ids, context=None):
        pack_obj = self.pool.get("stock.quant.package")
        packs = set()
        for move in self.browse(cr, uid, ids, context=context):
            packs |= set([q.package_id for q in move.quant_ids if q.package_id and q.qty > 0])
        return pack_obj._check_location_constraint(cr, uid, list(packs), context=context)

    def find_move_ancestors(self, cr, uid, move, context=None):
        '''Find the first level ancestors of given move '''
        ancestors = []
        move2 = move
        while move2:
            ancestors += [x.id for x in move2.move_orig_ids]
            #loop on the split_from to find the ancestor of split moves only if the move has not direct ancestor (priority goes to them)
            move2 = not move2.move_orig_ids and move2.split_from or False
        return ancestors

    @api.cr_uid_ids_context
    def recalculate_move_state(self, cr, uid, move_ids, context=None):
        '''Recompute the state of moves given because their reserved quants were used to fulfill another operation'''
        for move in self.browse(cr, uid, move_ids, context=context):
            vals = {}
            reserved_quant_ids = move.reserved_quant_ids
            if len(reserved_quant_ids) > 0 and not move.partially_available:
                vals['partially_available'] = True
            if len(reserved_quant_ids) == 0 and move.partially_available:
                vals['partially_available'] = False
            if move.state == 'assigned':
                if self.find_move_ancestors(cr, uid, move, context=context):
                    vals['state'] = 'waiting'
                else:
                    vals['state'] = 'confirmed'
            if vals:
                self.write(cr, uid, [move.id], vals, context=context)

    def action_done(self, cr, uid, ids, context=None):
        """ Process completely the moves given as ids and if all moves are done, it will finish the picking.
        """
        context = context or {}
        picking_obj = self.pool.get("stock.picking")
        quant_obj = self.pool.get("stock.quant")
        todo = [move.id for move in self.browse(cr, uid, ids, context=context) if move.state == "draft"]
        if todo:
            ids = self.action_confirm(cr, uid, todo, context=context)
        pickings = set()
        procurement_ids = set()
        #Search operations that are linked to the moves
        operations = set()
        move_qty = {}
        for move in self.browse(cr, uid, ids, context=context):
            move_qty[move.id] = move.product_qty
            for link in move.linked_move_operation_ids:
                operations.add(link.operation_id)

        #Sort operations according to entire packages first, then package + lot, package only, lot only
        operations = list(operations)
        operations.sort(key=lambda x: ((x.package_id and not x.product_id) and -4 or 0) + (x.package_id and -2 or 0) + (x.lot_id and -1 or 0))

        for ops in operations:
            if ops.picking_id:
                pickings.add(ops.picking_id.id)
            main_domain = [('qty', '>', 0)]
            for record in ops.linked_move_operation_ids:
                move = record.move_id
                self.check_tracking(cr, uid, move, not ops.product_id and ops.package_id.id or ops.lot_id.id, context=context)
                prefered_domain = [('reservation_id', '=', move.id)]
                fallback_domain = [('reservation_id', '=', False)]
                fallback_domain2 = ['&', ('reservation_id', '!=', move.id), ('reservation_id', '!=', False)]
                prefered_domain_list = [prefered_domain] + [fallback_domain] + [fallback_domain2]
                dom = main_domain + self.pool.get('stock.move.operation.link').get_specific_domain(cr, uid, record, context=context)
                quants = quant_obj.quants_get_prefered_domain(cr, uid, ops.location_id, move.product_id, record.qty, domain=dom, prefered_domain_list=prefered_domain_list,
                                                          restrict_lot_id=move.restrict_lot_id.id, restrict_partner_id=move.restrict_partner_id.id, context=context)
                if ops.product_id:
                    #If a product is given, the result is always put immediately in the result package (if it is False, they are without package)
                    quant_dest_package_id  = ops.result_package_id.id
                    ctx = context
                else:
                    # When a pack is moved entirely, the quants should not be written anything for the destination package
                    quant_dest_package_id = False
                    ctx = context.copy()
                    ctx['entire_pack'] = True
                quant_obj.quants_move(cr, uid, quants, move, ops.location_dest_id, location_from=ops.location_id, lot_id=ops.lot_id.id, owner_id=ops.owner_id.id, src_package_id=ops.package_id.id, dest_package_id=quant_dest_package_id, context=ctx)

                # Handle pack in pack
                if not ops.product_id and ops.package_id and ops.result_package_id.id != ops.package_id.parent_id.id:
                    self.pool.get('stock.quant.package').write(cr, SUPERUSER_ID, [ops.package_id.id], {'parent_id': ops.result_package_id.id}, context=context)
                if not move_qty.get(move.id):
                    raise osv.except_osv(_("Error"), _("The roundings of your Unit of Measures %s on the move vs. %s on the product don't allow to do these operations or you are not transferring the picking at once. ") % (move.product_uom.name, move.product_id.uom_id.name))
                move_qty[move.id] -= record.qty
        #Check for remaining qtys and unreserve/check move_dest_id in
        move_dest_ids = set()
        for move in self.browse(cr, uid, ids, context=context):
            move_qty_cmp = float_compare(move_qty[move.id], 0, precision_rounding=move.product_id.uom_id.rounding)
            if move_qty_cmp > 0:  # (=In case no pack operations in picking)
                main_domain = [('qty', '>', 0)]
                prefered_domain = [('reservation_id', '=', move.id)]
                fallback_domain = [('reservation_id', '=', False)]
                fallback_domain2 = ['&', ('reservation_id', '!=', move.id), ('reservation_id', '!=', False)]
                prefered_domain_list = [prefered_domain] + [fallback_domain] + [fallback_domain2]
                self.check_tracking(cr, uid, move, move.restrict_lot_id.id, context=context)
                qty = move_qty[move.id]
                quants = quant_obj.quants_get_prefered_domain(cr, uid, move.location_id, move.product_id, qty, domain=main_domain, prefered_domain_list=prefered_domain_list, restrict_lot_id=move.restrict_lot_id.id, restrict_partner_id=move.restrict_partner_id.id, context=context)
                quant_obj.quants_move(cr, uid, quants, move, move.location_dest_id, lot_id=move.restrict_lot_id.id, owner_id=move.restrict_partner_id.id, context=context)

            # If the move has a destination, add it to the list to reserve
            if move.move_dest_id and move.move_dest_id.state in ('waiting', 'confirmed'):
                move_dest_ids.add(move.move_dest_id.id)

            if move.procurement_id:
                procurement_ids.add(move.procurement_id.id)

            #unreserve the quants and make them available for other operations/moves
            quant_obj.quants_unreserve(cr, uid, move, context=context)
        # Check the packages have been placed in the correct locations
        self._check_package_from_moves(cr, uid, ids, context=context)
        #set the move as done
        self.write(cr, uid, ids, {'state': 'done', 'date': time.strftime(DEFAULT_SERVER_DATETIME_FORMAT)}, context=context)
        self.pool.get('procurement.order').check(cr, uid, list(procurement_ids), context=context)
        #assign destination moves
        if move_dest_ids:
            self.action_assign(cr, uid, list(move_dest_ids), context=context)
        #check picking state to set the date_done is needed
        done_picking = []
        for picking in picking_obj.browse(cr, uid, list(pickings), context=context):
            if picking.state == 'done' and not picking.date_done:
                done_picking.append(picking.id)
        if done_picking:
            picking_obj.write(cr, uid, done_picking, {'date_done': time.strftime(DEFAULT_SERVER_DATETIME_FORMAT)}, context=context)
        return True

    def unlink(self, cr, uid, ids, context=None):
        context = context or {}
        for move in self.browse(cr, uid, ids, context=context):
            if move.state not in ('draft', 'cancel'):
                raise osv.except_osv(_('User Error!'), _('You can only delete draft moves.'))
        return super(stock_move, self).unlink(cr, uid, ids, context=context)

    def action_scrap(self, cr, uid, ids, quantity, location_id, restrict_lot_id=False, restrict_partner_id=False, context=None):
        """ Move the scrap/damaged product into scrap location
        @param cr: the database cursor
        @param uid: the user id
        @param ids: ids of stock move object to be scrapped
        @param quantity : specify scrap qty
        @param location_id : specify scrap location
        @param context: context arguments
        @return: Scraped lines
        """
        quant_obj = self.pool.get("stock.quant")
        #quantity should be given in MOVE UOM
        if quantity <= 0:
            raise osv.except_osv(_('Warning!'), _('Please provide a positive quantity to scrap.'))
        res = []
        for move in self.browse(cr, uid, ids, context=context):
            source_location = move.location_id
            if move.state == 'done':
                source_location = move.location_dest_id
            #Previously used to prevent scraping from virtual location but not necessary anymore
            #if source_location.usage != 'internal':
                #restrict to scrap from a virtual location because it's meaningless and it may introduce errors in stock ('creating' new products from nowhere)
                #raise osv.except_osv(_('Error!'), _('Forbidden operation: it is not allowed to scrap products from a virtual location.'))
            move_qty = move.product_qty
            uos_qty = quantity / move_qty * move.product_uos_qty
            default_val = {
                'location_id': source_location.id,
                'product_uom_qty': quantity,
                'product_uos_qty': uos_qty,
                'state': move.state,
                'scrapped': True,
                'location_dest_id': location_id,
                'restrict_lot_id': restrict_lot_id,
                'restrict_partner_id': restrict_partner_id,
            }
            new_move = self.copy(cr, uid, move.id, default_val)

            res += [new_move]
            product_obj = self.pool.get('product.product')
            for product in product_obj.browse(cr, uid, [move.product_id.id], context=context):
                if move.picking_id:
                    uom = product.uom_id.name if product.uom_id else ''
                    message = _("%s %s %s has been <b>moved to</b> scrap.") % (quantity, uom, product.name)
                    move.picking_id.message_post(body=message)

            # We "flag" the quant from which we want to scrap the products. To do so:
            #    - we select the quants related to the move we scrap from
            #    - we reserve the quants with the scrapped move
            # See self.action_done, et particularly how is defined the "prefered_domain" for clarification
            scrap_move = self.browse(cr, uid, new_move, context=context)
            if move.state == 'done' and scrap_move.location_id.usage not in ('supplier', 'inventory', 'production'):
                domain = [('qty', '>', 0), ('history_ids', 'in', [move.id])]
                # We use scrap_move data since a reservation makes sense for a move not already done
                quants = quant_obj.quants_get_prefered_domain(cr, uid, scrap_move.location_id,
                        scrap_move.product_id, quantity, domain=domain, prefered_domain_list=[],
                        restrict_lot_id=scrap_move.restrict_lot_id.id, restrict_partner_id=scrap_move.restrict_partner_id.id, context=context)
                quant_obj.quants_reserve(cr, uid, quants, scrap_move, context=context)
        self.action_done(cr, uid, res, context=context)
        return res

    def split(self, cr, uid, move, qty, restrict_lot_id=False, restrict_partner_id=False, context=None):
        """ Splits qty from move move into a new move
        :param move: browse record
        :param qty: float. quantity to split (given in product UoM)
        :param restrict_lot_id: optional production lot that can be given in order to force the new move to restrict its choice of quants to this lot.
        :param restrict_partner_id: optional partner that can be given in order to force the new move to restrict its choice of quants to the ones belonging to this partner.
        :param context: dictionay. can contains the special key 'source_location_id' in order to force the source location when copying the move

        returns the ID of the backorder move created
        """
        if move.state in ('done', 'cancel'):
            raise osv.except_osv(_('Error'), _('You cannot split a move done'))
        if move.state == 'draft':
            #we restrict the split of a draft move because if not confirmed yet, it may be replaced by several other moves in
            #case of phantom bom (with mrp module). And we don't want to deal with this complexity by copying the product that will explode.
            raise osv.except_osv(_('Error'), _('You cannot split a draft move. It needs to be confirmed first.'))

        if move.product_qty <= qty or qty == 0:
            return move.id

        uom_obj = self.pool.get('product.uom')
        context = context or {}

        #HALF-UP rounding as only rounding errors will be because of propagation of error from default UoM
        uom_qty = uom_obj._compute_qty_obj(cr, uid, move.product_id.uom_id, qty, move.product_uom, rounding_method='HALF-UP', context=context)
        uos_qty = uom_qty * move.product_uos_qty / move.product_uom_qty

        defaults = {
            'product_uom_qty': uom_qty,
            'product_uos_qty': uos_qty,
            'procure_method': 'make_to_stock',
            'restrict_lot_id': restrict_lot_id,
            'restrict_partner_id': restrict_partner_id,
            'split_from': move.id,
            'procurement_id': move.procurement_id.id,
            'move_dest_id': move.move_dest_id.id,
            'origin_returned_move_id': move.origin_returned_move_id.id,
        }
        if context.get('source_location_id'):
            defaults['location_id'] = context['source_location_id']
        new_move = self.copy(cr, uid, move.id, defaults, context=context)

        ctx = context.copy()
        ctx['do_not_propagate'] = True
        self.write(cr, uid, [move.id], {
            'product_uom_qty': move.product_uom_qty - uom_qty,
            'product_uos_qty': move.product_uos_qty - uos_qty,
        }, context=ctx)

        if move.move_dest_id and move.propagate and move.move_dest_id.state not in ('done', 'cancel'):
            new_move_prop = self.split(cr, uid, move.move_dest_id, qty, context=context)
            self.write(cr, uid, [new_move], {'move_dest_id': new_move_prop}, context=context)
        #returning the first element of list returned by action_confirm is ok because we checked it wouldn't be exploded (and
        #thus the result of action_confirm should always be a list of 1 element length)
        return self.action_confirm(cr, uid, [new_move], context=context)[0]


    def get_code_from_locs(self, cr, uid, move, location_id=False, location_dest_id=False, context=None):
        """
        Returns the code the picking type should have.  This can easily be used
        to check if a move is internal or not
        move, location_id and location_dest_id are browse records
        """
        code = 'internal'
        src_loc = location_id or move.location_id
        dest_loc = location_dest_id or move.location_dest_id
        if src_loc.usage == 'internal' and dest_loc.usage != 'internal':
            code = 'outgoing'
        if src_loc.usage != 'internal' and dest_loc.usage == 'internal':
            code = 'incoming'
        return code

    def _get_taxes(self, cr, uid, move, context=None):
        return []

class stock_inventory(osv.osv):
    _name = "stock.inventory"
    _description = "Inventory"

    def _get_move_ids_exist(self, cr, uid, ids, field_name, arg, context=None):
        res = {}
        for inv in self.browse(cr, uid, ids, context=context):
            res[inv.id] = False
            if inv.move_ids:
                res[inv.id] = True
        return res

    def _get_available_filters(self, cr, uid, context=None):
        """
           This function will return the list of filter allowed according to the options checked
           in 'Settings\Warehouse'.

           :rtype: list of tuple
        """
        #default available choices
        res_filter = [('none', _('All products')), ('partial', _('Manual Selection of Products')), ('product', _('One product only'))]
        settings_obj = self.pool.get('stock.config.settings')
        config_ids = settings_obj.search(cr, uid, [], limit=1, order='id DESC', context=context)
        #If we don't have updated config until now, all fields are by default false and so should be not dipslayed
        if not config_ids:
            return res_filter

        stock_settings = settings_obj.browse(cr, uid, config_ids[0], context=context)
        if stock_settings.group_stock_tracking_owner:
            res_filter.append(('owner', _('One owner only')))
            res_filter.append(('product_owner', _('One product for a specific owner')))
        if stock_settings.group_stock_tracking_lot:
            res_filter.append(('lot', _('One Lot/Serial Number')))
        if stock_settings.group_stock_packaging:
            res_filter.append(('pack', _('A Pack')))
        return res_filter

    def _get_total_qty(self, cr, uid, ids, field_name, args, context=None):
        res = {}
        for inv in self.browse(cr, uid, ids, context=context):
            res[inv.id] = sum([x.product_qty for x in inv.line_ids])
        return res

    INVENTORY_STATE_SELECTION = [
        ('draft', 'Draft'),
        ('cancel', 'Cancelled'),
        ('confirm', 'In Progress'),
        ('done', 'Validated'),
    ]

    _columns = {
        'name': fields.char('Inventory Reference', required=True, readonly=True, states={'draft': [('readonly', False)]}, help="Inventory Name."),
        'date': fields.datetime('Inventory Date', required=True, readonly=True, help="The date that will be used for the stock level check of the products and the validation of the stock move related to this inventory."),
        'line_ids': fields.one2many('stock.inventory.line', 'inventory_id', 'Inventories', readonly=False, states={'done': [('readonly', True)]}, help="Inventory Lines.", copy=True),
        'move_ids': fields.one2many('stock.move', 'inventory_id', 'Created Moves', help="Inventory Moves.", states={'done': [('readonly', True)]}),
        'state': fields.selection(INVENTORY_STATE_SELECTION, 'Status', readonly=True, select=True, copy=False),
        'company_id': fields.many2one('res.company', 'Company', required=True, select=True, readonly=True, states={'draft': [('readonly', False)]}),
        'location_id': fields.many2one('stock.location', 'Inventoried Location', required=True, readonly=True, states={'draft': [('readonly', False)]}),
        'product_id': fields.many2one('product.product', 'Inventoried Product', readonly=True, states={'draft': [('readonly', False)]}, help="Specify Product to focus your inventory on a particular Product."),
        'package_id': fields.many2one('stock.quant.package', 'Inventoried Pack', readonly=True, states={'draft': [('readonly', False)]}, help="Specify Pack to focus your inventory on a particular Pack."),
        'partner_id': fields.many2one('res.partner', 'Inventoried Owner', readonly=True, states={'draft': [('readonly', False)]}, help="Specify Owner to focus your inventory on a particular Owner."),
        'lot_id': fields.many2one('stock.production.lot', 'Inventoried Lot/Serial Number', readonly=True, states={'draft': [('readonly', False)]}, help="Specify Lot/Serial Number to focus your inventory on a particular Lot/Serial Number.", copy=False),
        'move_ids_exist': fields.function(_get_move_ids_exist, type='boolean', string=' Stock Move Exists?', help='technical field for attrs in view'),
        'filter': fields.selection(_get_available_filters, 'Inventory of', required=True,
                                   help="If you do an entire inventory, you can choose 'All Products' and it will prefill the inventory with the current stock.  If you only do some products  "\
                                      "(e.g. Cycle Counting) you can choose 'Manual Selection of Products' and the system won't propose anything.  You can also let the "\
                                      "system propose for a single product / lot /... "),
        'total_qty': fields.function(_get_total_qty, type="float"),
    }

    def _default_stock_location(self, cr, uid, context=None):
        try:
            warehouse = self.pool.get('ir.model.data').get_object(cr, uid, 'stock', 'warehouse0')
            return warehouse.lot_stock_id.id
        except:
            return False

    _defaults = {
        'date': fields.datetime.now,
        'state': 'draft',
        'company_id': lambda self, cr, uid, c: self.pool.get('res.company')._company_default_get(cr, uid, 'stock.inventory', context=c),
        'location_id': _default_stock_location,
        'filter': 'none',
    }

    def reset_real_qty(self, cr, uid, ids, context=None):
        inventory = self.browse(cr, uid, ids[0], context=context)
        line_ids = [line.id for line in inventory.line_ids]
        self.pool.get('stock.inventory.line').write(cr, uid, line_ids, {'product_qty': 0})
        return True

    def action_done(self, cr, uid, ids, context=None):
        """ Finish the inventory
        @return: True
        """
        for inv in self.browse(cr, uid, ids, context=context):
            for inventory_line in inv.line_ids:
                if inventory_line.product_qty < 0 and inventory_line.product_qty != inventory_line.theoretical_qty:
                    raise osv.except_osv(_('Warning'), _('You cannot set a negative product quantity in an inventory line:\n\t%s - qty: %s' % (inventory_line.product_id.name, inventory_line.product_qty)))
            self.action_check(cr, uid, [inv.id], context=context)
            self.write(cr, uid, [inv.id], {'state': 'done'}, context=context)
            self.post_inventory(cr, uid, inv, context=context)
        return True

    def post_inventory(self, cr, uid, inv, context=None):
        #The inventory is posted as a single step which means quants cannot be moved from an internal location to another using an inventory
        #as they will be moved to inventory loss, and other quants will be created to the encoded quant location. This is a normal behavior
        #as quants cannot be reuse from inventory location (users can still manually move the products before/after the inventory if they want).
        move_obj = self.pool.get('stock.move')
        move_obj.action_done(cr, uid, [x.id for x in inv.move_ids if x.state != 'done'], context=context)

    def action_check(self, cr, uid, ids, context=None):
        """ Checks the inventory and computes the stock move to do
        @return: True
        """
        inventory_line_obj = self.pool.get('stock.inventory.line')
        stock_move_obj = self.pool.get('stock.move')
        for inventory in self.browse(cr, uid, ids, context=context):
            #first remove the existing stock moves linked to this inventory
            move_ids = [move.id for move in inventory.move_ids]
            stock_move_obj.unlink(cr, uid, move_ids, context=context)
            for line in inventory.line_ids:
                #compare the checked quantities on inventory lines to the theorical one
                stock_move = inventory_line_obj._resolve_inventory_line(cr, uid, line, context=context)

    def action_cancel_draft(self, cr, uid, ids, context=None):
        """ Cancels the stock move and change inventory state to draft.
        @return: True
        """
        for inv in self.browse(cr, uid, ids, context=context):
            self.write(cr, uid, [inv.id], {'line_ids': [(5,)]}, context=context)
            self.pool.get('stock.move').action_cancel(cr, uid, [x.id for x in inv.move_ids], context=context)
            self.write(cr, uid, [inv.id], {'state': 'draft'}, context=context)
        return True

    def action_cancel_inventory(self, cr, uid, ids, context=None):
        self.action_cancel_draft(cr, uid, ids, context=context)

    def prepare_inventory(self, cr, uid, ids, context=None):
        inventory_line_obj = self.pool.get('stock.inventory.line')
        for inventory in self.browse(cr, uid, ids, context=context):
            # If there are inventory lines already (e.g. from import), respect those and set their theoretical qty
            line_ids = [line.id for line in inventory.line_ids]
            if not line_ids and inventory.filter != 'partial':
                #compute the inventory lines and create them
                vals = self._get_inventory_lines(cr, uid, inventory, context=context)
                for product_line in vals:
                    inventory_line_obj.create(cr, uid, product_line, context=context)
        return self.write(cr, uid, ids, {'state': 'confirm', 'date': time.strftime(DEFAULT_SERVER_DATETIME_FORMAT)})

    def _get_inventory_lines(self, cr, uid, inventory, context=None):
        location_obj = self.pool.get('stock.location')
        product_obj = self.pool.get('product.product')
        location_ids = location_obj.search(cr, uid, [('id', 'child_of', [inventory.location_id.id])], context=context)
        domain = ' location_id in %s'
        args = (tuple(location_ids),)
        if inventory.partner_id:
            domain += ' and owner_id = %s'
            args += (inventory.partner_id.id,)
        if inventory.lot_id:
            domain += ' and lot_id = %s'
            args += (inventory.lot_id.id,)
        if inventory.product_id:
            domain += ' and product_id = %s'
            args += (inventory.product_id.id,)
        if inventory.package_id:
            domain += ' and package_id = %s'
            args += (inventory.package_id.id,)

        cr.execute('''
           SELECT product_id, sum(qty) as product_qty, location_id, lot_id as prod_lot_id, package_id, owner_id as partner_id
           FROM stock_quant WHERE''' + domain + '''
           GROUP BY product_id, location_id, lot_id, package_id, partner_id
        ''', args)
        vals = []
        for product_line in cr.dictfetchall():
            #replace the None the dictionary by False, because falsy values are tested later on
            for key, value in product_line.items():
                if not value:
                    product_line[key] = False
            product_line['inventory_id'] = inventory.id
            product_line['theoretical_qty'] = product_line['product_qty']
            if product_line['product_id']:
                product = product_obj.browse(cr, uid, product_line['product_id'], context=context)
                product_line['product_uom_id'] = product.uom_id.id
            vals.append(product_line)
        return vals

    def _check_filter_product(self, cr, uid, ids, context=None):
        for inventory in self.browse(cr, uid, ids, context=context):
            if inventory.filter == 'none' and inventory.product_id and inventory.location_id and inventory.lot_id:
                return True
            if inventory.filter not in ('product', 'product_owner') and inventory.product_id:
                return False
            if inventory.filter != 'lot' and inventory.lot_id:
                return False
            if inventory.filter not in ('owner', 'product_owner') and inventory.partner_id:
                return False
            if inventory.filter != 'pack' and inventory.package_id:
                return False
        return True

    def onchange_filter(self, cr, uid, ids, filter, context=None):
        to_clean = { 'value': {} }
        if filter not in ('product', 'product_owner'):
            to_clean['value']['product_id'] = False
        if filter != 'lot':
            to_clean['value']['lot_id'] = False
        if filter not in ('owner', 'product_owner'):
            to_clean['value']['partner_id'] = False
        if filter != 'pack':
            to_clean['value']['package_id'] = False
        return to_clean

    _constraints = [
        (_check_filter_product, 'The selected inventory options are not coherent.',
            ['filter', 'product_id', 'lot_id', 'partner_id', 'package_id']),
    ]

class stock_inventory_line(osv.osv):
    _name = "stock.inventory.line"
    _description = "Inventory Line"
    _order = "inventory_id, location_name, product_code, product_name, prodlot_name"

    def _get_product_name_change(self, cr, uid, ids, context=None):
        return self.pool.get('stock.inventory.line').search(cr, uid, [('product_id', 'in', ids)], context=context)

    def _get_location_change(self, cr, uid, ids, context=None):
        return self.pool.get('stock.inventory.line').search(cr, uid, [('location_id', 'in', ids)], context=context)

    def _get_prodlot_change(self, cr, uid, ids, context=None):
        return self.pool.get('stock.inventory.line').search(cr, uid, [('prod_lot_id', 'in', ids)], context=context)

    def _get_theoretical_qty(self, cr, uid, ids, name, args, context=None):
        res = {}
        quant_obj = self.pool["stock.quant"]
        uom_obj = self.pool["product.uom"]
        for line in self.browse(cr, uid, ids, context=context):
            quant_ids = self._get_quants(cr, uid, line, context=context)
            quants = quant_obj.browse(cr, uid, quant_ids, context=context)
            tot_qty = sum([x.qty for x in quants])
            if line.product_uom_id and line.product_id.uom_id.id != line.product_uom_id.id:
                tot_qty = uom_obj._compute_qty_obj(cr, uid, line.product_id.uom_id, tot_qty, line.product_uom_id, context=context)
            res[line.id] = tot_qty
        return res

    _columns = {
        'inventory_id': fields.many2one('stock.inventory', 'Inventory', ondelete='cascade', select=True),
        'location_id': fields.many2one('stock.location', 'Location', required=True, select=True),
        'product_id': fields.many2one('product.product', 'Product', required=True, select=True),
        'package_id': fields.many2one('stock.quant.package', 'Pack', select=True),
        'product_uom_id': fields.many2one('product.uom', 'Product Unit of Measure', required=True),
        'product_qty': fields.float('Checked Quantity', digits_compute=dp.get_precision('Product Unit of Measure')),
        'company_id': fields.related('inventory_id', 'company_id', type='many2one', relation='res.company', string='Company', store=True, select=True, readonly=True),
        'prod_lot_id': fields.many2one('stock.production.lot', 'Serial Number', domain="[('product_id','=',product_id)]"),
        'state': fields.related('inventory_id', 'state', type='char', string='Status', readonly=True),
        'theoretical_qty': fields.function(_get_theoretical_qty, type='float', digits_compute=dp.get_precision('Product Unit of Measure'),
                                           store={'stock.inventory.line': (lambda self, cr, uid, ids, c={}: ids, ['location_id', 'product_id', 'package_id', 'product_uom_id', 'company_id', 'prod_lot_id', 'partner_id'], 20),},
                                           readonly=True, string="Theoretical Quantity"),
        'partner_id': fields.many2one('res.partner', 'Owner'),
        'product_name': fields.related('product_id', 'name', type='char', string='Product Name', store={
                                                                                            'product.product': (_get_product_name_change, ['name', 'default_code'], 20),
                                                                                            'stock.inventory.line': (lambda self, cr, uid, ids, c={}: ids, ['product_id'], 20),}),
        'product_code': fields.related('product_id', 'default_code', type='char', string='Product Code', store={
                                                                                            'product.product': (_get_product_name_change, ['name', 'default_code'], 20),
                                                                                            'stock.inventory.line': (lambda self, cr, uid, ids, c={}: ids, ['product_id'], 20),}),
        'location_name': fields.related('location_id', 'complete_name', type='char', string='Location Name', store={
                                                                                            'stock.location': (_get_location_change, ['name', 'location_id', 'active'], 20),
                                                                                            'stock.inventory.line': (lambda self, cr, uid, ids, c={}: ids, ['location_id'], 20),}),
        'prodlot_name': fields.related('prod_lot_id', 'name', type='char', string='Serial Number Name', store={
                                                                                            'stock.production.lot': (_get_prodlot_change, ['name'], 20),
                                                                                            'stock.inventory.line': (lambda self, cr, uid, ids, c={}: ids, ['prod_lot_id'], 20),}),
    }

    _defaults = {
        'product_qty': 0,
        'product_uom_id': lambda self, cr, uid, ctx=None: self.pool['ir.model.data'].get_object_reference(cr, uid, 'product', 'product_uom_unit')[1]
    }

    def _get_quants(self, cr, uid, line, context=None):
        quant_obj = self.pool["stock.quant"]
        dom = [('company_id', '=', line.company_id.id), ('location_id', '=', line.location_id.id), ('lot_id', '=', line.prod_lot_id.id),
                        ('product_id','=', line.product_id.id), ('owner_id', '=', line.partner_id.id), ('package_id', '=', line.package_id.id)]
        quants = quant_obj.search(cr, uid, dom, context=context)
        return quants

    def onchange_createline(self, cr, uid, ids, location_id=False, product_id=False, uom_id=False, package_id=False, prod_lot_id=False, partner_id=False, company_id=False, context=None):
        quant_obj = self.pool["stock.quant"]
        uom_obj = self.pool["product.uom"]
        res = {'value': {}}
        # If no UoM already put the default UoM of the product
        if product_id:
            product = self.pool.get('product.product').browse(cr, uid, product_id, context=context)
            uom = self.pool['product.uom'].browse(cr, uid, uom_id, context=context)
            if product.uom_id.category_id.id != uom.category_id.id:
                res['value']['product_uom_id'] = product.uom_id.id
                res['domain'] = {'product_uom_id': [('category_id','=',product.uom_id.category_id.id)]}
                uom_id = product.uom_id.id
        # Calculate theoretical quantity by searching the quants as in quants_get
        if product_id and location_id:
            product = self.pool.get('product.product').browse(cr, uid, product_id, context=context)
            if not company_id:
                company_id = self.pool.get('res.users').browse(cr, uid, uid, context=context).company_id.id
            dom = [('company_id', '=', company_id), ('location_id', '=', location_id), ('lot_id', '=', prod_lot_id),
                        ('product_id','=', product_id), ('owner_id', '=', partner_id), ('package_id', '=', package_id)]
            quants = quant_obj.search(cr, uid, dom, context=context)
            th_qty = sum([x.qty for x in quant_obj.browse(cr, uid, quants, context=context)])
            if product_id and uom_id and product.uom_id.id != uom_id:
                th_qty = uom_obj._compute_qty(cr, uid, product.uom_id.id, th_qty, uom_id)
            res['value']['theoretical_qty'] = th_qty
            res['value']['product_qty'] = th_qty
        return res

    def _resolve_inventory_line(self, cr, uid, inventory_line, context=None):
        stock_move_obj = self.pool.get('stock.move')
        quant_obj = self.pool.get('stock.quant')
        diff = inventory_line.theoretical_qty - inventory_line.product_qty
        if not diff:
            return
        #each theorical_lines where difference between theoretical and checked quantities is not 0 is a line for which we need to create a stock move
        vals = {
            'name': _('INV:') + (inventory_line.inventory_id.name or ''),
            'product_id': inventory_line.product_id.id,
            'product_uom': inventory_line.product_uom_id.id,
            'date': inventory_line.inventory_id.date,
            'company_id': inventory_line.inventory_id.company_id.id,
            'inventory_id': inventory_line.inventory_id.id,
            'state': 'confirmed',
            'restrict_lot_id': inventory_line.prod_lot_id.id,
            'restrict_partner_id': inventory_line.partner_id.id,
         }
        inventory_location_id = inventory_line.product_id.property_stock_inventory.id
        if diff < 0:
            #found more than expected
            vals['location_id'] = inventory_location_id
            vals['location_dest_id'] = inventory_line.location_id.id
            vals['product_uom_qty'] = -diff
        else:
            #found less than expected
            vals['location_id'] = inventory_line.location_id.id
            vals['location_dest_id'] = inventory_location_id
            vals['product_uom_qty'] = diff
        move_id = stock_move_obj.create(cr, uid, vals, context=context)
        move = stock_move_obj.browse(cr, uid, move_id, context=context)
        if diff > 0:
            domain = [('qty', '>', 0.0), ('package_id', '=', inventory_line.package_id.id), ('lot_id', '=', inventory_line.prod_lot_id.id), ('location_id', '=', inventory_line.location_id.id)]
            preferred_domain_list = [[('reservation_id', '=', False)], [('reservation_id.inventory_id', '!=', inventory_line.inventory_id.id)]]
            quants = quant_obj.quants_get_prefered_domain(cr, uid, move.location_id, move.product_id, move.product_qty, domain=domain, prefered_domain_list=preferred_domain_list, restrict_partner_id=move.restrict_partner_id.id, context=context)
            quant_obj.quants_reserve(cr, uid, quants, move, context=context)
        elif inventory_line.package_id:
            stock_move_obj.action_done(cr, uid, move_id, context=context)
            quants = [x.id for x in move.quant_ids]
            quant_obj.write(cr, uid, quants, {'package_id': inventory_line.package_id.id}, context=context)
            res = quant_obj.search(cr, uid, [('qty', '<', 0.0), ('product_id', '=', move.product_id.id),
                                    ('location_id', '=', move.location_dest_id.id), ('package_id', '!=', False)], limit=1, context=context)
            if res:
                for quant in move.quant_ids:
                    if quant.location_id.id == move.location_dest_id.id: #To avoid we take a quant that was reconcile already
                        quant_obj._quant_reconcile_negative(cr, uid, quant, move, context=context)
        return move_id

    # Should be left out in next version
    def restrict_change(self, cr, uid, ids, theoretical_qty, context=None):
        return {}

    # Should be left out in next version
    def on_change_product_id(self, cr, uid, ids, product, uom, theoretical_qty, context=None):
        """ Changes UoM
        @param location_id: Location id
        @param product: Changed product_id
        @param uom: UoM product
        @return:  Dictionary of changed values
        """
        if not product:
            return {'value': {'product_uom_id': False}}
        obj_product = self.pool.get('product.product').browse(cr, uid, product, context=context)
        return {'value': {'product_uom_id': uom or obj_product.uom_id.id}}


#----------------------------------------------------------
# Stock Warehouse
#----------------------------------------------------------
class stock_warehouse(osv.osv):
    _name = "stock.warehouse"
    _description = "Warehouse"

    _columns = {
        'name': fields.char('Warehouse Name', required=True, select=True),
        'company_id': fields.many2one('res.company', 'Company', required=True, readonly=True, select=True),
        'partner_id': fields.many2one('res.partner', 'Address'),
        'view_location_id': fields.many2one('stock.location', 'View Location', required=True, domain=[('usage', '=', 'view')]),
        'lot_stock_id': fields.many2one('stock.location', 'Location Stock', domain=[('usage', '=', 'internal')], required=True),
        'code': fields.char('Short Name', size=5, required=True, help="Short name used to identify your warehouse"),
        'route_ids': fields.many2many('stock.location.route', 'stock_route_warehouse', 'warehouse_id', 'route_id', 'Routes', domain="[('warehouse_selectable', '=', True)]", help='Defaults routes through the warehouse'),
        'reception_steps': fields.selection([
            ('one_step', 'Receive goods directly in stock (1 step)'),
            ('two_steps', 'Unload in input location then go to stock (2 steps)'),
            ('three_steps', 'Unload in input location, go through a quality control before being admitted in stock (3 steps)')], 'Incoming Shipments', 
                                            help="Default incoming route to follow", required=True),
        'delivery_steps': fields.selection([
            ('ship_only', 'Ship directly from stock (Ship only)'),
            ('pick_ship', 'Bring goods to output location before shipping (Pick + Ship)'),
            ('pick_pack_ship', 'Make packages into a dedicated location, then bring them to the output location for shipping (Pick + Pack + Ship)')], 'Outgoing Shippings', 
                                           help="Default outgoing route to follow", required=True),
        'wh_input_stock_loc_id': fields.many2one('stock.location', 'Input Location'),
        'wh_qc_stock_loc_id': fields.many2one('stock.location', 'Quality Control Location'),
        'wh_output_stock_loc_id': fields.many2one('stock.location', 'Output Location'),
        'wh_pack_stock_loc_id': fields.many2one('stock.location', 'Packing Location'),
        'mto_pull_id': fields.many2one('procurement.rule', 'MTO rule'),
        'pick_type_id': fields.many2one('stock.picking.type', 'Pick Type'),
        'pack_type_id': fields.many2one('stock.picking.type', 'Pack Type'),
        'out_type_id': fields.many2one('stock.picking.type', 'Out Type'),
        'in_type_id': fields.many2one('stock.picking.type', 'In Type'),
        'int_type_id': fields.many2one('stock.picking.type', 'Internal Type'),
        'crossdock_route_id': fields.many2one('stock.location.route', 'Crossdock Route'),
        'reception_route_id': fields.many2one('stock.location.route', 'Receipt Route'),
        'delivery_route_id': fields.many2one('stock.location.route', 'Delivery Route'),
        'resupply_from_wh': fields.boolean('Resupply From Other Warehouses'),
        'resupply_wh_ids': fields.many2many('stock.warehouse', 'stock_wh_resupply_table', 'supplied_wh_id', 'supplier_wh_id', 'Resupply Warehouses'),
        'resupply_route_ids': fields.one2many('stock.location.route', 'supplied_wh_id', 'Resupply Routes', 
                                              help="Routes will be created for these resupply warehouses and you can select them on products and product categories"),
        'default_resupply_wh_id': fields.many2one('stock.warehouse', 'Default Resupply Warehouse', help="Goods will always be resupplied from this warehouse"),
    }

    def onchange_filter_default_resupply_wh_id(self, cr, uid, ids, default_resupply_wh_id, resupply_wh_ids, context=None):
        resupply_wh_ids = set([x['id'] for x in (self.resolve_2many_commands(cr, uid, 'resupply_wh_ids', resupply_wh_ids, ['id']))])
        if default_resupply_wh_id: #If we are removing the default resupply, we don't have default_resupply_wh_id 
            resupply_wh_ids.add(default_resupply_wh_id)
        resupply_wh_ids = list(resupply_wh_ids)        
        return {'value': {'resupply_wh_ids': resupply_wh_ids}}

    def _get_external_transit_location(self, cr, uid, warehouse, context=None):
        ''' returns browse record of inter company transit location, if found'''
        data_obj = self.pool.get('ir.model.data')
        location_obj = self.pool.get('stock.location')
        try:
            inter_wh_loc = data_obj.get_object_reference(cr, uid, 'stock', 'stock_location_inter_wh')[1]
        except:
            return False
        return location_obj.browse(cr, uid, inter_wh_loc, context=context)

    def _get_inter_wh_route(self, cr, uid, warehouse, wh, context=None):
        return {
            'name': _('%s: Supply Product from %s') % (warehouse.name, wh.name),
            'warehouse_selectable': False,
            'product_selectable': True,
            'product_categ_selectable': True,
            'supplied_wh_id': warehouse.id,
            'supplier_wh_id': wh.id,
        }

    def _create_resupply_routes(self, cr, uid, warehouse, supplier_warehouses, default_resupply_wh, context=None):
        route_obj = self.pool.get('stock.location.route')
        pull_obj = self.pool.get('procurement.rule')
        #create route selectable on the product to resupply the warehouse from another one
        external_transit_location = self._get_external_transit_location(cr, uid, warehouse, context=context)
        internal_transit_location = warehouse.company_id.internal_transit_location_id
        input_loc = warehouse.wh_input_stock_loc_id
        if warehouse.reception_steps == 'one_step':
            input_loc = warehouse.lot_stock_id
        for wh in supplier_warehouses:
            transit_location = wh.company_id.id == warehouse.company_id.id and internal_transit_location or external_transit_location
            if transit_location:
                output_loc = wh.wh_output_stock_loc_id
                if wh.delivery_steps == 'ship_only':
                    output_loc = wh.lot_stock_id
                    # Create extra MTO rule (only for 'ship only' because in the other cases MTO rules already exists)
                    mto_pull_vals = self._get_mto_pull_rule(cr, uid, wh, [(output_loc, transit_location, wh.out_type_id.id)], context=context)[0]
                    pull_obj.create(cr, uid, mto_pull_vals, context=context)
                inter_wh_route_vals = self._get_inter_wh_route(cr, uid, warehouse, wh, context=context)
                inter_wh_route_id = route_obj.create(cr, uid, vals=inter_wh_route_vals, context=context)
                values = [(output_loc, transit_location, wh.out_type_id.id, wh), (transit_location, input_loc, warehouse.in_type_id.id, warehouse)]
                pull_rules_list = self._get_supply_pull_rules(cr, uid, wh.id, values, inter_wh_route_id, context=context)
                for pull_rule in pull_rules_list:
                    pull_obj.create(cr, uid, vals=pull_rule, context=context)
                #if the warehouse is also set as default resupply method, assign this route automatically to the warehouse
                if default_resupply_wh and default_resupply_wh.id == wh.id:
                    self.write(cr, uid, [warehouse.id], {'route_ids': [(4, inter_wh_route_id)]}, context=context)

    _defaults = {
        'company_id': lambda self, cr, uid, c: self.pool.get('res.company')._company_default_get(cr, uid, 'stock.inventory', context=c),
        'reception_steps': 'one_step',
        'delivery_steps': 'ship_only',
    }
    _sql_constraints = [
        ('warehouse_name_uniq', 'unique(name, company_id)', 'The name of the warehouse must be unique per company!'),
        ('warehouse_code_uniq', 'unique(code, company_id)', 'The code of the warehouse must be unique per company!'),
    ]

    def _get_partner_locations(self, cr, uid, ids, context=None):
        ''' returns a tuple made of the browse record of customer location and the browse record of supplier location'''
        data_obj = self.pool.get('ir.model.data')
        location_obj = self.pool.get('stock.location')
        try:
            customer_loc = data_obj.get_object_reference(cr, uid, 'stock', 'stock_location_customers')[1]
            supplier_loc = data_obj.get_object_reference(cr, uid, 'stock', 'stock_location_suppliers')[1]
        except:
            customer_loc = location_obj.search(cr, uid, [('usage', '=', 'customer')], context=context)
            customer_loc = customer_loc and customer_loc[0] or False
            supplier_loc = location_obj.search(cr, uid, [('usage', '=', 'supplier')], context=context)
            supplier_loc = supplier_loc and supplier_loc[0] or False
        if not (customer_loc and supplier_loc):
            raise osv.except_osv(_('Error!'), _('Can\'t find any customer or supplier location.'))
        return location_obj.browse(cr, uid, [customer_loc, supplier_loc], context=context)

    def _location_used(self, cr, uid, location_id, warehouse, context=None):
        pull_obj = self.pool['procurement.rule']
        push_obj = self.pool['stock.location.path']
        pulls = pull_obj.search(cr, uid, ['&', ('route_id', 'not in', [x.id for x in warehouse.route_ids]), '|', ('location_src_id', '=', location_id), ('location_id', '=', location_id)], context=context)
        pushs = push_obj.search(cr, uid, ['&', ('route_id', 'not in', [x.id for x in warehouse.route_ids]), '|', ('location_from_id', '=', location_id), ('location_dest_id', '=', location_id)], context=context)
        if pulls or pushs:
            return True
        return False

    def switch_location(self, cr, uid, ids, warehouse, new_reception_step=False, new_delivery_step=False, context=None):
        location_obj = self.pool.get('stock.location')

        new_reception_step = new_reception_step or warehouse.reception_steps
        new_delivery_step = new_delivery_step or warehouse.delivery_steps
        if warehouse.reception_steps != new_reception_step:
            if not self._location_used(cr, uid, warehouse.wh_input_stock_loc_id.id, warehouse, context=context):
                location_obj.write(cr, uid, [warehouse.wh_input_stock_loc_id.id, warehouse.wh_qc_stock_loc_id.id], {'active': False}, context=context)
            if new_reception_step != 'one_step':
                location_obj.write(cr, uid, warehouse.wh_input_stock_loc_id.id, {'active': True}, context=context)
            if new_reception_step == 'three_steps':
                location_obj.write(cr, uid, warehouse.wh_qc_stock_loc_id.id, {'active': True}, context=context)

        if warehouse.delivery_steps != new_delivery_step:
            if not self._location_used(cr, uid, warehouse.wh_output_stock_loc_id.id, warehouse, context=context):
                location_obj.write(cr, uid, [warehouse.wh_output_stock_loc_id.id], {'active': False}, context=context)
            if not self._location_used(cr, uid, warehouse.wh_pack_stock_loc_id.id, warehouse, context=context):
                location_obj.write(cr, uid, [warehouse.wh_pack_stock_loc_id.id], {'active': False}, context=context)
            if new_delivery_step != 'ship_only':
                location_obj.write(cr, uid, warehouse.wh_output_stock_loc_id.id, {'active': True}, context=context)
            if new_delivery_step == 'pick_pack_ship':
                location_obj.write(cr, uid, warehouse.wh_pack_stock_loc_id.id, {'active': True}, context=context)
        return True

    def _get_reception_delivery_route(self, cr, uid, warehouse, route_name, context=None):
        return {
            'name': self._format_routename(cr, uid, warehouse, route_name, context=context),
            'product_categ_selectable': True,
            'product_selectable': False,
            'sequence': 10,
        }

    def _get_supply_pull_rules(self, cr, uid, supply_warehouse, values, new_route_id, context=None):
        pull_rules_list = []
        for from_loc, dest_loc, pick_type_id, warehouse in values:
            pull_rules_list.append({
                'name': self._format_rulename(cr, uid, warehouse, from_loc, dest_loc, context=context),
                'location_src_id': from_loc.id,
                'location_id': dest_loc.id,
                'route_id': new_route_id,
                'action': 'move',
                'picking_type_id': pick_type_id,
                'procure_method': warehouse.lot_stock_id.id != from_loc.id and 'make_to_order' or 'make_to_stock', # first part of the resuply route is MTS
                'warehouse_id': warehouse.id,
                'propagate_warehouse_id': supply_warehouse,
            })
        return pull_rules_list

    def _get_push_pull_rules(self, cr, uid, warehouse, active, values, new_route_id, context=None):
        first_rule = True
        push_rules_list = []
        pull_rules_list = []
        for from_loc, dest_loc, pick_type_id in values:
            push_rules_list.append({
                'name': self._format_rulename(cr, uid, warehouse, from_loc, dest_loc, context=context),
                'location_from_id': from_loc.id,
                'location_dest_id': dest_loc.id,
                'route_id': new_route_id,
                'auto': 'manual',
                'picking_type_id': pick_type_id,
                'active': active,
                'warehouse_id': warehouse.id,
            })
            pull_rules_list.append({
                'name': self._format_rulename(cr, uid, warehouse, from_loc, dest_loc, context=context),
                'location_src_id': from_loc.id,
                'location_id': dest_loc.id,
                'route_id': new_route_id,
                'action': 'move',
                'picking_type_id': pick_type_id,
                'procure_method': first_rule is True and 'make_to_stock' or 'make_to_order',
                'active': active,
                'warehouse_id': warehouse.id,
            })
            first_rule = False
        return push_rules_list, pull_rules_list

    def _get_mto_route(self, cr, uid, context=None):
        route_obj = self.pool.get('stock.location.route')
        data_obj = self.pool.get('ir.model.data')
        try:
            mto_route_id = data_obj.get_object_reference(cr, uid, 'stock', 'route_warehouse0_mto')[1]
        except:
            mto_route_id = route_obj.search(cr, uid, [('name', 'like', _('Make To Order'))], context=context)
            mto_route_id = mto_route_id and mto_route_id[0] or False
        if not mto_route_id:
            raise osv.except_osv(_('Error!'), _('Can\'t find any generic Make To Order route.'))
        return mto_route_id

    def _check_remove_mto_resupply_rules(self, cr, uid, warehouse, context=None):
        """ Checks that the moves from the different """
        pull_obj = self.pool.get('procurement.rule')
        mto_route_id = self._get_mto_route(cr, uid, context=context)
        rules = pull_obj.search(cr, uid, ['&', ('location_src_id', '=', warehouse.lot_stock_id.id), ('location_id.usage', '=', 'transit')], context=context)
        pull_obj.unlink(cr, uid, rules, context=context)

    def _get_mto_pull_rule(self, cr, uid, warehouse, values, context=None):
        mto_route_id = self._get_mto_route(cr, uid, context=context)
        res = []
        for value in values:
            from_loc, dest_loc, pick_type_id = value
            res += [{
            'name': self._format_rulename(cr, uid, warehouse, from_loc, dest_loc, context=context) + _(' MTO'),
            'location_src_id': from_loc.id,
            'location_id': dest_loc.id,
            'route_id': mto_route_id,
            'action': 'move',
            'picking_type_id': pick_type_id,
            'procure_method': 'make_to_order',
            'active': True,
            'warehouse_id': warehouse.id,
            }]
        return res

    def _get_crossdock_route(self, cr, uid, warehouse, route_name, context=None):
        return {
            'name': self._format_routename(cr, uid, warehouse, route_name, context=context),
            'warehouse_selectable': False,
            'product_selectable': True,
            'product_categ_selectable': True,
            'active': warehouse.delivery_steps != 'ship_only' and warehouse.reception_steps != 'one_step',
            'sequence': 20,
        }

    def create_routes(self, cr, uid, ids, warehouse, context=None):
        wh_route_ids = []
        route_obj = self.pool.get('stock.location.route')
        pull_obj = self.pool.get('procurement.rule')
        push_obj = self.pool.get('stock.location.path')
        routes_dict = self.get_routes_dict(cr, uid, ids, warehouse, context=context)
        #create reception route and rules
        route_name, values = routes_dict[warehouse.reception_steps]
        route_vals = self._get_reception_delivery_route(cr, uid, warehouse, route_name, context=context)
        reception_route_id = route_obj.create(cr, uid, route_vals, context=context)
        wh_route_ids.append((4, reception_route_id))
        push_rules_list, pull_rules_list = self._get_push_pull_rules(cr, uid, warehouse, True, values, reception_route_id, context=context)
        #create the push/pull rules
        for push_rule in push_rules_list:
            push_obj.create(cr, uid, vals=push_rule, context=context)
        for pull_rule in pull_rules_list:
            #all pull rules in reception route are mto, because we don't want to wait for the scheduler to trigger an orderpoint on input location
            pull_rule['procure_method'] = 'make_to_order'
            pull_obj.create(cr, uid, vals=pull_rule, context=context)

        #create MTS route and pull rules for delivery and a specific route MTO to be set on the product
        route_name, values = routes_dict[warehouse.delivery_steps]
        route_vals = self._get_reception_delivery_route(cr, uid, warehouse, route_name, context=context)
        #create the route and its pull rules
        delivery_route_id = route_obj.create(cr, uid, route_vals, context=context)
        wh_route_ids.append((4, delivery_route_id))
        dummy, pull_rules_list = self._get_push_pull_rules(cr, uid, warehouse, True, values, delivery_route_id, context=context)
        for pull_rule in pull_rules_list:
            pull_obj.create(cr, uid, vals=pull_rule, context=context)
        #create MTO pull rule and link it to the generic MTO route
        mto_pull_vals = self._get_mto_pull_rule(cr, uid, warehouse, values, context=context)[0]
        mto_pull_id = pull_obj.create(cr, uid, mto_pull_vals, context=context)

        #create a route for cross dock operations, that can be set on products and product categories
        route_name, values = routes_dict['crossdock']
        crossdock_route_vals = self._get_crossdock_route(cr, uid, warehouse, route_name, context=context)
        crossdock_route_id = route_obj.create(cr, uid, vals=crossdock_route_vals, context=context)
        wh_route_ids.append((4, crossdock_route_id))
        dummy, pull_rules_list = self._get_push_pull_rules(cr, uid, warehouse, warehouse.delivery_steps != 'ship_only' and warehouse.reception_steps != 'one_step', values, crossdock_route_id, context=context)
        for pull_rule in pull_rules_list:
            # Fixed cross-dock is logically mto
            pull_rule['procure_method'] = 'make_to_order'
            pull_obj.create(cr, uid, vals=pull_rule, context=context)

        #create route selectable on the product to resupply the warehouse from another one
        self._create_resupply_routes(cr, uid, warehouse, warehouse.resupply_wh_ids, warehouse.default_resupply_wh_id, context=context)

        #return routes and mto pull rule to store on the warehouse
        return {
            'route_ids': wh_route_ids,
            'mto_pull_id': mto_pull_id,
            'reception_route_id': reception_route_id,
            'delivery_route_id': delivery_route_id,
            'crossdock_route_id': crossdock_route_id,
        }

    def change_route(self, cr, uid, ids, warehouse, new_reception_step=False, new_delivery_step=False, context=None):
        picking_type_obj = self.pool.get('stock.picking.type')
        pull_obj = self.pool.get('procurement.rule')
        push_obj = self.pool.get('stock.location.path')
        route_obj = self.pool.get('stock.location.route')
        new_reception_step = new_reception_step or warehouse.reception_steps
        new_delivery_step = new_delivery_step or warehouse.delivery_steps

        #change the default source and destination location and (de)activate picking types
        input_loc = warehouse.wh_input_stock_loc_id
        if new_reception_step == 'one_step':
            input_loc = warehouse.lot_stock_id
        output_loc = warehouse.wh_output_stock_loc_id
        if new_delivery_step == 'ship_only':
            output_loc = warehouse.lot_stock_id
        picking_type_obj.write(cr, uid, warehouse.in_type_id.id, {'default_location_dest_id': input_loc.id}, context=context)
        picking_type_obj.write(cr, uid, warehouse.out_type_id.id, {'default_location_src_id': output_loc.id}, context=context)
        picking_type_obj.write(cr, uid, warehouse.pick_type_id.id, {
                'active': new_delivery_step != 'ship_only',
                'default_location_dest_id': output_loc.id if new_delivery_step == 'pick_ship' else warehouse.wh_pack_stock_loc_id.id,
            }, context=context)
        picking_type_obj.write(cr, uid, warehouse.pack_type_id.id, {'active': new_delivery_step == 'pick_pack_ship'}, context=context)

        routes_dict = self.get_routes_dict(cr, uid, ids, warehouse, context=context)
        #update delivery route and rules: unlink the existing rules of the warehouse delivery route and recreate it
        pull_obj.unlink(cr, uid, [pu.id for pu in warehouse.delivery_route_id.pull_ids], context=context)
        route_name, values = routes_dict[new_delivery_step]
        route_obj.write(cr, uid, warehouse.delivery_route_id.id, {'name': self._format_routename(cr, uid, warehouse, route_name, context=context)}, context=context)
        dummy, pull_rules_list = self._get_push_pull_rules(cr, uid, warehouse, True, values, warehouse.delivery_route_id.id, context=context)
        #create the pull rules
        for pull_rule in pull_rules_list:
            pull_obj.create(cr, uid, vals=pull_rule, context=context)

        #update receipt route and rules: unlink the existing rules of the warehouse receipt route and recreate it
        pull_obj.unlink(cr, uid, [pu.id for pu in warehouse.reception_route_id.pull_ids], context=context)
        push_obj.unlink(cr, uid, [pu.id for pu in warehouse.reception_route_id.push_ids], context=context)
        route_name, values = routes_dict[new_reception_step]
        route_obj.write(cr, uid, warehouse.reception_route_id.id, {'name': self._format_routename(cr, uid, warehouse, route_name, context=context)}, context=context)
        push_rules_list, pull_rules_list = self._get_push_pull_rules(cr, uid, warehouse, True, values, warehouse.reception_route_id.id, context=context)
        #create the push/pull rules
        for push_rule in push_rules_list:
            push_obj.create(cr, uid, vals=push_rule, context=context)
        for pull_rule in pull_rules_list:
            #all pull rules in receipt route are mto, because we don't want to wait for the scheduler to trigger an orderpoint on input location
            pull_rule['procure_method'] = 'make_to_order'
            pull_obj.create(cr, uid, vals=pull_rule, context=context)

        route_obj.write(cr, uid, warehouse.crossdock_route_id.id, {'active': new_reception_step != 'one_step' and new_delivery_step != 'ship_only'}, context=context)

        #change MTO rule
        dummy, values = routes_dict[new_delivery_step]
        mto_pull_vals = self._get_mto_pull_rule(cr, uid, warehouse, values, context=context)[0]
        pull_obj.write(cr, uid, warehouse.mto_pull_id.id, mto_pull_vals, context=context)
        return True

    def create_sequences_and_picking_types(self, cr, uid, warehouse, context=None):
        seq_obj = self.pool.get('ir.sequence')
        picking_type_obj = self.pool.get('stock.picking.type')
        #create new sequences
        in_seq_id = seq_obj.create(cr, SUPERUSER_ID, values={'name': warehouse.name + _(' Sequence in'), 'prefix': warehouse.code + '/IN/', 'padding': 5}, context=context)
        out_seq_id = seq_obj.create(cr, SUPERUSER_ID, values={'name': warehouse.name + _(' Sequence out'), 'prefix': warehouse.code + '/OUT/', 'padding': 5}, context=context)
        pack_seq_id = seq_obj.create(cr, SUPERUSER_ID, values={'name': warehouse.name + _(' Sequence packing'), 'prefix': warehouse.code + '/PACK/', 'padding': 5}, context=context)
        pick_seq_id = seq_obj.create(cr, SUPERUSER_ID, values={'name': warehouse.name + _(' Sequence picking'), 'prefix': warehouse.code + '/PICK/', 'padding': 5}, context=context)
        int_seq_id = seq_obj.create(cr, SUPERUSER_ID, values={'name': warehouse.name + _(' Sequence internal'), 'prefix': warehouse.code + '/INT/', 'padding': 5}, context=context)

        wh_stock_loc = warehouse.lot_stock_id
        wh_input_stock_loc = warehouse.wh_input_stock_loc_id
        wh_output_stock_loc = warehouse.wh_output_stock_loc_id
        wh_pack_stock_loc = warehouse.wh_pack_stock_loc_id

        #fetch customer and supplier locations, for references
        customer_loc, supplier_loc = self._get_partner_locations(cr, uid, warehouse.id, context=context)

        #create in, out, internal picking types for warehouse
        input_loc = wh_input_stock_loc
        if warehouse.reception_steps == 'one_step':
            input_loc = wh_stock_loc
        output_loc = wh_output_stock_loc
        if warehouse.delivery_steps == 'ship_only':
            output_loc = wh_stock_loc

        #choose the next available color for the picking types of this warehouse
        color = 0
        available_colors = [c%9 for c in range(3, 12)]  # put flashy colors first
        all_used_colors = self.pool.get('stock.picking.type').search_read(cr, uid, [('warehouse_id', '!=', False), ('color', '!=', False)], ['color'], order='color')
        #don't use sets to preserve the list order
        for x in all_used_colors:
            if x['color'] in available_colors:
                available_colors.remove(x['color'])
        if available_colors:
            color = available_colors[0]

        #order the picking types with a sequence allowing to have the following suit for each warehouse: reception, internal, pick, pack, ship. 
        max_sequence = self.pool.get('stock.picking.type').search_read(cr, uid, [], ['sequence'], order='sequence desc')
        max_sequence = max_sequence and max_sequence[0]['sequence'] or 0

        in_type_id = picking_type_obj.create(cr, uid, vals={
            'name': _('Receipts'),
            'warehouse_id': warehouse.id,
            'code': 'incoming',
            'sequence_id': in_seq_id,
            'default_location_src_id': supplier_loc.id,
            'default_location_dest_id': input_loc.id,
            'sequence': max_sequence + 1,
            'color': color}, context=context)
        out_type_id = picking_type_obj.create(cr, uid, vals={
            'name': _('Delivery Orders'),
            'warehouse_id': warehouse.id,
            'code': 'outgoing',
            'sequence_id': out_seq_id,
            'return_picking_type_id': in_type_id,
            'default_location_src_id': output_loc.id,
            'default_location_dest_id': customer_loc.id,
            'sequence': max_sequence + 4,
            'color': color}, context=context)
        picking_type_obj.write(cr, uid, [in_type_id], {'return_picking_type_id': out_type_id}, context=context)
        int_type_id = picking_type_obj.create(cr, uid, vals={
            'name': _('Internal Transfers'),
            'warehouse_id': warehouse.id,
            'code': 'internal',
            'sequence_id': int_seq_id,
            'default_location_src_id': wh_stock_loc.id,
            'default_location_dest_id': wh_stock_loc.id,
            'active': True,
            'sequence': max_sequence + 2,
            'color': color}, context=context)
        pack_type_id = picking_type_obj.create(cr, uid, vals={
            'name': _('Pack'),
            'warehouse_id': warehouse.id,
            'code': 'internal',
            'sequence_id': pack_seq_id,
            'default_location_src_id': wh_pack_stock_loc.id,
            'default_location_dest_id': output_loc.id,
            'active': warehouse.delivery_steps == 'pick_pack_ship',
            'sequence': max_sequence + 3,
            'color': color}, context=context)
        pick_type_id = picking_type_obj.create(cr, uid, vals={
            'name': _('Pick'),
            'warehouse_id': warehouse.id,
            'code': 'internal',
            'sequence_id': pick_seq_id,
            'default_location_src_id': wh_stock_loc.id,
            'default_location_dest_id': output_loc.id if warehouse.delivery_steps == 'pick_ship' else wh_pack_stock_loc.id,
            'active': warehouse.delivery_steps != 'ship_only',
            'sequence': max_sequence + 2,
            'color': color}, context=context)

        #write picking types on WH
        vals = {
            'in_type_id': in_type_id,
            'out_type_id': out_type_id,
            'pack_type_id': pack_type_id,
            'pick_type_id': pick_type_id,
            'int_type_id': int_type_id,
        }
        super(stock_warehouse, self).write(cr, uid, warehouse.id, vals=vals, context=context)


    def create(self, cr, uid, vals, context=None):
        if context is None:
            context = {}
        if vals is None:
            vals = {}
        data_obj = self.pool.get('ir.model.data')
        seq_obj = self.pool.get('ir.sequence')
        picking_type_obj = self.pool.get('stock.picking.type')
        location_obj = self.pool.get('stock.location')

        #create view location for warehouse
        loc_vals = {
                'name': _(vals.get('code')),
                'usage': 'view',
                'location_id': data_obj.get_object_reference(cr, uid, 'stock', 'stock_location_locations')[1],
        }
        if vals.get('company_id'):
            loc_vals['company_id'] = vals.get('company_id')
        wh_loc_id = location_obj.create(cr, uid, loc_vals, context=context)
        vals['view_location_id'] = wh_loc_id
        #create all location
        def_values = self.default_get(cr, uid, {'reception_steps', 'delivery_steps'})
        reception_steps = vals.get('reception_steps',  def_values['reception_steps'])
        delivery_steps = vals.get('delivery_steps', def_values['delivery_steps'])
        context_with_inactive = context.copy()
        context_with_inactive['active_test'] = False
        sub_locations = [
            {'name': _('Stock'), 'active': True, 'field': 'lot_stock_id'},
            {'name': _('Input'), 'active': reception_steps != 'one_step', 'field': 'wh_input_stock_loc_id'},
            {'name': _('Quality Control'), 'active': reception_steps == 'three_steps', 'field': 'wh_qc_stock_loc_id'},
            {'name': _('Output'), 'active': delivery_steps != 'ship_only', 'field': 'wh_output_stock_loc_id'},
            {'name': _('Packing Zone'), 'active': delivery_steps == 'pick_pack_ship', 'field': 'wh_pack_stock_loc_id'},
        ]
        for values in sub_locations:
            loc_vals = {
                'name': values['name'],
                'usage': 'internal',
                'location_id': wh_loc_id,
                'active': values['active'],
            }
            if vals.get('company_id'):
                loc_vals['company_id'] = vals.get('company_id')
            location_id = location_obj.create(cr, uid, loc_vals, context=context_with_inactive)
            vals[values['field']] = location_id

        #create WH
        new_id = super(stock_warehouse, self).create(cr, uid, vals=vals, context=context)
        warehouse = self.browse(cr, uid, new_id, context=context)
        self.create_sequences_and_picking_types(cr, uid, warehouse, context=context)

        #create routes and push/pull rules
        new_objects_dict = self.create_routes(cr, uid, new_id, warehouse, context=context)
        self.write(cr, uid, warehouse.id, new_objects_dict, context=context)
        return new_id

    def _format_rulename(self, cr, uid, obj, from_loc, dest_loc, context=None):
        return obj.code + ': ' + from_loc.name + ' -> ' + dest_loc.name

    def _format_routename(self, cr, uid, obj, name, context=None):
        return obj.name + ': ' + name

    def get_routes_dict(self, cr, uid, ids, warehouse, context=None):
        #fetch customer and supplier locations, for references
        customer_loc, supplier_loc = self._get_partner_locations(cr, uid, ids, context=context)

        return {
            'one_step': (_('Receipt in 1 step'), []),
            'two_steps': (_('Receipt in 2 steps'), [(warehouse.wh_input_stock_loc_id, warehouse.lot_stock_id, warehouse.int_type_id.id)]),
            'three_steps': (_('Receipt in 3 steps'), [(warehouse.wh_input_stock_loc_id, warehouse.wh_qc_stock_loc_id, warehouse.int_type_id.id), (warehouse.wh_qc_stock_loc_id, warehouse.lot_stock_id, warehouse.int_type_id.id)]),
            'crossdock': (_('Cross-Dock'), [(warehouse.wh_input_stock_loc_id, warehouse.wh_output_stock_loc_id, warehouse.int_type_id.id), (warehouse.wh_output_stock_loc_id, customer_loc, warehouse.out_type_id.id)]),
            'ship_only': (_('Ship Only'), [(warehouse.lot_stock_id, customer_loc, warehouse.out_type_id.id)]),
            'pick_ship': (_('Pick + Ship'), [(warehouse.lot_stock_id, warehouse.wh_output_stock_loc_id, warehouse.pick_type_id.id), (warehouse.wh_output_stock_loc_id, customer_loc, warehouse.out_type_id.id)]),
            'pick_pack_ship': (_('Pick + Pack + Ship'), [(warehouse.lot_stock_id, warehouse.wh_pack_stock_loc_id, warehouse.pick_type_id.id), (warehouse.wh_pack_stock_loc_id, warehouse.wh_output_stock_loc_id, warehouse.pack_type_id.id), (warehouse.wh_output_stock_loc_id, customer_loc, warehouse.out_type_id.id)]),
        }

    def _handle_renaming(self, cr, uid, warehouse, name, code, context=None):
        location_obj = self.pool.get('stock.location')
        route_obj = self.pool.get('stock.location.route')
        pull_obj = self.pool.get('procurement.rule')
        push_obj = self.pool.get('stock.location.path')
        #rename location
        location_id = warehouse.lot_stock_id.location_id.id
        location_obj.write(cr, uid, location_id, {'name': code}, context=context)
        #rename route and push-pull rules
        for route in warehouse.route_ids:
            route_obj.write(cr, uid, route.id, {'name': route.name.replace(warehouse.name, name, 1)}, context=context)
            for pull in route.pull_ids:
                pull_obj.write(cr, uid, pull.id, {'name': pull.name.replace(warehouse.name, name, 1)}, context=context)
            for push in route.push_ids:
                push_obj.write(cr, uid, push.id, {'name': pull.name.replace(warehouse.name, name, 1)}, context=context)
        #change the mto pull rule name
        if warehouse.mto_pull_id.id:
            pull_obj.write(cr, uid, warehouse.mto_pull_id.id, {'name': warehouse.mto_pull_id.name.replace(warehouse.name, name, 1)}, context=context)

    def _check_delivery_resupply(self, cr, uid, warehouse, new_location, change_to_multiple, context=None):
        """ Will check if the resupply routes from this warehouse follow the changes of number of delivery steps """
        #Check routes that are being delivered by this warehouse and change the rule going to transit location
        route_obj = self.pool.get("stock.location.route")
        pull_obj = self.pool.get("procurement.rule")
        routes = route_obj.search(cr, uid, [('supplier_wh_id','=', warehouse.id)], context=context)
        pulls = pull_obj.search(cr, uid, ['&', ('route_id', 'in', routes), ('location_id.usage', '=', 'transit')], context=context)
        if pulls:
            pull_obj.write(cr, uid, pulls, {'location_src_id': new_location, 'procure_method': change_to_multiple and "make_to_order" or "make_to_stock"}, context=context)
        # Create or clean MTO rules
        mto_route_id = self._get_mto_route(cr, uid, context=context)
        if not change_to_multiple:
            # If single delivery we should create the necessary MTO rules for the resupply 
            # pulls = pull_obj.search(cr, uid, ['&', ('route_id', '=', mto_route_id), ('location_id.usage', '=', 'transit'), ('location_src_id', '=', warehouse.lot_stock_id.id)], context=context)
            pull_recs = pull_obj.browse(cr, uid, pulls, context=context)
            transfer_locs = list(set([x.location_id for x in pull_recs]))
            vals = [(warehouse.lot_stock_id , x, warehouse.out_type_id.id) for x in transfer_locs]
            mto_pull_vals = self._get_mto_pull_rule(cr, uid, warehouse, vals, context=context)
            for mto_pull_val in mto_pull_vals:
                pull_obj.create(cr, uid, mto_pull_val, context=context)
        else:
            # We need to delete all the MTO pull rules, otherwise they risk to be used in the system
            pulls = pull_obj.search(cr, uid, ['&', ('route_id', '=', mto_route_id), ('location_id.usage', '=', 'transit'), ('location_src_id', '=', warehouse.lot_stock_id.id)], context=context)
            if pulls:
                pull_obj.unlink(cr, uid, pulls, context=context)

    def _check_reception_resupply(self, cr, uid, warehouse, new_location, context=None):
        """
            Will check if the resupply routes to this warehouse follow the changes of number of receipt steps
        """
        #Check routes that are being delivered by this warehouse and change the rule coming from transit location
        route_obj = self.pool.get("stock.location.route")
        pull_obj = self.pool.get("procurement.rule")
        routes = route_obj.search(cr, uid, [('supplied_wh_id','=', warehouse.id)], context=context)
        pulls= pull_obj.search(cr, uid, ['&', ('route_id', 'in', routes), ('location_src_id.usage', '=', 'transit')])
        if pulls:
            pull_obj.write(cr, uid, pulls, {'location_id': new_location}, context=context)

    def _check_resupply(self, cr, uid, warehouse, reception_new, delivery_new, context=None):
        if reception_new:
            old_val = warehouse.reception_steps
            new_val = reception_new
            change_to_one = (old_val != 'one_step' and new_val == 'one_step')
            change_to_multiple = (old_val == 'one_step' and new_val != 'one_step')
            if change_to_one or change_to_multiple:
                new_location = change_to_one and warehouse.lot_stock_id.id or warehouse.wh_input_stock_loc_id.id
                self._check_reception_resupply(cr, uid, warehouse, new_location, context=context)
        if delivery_new:
            old_val = warehouse.delivery_steps
            new_val = delivery_new
            change_to_one = (old_val != 'ship_only' and new_val == 'ship_only')
            change_to_multiple = (old_val == 'ship_only' and new_val != 'ship_only')
            if change_to_one or change_to_multiple:
                new_location = change_to_one and warehouse.lot_stock_id.id or warehouse.wh_output_stock_loc_id.id 
                self._check_delivery_resupply(cr, uid, warehouse, new_location, change_to_multiple, context=context)

    def write(self, cr, uid, ids, vals, context=None):
        if context is None:
            context = {}
        if isinstance(ids, (int, long)):
            ids = [ids]
        seq_obj = self.pool.get('ir.sequence')
        route_obj = self.pool.get('stock.location.route')
        context_with_inactive = context.copy()
        context_with_inactive['active_test'] = False
        for warehouse in self.browse(cr, uid, ids, context=context_with_inactive):
            #first of all, check if we need to delete and recreate route
            if vals.get('reception_steps') or vals.get('delivery_steps'):
                #activate and deactivate location according to reception and delivery option
                self.switch_location(cr, uid, warehouse.id, warehouse, vals.get('reception_steps', False), vals.get('delivery_steps', False), context=context)
                # switch between route
                self.change_route(cr, uid, ids, warehouse, vals.get('reception_steps', False), vals.get('delivery_steps', False), context=context_with_inactive)
                # Check if we need to change something to resupply warehouses and associated MTO rules
                self._check_resupply(cr, uid, warehouse, vals.get('reception_steps'), vals.get('delivery_steps'), context=context)
            if vals.get('code') or vals.get('name'):
                name = warehouse.name
                #rename sequence
                if vals.get('name'):
                    name = vals.get('name', warehouse.name)
                self._handle_renaming(cr, uid, warehouse, name, vals.get('code', warehouse.code), context=context_with_inactive)
                if warehouse.in_type_id:
                    seq_obj.write(cr, uid, warehouse.in_type_id.sequence_id.id, {'name': name + _(' Sequence in'), 'prefix': vals.get('code', warehouse.code) + '\IN\\'}, context=context)
                    seq_obj.write(cr, uid, warehouse.out_type_id.sequence_id.id, {'name': name + _(' Sequence out'), 'prefix': vals.get('code', warehouse.code) + '\OUT\\'}, context=context)
                    seq_obj.write(cr, uid, warehouse.pack_type_id.sequence_id.id, {'name': name + _(' Sequence packing'), 'prefix': vals.get('code', warehouse.code) + '\PACK\\'}, context=context)
                    seq_obj.write(cr, uid, warehouse.pick_type_id.sequence_id.id, {'name': name + _(' Sequence picking'), 'prefix': vals.get('code', warehouse.code) + '\PICK\\'}, context=context)
                    seq_obj.write(cr, uid, warehouse.int_type_id.sequence_id.id, {'name': name + _(' Sequence internal'), 'prefix': vals.get('code', warehouse.code) + '\INT\\'}, context=context)
        if vals.get('resupply_wh_ids') and not vals.get('resupply_route_ids'):
            for cmd in vals.get('resupply_wh_ids'):
                if cmd[0] == 6:
                    new_ids = set(cmd[2])
                    old_ids = set([wh.id for wh in warehouse.resupply_wh_ids])
                    to_add_wh_ids = new_ids - old_ids
                    if to_add_wh_ids:
                        supplier_warehouses = self.browse(cr, uid, list(to_add_wh_ids), context=context)
                        self._create_resupply_routes(cr, uid, warehouse, supplier_warehouses, warehouse.default_resupply_wh_id, context=context)
                    to_remove_wh_ids = old_ids - new_ids
                    if to_remove_wh_ids:
                        to_remove_route_ids = route_obj.search(cr, uid, [('supplied_wh_id', '=', warehouse.id), ('supplier_wh_id', 'in', list(to_remove_wh_ids))], context=context)
                        if to_remove_route_ids:
                            route_obj.unlink(cr, uid, to_remove_route_ids, context=context)
                else:
                    #not implemented
                    pass
        if 'default_resupply_wh_id' in vals:
            if vals.get('default_resupply_wh_id') == warehouse.id:
                raise osv.except_osv(_('Warning'),_('The default resupply warehouse should be different than the warehouse itself!'))
            if warehouse.default_resupply_wh_id:
                #remove the existing resupplying route on the warehouse
                to_remove_route_ids = route_obj.search(cr, uid, [('supplied_wh_id', '=', warehouse.id), ('supplier_wh_id', '=', warehouse.default_resupply_wh_id.id)], context=context)
                for inter_wh_route_id in to_remove_route_ids:
                    self.write(cr, uid, [warehouse.id], {'route_ids': [(3, inter_wh_route_id)]})
            if vals.get('default_resupply_wh_id'):
                #assign the new resupplying route on all products
                to_assign_route_ids = route_obj.search(cr, uid, [('supplied_wh_id', '=', warehouse.id), ('supplier_wh_id', '=', vals.get('default_resupply_wh_id'))], context=context)
                for inter_wh_route_id in to_assign_route_ids:
                    self.write(cr, uid, [warehouse.id], {'route_ids': [(4, inter_wh_route_id)]})

        return super(stock_warehouse, self).write(cr, uid, ids, vals=vals, context=context)

    def get_all_routes_for_wh(self, cr, uid, warehouse, context=None):
        route_obj = self.pool.get("stock.location.route")
        all_routes = [route.id for route in warehouse.route_ids]
        all_routes += route_obj.search(cr, uid, [('supplied_wh_id', '=', warehouse.id)], context=context)
        all_routes += [warehouse.mto_pull_id.route_id.id]
        return all_routes

    def view_all_routes_for_wh(self, cr, uid, ids, context=None):
        all_routes = []
        for wh in self.browse(cr, uid, ids, context=context):
            all_routes += self.get_all_routes_for_wh(cr, uid, wh, context=context)

        domain = [('id', 'in', all_routes)]
        return {
            'name': _('Warehouse\'s Routes'),
            'domain': domain,
            'res_model': 'stock.location.route',
            'type': 'ir.actions.act_window',
            'view_id': False,
            'view_mode': 'tree,form',
            'view_type': 'form',
            'limit': 20
        }


class stock_location_path(osv.osv):
    _name = "stock.location.path"
    _description = "Pushed Flows"
    _order = "name"

    def _get_rules(self, cr, uid, ids, context=None):
        res = []
        for route in self.browse(cr, uid, ids, context=context):
            res += [x.id for x in route.push_ids]
        return res

    _columns = {
        'name': fields.char('Operation Name', required=True),
        'company_id': fields.many2one('res.company', 'Company'),
        'route_id': fields.many2one('stock.location.route', 'Route'),
        'location_from_id': fields.many2one('stock.location', 'Source Location', ondelete='cascade', select=1, required=True),
        'location_dest_id': fields.many2one('stock.location', 'Destination Location', ondelete='cascade', select=1, required=True),
        'delay': fields.integer('Delay (days)', help="Number of days to do this transition"),
        'picking_type_id': fields.many2one('stock.picking.type', 'Type of the new Operation', required=True, help="This is the picking type associated with the different pickings"), 
        'auto': fields.selection(
            [('auto','Automatic Move'), ('manual','Manual Operation'),('transparent','Automatic No Step Added')],
            'Automatic Move',
            required=True, select=1,
            help="This is used to define paths the product has to follow within the location tree.\n" \
                "The 'Automatic Move' value will create a stock move after the current one that will be "\
                "validated automatically. With 'Manual Operation', the stock move has to be validated "\
                "by a worker. With 'Automatic No Step Added', the location is replaced in the original move."
            ),
        'propagate': fields.boolean('Propagate cancel and split', help='If checked, when the previous move is cancelled or split, the move generated by this move will too'),
        'active': fields.boolean('Active', help="If unchecked, it will allow you to hide the rule without removing it."),
        'warehouse_id': fields.many2one('stock.warehouse', 'Warehouse'),
        'route_sequence': fields.related('route_id', 'sequence', string='Route Sequence',
            store={
                'stock.location.route': (_get_rules, ['sequence'], 10),
                'stock.location.path': (lambda self, cr, uid, ids, c={}: ids, ['route_id'], 10),
        }),
        'sequence': fields.integer('Sequence'),
    }
    _defaults = {
        'auto': 'auto',
        'delay': 0,
        'company_id': lambda self, cr, uid, c: self.pool.get('res.company')._company_default_get(cr, uid, 'procurement.order', context=c),
        'propagate': True,
        'active': True,
    }

    def _prepare_push_apply(self, cr, uid, rule, move, context=None):
        newdate = (datetime.strptime(move.date_expected, DEFAULT_SERVER_DATETIME_FORMAT) + relativedelta.relativedelta(days=rule.delay or 0)).strftime(DEFAULT_SERVER_DATETIME_FORMAT)
        return {
                'origin': move.origin or move.picking_id.name or "/",
                'location_id': move.location_dest_id.id,
                'location_dest_id': rule.location_dest_id.id,
                'date': newdate,
                'company_id': rule.company_id and rule.company_id.id or False,
                'date_expected': newdate,
                'picking_id': False,
                'picking_type_id': rule.picking_type_id and rule.picking_type_id.id or False,
                'propagate': rule.propagate,
                'push_rule_id': rule.id,
                'warehouse_id': rule.warehouse_id and rule.warehouse_id.id or False,
            }

    def _apply(self, cr, uid, rule, move, context=None):
        move_obj = self.pool.get('stock.move')
        newdate = (datetime.strptime(move.date_expected, DEFAULT_SERVER_DATETIME_FORMAT) + relativedelta.relativedelta(days=rule.delay or 0)).strftime(DEFAULT_SERVER_DATETIME_FORMAT)
        if rule.auto == 'transparent':
            old_dest_location = move.location_dest_id.id
            move_obj.write(cr, uid, [move.id], {
                'date': newdate,
                'date_expected': newdate,
                'location_dest_id': rule.location_dest_id.id
            })
            #avoid looping if a push rule is not well configured
            if rule.location_dest_id.id != old_dest_location:
                #call again push_apply to see if a next step is defined
                move_obj._push_apply(cr, uid, [move], context=context)
        else:
            vals = self._prepare_push_apply(cr, uid, rule, move, context=context)
            move_id = move_obj.copy(cr, uid, move.id, vals, context=context)
            move_obj.write(cr, uid, [move.id], {
                'move_dest_id': move_id,
            })
            move_obj.action_confirm(cr, uid, [move_id], context=None)


# -------------------------
# Packaging related stuff
# -------------------------

from openerp.report import report_sxw

class stock_package(osv.osv):
    """
    These are the packages, containing quants and/or other packages
    """
    _name = "stock.quant.package"
    _description = "Physical Packages"
    _parent_name = "parent_id"
    _parent_store = True
    _parent_order = 'name'
    _order = 'parent_left'

    def name_get(self, cr, uid, ids, context=None):
        res = self._complete_name(cr, uid, ids, 'complete_name', None, context=context)
        return res.items()

    def _complete_name(self, cr, uid, ids, name, args, context=None):
        """ Forms complete name of location from parent location to child location.
        @return: Dictionary of values
        """
        res = {}
        for m in self.browse(cr, uid, ids, context=context):
            res[m.id] = m.name
            parent = m.parent_id
            while parent:
                res[m.id] = parent.name + ' / ' + res[m.id]
                parent = parent.parent_id
        return res

    def _get_packages(self, cr, uid, ids, context=None):
        """Returns packages from quants for store"""
        res = set()
        for quant in self.browse(cr, uid, ids, context=context):
            pack = quant.package_id
            while pack:
                res.add(pack.id)
                pack = pack.parent_id
        return list(res)

    def _get_package_info(self, cr, uid, ids, name, args, context=None):
        quant_obj = self.pool.get("stock.quant")
        default_company_id = self.pool.get('res.users').browse(cr, uid, uid, context=context).company_id.id
        res = dict((res_id, {'location_id': False, 'company_id': default_company_id, 'owner_id': False}) for res_id in ids)
        for pack in self.browse(cr, uid, ids, context=context):
            quants = quant_obj.search(cr, uid, [('package_id', 'child_of', pack.id)], context=context)
            if quants:
                quant = quant_obj.browse(cr, uid, quants[0], context=context)
                res[pack.id]['location_id'] = quant.location_id.id
                res[pack.id]['owner_id'] = quant.owner_id.id
                res[pack.id]['company_id'] = quant.company_id.id
            else:
                res[pack.id]['location_id'] = False
                res[pack.id]['owner_id'] = False
                res[pack.id]['company_id'] = False
        return res

    def _get_packages_to_relocate(self, cr, uid, ids, context=None):
        res = set()
        for pack in self.browse(cr, uid, ids, context=context):
            res.add(pack.id)
            if pack.parent_id:
                res.add(pack.parent_id.id)
        return list(res)

    _columns = {
        'name': fields.char('Package Reference', select=True, copy=False),
        'complete_name': fields.function(_complete_name, type='char', string="Package Name",),
        'parent_left': fields.integer('Left Parent', select=1),
        'parent_right': fields.integer('Right Parent', select=1),
        'packaging_id': fields.many2one('product.packaging', 'Packaging', help="This field should be completed only if everything inside the package share the same product, otherwise it doesn't really makes sense.", select=True),
        'ul_id': fields.many2one('product.ul', 'Logistic Unit'),
        'location_id': fields.function(_get_package_info, type='many2one', relation='stock.location', string='Location', multi="package",
                                    store={
                                       'stock.quant': (_get_packages, ['location_id'], 10),
                                       'stock.quant.package': (_get_packages_to_relocate, ['quant_ids', 'children_ids', 'parent_id'], 10),
                                    }, readonly=True, select=True),
        'quant_ids': fields.one2many('stock.quant', 'package_id', 'Bulk Content', readonly=True),
        'parent_id': fields.many2one('stock.quant.package', 'Parent Package', help="The package containing this item", ondelete='restrict', readonly=True),
        'children_ids': fields.one2many('stock.quant.package', 'parent_id', 'Contained Packages', readonly=True),
        'company_id': fields.function(_get_package_info, type="many2one", relation='res.company', string='Company', multi="package", 
                                    store={
                                       'stock.quant': (_get_packages, ['company_id'], 10),
                                       'stock.quant.package': (_get_packages_to_relocate, ['quant_ids', 'children_ids', 'parent_id'], 10),
                                    }, readonly=True, select=True),
        'owner_id': fields.function(_get_package_info, type='many2one', relation='res.partner', string='Owner', multi="package",
                                store={
                                       'stock.quant': (_get_packages, ['owner_id'], 10),
                                       'stock.quant.package': (_get_packages_to_relocate, ['quant_ids', 'children_ids', 'parent_id'], 10),
                                    }, readonly=True, select=True),
    }
    _defaults = {
        'name': lambda self, cr, uid, context: self.pool.get('ir.sequence').get(cr, uid, 'stock.quant.package') or _('Unknown Pack')
    }

    def _check_location_constraint(self, cr, uid, packs, context=None):
        '''checks that all quants in a package are stored in the same location. This function cannot be used
           as a constraint because it needs to be checked on pack operations (they may not call write on the
           package)
        '''
        quant_obj = self.pool.get('stock.quant')
        for pack in packs:
            parent = pack
            while parent.parent_id:
                parent = parent.parent_id
            quant_ids = self.get_content(cr, uid, [parent.id], context=context)
            quants = [x for x in quant_obj.browse(cr, uid, quant_ids, context=context) if x.qty > 0]
            location_id = quants and quants[0].location_id.id or False
            if not [quant.location_id.id == location_id for quant in quants]:
                raise osv.except_osv(_('Error'), _('Everything inside a package should be in the same location'))
        return True

    def action_print(self, cr, uid, ids, context=None):
        context = dict(context or {}, active_ids=ids)
        return self.pool.get("report").get_action(cr, uid, ids, 'stock.report_package_barcode_small', context=context)
    
    
    def unpack(self, cr, uid, ids, context=None):
        quant_obj = self.pool.get('stock.quant')
        for package in self.browse(cr, uid, ids, context=context):
            quant_ids = [quant.id for quant in package.quant_ids]
            quant_obj.write(cr, uid, quant_ids, {'package_id': package.parent_id.id or False}, context=context)
            children_package_ids = [child_package.id for child_package in package.children_ids]
            self.write(cr, uid, children_package_ids, {'parent_id': package.parent_id.id or False}, context=context)
        #delete current package since it contains nothing anymore
        self.unlink(cr, uid, ids, context=context)
        return self.pool.get('ir.actions.act_window').for_xml_id(cr, uid, 'stock', 'action_package_view', context=context)

    def get_content(self, cr, uid, ids, context=None):
        child_package_ids = self.search(cr, uid, [('id', 'child_of', ids)], context=context)
        return self.pool.get('stock.quant').search(cr, uid, [('package_id', 'in', child_package_ids)], context=context)

    def get_content_package(self, cr, uid, ids, context=None):
        quants_ids = self.get_content(cr, uid, ids, context=context)
        res = self.pool.get('ir.actions.act_window').for_xml_id(cr, uid, 'stock', 'quantsact', context=context)
        res['domain'] = [('id', 'in', quants_ids)]
        return res

    def _get_product_total_qty(self, cr, uid, package_record, product_id, context=None):
        ''' find the total of given product 'product_id' inside the given package 'package_id'''
        quant_obj = self.pool.get('stock.quant')
        all_quant_ids = self.get_content(cr, uid, [package_record.id], context=context)
        total = 0
        for quant in quant_obj.browse(cr, uid, all_quant_ids, context=context):
            if quant.product_id.id == product_id:
                total += quant.qty
        return total

    def _get_all_products_quantities(self, cr, uid, package_id, context=None):
        '''This function computes the different product quantities for the given package
        '''
        quant_obj = self.pool.get('stock.quant')
        res = {}
        for quant in quant_obj.browse(cr, uid, self.get_content(cr, uid, package_id, context=context)):
            if quant.product_id.id not in res:
                res[quant.product_id.id] = 0
            res[quant.product_id.id] += quant.qty
        return res

    def copy_pack(self, cr, uid, id, default_pack_values=None, default=None, context=None):
        stock_pack_operation_obj = self.pool.get('stock.pack.operation')
        if default is None:
            default = {}
        new_package_id = self.copy(cr, uid, id, default_pack_values, context=context)
        default['result_package_id'] = new_package_id
        op_ids = stock_pack_operation_obj.search(cr, uid, [('result_package_id', '=', id)], context=context)
        for op_id in op_ids:
            stock_pack_operation_obj.copy(cr, uid, op_id, default, context=context)


class stock_pack_operation(osv.osv):
    _name = "stock.pack.operation"
    _description = "Packing Operation"

    def _get_remaining_prod_quantities(self, cr, uid, operation, context=None):
        '''Get the remaining quantities per product on an operation with a package. This function returns a dictionary'''
        #if the operation doesn't concern a package, it's not relevant to call this function
        if not operation.package_id or operation.product_id:
            return {operation.product_id.id: operation.remaining_qty}
        #get the total of products the package contains
        res = self.pool.get('stock.quant.package')._get_all_products_quantities(cr, uid, operation.package_id.id, context=context)
        #reduce by the quantities linked to a move
        for record in operation.linked_move_operation_ids:
            if record.move_id.product_id.id not in res:
                res[record.move_id.product_id.id] = 0
            res[record.move_id.product_id.id] -= record.qty
        return res

    def _get_remaining_qty(self, cr, uid, ids, name, args, context=None):
        uom_obj = self.pool.get('product.uom')
        res = {}
        for ops in self.browse(cr, uid, ids, context=context):
            res[ops.id] = 0
            if ops.package_id and not ops.product_id:
                #dont try to compute the remaining quantity for packages because it's not relevant (a package could include different products).
                #should use _get_remaining_prod_quantities instead
                continue
            else:
                qty = ops.product_qty
                if ops.product_uom_id:
                    qty = uom_obj._compute_qty_obj(cr, uid, ops.product_uom_id, ops.product_qty, ops.product_id.uom_id, context=context)
                for record in ops.linked_move_operation_ids:
                    qty -= record.qty
                res[ops.id] = float_round(qty, precision_rounding=ops.product_id.uom_id.rounding)
        return res

    def product_id_change(self, cr, uid, ids, product_id, product_uom_id, product_qty, context=None):
        res = self.on_change_tests(cr, uid, ids, product_id, product_uom_id, product_qty, context=context)
        if product_id and not product_uom_id:
            product = self.pool.get('product.product').browse(cr, uid, product_id, context=context)
            res['value']['product_uom_id'] = product.uom_id.id
        return res

    def on_change_tests(self, cr, uid, ids, product_id, product_uom_id, product_qty, context=None):
        res = {'value': {}}
        uom_obj = self.pool.get('product.uom')
        if product_id:
            product = self.pool.get('product.product').browse(cr, uid, product_id, context=context)
            product_uom_id = product_uom_id or product.uom_id.id
            selected_uom = uom_obj.browse(cr, uid, product_uom_id, context=context)
            if selected_uom.category_id.id != product.uom_id.category_id.id:
                res['warning'] = {
                    'title': _('Warning: wrong UoM!'),
                    'message': _('The selected UoM for product %s is not compatible with the UoM set on the product form. \nPlease choose an UoM within the same UoM category.') % (product.name)
                }
            if product_qty and 'warning' not in res:
                rounded_qty = uom_obj._compute_qty(cr, uid, product_uom_id, product_qty, product_uom_id, round=True)
                if rounded_qty != product_qty:
                    res['warning'] = {
                        'title': _('Warning: wrong quantity!'),
                        'message': _('The chosen quantity for product %s is not compatible with the UoM rounding. It will be automatically converted at confirmation') % (product.name)
                    }
        return res

    _columns = {
        'picking_id': fields.many2one('stock.picking', 'Stock Picking', help='The stock operation where the packing has been made', required=True),
        'product_id': fields.many2one('product.product', 'Product', ondelete="CASCADE"),  # 1
        'product_uom_id': fields.many2one('product.uom', 'Product Unit of Measure'),
        'product_qty': fields.float('Quantity', digits_compute=dp.get_precision('Product Unit of Measure'), required=True),
        'qty_done': fields.float('Quantity Processed', digits_compute=dp.get_precision('Product Unit of Measure')),
        'package_id': fields.many2one('stock.quant.package', 'Source Package'),  # 2
        'lot_id': fields.many2one('stock.production.lot', 'Lot/Serial Number'),
        'result_package_id': fields.many2one('stock.quant.package', 'Destination Package', help="If set, the operations are packed into this package", required=False, ondelete='cascade'),
        'date': fields.datetime('Date', required=True),
        'owner_id': fields.many2one('res.partner', 'Owner', help="Owner of the quants"),
        #'update_cost': fields.boolean('Need cost update'),
        'cost': fields.float("Cost", help="Unit Cost for this product line"),
        'currency': fields.many2one('res.currency', string="Currency", help="Currency in which Unit cost is expressed", ondelete='CASCADE'),
        'linked_move_operation_ids': fields.one2many('stock.move.operation.link', 'operation_id', string='Linked Moves', readonly=True, help='Moves impacted by this operation for the computation of the remaining quantities'),
        'remaining_qty': fields.function(_get_remaining_qty, type='float', digits = 0, string="Remaining Qty", help="Remaining quantity in default UoM according to moves matched with this operation. "),
        'location_id': fields.many2one('stock.location', 'Source Location', required=True),
        'location_dest_id': fields.many2one('stock.location', 'Destination Location', required=True),
        'processed': fields.selection([('true','Yes'), ('false','No')],'Has been processed?', required=True),
    }

    _defaults = {
        'date': fields.date.context_today,
        'qty_done': 0,
        'processed': lambda *a: 'false',
    }

    def write(self, cr, uid, ids, vals, context=None):
        context = context or {}
        res = super(stock_pack_operation, self).write(cr, uid, ids, vals, context=context)
        if isinstance(ids, (int, long)):
            ids = [ids]
        if not context.get("no_recompute"):
            pickings = vals.get('picking_id') and [vals['picking_id']] or list(set([x.picking_id.id for x in self.browse(cr, uid, ids, context=context)]))
            self.pool.get("stock.picking").do_recompute_remaining_quantities(cr, uid, pickings, context=context)
        return res

    def create(self, cr, uid, vals, context=None):
        context = context or {}
        res_id = super(stock_pack_operation, self).create(cr, uid, vals, context=context)
        if vals.get("picking_id") and not context.get("no_recompute"):
            self.pool.get("stock.picking").do_recompute_remaining_quantities(cr, uid, [vals['picking_id']], context=context)
        return res_id

    def action_drop_down(self, cr, uid, ids, context=None):
        ''' Used by barcode interface to say that pack_operation has been moved from src location 
            to destination location, if qty_done is less than product_qty than we have to split the
            operation in two to process the one with the qty moved
        '''
        processed_ids = []
        move_obj = self.pool.get("stock.move")
        for pack_op in self.browse(cr, uid, ids, context=None):
            if pack_op.product_id and pack_op.location_id and pack_op.location_dest_id:
                move_obj.check_tracking_product(cr, uid, pack_op.product_id, pack_op.lot_id.id, pack_op.location_id, pack_op.location_dest_id, context=context)
            op = pack_op.id
            if pack_op.qty_done < pack_op.product_qty:
                # we split the operation in two
                op = self.copy(cr, uid, pack_op.id, {'product_qty': pack_op.qty_done, 'qty_done': pack_op.qty_done}, context=context)
                self.write(cr, uid, [pack_op.id], {'product_qty': pack_op.product_qty - pack_op.qty_done, 'qty_done': 0, 'lot_id': False}, context=context)
            processed_ids.append(op)
        self.write(cr, uid, processed_ids, {'processed': 'true'}, context=context)

    def create_and_assign_lot(self, cr, uid, id, name, context=None):
        ''' Used by barcode interface to create a new lot and assign it to the operation
        '''
        obj = self.browse(cr,uid,id,context)
        product_id = obj.product_id.id
        val = {'product_id': product_id}
        new_lot_id = False
        if name:
            lots = self.pool.get('stock.production.lot').search(cr, uid, ['&', ('name', '=', name), ('product_id', '=', product_id)], context=context)
            if lots:
                new_lot_id = lots[0]
            val.update({'name': name})

        if not new_lot_id:
            new_lot_id = self.pool.get('stock.production.lot').create(cr, uid, val, context=context)
        self.write(cr, uid, id, {'lot_id': new_lot_id}, context=context)

    def _search_and_increment(self, cr, uid, picking_id, domain, filter_visible=False, visible_op_ids=False, increment=True, context=None):
        '''Search for an operation with given 'domain' in a picking, if it exists increment the qty (+1) otherwise create it

        :param domain: list of tuple directly reusable as a domain
        context can receive a key 'current_package_id' with the package to consider for this operation
        returns True
        '''
        if context is None:
            context = {}

        #if current_package_id is given in the context, we increase the number of items in this package
        package_clause = [('result_package_id', '=', context.get('current_package_id', False))]
        existing_operation_ids = self.search(cr, uid, [('picking_id', '=', picking_id)] + domain + package_clause, context=context)
        todo_operation_ids = []
        if existing_operation_ids:
            if filter_visible:
                todo_operation_ids = [val for val in existing_operation_ids if val in visible_op_ids]
            else:
                todo_operation_ids = existing_operation_ids
        if todo_operation_ids:
            #existing operation found for the given domain and picking => increment its quantity
            operation_id = todo_operation_ids[0]
            op_obj = self.browse(cr, uid, operation_id, context=context)
            qty = op_obj.qty_done
            if increment:
                qty += 1
            else:
                qty -= 1 if qty >= 1 else 0
                if qty == 0 and op_obj.product_qty == 0:
                    #we have a line with 0 qty set, so delete it
                    self.unlink(cr, uid, [operation_id], context=context)
                    return False
            self.write(cr, uid, [operation_id], {'qty_done': qty}, context=context)
        else:
            #no existing operation found for the given domain and picking => create a new one
            picking_obj = self.pool.get("stock.picking")
            picking = picking_obj.browse(cr, uid, picking_id, context=context)
            values = {
                'picking_id': picking_id,
                'product_qty': 0,
                'location_id': picking.location_id.id, 
                'location_dest_id': picking.location_dest_id.id,
                'qty_done': 1,
                }
            for key in domain:
                var_name, dummy, value = key
                uom_id = False
                if var_name == 'product_id':
                    uom_id = self.pool.get('product.product').browse(cr, uid, value, context=context).uom_id.id
                update_dict = {var_name: value}
                if uom_id:
                    update_dict['product_uom_id'] = uom_id
                values.update(update_dict)
            operation_id = self.create(cr, uid, values, context=context)
        return operation_id


class stock_move_operation_link(osv.osv):
    """
    Table making the link between stock.moves and stock.pack.operations to compute the remaining quantities on each of these objects
    """
    _name = "stock.move.operation.link"
    _description = "Link between stock moves and pack operations"

    _columns = {
        'qty': fields.float('Quantity', help="Quantity of products to consider when talking about the contribution of this pack operation towards the remaining quantity of the move (and inverse). Given in the product main uom."),
        'operation_id': fields.many2one('stock.pack.operation', 'Operation', required=True, ondelete="cascade"),
        'move_id': fields.many2one('stock.move', 'Move', required=True, ondelete="cascade"),
        'reserved_quant_id': fields.many2one('stock.quant', 'Reserved Quant', help="Technical field containing the quant that created this link between an operation and a stock move. Used at the stock_move_obj.action_done() time to avoid seeking a matching quant again"),
    }

    def get_specific_domain(self, cr, uid, record, context=None):
        '''Returns the specific domain to consider for quant selection in action_assign() or action_done() of stock.move,
        having the record given as parameter making the link between the stock move and a pack operation'''

        op = record.operation_id
        domain = []
        if op.package_id and op.product_id:
            #if removing a product from a box, we restrict the choice of quants to this box
            domain.append(('package_id', '=', op.package_id.id))
        elif op.package_id:
            #if moving a box, we allow to take everything from inside boxes as well
            domain.append(('package_id', 'child_of', [op.package_id.id]))
        else:
            #if not given any information about package, we don't open boxes
            domain.append(('package_id', '=', False))
        #if lot info is given, we restrict choice to this lot otherwise we can take any
        if op.lot_id:
            domain.append(('lot_id', '=', op.lot_id.id))
        #if owner info is given, we restrict to this owner otherwise we restrict to no owner
        if op.owner_id:
            domain.append(('owner_id', '=', op.owner_id.id))
        else:
            domain.append(('owner_id', '=', False))
        return domain

class stock_warehouse_orderpoint(osv.osv):
    """
    Defines Minimum stock rules.
    """
    _name = "stock.warehouse.orderpoint"
    _description = "Minimum Inventory Rule"

    def subtract_procurements(self, cr, uid, orderpoint, context=None):
        '''This function returns quantity of product that needs to be deducted from the orderpoint computed quantity because there's already a procurement created with aim to fulfill it.
        '''
        qty = 0
        uom_obj = self.pool.get("product.uom")
        for procurement in orderpoint.procurement_ids:
            if procurement.state in ('cancel', 'done'):
                continue
            procurement_qty = uom_obj._compute_qty_obj(cr, uid, procurement.product_uom, procurement.product_qty, procurement.product_id.uom_id, context=context)
            for move in procurement.move_ids:
                #need to add the moves in draft as they aren't in the virtual quantity + moves that have not been created yet
                if move.state not in ('draft'):
                    #if move is already confirmed, assigned or done, the virtual stock is already taking this into account so it shouldn't be deducted
                    procurement_qty -= move.product_qty
            qty += procurement_qty
        return qty

    def _check_product_uom(self, cr, uid, ids, context=None):
        '''
        Check if the UoM has the same category as the product standard UoM
        '''
        if not context:
            context = {}

        for rule in self.browse(cr, uid, ids, context=context):
            if rule.product_id.uom_id.category_id.id != rule.product_uom.category_id.id:
                return False
        return True

    def action_view_proc_to_process(self, cr, uid, ids, context=None):
        act_obj = self.pool.get('ir.actions.act_window')
        mod_obj = self.pool.get('ir.model.data')
        proc_ids = self.pool.get('procurement.order').search(cr, uid, [('orderpoint_id', 'in', ids), ('state', 'not in', ('done', 'cancel'))], context=context)
        result = mod_obj.get_object_reference(cr, uid, 'procurement', 'do_view_procurements')
        if not result:
            return False

        result = act_obj.read(cr, uid, [result[1]], context=context)[0]
        result['domain'] = "[('id', 'in', [" + ','.join(map(str, proc_ids)) + "])]"
        return result

    _columns = {
        'name': fields.char('Name', required=True, copy=False),
        'active': fields.boolean('Active', help="If the active field is set to False, it will allow you to hide the orderpoint without removing it."),
        'logic': fields.selection([('max', 'Order to Max'), ('price', 'Best price (not yet active!)')], 'Reordering Mode', required=True),
        'warehouse_id': fields.many2one('stock.warehouse', 'Warehouse', required=True, ondelete="cascade"),
        'location_id': fields.many2one('stock.location', 'Location', required=True, ondelete="cascade"),
        'product_id': fields.many2one('product.product', 'Product', required=True, ondelete='cascade', domain=[('type', '=', 'product')]),
        'product_uom': fields.related('product_id', 'uom_id', type='many2one', relation='product.uom', string='Product Unit of Measure', readonly=True, required=True),
        'product_min_qty': fields.float('Minimum Quantity', required=True,
            digits_compute=dp.get_precision('Product Unit of Measure'),
            help="When the virtual stock goes below the Min Quantity specified for this field, Odoo generates "\
            "a procurement to bring the forecasted quantity to the Max Quantity."),
        'product_max_qty': fields.float('Maximum Quantity', required=True,
            digits_compute=dp.get_precision('Product Unit of Measure'),
            help="When the virtual stock goes below the Min Quantity, Odoo generates "\
            "a procurement to bring the forecasted quantity to the Quantity specified as Max Quantity."),
        'qty_multiple': fields.float('Qty Multiple', required=True,
            digits_compute=dp.get_precision('Product Unit of Measure'),
            help="The procurement quantity will be rounded up to this multiple.  If it is 0, the exact quantity will be used.  "),
        'procurement_ids': fields.one2many('procurement.order', 'orderpoint_id', 'Created Procurements'),
        'group_id': fields.many2one('procurement.group', 'Procurement Group', help="Moves created through this orderpoint will be put in this procurement group. If none is given, the moves generated by procurement rules will be grouped into one big picking.", copy=False),
        'company_id': fields.many2one('res.company', 'Company', required=True),
    }
    _defaults = {
        'active': lambda *a: 1,
        'logic': lambda *a: 'max',
        'qty_multiple': lambda *a: 1,
        'name': lambda self, cr, uid, context: self.pool.get('ir.sequence').get(cr, uid, 'stock.orderpoint') or '',
        'product_uom': lambda self, cr, uid, context: context.get('product_uom', False),
        'company_id': lambda self, cr, uid, context: self.pool.get('res.company')._company_default_get(cr, uid, 'stock.warehouse.orderpoint', context=context)
    }
    _sql_constraints = [
        ('qty_multiple_check', 'CHECK( qty_multiple >= 0 )', 'Qty Multiple must be greater than or equal to zero.'),
    ]
    _constraints = [
        (_check_product_uom, 'You have to select a product unit of measure in the same category than the default unit of measure of the product', ['product_id', 'product_uom']),
    ]

    def default_get(self, cr, uid, fields, context=None):
        warehouse_obj = self.pool.get('stock.warehouse')
        res = super(stock_warehouse_orderpoint, self).default_get(cr, uid, fields, context)
        # default 'warehouse_id' and 'location_id'
        if 'warehouse_id' not in res:
            warehouse_ids = res.get('company_id') and warehouse_obj.search(cr, uid, [('company_id', '=', res['company_id'])], limit=1, context=context) or []
            res['warehouse_id'] = warehouse_ids and warehouse_ids[0] or False
        if 'location_id' not in res:
            res['location_id'] = res.get('warehouse_id') and warehouse_obj.browse(cr, uid, res['warehouse_id'], context).lot_stock_id.id or False
        return res

    def onchange_warehouse_id(self, cr, uid, ids, warehouse_id, context=None):
        """ Finds location id for changed warehouse.
        @param warehouse_id: Changed id of warehouse.
        @return: Dictionary of values.
        """
        if warehouse_id:
            w = self.pool.get('stock.warehouse').browse(cr, uid, warehouse_id, context=context)
            v = {'location_id': w.lot_stock_id.id}
            return {'value': v}
        return {}

    def onchange_product_id(self, cr, uid, ids, product_id, context=None):
        """ Finds UoM for changed product.
        @param product_id: Changed id of product.
        @return: Dictionary of values.
        """
        if product_id:
            prod = self.pool.get('product.product').browse(cr, uid, product_id, context=context)
            d = {'product_uom': [('category_id', '=', prod.uom_id.category_id.id)]}
            v = {'product_uom': prod.uom_id.id}
            return {'value': v, 'domain': d}
        return {'domain': {'product_uom': []}}

class stock_picking_type(osv.osv):
    _name = "stock.picking.type"
    _description = "The picking type determines the picking view"
    _order = 'sequence'

    def open_barcode_interface(self, cr, uid, ids, context=None):
        final_url = "/barcode/web/#action=stock.ui&picking_type_id=" + str(ids[0]) if len(ids) else '0'
        return {'type': 'ir.actions.act_url', 'url': final_url, 'target': 'self'}

    def _get_tristate_values(self, cr, uid, ids, field_name, arg, context=None):
        picking_obj = self.pool.get('stock.picking')
        res = {}
        for picking_type_id in ids:
            #get last 10 pickings of this type
            picking_ids = picking_obj.search(cr, uid, [('picking_type_id', '=', picking_type_id), ('state', '=', 'done')], order='date_done desc', limit=10, context=context)
            tristates = []
            for picking in picking_obj.browse(cr, uid, picking_ids, context=context):
                if picking.date_done > picking.date:
                    tristates.insert(0, {'tooltip': picking.name or '' + ": " + _('Late'), 'value': -1})
                elif picking.backorder_id:
                    tristates.insert(0, {'tooltip': picking.name or '' + ": " + _('Backorder exists'), 'value': 0})
                else:
                    tristates.insert(0, {'tooltip': picking.name or '' + ": " + _('OK'), 'value': 1})
            res[picking_type_id] = json.dumps(tristates)
        return res

    def _get_picking_count(self, cr, uid, ids, field_names, arg, context=None):
        obj = self.pool.get('stock.picking')
        domains = {
            'count_picking_draft': [('state', '=', 'draft')],
            'count_picking_waiting': [('state', '=', 'confirmed')],
            'count_picking_ready': [('state', 'in', ('assigned', 'partially_available'))],
            'count_picking': [('state', 'in', ('assigned', 'waiting', 'confirmed', 'partially_available'))],
            'count_picking_late': [('min_date', '<', time.strftime(DEFAULT_SERVER_DATETIME_FORMAT)), ('state', 'in', ('assigned', 'waiting', 'confirmed', 'partially_available'))],
            'count_picking_backorders': [('backorder_id', '!=', False), ('state', 'in', ('confirmed', 'assigned', 'waiting', 'partially_available'))],
        }
        result = {}
        for field in domains:
            data = obj.read_group(cr, uid, domains[field] +
                [('state', 'not in', ('done', 'cancel')), ('picking_type_id', 'in', ids)],
                ['picking_type_id'], ['picking_type_id'], context=context)
            count = dict(map(lambda x: (x['picking_type_id'] and x['picking_type_id'][0], x['picking_type_id_count']), data))
            for tid in ids:
                result.setdefault(tid, {})[field] = count.get(tid, 0)
        for tid in ids:
            if result[tid]['count_picking']:
                result[tid]['rate_picking_late'] = result[tid]['count_picking_late'] * 100 / result[tid]['count_picking']
                result[tid]['rate_picking_backorders'] = result[tid]['count_picking_backorders'] * 100 / result[tid]['count_picking']
            else:
                result[tid]['rate_picking_late'] = 0
                result[tid]['rate_picking_backorders'] = 0
        return result

    def onchange_picking_code(self, cr, uid, ids, picking_code=False):
        if not picking_code:
            return False
        
        obj_data = self.pool.get('ir.model.data')
        stock_loc = obj_data.xmlid_to_res_id(cr, uid, 'stock.stock_location_stock')
        
        result = {
            'default_location_src_id': stock_loc,
            'default_location_dest_id': stock_loc,
        }
        if picking_code == 'incoming':
            result['default_location_src_id'] = obj_data.xmlid_to_res_id(cr, uid, 'stock.stock_location_suppliers')
        elif picking_code == 'outgoing':
            result['default_location_dest_id'] = obj_data.xmlid_to_res_id(cr, uid, 'stock.stock_location_customers')
        return {'value': result}

    def _get_name(self, cr, uid, ids, field_names, arg, context=None):
        return dict(self.name_get(cr, uid, ids, context=context))

    def name_get(self, cr, uid, ids, context=None):
        """Overides orm name_get method to display 'Warehouse_name: PickingType_name' """
        if context is None:
            context = {}
        if not isinstance(ids, list):
            ids = [ids]
        res = []
        if not ids:
            return res
        for record in self.browse(cr, uid, ids, context=context):
            name = record.name
            if record.warehouse_id:
                name = record.warehouse_id.name + ': ' +name
            if context.get('special_shortened_wh_name'):
                if record.warehouse_id:
                    name = record.warehouse_id.name
                else:
                    name = _('Customer') + ' (' + record.name + ')'
            res.append((record.id, name))
        return res

    def _default_warehouse(self, cr, uid, context=None):
        user = self.pool.get('res.users').browse(cr, uid, uid, context)
        res = self.pool.get('stock.warehouse').search(cr, uid, [('company_id', '=', user.company_id.id)], limit=1, context=context)
        return res and res[0] or False

    _columns = {
        'name': fields.char('Picking Type Name', translate=True, required=True),
        'complete_name': fields.function(_get_name, type='char', string='Name'),
        'color': fields.integer('Color'),
        'sequence': fields.integer('Sequence', help="Used to order the 'All Operations' kanban view"),
        'sequence_id': fields.many2one('ir.sequence', 'Reference Sequence', required=True),
        'default_location_src_id': fields.many2one('stock.location', 'Default Source Location'),
        'default_location_dest_id': fields.many2one('stock.location', 'Default Destination Location'),
        'code': fields.selection([('incoming', 'Suppliers'), ('outgoing', 'Customers'), ('internal', 'Internal')], 'Type of Operation', required=True),
        'return_picking_type_id': fields.many2one('stock.picking.type', 'Picking Type for Returns'),
        'warehouse_id': fields.many2one('stock.warehouse', 'Warehouse', ondelete='cascade'),
        'active': fields.boolean('Active'),

        # Statistics for the kanban view
        'last_done_picking': fields.function(_get_tristate_values,
            type='char',
            string='Last 10 Done Pickings'),

        'count_picking_draft': fields.function(_get_picking_count,
            type='integer', multi='_get_picking_count'),
        'count_picking_ready': fields.function(_get_picking_count,
            type='integer', multi='_get_picking_count'),
        'count_picking': fields.function(_get_picking_count,
            type='integer', multi='_get_picking_count'),
        'count_picking_waiting': fields.function(_get_picking_count,
            type='integer', multi='_get_picking_count'),
        'count_picking_late': fields.function(_get_picking_count,
            type='integer', multi='_get_picking_count'),
        'count_picking_backorders': fields.function(_get_picking_count,
            type='integer', multi='_get_picking_count'),

        'rate_picking_late': fields.function(_get_picking_count,
            type='integer', multi='_get_picking_count'),
        'rate_picking_backorders': fields.function(_get_picking_count,
            type='integer', multi='_get_picking_count'),

    }
    _defaults = {
        'warehouse_id': _default_warehouse,
        'active': True,
    }

# vim:expandtab:smartindent:tabstop=4:softtabstop=4:shiftwidth=4:<|MERGE_RESOLUTION|>--- conflicted
+++ resolved
@@ -27,15 +27,9 @@
 from openerp.osv import fields, osv
 from openerp.tools.float_utils import float_compare, float_round
 from openerp.tools.translate import _
-<<<<<<< HEAD
 from openerp.tools import DEFAULT_SERVER_DATETIME_FORMAT, DEFAULT_SERVER_DATE_FORMAT
 from openerp.exceptions import Warning
 from openerp import SUPERUSER_ID, api
-=======
-from openerp import workflow
-from openerp import tools
-from openerp.tools import float_compare, float_round, DEFAULT_SERVER_DATETIME_FORMAT
->>>>>>> ac865c8a
 import openerp.addons.decimal_precision as dp
 from openerp.addons.procurement import procurement
 import logging
@@ -1571,33 +1565,6 @@
             return answer
         return answer
 
-<<<<<<< HEAD
-=======
-    def _stock_search(self, cr, uid, obj, name, args, context=None):
-        """ Searches Ids of products
-        @return: Ids of locations
-        """
-        if context is None:
-            context = {}
-
-        if 'location_id' not in context:
-            locations = self.pool['stock.location'].search(
-                cr, uid, [('usage', '=', 'internal')], context=context)
-        else:
-            locations = context['location_id'] and [context['location_id']] or []
-
-        cr.execute('''select
-                prodlot_id,
-                sum(qty)
-            from
-                stock_report_prodlots
-            where
-                location_id IN %s group by prodlot_id
-            having  sum(qty) '''+ str(args[0][1]) + str(args[0][2]),(tuple(locations),))
-        res = cr.fetchall()
-        ids = [('id', 'in', map(lambda x: x[0], res))]
-        return ids
->>>>>>> ac865c8a
 
 class stock_production_lot(osv.osv):
     _name = 'stock.production.lot'
@@ -1793,13 +1760,8 @@
                 "backorder. Changing this quantity on assigned moves affects "
                 "the product reservation, and should be done with care."
         ),
-<<<<<<< HEAD
         'product_uom': fields.many2one('product.uom', 'Unit of Measure', required=True, states={'done': [('readonly', True)]}),
-        'product_uos_qty': fields.float('Quantity (UOS)', digits_compute=dp.get_precision('Product Unit of Measure'), states={'done': [('readonly', True)]}),
-=======
-        'product_uom': fields.many2one('product.uom', 'Unit of Measure', required=True,states={'done': [('readonly', True)]}),
         'product_uos_qty': fields.float('Quantity (UOS)', digits_compute=dp.get_precision('Product UoS'), states={'done': [('readonly', True)]}),
->>>>>>> ac865c8a
         'product_uos': fields.many2one('product.uom', 'Product UOS', states={'done': [('readonly', True)]}),
         'product_tmpl_id': fields.related('product_id', 'product_tmpl_id', type='many2one', relation='product.template', string='Product Template'),
 
@@ -2110,12 +2072,8 @@
         # The clients should call onchange_quantity too anyway
 
         if product_uos and product_uom and (product_uom != product_uos):
-<<<<<<< HEAD
-            result['product_uom_qty'] = product_uos_qty / uos_coeff['uos_coeff']
-=======
             precision = self.pool.get('decimal.precision').precision_get(cr, uid, 'Product Unit of Measure')
-            result['product_qty'] = float_round(product_uos_qty / uos_coeff['uos_coeff'], precision_digits=precision)
->>>>>>> ac865c8a
+            result['product_uom_qty'] = float_round(product_uos_qty / uos_coeff['uos_coeff'], precision_digits=precision)
         else:
             result['product_uom_qty'] = product_uos_qty
         return {'value': result}
