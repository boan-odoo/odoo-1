--- conflicted
+++ resolved
@@ -65,22 +65,13 @@
             </field>
         </record>
         
-<<<<<<< HEAD
-        <record id="action_report_crm_opportunity" model="ir.actions.act_window">
-            <field name="name">Opportunity by User and Section</field>
-=======
         <record id="action_report_crm_opportunity_tree" model="ir.actions.act_window">
             <field name="name">Opportunity</field>
->>>>>>> cf22b467
             <field name="res_model">report.crm.opportunity</field>
             <field name="view_type">form</field>
             <field name="view_mode">graph,tree</field>
             <field name="view_id" ref="view_crm_opportunity_graph"/>
-<<<<<<< HEAD
             <field name="search_view_id" ref="view_crm_opportunity_filter"/>
-=======
-            <!-- field name="search_view_id" ref="view_crm_opportunity_filter"/ -->
->>>>>>> cf22b467
         </record>
       	<record model="ir.actions.act_window.view" id="action_report_crm_opportunity_tree">
 	        <field name="sequence" eval="2"/>
@@ -88,10 +79,7 @@
 	        <field name="view_id" ref="view_crm_opportunity_tree"/>
 	        <field name="act_window_id" ref="action_report_crm_opportunity"/>
 	    </record>                
-<<<<<<< HEAD
-        <menuitem name="Opportinities" id="menu_crm_opportunity_tree" parent="crm.next_id_52"/>
-        <menuitem action="action_report_crm_opportunity" id="menu_crm_opportunity_user_tree" parent="menu_crm_opportunity_tree"/>
-        
+
         
 <!--       Opportunity by Section  
 
@@ -143,9 +131,6 @@
         </record>
         <menuitem action="action_report_crm_opportunity_section_tree" id="menu_crm_opportunity_section_tree" parent="menu_crm_opportunity_tree"/>
         -->
-      </data>
-=======
         <menuitem name="Opportinities" action="action_report_crm_opportunity_tree" id="menu_crm_opportunity_tree" parent="crm.next_id_52"/>        
 	</data>
->>>>>>> cf22b467
 </openerp>