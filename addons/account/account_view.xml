<?xml version="1.0" encoding="utf-8"?>
<openerp>
    <data>

        <!--
            Fiscal Year
        -->

        <record id="view_account_fiscalyear_form" model="ir.ui.view">
            <field name="name">account.fiscalyear.form</field>
            <field name="model">account.fiscalyear</field>
            <field name="arch" type="xml">
                <form string="Fiscal year" version="7.0">
                <header>
                    <button name="create_period" states="draft" string="Create Monthly Periods" type="object" class="oe_highlight"/>
                    <button name="create_period3" states="draft" string="Create 3 Months Periods" type="object" class="oe_highlight"/>
                    <field name="state" widget="statusbar" nolabel="1" />
                </header>
                    <group>
                        <group>
                            <field name="name"/>
                            <field name="code"/>
                            <field name="company_id" groups="base.group_multi_company"/>
                            <field name="end_journal_period_id"/>
                        </group>
                        <group>
                            <field name="date_start"/>
                            <field name="date_stop"/>
                        </group>
                    </group>
                    <field colspan="4" name="period_ids" nolabel="1" widget="one2many_list">
                        <form string="Period" version="7.0">
                            <group col="4">
                                <field name="name"/>
                                <field name="code"/>
                                <field name="date_start"/>
                                <field name="date_stop"/>
                                <field name="special"/>
                                <field name="state" invisible="1"/>
                            </group>
                        </form>
                    </field>
                </form>
            </field>
        </record>
        <record id="view_account_fiscalyear_tree" model="ir.ui.view">
            <field name="name">account.fiscalyear.tree</field>
            <field name="model">account.fiscalyear</field>
            <field name="arch" type="xml">
                <tree colors="blue:state == 'draft';gray:state == 'done' " string="Fiscalyear">
                    <field name="code"/>
                    <field name="name"/>
                    <field name="company_id" groups="base.group_multi_company"/>
                    <field name="state"/>
                </tree>
            </field>
        </record>
        <record id="view_account_fiscalyear_search" model="ir.ui.view">
            <field name="name">account.fiscalyear.search</field>
            <field name="model">account.fiscalyear</field>
            <field name="arch" type="xml">
                <search string="Search Fiscalyear">
                    <field name="name" filter_domain="['|', ('name','ilike',self), ('code','ilike',self)]" string="Fiscal Year"/>
                    <filter string="Open" domain="[('state','=','draft')]" icon="terp-camera_test"/>
                    <filter string="Closed" domain="[('state','=','done')]" icon="terp-dialog-close"/>
                    <field name="state"/>
                    <group expand="0" string="Group By...">
                        <filter string="Status" context="{'group_by': 'state'}" icon="terp-stock_effects-object-colorize"/>
                    </group>
                </search>
            </field>
        </record>
        <record id="action_account_fiscalyear_form" model="ir.actions.act_window">
            <field name="name">Fiscal Years</field>
            <field name="res_model">account.fiscalyear</field>
            <field name="view_type">form</field>
            <field name="view_mode">tree,form</field>
            <field name="help" type="html">
              <p class="oe_view_nocontent_create">
                Click to start a new fiscal year.
              </p><p>
                Define your company's financial year according to your needs. A
                financial year is a period at the end of which a company's
                accounts are made up (usually 12 months). The financial year is
                usually referred to by the date in which it ends. For example,
                if a company's financial year ends November 30, 2011, then
                everything between December 1, 2010 and November 30, 2011
                would be referred to as FY 2011.
              </p>
            </field>
        </record>
        <menuitem id="next_id_23" name="Periods" parent="account.menu_finance_configuration" sequence="5" />
        <menuitem action="action_account_fiscalyear_form" id="menu_action_account_fiscalyear_form" parent="next_id_23"/>

        <!--
            Period
        -->

        <record id="view_account_period_form" model="ir.ui.view">
            <field name="name">account.period.form</field>
            <field name="model">account.period</field>
            <field name="arch" type="xml">
                <form string="Account Period" version="7.0">
	                <header>
	                    <button name="action_draft" states="done" string="Set to Draft" type="object" groups="account.group_account_manager"/>
	                    <field name="state" widget="statusbar" nolabel="1"/>
	                </header>
	                <sheet>
		                <group>
		                    <group>
		                        <field name="name"/>
		                        <field name="fiscalyear_id" widget="selection"/>
		                        <label for="date_start" string="Duration"/>
		                        <div>
		                            <field name="date_start" class="oe_inline" nolabel="1"/> - 
		                            <field name="date_stop" nolabel="1" class="oe_inline"/>
		                        </div>
		                    </group>
		                    <group>
		                        <field name="code"/>
		                        <field name="special"/>
		                        <field name="company_id" widget="selection" groups="base.group_multi_company"/>
		                    </group>
		                </group>
	                </sheet>
                </form>
            </field>
        </record>
        <record id="view_account_period_tree" model="ir.ui.view">
            <field name="name">account.period.tree</field>
            <field name="model">account.period</field>
            <field name="arch" type="xml">
              <tree colors="blue:state == 'draft';gray:state == 'done' " string="Period">
                    <field name="name"/>
                    <field name="code"/>
                    <field name="date_start"/>
                    <field name="date_stop"/>
                    <field name="special"/>
                    <field name="company_id" groups="base.group_multi_company"/>
                    <field name="state"/>
                </tree>
            </field>
        </record>

        <record id="view_account_period_search" model="ir.ui.view">
            <field name="name">account.period.search</field>
            <field name="model">account.period</field>
            <field name="arch" type="xml">
                <search string="Search Period">
                    <field name="name" filter_domain="['|', ('name','ilike',self), ('code','ilike',self)]" string="Period"/>
                    <filter string="To Close" name="draft" domain="[('state','=','draft')]" icon="terp-dialog-close"/>
                </search>
            </field>
        </record>

        <record id="action_account_period_form" model="ir.actions.act_window">
            <field name="name">Periods</field>
            <field name="res_model">account.period</field>
            <field name="view_type">form</field>
            <field name="view_mode">tree,form</field>
            <field name="context">{'search_default_draft': 1}</field>
            <field name="help" type="html">
              <p class="oe_view_nocontent_create">
                Click to add a fiscal period.
              </p><p>
                An accounting period typically is a month or a quarter. It
                usually corresponds to the periods of the tax declaration.
              </p>
            </field>
        </record>
        <menuitem action="action_account_period_form" id="menu_action_account_period_form" parent="account.next_id_23" groups="base.group_no_one"/>


        <!--
            Accounts
        -->
        <record id="view_account_form" model="ir.ui.view">
            <field name="name">account.account.form</field>
            <field name="model">account.account</field>
            <field name="arch" type="xml">
                <form string="Account" version="7.0">
                    <label for="code" class="oe_edit_only" string="Account Code and Name"/>
                    <h1>
                        <field name="code" class="oe_inline" placeholder="Account code" style="width: 6em"/> - 
                        <field name="name" class="oe_inline" placeholder="Account name"/>
                    </h1>
                    <group>
                        <group>
                            <field name="parent_id"/>
                            <field name="type"/>
                            <field name="user_type"/>
                            <field name="active"/>
                            <field name="company_id" widget="selection" groups="base.group_multi_company"/>
                        </group>
                        <group>
                            <field name="debit" attrs="{'readonly':[('type','=','view')]}"/>
                            <field name="credit" attrs="{'readonly':[('type','=','view')]}"/>
                            <field name="balance"/>
                        </group>
                        <group>
                            <field name="tax_ids" domain="[('parent_id','=',False)]" widget="many2many_tags"/>
                            <field name="reconcile"/>
                            <field name="child_consol_ids"
                                attrs="{'invisible':[('type','!=','consolidation')]}"
                                widget="many2many_tags"/>
                        </group>
                        <group groups="base.group_multi_currency">
                            <field name="currency_id"/>
                            <field name="currency_mode" attrs="{'readonly': [('currency_id','=',False)]}"/>
                        </group>
                    </group>
                    <label for="note"/>
                    <field name="note"/>
                </form>
            </field>
        </record>

        <record id="view_account_search" model="ir.ui.view">
            <field name="name">account.account.search</field>
            <field name="model">account.account</field>
            <field name="arch" type="xml">
                <search string="Accounts">
                    <field name="name" filter_domain="['|', ('name','ilike',self), ('code','ilike',self)]" string="Account"/>
                    <filter icon="terp-sale" string="Receivable Accounts" domain="[('type','=','receivable')]"/>
                    <filter icon="terp-purchase" string="Payable Accounts" domain="[('type','=','payable')]"/>
                    <field name="user_type"/>
                    <group expand="0" string="Group By...">
                        <filter string="Parent Account" icon="terp-folder-orange" domain="" context="{'group_by':'parent_id'}"/>
                        <filter string="Account Type" icon="terp-stock_symbol-selection" domain="" context="{'group_by':'user_type'}"/>
                        <filter string="Internal Type" icon="terp-stock_symbol-selection" domain="" context="{'group_by':'type'}"/>
                    </group>
                </search>
            </field>
        </record>

        <record id="view_account_list" model="ir.ui.view">
            <field name="name">account.account.list</field>
            <field name="model">account.account</field>
            <field name="field_parent">child_id</field>
            <field name="arch" type="xml">
                <tree colors="blue:type == 'view';black:type in ('other','receivable','payable','consolidation');gray:type == 'closed'" string="Chart of accounts" toolbar="1" >
                    <field name="code"/>
                    <field name="name"/>
                    <field name="parent_id" invisible="1"/>
                    <field name="user_type" invisible="1"/>
                    <field name="debit"/>
                    <field name="credit"/>
                    <field name="balance"/>
                    <field name="type"/>
                    <field name="company_id" groups="base.group_multi_company"/>
                    <field name="company_currency_id"/>
                </tree>
            </field>
        </record>
        <record id="view_treasory_graph" model="ir.ui.view">
           <field name="name">account.treasury.graph</field>
           <field name="model">account.account</field>
           <field name="arch" type="xml">
               <graph string="Treasury Analysis" type="bar">
                  <field name="name"/>
                  <field name="balance" operator="+"/>
               </graph>
         </field>
      </record>
        <record id="action_account_form" model="ir.actions.act_window">
            <field name="name">Accounts</field>
            <field name="res_model">account.account</field>
            <field name="view_type">form</field>
            <field name="view_mode">tree,form,graph</field>
            <field name="search_view_id" ref="view_account_search"/>
            <field name="view_id" ref="view_account_list"/>
            <field name="help" type="html">
              <p class="oe_view_nocontent_create">
                Click to add an account.
              </p><p>
                An account is part of a ledger allowing your company
                to register all kinds of debit and credit transactions.
                Companies present their annual accounts in two main parts: the
                balance sheet and the income statement (profit and loss
                account). The annual accounts of a company are required by law
                to disclose a certain amount of information.
              </p>
            </field>
        </record>
        <menuitem id="account_account_menu" name="Accounts" parent="account.menu_finance_configuration" sequence="15"/>
        <menuitem action="action_account_form" id="menu_action_account_form" parent="account_account_menu"/>

        <record id="view_account_tree" model="ir.ui.view">
            <field name="name">account.account.tree</field>
            <field name="model">account.account</field>
            <field name="field_parent">child_id</field>
            <field name="arch" type="xml">
                <tree colors="blue:type == 'view';black:type in ('other','receivable','payable','consolidation');gray:type == 'closed'" string="Chart of accounts" toolbar="1" >
                    <field name="code"/>
                    <field name="name"/>
                    <field name="debit"/>
                    <field name="credit"/>
                    <field name="balance"/>
                    <field name="company_currency_id"/>
                    <field name="company_id" groups="base.group_multi_company"/>
                    <field name="type"/>
                    <field name="parent_id" invisible="1"/>
                </tree>
            </field>
        </record>
        <record id="action_account_tree" model="ir.actions.act_window">
            <field name="name">Chart of Accounts</field>
            <field name="res_model">account.account</field>
            <field name="view_type">tree</field>
            <field name="view_id" ref="view_account_tree"/>
            <field name="domain">[('parent_id','=',False)]</field>
        </record>

         <record id="view_account_gain_loss_tree" model="ir.ui.view">
           <field name="name">Unrealized Gain or Loss</field>
            <field name="model">account.account</field>
            <field name="arch" type="xml">
                <tree string="Unrealized Gains and losses">
                    <field name="code"/>
                    <field name="name"/>
                    <field name="parent_id" invisible="1"/>
                    <field name="user_type" invisible="1"/>
                    <field name="type" invisible="1"/>
                    <field name="currency_id"/>
                    <field name="exchange_rate"/>
                    <field name="foreign_balance"/>
                    <field name="adjusted_balance"/>
                    <field name="balance"/>
                    <field name="unrealized_gain_loss"/>
                </tree>
            </field>
        </record>

          <record id="action_account_gain_loss" model="ir.actions.act_window">
            <field name="name">Unrealized Gain or Loss</field>
            <field name="res_model">account.account</field>
            <field name="view_type">form</field>
            <field name="view_mode">tree</field>
            <field name="view_id" ref="view_account_gain_loss_tree"/>
            <field name="domain">[('currency_id','!=',False)]</field>
            <field name="help" type="html">
              <p class="oe_view_nocontent_create">
                Click to add an account.
              </p><p>
                When doing multi-currency transactions, you may loose or gain
                some amount due to changes of exchange rate. This menu gives
                you a forecast of the Gain or Loss you'd realized if those
                transactions were ended today. Only for accounts having a
                secondary currency set.
              </p>
            </field>
        </record>

        <menuitem
            name="Unrealized Gain or Loss"
            action="action_account_gain_loss"
            groups="account.group_account_user"
            id="menu_unrealized_gains_losses"
            parent="account.menu_multi_currency"/>

        <!--
        Journal

        Account Journal Columns
        -->

        <record id="view_journal_column_form" model="ir.ui.view">
            <field name="name">account.journal.column.form</field>
            <field name="model">account.journal.column</field>
            <field name="arch" type="xml">
                <form string="Journal Column" version="7.0">
                    <field name="name"/>
                    <field name="field"/>
                    <field name="sequence"/>
                </form>
            </field>
        </record>
        <record id="view_journal_column_tree" model="ir.ui.view">
            <field name="name">account.journal.column.tree</field>
            <field name="model">account.journal.column</field>
            <field name="arch" type="xml">
                <tree string="Journal Column">
                    <field name="sequence"/>
                    <field name="name"/>
                </tree>
            </field>
        </record>

        <record id="view_account_journal_view_search" model="ir.ui.view">
            <field name="name">account.journal.view.search</field>
            <field name="model">account.journal.view</field>
            <field name="arch" type="xml">
                <search string="Journal View">
                    <field name="name" string="Journal View"/>
                </search>
            </field>
        </record>
        <record id="view_account_journal_view_tree" model="ir.ui.view">
            <field name="name">account.journal.view.tree</field>
            <field name="model">account.journal.view</field>
            <field name="arch" type="xml">
                <tree string="Journal View">
                    <field name="name"/>
                </tree>
            </field>
        </record>
        <record id="view_account_journal_view_form" model="ir.ui.view">
            <field name="name">account.journal.view.form</field>
            <field name="model">account.journal.view</field>
            <field name="arch" type="xml">
                <form string="Journal View" version="7.0">
                    <field name="name"/>
                    <field name="columns_id"/>
                </form>
            </field>
        </record>
        <record id="action_account_journal_view" model="ir.actions.act_window">
            <field name="name">Journal Views</field>
            <field name="res_model">account.journal.view</field>
            <field name="view_type">form</field>
            <field name="view_mode">tree,form</field>
            <field name="search_view_id" ref="view_account_journal_view_search"/>
            <field name="help" type="html">
              <p class="oe_view_nocontent_create">
                Click to specify lists of columns to display for a type of journal.
              </p><p>
                Journal views determine the way you can record entries in
                your journal. Select the fields you want to appear in a journal
                and determine the sequence in which they will appear.
              </p><p>
                On the journal definition form, you can select the view you
                want to use to display journal items related to this journal.
              </p>
            </field>
        </record>

        <menuitem action="action_account_journal_view" id="menu_action_account_journal_view" parent="account.menu_journals" sequence="20"/>

        <!--
    # Account Journal
    -->

        <record id="view_account_journal_tree" model="ir.ui.view">
            <field name="name">account.journal.tree</field>
            <field name="model">account.journal</field>
            <field name="arch" type="xml">
                <tree string="Account Journal">
                    <field name="code"/>
                    <field name="name"/>
                    <field name="type"/>
                    <field name="user_id"/>
                    <field name="company_id" groups="base.group_multi_company"/>
                </tree>
            </field>
        </record>
        <record id="view_account_journal_search" model="ir.ui.view">
            <field name="name">account.journal.search</field>
            <field name="model">account.journal</field>
            <field name="arch" type="xml">
                <search string="Search Account Journal">
                    <field name="name" filter_domain="['|', ('name','ilike',self), ('code','ilike',self)]" string="Journal"/>
                    <filter domain="['|', ('type', '=', 'sale'), ('type', '=', 'sale_refund')]" string="Sale" icon="terp-camera_test"/>
                    <filter domain="['|', ('type', '=', 'purchase'), ('type', '=', 'purchase_refund')]" string="Purchase" icon="terp-purchase"/>
                    <filter domain="['|', ('type', '=', 'cash'), ('type', '=', 'bank')]" string="Liquidity" icon="terp-dolar"/>
                    <filter domain="['|', ('type', '=', 'general'), ('type', '=', 'situation')]" string="Others" icon="terp-stock"/>
                    <field name="user_id"/>
                    <group expand="0" string="Group By...">
                        <filter string="User" context="{'group_by':'user_id'}" icon="terp-personal"/>
                        <filter string="Type" context="{'group_by':'type'}" icon="terp-stock_symbol-selection"/>
                    </group>
                </search>
            </field>
        </record>

        <record id="view_account_journal_form" model="ir.ui.view">
            <field name="name">account.journal.form</field>
            <field name="model">account.journal</field>
            <field name="arch" type="xml">
                <form string="Account Journal" version="7.0">
                    <div class="oe_title">
                        <label for="name" class="oe_edit_only"/>
                        <h1><field name="name"/></h1>
                    </div>
                    <group>
                        <group>
                            <field name="code"/>
                            <field name="type" on_change="onchange_type(type, currency, context)"/>
                        </group>
                        <group>
                            <field name="default_debit_account_id" attrs="{'required':[('type','in', ('cash', 'bank'))]}" domain="[('type','&lt;&gt;','view'),('type','&lt;&gt;','consolidation')]"/>
                            <field name="default_credit_account_id" attrs="{'required':[('type','in',('cash', 'bank'))]}" domain="[('type','&lt;&gt;','view'),('type','&lt;&gt;','consolidation')]"/>
                            <field name="currency" groups="base.group_multi_currency"/>
                            <field name="company_id" groups="base.group_multi_company"/>
                        </group>
                    </group>
                    <notebook>
                        <page string="Advanced Settings">
                            <group>
                                <group>
                                    <field name="user_id"/>
                                    <field name="view_id" widget="selection"/>
                                    <field name="sequence_id" required="0"/>
                                </group>
                                <group>
                                    <field name="centralisation"/>
                                    <field name="entry_posted"/>
                                    <field name="allow_date"/>
                                    <field name="group_invoice_lines"/>
                                </group>
                            </group>
                        </page>
                        <page string="Entry Controls">
                            <separator colspan="4" string="Accounts Type Allowed (empty for no control)"/>
                            <field colspan="4" name="type_control_ids" nolabel="1"/>
                            <separator colspan="4" string="Accounts Allowed (empty for no control)"/>
                            <field colspan="4" name="account_control_ids" nolabel="1"/>
                        </page>
                        <page string="Cash Registers">
                            <group>
                                <group string="Accounts">
                                    <field name="profit_account_id"/>
                                    <field name="loss_account_id"/>
                                    <field name="internal_account_id"/>
                                </group>
                                <group string="Miscellaneous">
                                    <field name="with_last_closing_balance"/>
                                    <field name="cash_control"/>
                                </group>
                            </group>
                            <separator string="Available Coins" colspan="4" attrs="{'invisible' : [('cash_control', '=', False)] }"/>
                            <field name="cashbox_line_ids" nolabel="1" string="Unit Of Currency Definition" colspan="4" attrs="{'invisible' : [('cash_control', '=', False)]}">
                                <tree string="CashBox Lines" editable="bottom">
                                    <field name="pieces" />
                                </tree>
                            </field>
                        </page>
                    </notebook>
                </form>
            </field>
        </record>

        <record id="action_account_journal_form" model="ir.actions.act_window">
            <field name="name">Journals</field>
            <field name="res_model">account.journal</field>
            <field name="view_type">form</field>
            <field name="view_mode">tree,form</field>
            <field name="help" type="html">
              <p class="oe_view_nocontent_create">
                Click to add a journal.
              </p><p>
                A journal is used to record transactions of all accounting data
                related to the day-to-day business.
              </p><p>
                A typical company may use one journal per payment method (cash,
                bank accounts, checks), one purchase journal, one sale journal
                and one for miscellaneous information.
              </p>
            </field>
        </record>
        <menuitem action="action_account_journal_form" id="menu_action_account_journal_form" parent="menu_journals"/>

        <record id="view_account_bank_statement_filter" model="ir.ui.view">
            <field name="name">account.cash.statement.select</field>
            <field name="model">account.bank.statement</field>
            <field name="arch" type="xml">
                <search string="Search Bank Statements">
                    <field name="name" string="Bank Statement"/>
                    <field name="date"/>
                    <filter string="Draft" name="state_draft" domain="[('state','=','draft')]" icon="terp-document-new"/>
                    <filter string="Open" name="state_open" domain="[('state','=','open')]" icon="terp-check"/>
                    <filter string="Confirmed" name="state_confirmed" domain="[('state','=','confirm')]" icon="terp-camera_test"/>
                    <field name="journal_id" domain="[('type', '=', 'cash')]" />
                    <group expand="0" string="Group By...">
                        <filter string="Journal" context="{'group_by': 'journal_id'}" icon="terp-folder-orange"/>
                        <filter string="Status" context="{'group_by': 'state'}" icon="terp-stock_effects-object-colorize"/>
                        <filter string="Period" context="{'group_by': 'period_id'}" icon="terp-go-month"/>
                    </group>
                </search>
            </field>
        </record>

        <record id="view_bank_statement_tree" model="ir.ui.view">
            <field name="name">account.bank.statement.tree</field>
            <field name="model">account.bank.statement</field>
            <field name="arch" type="xml">
                <tree colors="red:balance_end_real!=balance_end and state=='draft';blue:state=='draft' and (balance_end_real==balance_end);black:state=='confirm'" string="Statement">
                    <field name="name"/>
                    <field name="date"/>
                    <field name="period_id"/>
                    <field name="journal_id"/>
                    <field name="balance_start"/>
                    <field name="balance_end_real"/>
                    <field name="balance_end" invisible="1"/>
                    <field name="state"/>
                </tree>
            </field>
        </record>
        <record id="view_bank_statement_search" model="ir.ui.view">
            <field name="name">account.bank.statement.search</field>
            <field name="model">account.bank.statement</field>
            <field name="arch" type="xml">
                <search string="Search Bank Statements">
                    <field name="name" string="Bank Statement"/>
                    <field name="date"/>
                    <filter string="Draft" domain="[('state','=','draft')]" icon="terp-document-new"/>
                    <filter string="Confirmed" domain="[('state','=','confirm')]" icon="terp-camera_test"/>
                    <field name="period_id"/>
                    <field name="journal_id" domain="[('type', '=', 'bank')]" />
                    <group expand="0" string="Group By...">
                        <filter string="Journal" context="{'group_by': 'journal_id'}" icon="terp-folder-orange"/>
                        <filter string="Status" context="{'group_by': 'state'}" icon="terp-stock_effects-object-colorize"/>
                        <filter string="Period" context="{'group_by': 'period_id'}" icon="terp-go-month"/>
                    </group>
                </search>
            </field>
        </record>
        <record id="view_bank_statement_form" model="ir.ui.view">
            <field name="name">account.bank.statement.form</field>
            <field name="model">account.bank.statement</field>
            <field name="arch" type="xml">
                <form string="Bank Statement" version="7.0">
                <header>
                    <button name="button_confirm_bank" states="draft" string="Confirm" type="object" class="oe_highlight"/>
                    <button name="button_dummy" states="draft" string="Compute" type="object" class="oe_highlight"/>
                    <button name="button_cancel" states="confirm" string="Cancel" type="object"/>
                    <field name="state" widget="statusbar" statusbar_visible="draft,confirm"/>
                </header>
                <sheet>
                    <div class="oe_right oe_button_box" name="import_buttons">
                       <!-- Put here related buttons -->
                    </div>
                    <label for="name" class="oe_edit_only" attrs="{'invisible':[('name','=','/')]}"/>
                    <h1>
                        <field name="name" attrs="{'invisible':[('name','=','/')]}"/>
                    </h1>
                    <group>
                        <group>
                            <field name="journal_id" domain="[('type', '=', 'bank')]" on_change="onchange_journal_id(journal_id)" widget="selection"/>
                            <label for="date" string="Date / Period"/>
                            <div>
                                <field name="date" on_change="onchange_date(date, company_id)" class="oe_inline"/>
                                <field name="period_id" class="oe_inline"/>
                            </div>
                            <field name='company_id' widget="selection" groups="base.group_multi_company" />
                        </group><group>
                            <label for="balance_start"/>
                            <div>
                                <field name="balance_start" class="oe_inline"/>
                                <field name="currency" class="oe_inline"/>
                            </div>
                            <field name="balance_end_real"/>
                        </group>
                    </group>

                    <notebook>
                        <page string="Transactions" name="statement_line_ids">
                            <field name="line_ids" context="{'date':date}">
                                <tree editable="bottom" string="Statement lines">
                                    <field name="sequence" readonly="1" invisible="1"/>
                                    <field name="date"/>
                                    <field name="name"/>
                                    <field name="ref"/>
                                    <field name="partner_id" on_change="onchange_partner_id(partner_id)"/>
                                    <field name="type" on_change="onchange_type(partner_id, type)"/>
                                    <field domain="[('journal_id','=',parent.journal_id), ('company_id', '=', parent.company_id)]" name="account_id"/>
                                    <field name="analytic_account_id" groups="analytic.group_analytic_accounting" domain="[('company_id', '=', parent.company_id), ('type', '&lt;&gt;', 'view')]"/>
                                    <field name="amount"/>
                                </tree>
                                <form string="Statement lines" version="7.0">
                                    <group col="4">
                                        <field name="date"/>
                                        <field name="name"/>
                                        <field name="ref"/>
                                        <field name="partner_id" on_change="onchange_partner_id(partner_id)"/>
                                        <field name="type" on_change="onchange_type(partner_id, type)"/>
                                        <field domain="[('journal_id', '=', parent.journal_id), ('type', '&lt;&gt;', 'view'), ('company_id', '=', parent.company_id)]" name="account_id"/>
                                        <field name="analytic_account_id" groups="analytic.group_analytic_accounting" domain="[('company_id', '=', parent.company_id), ('type', '&lt;&gt;', 'view')]"/>
                                        <field name="amount"/>
                                        <field name="sequence" readonly="0"/>
                                    </group>
                                    <separator string="Notes"/>
                                    <field name="note"/>
                                </form>
                            </field>
                        </page>
                        <page string="Journal Entries" name="move_live_ids">
                            <field name="move_line_ids"/>
                        </page>
                    </notebook>
                </sheet>
                </form>
            </field>
        </record>


        <record id="action_bank_statement_tree" model="ir.actions.act_window">
            <field name="name">Bank Statements</field>
            <field name="res_model">account.bank.statement</field>
            <field name="view_type">form</field>
            <field name="view_mode">tree,form,graph</field>
            <field name="domain">[('journal_id.type', '=', 'bank')]</field>
            <field name="context">{'journal_type':'bank'}</field>
            <field name="search_view_id" ref="view_bank_statement_search"/>
            <field name="help" type="html">
              <p class="oe_view_nocontent_create">
                Click to register a bank statement.
              </p><p>
                A bank statement is a summary of all financial transactions
                occurring over a given period of time on a bank account. You
                should receive this periodicaly from your bank.
              </p><p>
                OpenERP allows you to reconcile a statement line directly with
                the related sale or puchase invoices.
              </p>
            </field>
        </record>
        <record model="ir.actions.act_window.view" id="action_bank_statement_tree_bank">
            <field name="sequence" eval="1"/>
            <field name="view_mode">tree</field>
            <field name="view_id" ref="view_bank_statement_tree"/>
            <field name="act_window_id" ref="action_bank_statement_tree"/>
        </record>
        <record model="ir.actions.act_window.view" id="action_bank_statement_form_bank">
            <field name="sequence" eval="1"/>
            <field name="view_mode">form</field>
            <field name="view_id" ref="view_bank_statement_form"/>
            <field name="act_window_id" ref="action_bank_statement_tree"/>
        </record>

        <menuitem string="Bank Statements" action="action_bank_statement_tree" id="menu_bank_statement_tree" parent="menu_finance_bank_and_cash" sequence="7"/>

        <record id="action_bank_statement_draft_tree" model="ir.actions.act_window">
            <field name="name">Draft statements</field>
            <field name="res_model">account.bank.statement</field>
            <field name="view_type">form</field>
            <field name="view_mode">tree,form</field>
            <field name="domain">[('state','=','draft')]</field>
            <field name="filter" eval="True"/>
        </record>

        <!--
    Account Types
    -->
        <record id="view_account_type_search" model="ir.ui.view">
            <field name="name">account.account.type.search</field>
            <field name="model">account.account.type</field>
            <field name="arch" type="xml">
                <search string="Account Type">
                    <field name="name" filter_domain="['|', ('name','ilike',self), ('code','ilike',self)]" string="Account Type"/>
                </search>
            </field>
        </record>

        <record id="view_account_type_tree" model="ir.ui.view">
            <field name="name">account.account.type.tree</field>
            <field name="model">account.account.type</field>
            <field name="arch" type="xml">
                <tree string="Account Type">
                    <field name="name"/>
                    <field name="code"/>
                </tree>
            </field>
        </record>

        <record id="view_account_type_form" model="ir.ui.view">
            <field name="name">account.account.type.form</field>
            <field name="model">account.account.type</field>
            <field name="arch" type="xml">
                <form string="Account Type" version="7.0">
                    <group>
                        <group>
                            <field name="name"/>
                            <field name="code"/>
                        </group>
                        <group>
                            <field name="report_type"/>
                            <field name="close_method"/>
                        </group>
                    </group>
                    <separator string="Description"/>
                    <field name="note"/>
                </form>
            </field>
        </record>
        <record id="action_account_type_form" model="ir.actions.act_window">
            <field name="name">Account Types</field>
            <field name="res_model">account.account.type</field>
            <field name="view_type">form</field>
            <field name="view_mode">tree,form</field>
            <field name="search_view_id" ref="view_account_type_search"/>
            <field name="help" type="html">
              <p class="oe_view_nocontent_create">
                Click to define a new account type.
              </p><p>
                An account type is used to determine how an account is used in
                each journal. The deferral method of an account type determines
                the process for the annual closing. Reports such as the Balance
                Sheet and the Profit and Loss report use the category
                (profit/loss or balance sheet).
              </p>
            </field>
        </record>
        <menuitem action="action_account_type_form" sequence="20" id="menu_action_account_type_form" parent="account_account_menu" groups="base.group_no_one"/>
        <!--
    Entries
    -->
        <record id="view_account_move_tree" model="ir.ui.view">
            <field name="name">account.move.tree</field>
            <field name="model">account.move</field>
            <field name="arch" type="xml">
                <tree colors="blue:state == 'draft';black:state == 'posted'" string="Journal Entries">
                    <field name="name"/>
                    <field name="ref"/>
                    <field name="date"/>
                    <field name="period_id"/>
                    <field name="journal_id"/>
                    <field name="partner_id"/>
                    <field name="amount" sum="Total Amount"/>
                    <field name="state"/>
                </tree>
            </field>
        </record>

        <!--
    Reconcile
    -->

        <record id="view_move_reconcile_form" model="ir.ui.view">
            <field name="name">account.move.reconcile.form</field>
            <field name="model">account.move.reconcile</field>
            <field name="arch" type="xml">
                <form string="Journal Entry Reconcile" version="7.0">
                    <group col="4">
                        <field name="name"/>
                        <field name="create_date"/>
                        <field name="type"/>
                    </group>
                    <separator string="Reconcile Entries"/>
                    <field name="line_id"/>
                    <separator string="Partial Reconcile Entries"/>
                    <field name="line_partial_ids"/>
                </form>
            </field>
        </record>

        <!--
    Tax Codes
    -->
        <record id="view_tax_code_search" model="ir.ui.view">
            <field name="name">account.tax.code.search</field>
            <field name="model">account.tax.code</field>
            <field name="arch" type="xml">
                <search string="Account Tax Code">
                    <field name="name" filter_domain="['|', ('name','ilike',self), ('code','ilike',self)]" string="Tax Code"/>
                    <field name="parent_id"/>
                    <field name="company_id" groups="base.group_multi_company"/>
                </search>
            </field>
        </record>
        <record id="view_tax_code_tree" model="ir.ui.view">
            <field name="name">account.tax.code.tree</field>
            <field name="model">account.tax.code</field>
            <field name="field_parent">child_ids</field>
            <field name="priority">100</field>
            <field name="arch" type="xml">
                <tree string="Account Tax Code" toolbar="1">
                    <field name="name"/>
                    <field name="code"/>
                    <field name="sum_period"/>
                    <field name="sum"/>
                    <field name="company_id" groups="base.group_multi_company"/>
                </tree>
            </field>
        </record>
        <record id="view_tax_code_form" model="ir.ui.view">
            <field name="name">account.tax.code.form</field>
            <field name="model">account.tax.code</field>
            <field name="arch" type="xml">
                <form string="Account Tax Code" version="7.0">
                    <group>
                        <group col="4" colspan="2">
                            <field name="name"/>
                            <field name="code"/>
                            <field name="parent_id"/>
                            <field name="company_id" groups="base.group_multi_company"/>
                        </group>
                        <group string="Reporting Configuration">
                            <field name="notprintable"/>
                            <field name="sign"/>
                        </group>
                        <group string="Statistics">
                            <field name="sum_period"/>
                            <field name="sum"/>
                        </group>
                    </group>
                    <separator string="Description"/>
                    <field name="info"/>
                </form>
            </field>
        </record>
        <record id="action_tax_code_list" model="ir.actions.act_window">
            <field name="name">Tax codes</field>
            <field name="res_model">account.tax.code</field>
            <field name="view_type">form</field>
            <field name="view_mode">tree,form</field>
            <field name="view_id" ref="view_tax_code_tree"/>
            <field name="search_view_id" ref="view_tax_code_search"/>
            <field name="help" type="html">
              <p class="oe_view_nocontent_create">
                Click to define a new tax code.
              </p><p>
                Depending on the country, a tax code is usually a cell to fill
                in your legal tax statement. OpenERP allows you to define the
                tax structure and each tax computation will be registered in
                one or several tax code.
              </p>
            </field>
        </record>
       <menuitem id="next_id_27" name="Taxes" parent="account.menu_finance_configuration" sequence="20"/>
       <menuitem action="action_tax_code_list" id="menu_action_tax_code_list" parent="next_id_27" sequence="12" groups="base.group_no_one"/>


        <!--
    Tax
    -->
        <record id="view_tax_tree" model="ir.ui.view">
            <field name="name">account.tax.tree</field>
            <field name="model">account.tax</field>
            <field name="field_parent">child_ids</field>
            <field name="arch" type="xml">
                <tree string="Account Tax">
                    <field name="name"/>
                    <field name="price_include"/>
                    <field name="description"/>
                    <field name="company_id" widget="selection" groups="base.group_multi_company"/>
                </tree>
            </field>
        </record>
        <record id="view_account_tax_search" model="ir.ui.view">
            <field name="name">account.tax.search</field>
            <field name="model">account.tax</field>
            <field name="arch" type="xml">
                <search string="Search Taxes">
                    <field name="name" filter_domain="['|', ('name','ilike',self), ('description','ilike',self)]" string="Tax"/>
                    <field name="company_id" groups="base.group_multi_company"/>
                </search>
            </field>
        </record>
        <record id="view_tax_form" model="ir.ui.view">
            <field name="name">account.tax.form</field>
            <field name="model">account.tax</field>
            <field name="arch" type="xml">
                <form string="Account Tax" version="7.0">
                    <group>
                        <group>
                            <field name="name"/>
                            <field name="description"/>
                        </group>
                        <group>
                            <field name="type_tax_use"/>
                            <field name="company_id" widget="selection" groups="base.group_multi_company"/>
                            <field name="active"/>
                        </group>
                    </group>
                    <notebook>
                        <page string="Tax Definition">
                        <group>
                            <group string="Tax Computation">
                                <label for="type"/>
                                <div>
                                    <field name="type"/>
                                    <field name="amount" class="oe_inline"
                                        attrs="{'invisible':[('type','in',('none', 'code', 'balance'))]}"/>
                                    <label string="%%" attrs="{'invisible':[('type','&lt;&gt;','percent')]}"/>
                                </div>
                                <field name="python_compute" attrs="{'invisible':[('type','!=','code')],'required':[('type','=','code')]}"/>
                                <field name="python_compute_inv" attrs="{'invisible':[('type','!=','code')],'required':[('type','=','code')]}"/>
                                <field name="price_include"/>
                            </group>
                            <group string="Misc">
                                <field name="sequence"/>
                                <field name="include_base_amount"/>
                                <field name="child_depend"/>
                            </group>
                            <group string="Invoices">
                                  <field name="account_collected_id" domain="[('type','&lt;&gt;','view'),('type','&lt;&gt;','consolidation')]"/>
                                  <field name="account_analytic_collected_id" domain="[('type','&lt;&gt;','view'), ('company_id', '=', company_id), ('parent_id', '&lt;&gt;', False)]" groups="analytic.group_analytic_accounting"/>

                                  <field name="base_code_id"/>
                                  <field name="base_sign"/>
                                  <field name="tax_code_id"/>
                                  <field name="tax_sign"/>

                            </group>
                            <group string="Refunds">
                                  <field name="account_paid_id" domain="[('type','&lt;&gt;','view'),('type','&lt;&gt;','consolidation')]"/>
                                  <field name="account_analytic_paid_id" domain="[('type','&lt;&gt;','view'), ('company_id', '=', company_id), ('parent_id', '&lt;&gt;', False)]" groups="analytic.group_analytic_accounting"/>

                                  <field name="ref_base_code_id"/>
                                  <field name="ref_base_sign"/>
                                  <field name="ref_tax_code_id"/>
                                  <field name="ref_tax_sign"/>
                            </group>
                            <group string="Children/Sub Taxes" colspan="2">
                                <field name="child_depend" class="oe_inline"/>
                                <field name="child_ids" nolabel="1" colspan="2">
                                      <tree string="Account Tax">
                                          <field name="sequence"/>
                                          <field name="name"/>
                                          <field name="price_include"/>
                                          <field name="description"/>
                                     </tree>
                                </field>
                            </group>
                        </group>
                        </page>
                        <page string="Special Computation">
                            <group col="4">
                                <separator colspan="4" string="Applicability Options"/>
                                <field name="applicable_type"/>
                                <field name="domain"/>
                                <separator colspan="4" string="Applicable Code (if type=code)"/>
                                <field colspan="4" name="python_applicable" nolabel="1" attrs="{'readonly':[('applicable_type','=','true')], 'required':[('applicable_type','=','code')]}"/>
                            </group>
                        </page>
                    </notebook>
                </form>
              </field>
        </record>
        <record id="action_tax_form" model="ir.actions.act_window">
            <field name="name">Taxes</field>
            <field name="res_model">account.tax</field>
            <field name="view_type">form</field>
            <field name="view_id" ref="view_tax_tree"/>
            <field name="domain">[('parent_id','=',False)]</field>
        </record>
        <menuitem action="action_tax_form" id="menu_action_tax_form" parent="next_id_27"/>

        <record id="action_tax_code_tree" model="ir.actions.act_window">
            <field name="name">Chart of Taxes</field>
            <field name="res_model">account.tax.code</field>
            <field name="domain">[('parent_id','=',False)]</field>
            <field name="view_type">tree</field>
            <field name="view_id" ref="view_tax_code_tree"/>
        </record>

        <!--
    Entries lines
    -->
        <record id="view_move_line_tree" model="ir.ui.view">
            <field name="name">account.move.line.tree</field>
            <field name="model">account.move.line</field>
            <field eval="4" name="priority"/>
            <field name="arch" type="xml">
                <tree colors="red:state == 'draft';black:state == 'valid'" string="Journal Items" editable="top" on_write="on_create_write" default_selection="get_unreconcile_entry">
                    <field name="date"/>
                    <field name="period_id"  invisible="1"/>
                    <field name="move_id"/>
                    <field name="ref"/>
                    <field name="invoice" invisible="1"/>
                    <field name="name" invisible="1" />
                    <field name="partner_id" invisible="1" on_change="onchange_partner_id(move_id, partner_id, account_id, debit, credit, date, journal_id)"/>
                    <field name="account_id" domain="[('journal_id','=',journal_id), ('company_id', '=', company_id)]"/>
                    <field name="journal_id"/>
                    <field name="debit" sum="Total debit"/>
                    <field name="credit" sum="Total credit"/>
                    <field name="account_tax_id"/>
                    <field name="analytic_account_id" groups="analytic.group_analytic_accounting" domain="[('parent_id','!=',False)]"/>
                    <field name="amount_currency" attrs="{'readonly':[('state','=','valid')]}"/>
<<<<<<< HEAD
                    <field name="currency_id" attrs="{'readonly':[('state','=','valid')]}"/>
                    <field name="state" invisible="1"/>
                    <field name="reconcile_id" invisible="1"/>
=======
                    <field name="currency_id" attrs="{'readonly':[('state','=','valid')]}" groups="base.group_multi_currency"/>
                    <field name="reconcile_partial_id"/>
                    <field name="reconcile_id"/>
                    <field name="state"/>
>>>>>>> f1f23c52
                </tree>
            </field>
        </record>

        <record id="view_move_line_form" model="ir.ui.view">
            <field name="name">account.move.line.form</field>
            <field name="model">account.move.line</field>
            <field eval="2" name="priority"/>
            <field name="arch" type="xml">
                <form string="Journal Item" version="7.0">
                    <sheet> 
	                    <group>
	                        <group>
		                        <field name="name"/>
		                        <field name="ref"/>
		                        <field name="partner_id" on_change="onchange_partner_id(False,partner_id,account_id,debit,credit,date)"/>
	                        </group>
	                        <group>
		                        <field name="journal_id"/>
		                        <field name="period_id"/>
		                        <field name="company_id" required="1" groups="base.group_multi_company"/>
	                        </group>
	                    </group>
	                    <notebook colspan="4">
	                        <page string="Information">
	                            <group>
	                                <group string="Amount">
	                                    <field name="account_id" domain="[('company_id', '=', company_id), ('type','&lt;&gt;','view'), ('type','&lt;&gt;','consolidation')]"/>
	                                    <field name="debit"/>
	                                    <field name="credit"/>
	                                    <field name="quantity"/>
	                                </group>
	                                <group string="Accounting Documents">
	                                    <field name="invoice" readonly="True"/>
	                                    <field name="move_id" required="False"/>
	                                    <field name="statement_id" readonly="True"/>
	                                </group>
	                                <group string="Dates">
	                                    <field name="date"/>
	                                    <field name="date_maturity"/>
	                                    <field name="date_created" readonly="True"/>
	                                </group>
	                                <group string="Taxes">
	                                    <field name="tax_code_id"/>
	                                    <field name="tax_amount"/>
	                                    <field name="account_tax_id" domain="[('parent_id','=',False)]"/>
	                                </group>
	                                <group attrs="{'readonly':[('state','=','valid')]}" string="Currency" groups="base.group_multi_currency">
	                                    <field name="currency_id"/>
	                                    <field name="amount_currency"/>
	                                </group>
	                                <group string="Reconciliation">
	                                    <field name="reconcile_id"/>
	                                    <field name="reconcile_partial_id"/>
	                                </group>
	                                <group string="States">
	                                    <field name="state"/>
	                                    <field name="blocked"/>
	                                </group>
	                                <group groups="analytic.group_analytic_accounting" string="Analytic">
	                                    <field name="analytic_account_id" domain="[('parent_id','!=',False)]"/>
	                                </group>
	                            </group>
	                            <field name="narration" colspan="4" nolabel="1" placeholder="Add an internal note..."/>
	                        </page>
	                        <page string="Analytic Lines" groups="analytic.group_analytic_accounting">
	                            <field name="analytic_lines" context="{'default_general_account_id':account_id, 'default_name': name, 'default_date':date, 'amount': (debit or 0.0)-(credit or 0.0)}"/>
	                        </page>
	                    </notebook>
                    </sheet>
                </form>
            </field>
        </record>

        <record id="view_move_line_form2" model="ir.ui.view">
            <field name="name">account.move.line.form2</field>
            <field name="model">account.move.line</field>
            <field eval="9" name="priority"/>
            <field name="arch" type="xml">
                <form string="Journal Item" version="7.0">
                    <notebook colspan="4">
                        <page string="Information">
                            <group col="4">
                                <separator colspan="4" string="General Information"/>
                                <field name="name"/>
                                <field name="date"/>
                                <field name="journal_id" readonly="False"/>
                                <field name="period_id" readonly="False"/>
                                <field name="account_id" domain="[('type','&lt;&gt;','view'),('type','&lt;&gt;','consolidation'),('company_id', '=', company_id)]"/>
                                <field name="partner_id" on_change="onchange_partner_id(False,partner_id,account_id,debit,credit,date)"/>
                                <newline/>
                                <field name="debit"/>
                                <field name="credit"/>

                                <separator colspan="4" string="Optional Information"/>
                                <field name="currency_id" groups="base.group_multi_currency"/>
                                <field name="amount_currency" groups="base.group_multi_currency"/>
                                <field name="quantity"/>
                                <field name="move_id" required="False"/>
                                <newline/>
                                <field name="date_maturity"/>
                                <field name="date_created"/>
                                <field name="date_created"/>
                                <field name="blocked"/>
                                <newline/>
                                <field name="account_tax_id" domain="[('parent_id','=',False)]"/>
                                <field name="analytic_account_id" domain="[('parent_id','!=',False)]" groups="analytic.group_analytic_accounting"/>
                                <separator colspan="4" string="Status"/>
                                <newline/>
                                <field name="reconcile_id"/>
                                <field name="reconcile_partial_id"/>
                                <field name="state"/>
                            </group>
                        </page>
                        <page string="Analytic Lines" groups="analytic.group_analytic_accounting">
                            <field name="analytic_lines"/>
                        </page>
                    </notebook>
                </form>
            </field>
        </record>

        <record id="account_move_line_graph" model="ir.ui.view">
            <field name="name">account.move.line.graph</field>
            <field name="model">account.move.line</field>
            <field name="arch" type="xml">
                <graph string="Account Statistics" type="bar">
                    <field name="account_id"/>
                    <field name="debit" operator="+"/>
                    <field name="credit" operator="+"/>
                </graph>
            </field>
        </record>

        <record id="view_account_move_line_filter" model="ir.ui.view">
            <field name="name">Journal Items</field>
            <field name="model">account.move.line</field>
            <field name="arch" type="xml">
                <search string="Search Journal Items">
                    <field name="date"/>
                    <filter icon="terp-document-new" string="Unbalanced" domain="[('state','=','draft')]" help="Unbalanced Journal Items"/>
                    <separator/>
                    <filter icon="terp-document-new" string="Unposted" domain="[('move_id.state','=','draft')]" help="Unposted Journal Items"/>
                    <filter name="posted" icon="terp-camera_test" string="Posted" domain="[('move_id.state','=','posted')]" help="Posted Journal Items"/>
                    <separator/>
                    <filter icon="terp-dolar_ok!" string="Unreconciled" domain="[('reconcile_id','=',False), ('account_id.reconcile','=',True)]" help="Unreconciled Journal Items" name="unreconciled"/>
                    <separator/>
                    <filter string="Next Partner to Reconcile" help="Next Partner Entries to reconcile" name="next_partner" context="{'next_partner_only': 1}" icon="terp-gtk-jump-to-ltr" domain="[('account_id.reconcile','=',True),('reconcile_id','=',False)]"/>
                    <field name="move_id" string="Number (Move)"/>
                    <field name="account_id"/>
                    <field name="partner_id"/>
                    <field name="journal_id" context="{'journal_id':self}"/>
                    <field name="period_id" context="{'period_id':self}"/>
                    <group expand="0" string="Group By...">
                        <filter string="Partner" icon="terp-partner" domain="[]" context="{'group_by':'partner_id'}"/>
                        <filter string="Journal" icon="terp-folder-orange" domain="[]" context="{'group_by':'journal_id'}"/>
                        <filter string="Account"  icon="terp-folder-green" context="{'group_by':'account_id'}"/>
                        <filter string="Period" icon="terp-go-month" domain="[]" context="{'group_by':'period_id'}"/>
                    </group>
                </search>
            </field>
        </record>

        <record id="action_account_moves_all_a" model="ir.actions.act_window">
            <field name="name">Journal Items</field>
            <field name="res_model">account.move.line</field>
            <field name="view_type">form</field>
            <field name="view_mode">tree,form</field>
            <field name="context">{}</field>
            <field name="search_view_id" ref="view_account_move_line_filter"/>
            <field name="help" type="html">
              <p class="oe_view_nocontent_create">
                Click to register a new journal item.
              </p><p>
                This view can be used by accountants in order to quickly record
                entries in OpenERP. If you want to record a supplier invoice,
                start by recording the line of the expense account. OpenERP
                will propose to you automatically the Tax related to this
                account and the counterpart "Account Payable".
              </p>
            </field>
        </record>

        <menuitem
            action="action_account_moves_all_a"
            icon="STOCK_JUSTIFY_FILL"
            id="menu_action_account_moves_all"
            parent="account.menu_finance_entries"
            sequence="1"
            groups="group_account_user"
        />

        <record id="action_view_move_line" model="ir.actions.act_window">
            <field name="name">Lines to reconcile</field>
            <field name="res_model">account.move.line</field>
            <field name="view_type">form</field>
            <field name="view_mode">tree,form</field>
            <field name="domain">[('account_id.reconcile', '=', True),('reconcile_id','=',False)]</field>
            <field eval="False" name="view_id"/>
            <field eval="True" name="filter"/>
            <field name="search_view_id" ref="view_account_move_line_filter"/>
        </record>

        <record id="action_move_line_select" model="ir.actions.act_window">
            <field name="name">Journal Items</field>
            <field name="res_model">account.move.line</field>
            <field name="view_type">form</field>
            <field name="view_mode">tree,form</field>
            <field name="view_id" ref="view_move_line_tree"/>
            <field name="search_view_id" ref="view_account_move_line_filter"/>
            <field name="context">{'search_default_account_id': [active_id]}</field>
        </record>

        <record id="ir_account_move_line_select" model="ir.values">
            <field name="key2">tree_but_open</field>
            <field name="model">account.account</field>
            <field name="name">Open Journal Items</field>
            <field eval="'ir.actions.act_window,%d'%action_move_line_select" name="value"/>
        </record>
        <!--
    Account.Entry Edition
    -->

        <record id="account_move_graph" model="ir.ui.view">
            <field name="name">account.move.graph</field>
            <field name="model">account.move</field>
            <field name="arch" type="xml">
                <graph string="Account Statistics" type="bar">
                    <field name="period_id"/>
                    <field name="amount" operator="+"/>
                </graph>
            </field>
         </record>
        <record id="view_move_tree" model="ir.ui.view">
            <field name="name">account.move.tree</field>
            <field name="model">account.move</field>
            <field name="arch" type="xml">
                <tree colors="blue:state == 'draft';black:state == 'posted'" string="Journal Entries">
                    <field name="name"/>
                    <field name="ref"/>
                    <field name="date"/>
                    <field name="period_id"/>
                    <field name="journal_id"/>
                    <field name="partner_id"/>
                    <field name="amount" sum="Total Amount"/>
                    <field name="to_check"/>
                    <field name="state"/>
                </tree>
            </field>
        </record>
        <record id="view_move_form" model="ir.ui.view">
            <field name="name">account.move.form</field>
            <field name="model">account.move</field>
            <field name="arch" type="xml">
                <form string="Account Entry" version="7.0">
                <header>
                    <button name="button_validate" states="draft" string="Post" type="object" class="oe_highlight"/>
                    <button name="button_cancel" states="posted" string="Cancel" type="object"/>
                    <field name="state" widget="statusbar"/>
                </header>
                <sheet string="Journal Entries" >
                    <label for="name" class="oe_edit_only" attrs="{'invisible':[('name','=','/')]}"/>
                    <h1>
                        <field name="name" readonly="True" attrs="{'invisible':[('name','=','/')]}"/>
                    </h1>
                    <group>
                        <group>
                            <field name="journal_id"/>
                            <field name="period_id"/>
                            <field name="company_id" required="1" groups="base.group_multi_company"/>
                            <field name="partner_id" invisible="1"/>
                        </group>
                        <group>
                            <field name="ref"/>
                            <field name="date"/>
                            <field name="to_check"/>
                            <field name="amount" invisible="1"/>
                        </group>	
                    </group>
                    <notebook>
                        <page string="Journal Items">
                            <field name="balance" invisible="1"/>
                            <field name="line_id" widget="one2many_list"
                              on_change="onchange_line_id(line_id)"
                              context="{'balance': balance , 'journal': journal_id }">
                                <form string="Journal Item" version="7.0">
                                    <group col="6" colspan="4">
                                        <field name="name"/>
                                        <field name="ref"/>
                                        <field name="partner_id" on_change="onchange_partner_id(False,partner_id,account_id,debit,credit,date)"/>

                                        <field name="journal_id"/>
                                        <field name="period_id"/>
                                        <field name="company_id" required="1" groups="base.group_multi_company"/>
                                    </group>
                                    <notebook colspan="4">
                                        <page string="Information">
                                            <group>
                                                <group string="Amount">
                                                    <field name="account_id" domain="[('company_id', '=', parent.company_id), ('type','&lt;&gt;','view'),('type','&lt;&gt;','consolidation')]"/>
                                                    <field name="debit"/>
                                                    <field name="credit"/>
                                                    <field name="quantity"/>
                                                </group>

                                                <group string="Accounting Documents">
                                                    <field name="invoice"/>
                                                    <field name="move_id" required="False"/>
                                                    <field name="statement_id"/>
                                                </group>

                                                <group string="Dates">
                                                    <field name="date"/>
                                                    <field name="date_maturity"/>
                                                    <field name="date_created"/>
                                                </group>

                                                <group string="Taxes">
                                                    <field name="tax_code_id"/>
                                                    <field name="tax_amount"/>
                                                    <field name="account_tax_id" domain="[('parent_id','=',False)]"/>
                                                </group>

                                                <group string="Currency" groups="base.group_multi_currency">
                                                    <field name="currency_id"/>
                                                    <field name="amount_currency"/>
                                                </group>

                                                <group string="Reconciliation">
                                                    <field name="reconcile_id"/>
                                                    <field name="reconcile_partial_id"/>
                                                </group>

                                                <group string="States">
                                                    <field name="state"/>
                                                    <field name="blocked"/>
                                                </group>

                                                <group groups="analytic.group_analytic_accounting" string="Analytic">
                                                    <field name="analytic_account_id" domain="[('parent_id','!=',False)]"/>
                                                </group>
                                            </group>
                                            <separator string="Internal Note"/>
                                            <field name="narration"/>
                                        </page>
                                        <page string="Analytic Lines" groups="analytic.group_analytic_accounting">
                                            <field colspan="4" name="analytic_lines" nolabel="1" context="{'default_general_account_id':account_id, 'default_name': name, 'default_date':date, 'amount': (debit or 0.0)-(credit or 0.0)}"/>
                                        </page>
                                    </notebook>
                                </form>
                                <tree colors="blue:state == 'draft';black:state == 'posted'" editable="top" string="Journal Items">
                                    <field name="ref"/>
                                    <field name="invoice"/>
                                    <field name="name"/>
                                    <field name="partner_id" on_change="onchange_partner_id(False,partner_id,account_id,debit,credit,parent.date,parent.journal_id)"/>
                                    <field name="account_id" domain="[('journal_id','=',parent.journal_id),('company_id', '=', parent.company_id)]"/>
                                    <field name="date_maturity"/>
                                    <field name="debit" sum="Total Debit"/>
                                    <field name="credit" sum="Total Credit"/>
                                    <field name="analytic_account_id" domain="[('parent_id','!=',False)]" groups="analytic.group_analytic_accounting"/>
                                    <field name="amount_currency"/>
                                    <field name="currency_id" groups="base.group_multi_currency"/>
                                    <field name="tax_code_id"/>
                                    <field name="tax_amount"/>
                                    <field name="state"/>
                                    <field name="reconcile_id"/>
                                    <field name="reconcile_partial_id"/>
                                </tree>
                            </field>
                            <field name="narration" colspan="4" placeholder="Add an internal note..." nolabel="1" height="50"/>
                        </page>
                    </notebook>
                    </sheet>
                </form>
            </field>
        </record>

        <record id="view_account_move_filter" model="ir.ui.view">
            <field name="name">account.move.select</field>
            <field name="model">account.move</field>
            <field name="arch" type="xml">
                <search string="Search Move">
                    <field name="name" filter_domain="['|', ('name','ilike',self), ('ref','ilike',self)]" string="Move"/>
                    <field name="date"/>
                    <filter icon="terp-document-new" string="Unposted" domain="[('state','=','draft')]" help="Unposted Journal Entries"/>
                    <filter icon="terp-camera_test" string="Posted" domain="[('state','=','posted')]" help="Posted Journal Entries"/>
                    <separator/>
                    <filter icon="terp-gtk-jump-to-ltr" string="To Review" domain="[('to_check','=',True)]" help="Journal Entries to Review"/>
                    <field name="partner_id"/>
                    <field name="journal_id"/>
                    <field name="period_id"/>
                    <group expand="0" string="Group By...">
                        <filter string="Partner" icon="terp-partner" domain="[]" context="{'group_by':'partner_id'}"/>
                        <filter string="Journal" icon="terp-folder-orange" domain="[]" context="{'group_by':'journal_id'}"/>
                        <filter string="States" icon="terp-stock_effects-object-colorize" domain="[]" context="{'group_by':'state'}"/>
                        <filter string="Period" icon="terp-go-month" domain="[]" context="{'group_by':'period_id'}"/>
                        <filter string="Date" icon="terp-go-month" domain="[]" context="{'group_by':'date'}"/>
                    </group>
                </search>
            </field>
        </record>

        <record id="action_move_journal_line" model="ir.actions.act_window">
            <field name="name">Journal Entries</field>
            <field name="res_model">account.move</field>
            <field name="view_type">form</field>
            <field name="view_mode">tree,form,graph</field>
            <field name="view_id" ref="view_move_tree"/>
            <field name="search_view_id" ref="view_account_move_filter"/>
            <field name="help" type="html">
              <p class="oe_view_nocontent_create">
                Click to create a journal entry.
              </p><p>
                A journal entry consists of several journal items, each of
                which is either a debit or a credit transaction.
              </p><p>
                OpenERP automatically creates one journal entry per accounting
                document: invoice, refund, supplier payment, bank statements,
                etc. So, you should record journal entries manually only/mainly
                for miscellaneous operations.
              </p>
            </field>
        </record>

        <menuitem
            icon="STOCK_JUSTIFY_FILL"
            action="action_move_journal_line"
            id="menu_action_move_journal_line_form"
            parent="account.menu_finance_entries"
            groups="group_account_user"
            sequence="5"/>

        <record id="action_move_line_form" model="ir.actions.act_window">
            <field name="name">Entries</field>
            <field name="type">ir.actions.act_window</field>
            <field name="res_model">account.move</field>
            <field name="view_type">form</field>
            <field name="view_id" ref="view_move_tree"/>
            <field name="search_view_id" ref="view_account_move_filter"/>
        </record>

        <act_window
            id="act_account_move_to_account_move_line_open"
            name="Journal Items"
            context="{'search_default_move_id':[active_id], 'default_move_id': active_id}"
            res_model="account.move.line"
            src_model="account.move"/>

        <record id="action_move_line_search" model="ir.actions.act_window">
            <field name="name">Journal Items</field>
            <field name="type">ir.actions.act_window</field>
            <field name="res_model">account.move.line</field>
            <field name="view_type">form</field>
            <field name="view_mode">tree,form</field>
            <field name="view_id" ref="view_move_line_tree"/>
            <field name="search_view_id" ref="view_account_move_line_filter"/>
        </record>
        <record id="action_move_line_search_view1" model="ir.actions.act_window.view">
            <field eval="10" name="sequence"/>
            <field name="view_mode">tree</field>
            <field name="view_id" ref="view_move_line_tree"/>
            <field name="act_window_id" ref="action_move_line_search"/>
        </record>
        <record id="action_move_line_search_view2" model="ir.actions.act_window.view">
            <field eval="11" name="sequence"/>
            <field name="view_mode">form</field>
            <field name="act_window_id" ref="action_move_line_search"/>
        </record>

        <act_window
            id="act_account_acount_move_line_open"
            name="Entries"
            context="{'search_default_account_id':[active_id], 'search_default_unreconciled':0, 'default_account_id': active_id}"
            res_model="account.move.line"
            src_model="account.account"/>

        <act_window
            id="act_account_acount_move_line_open_unreconciled"
            name="Unreconciled Entries"
            res_model="account.move.line"
            context="{'search_default_account_id':[active_id], 'search_default_unreconciled':1, 'default_account_id': active_id}"
            src_model="account.account"/>

        <act_window
            domain="[('reconcile_id', '=', active_id)]"
            id="act_account_acount_move_line_reconcile_open"
            name="Reconciled entries"
            res_model="account.move.line"
            src_model="account.move.reconcile"/>


        <!--
    TODO:
        Print Journal (and change state)
        Close Journal (and verify that there is no draft Entry Lines)
-->

        <record id="view_journal_period_tree" model="ir.ui.view">
            <field name="name">account.journal.period.tree</field>
            <field name="model">account.journal.period</field>
            <field name="arch" type="xml">
                <tree colors="blue:state == 'draft';gray:state == 'done';black:state == 'printed'" string="Journals">
                    <field icon="icon" name="fiscalyear_id"/>
                    <field name="period_id"/>
                    <field name="journal_id"/>
                    <field name="state"/>
                    <field name="company_id" groups="base.group_multi_company"/>
                </tree>
            </field>
        </record>
        <record id="action_account_journal_period_tree" model="ir.actions.act_window">
            <field name="name">Journals</field>
            <field name="res_model">account.journal.period</field>
            <field name="view_type">tree</field>
        </record>

        <!--
        # Account Models
        -->

        <record id="view_model_line_tree" model="ir.ui.view">
            <field name="name">account.model.line.tree</field>
            <field name="model">account.model.line</field>
            <field name="arch" type="xml">
                <tree string="Journal Entry Model Line" editable="bottom">
                    <field name="sequence"/>
                    <field name="name"/>
                    <field name="account_id" domain="[('type','&lt;&gt;','view'),('type','&lt;&gt;','consolidation'), ('company_id', '=', parent.company_id)]"/>
                    <field name="analytic_account_id" groups="analytic.group_analytic_accounting"/>
                    <field name="partner_id"/>
                    <field name="debit"/>
                    <field name="credit"/>
                    <field name="date_maturity"/>
                </tree>
            </field>
        </record>


        <record id="view_model_line_form" model="ir.ui.view">
            <field name="name">account.model.line.form</field>
            <field name="model">account.model.line</field>
            <field name="arch" type="xml">
                <form string="Journal Entry Model Line" version="7.0">
                    <group col="4">
                        <field colspan="4" name="name"/>
                        <field name="sequence"/>
                        <field name="account_id" domain="[('type','&lt;&gt;','view'), ('type','&lt;&gt;','consolidation'), ('company_id', '=', parent.company_id)]"/>
                        <field name="analytic_account_id" groups="analytic.group_analytic_accounting"/>
                        <field name="partner_id"/>
                        <field name="debit"/>
                        <field name="credit"/>
                        <field name="quantity"/>
                        <field name="date_maturity"/>
                    </group>
                </form>
            </field>
        </record>

        <record id="view_model_form" model="ir.ui.view">
            <field name="name">account.model.form</field>
            <field name="model">account.model</field>
            <field name="arch" type="xml">
                <form string="Journal Entry Model" version="7.0">
                    <group col="4">
                        <field name="name"/>
                        <field name="journal_id"/>
                        <field name="company_id" widget='selection' groups="base.group_multi_company"/>
                    </group>

                    <field name="lines_id" widget="one2many_list"/>
                    <separator string="Legend"/>
                    <field name="legend"/>
                    <button name="%(action_account_use_model_create_entry)d" string="Create entries" type="action" icon="gtk-execute"/>
                </form>
            </field>
        </record>

        <record id="view_model_tree" model="ir.ui.view">
            <field name="name">account.model.tree</field>
            <field name="model">account.model</field>
            <field name="arch" type="xml">
                <tree string="Journal Entry Model">
                    <field name="name"/>
                    <field name="journal_id"/>
                    <field name="company_id" groups="base.group_multi_company"/>
                </tree>
            </field>
        </record>

        <record id="view_model_search" model="ir.ui.view">
            <field name="name">account.model.search</field>
            <field name="model">account.model</field>
            <field name="arch" type="xml">
                <search string="Journal Entry Model">
                    <field name="name" string="Journal Entry Model"/>
                    <filter string="Sale" icon="terp-camera_test" domain="[('journal_id.type', '=', 'sale')]"/>
                    <filter string="Purchase" icon="terp-purchase" domain="[('journal_id.type', '=', 'purchase')]"/>
                    <field name="journal_id"/>
                    <field name="company_id" groups="base.group_multi_company"/>
                    <group expand="0" string="Group By...">
                        <filter string="Journal" icon="terp-folder-orange" domain="[]" context="{'group_by':'journal_id'}"/>
                    </group>
                </search>
            </field>
        </record>

        <record id="action_model_form" model="ir.actions.act_window">
            <field name="name">Recurring Models</field>
            <field name="res_model">account.model</field>
            <field name="view_type">form</field>
            <field name="view_mode">tree,form</field>
            <field name="search_view_id" ref="view_model_search"/>
        </record>
        <menuitem
            action="action_model_form" id="menu_action_model_form" sequence="5"
            parent="account.menu_configuration_misc"/>

        <!--
            # Payment Terms
        -->

        <record id="view_payment_term_line_tree" model="ir.ui.view">
            <field name="name">account.payment.term.line.tree</field>
            <field name="model">account.payment.term.line</field>
            <field name="arch" type="xml">
                <tree string="Payment Term">
                    <field name="sequence"/>
                    <field name="name"/>
                    <field name="value"/>
                    <field name="value_amount"/>
                    <field name="days"/>
                    <field name="days2"/>
                </tree>
            </field>
        </record>


        <record id="view_payment_term_line_form" model="ir.ui.view">
            <field name="name">account.payment.term.line.form</field>
            <field name="model">account.payment.term.line</field>
            <field name="arch" type="xml">
                <form string="Payment Term" version="7.0">
                    <field name="name"/>
                    <field name="sequence"/>
                    <group>
                        <group string="Amount Computation">
                            <field name="value"/>
                            <field name="value_amount" attrs="{'readonly':[('value','=','balance')]}"/>
                        </group>
                        <group string="Due Date Computation">
                            <field name="days"/>
                            <field name="days2"/>
                        </group>
                    </group>

                    <separator string="Example"/>
                    <label string="At 14 net days 2 percent, remaining amount at 30 days end of month."/>
                    <group>
                        <label string="Line 1:" colspan="2"/>
                        <label string="  Valuation: Percent"/>
                        <label string="  Number of Days: 14"/>
                        <label string="  Value amount: 0.02"/>
                        <label string="  Day of the Month: 0"/>
                    </group>
                    <group>
                        <label string="Line 2:" colspan="2"/>
                        <label string="  Valuation: Balance"/>
                        <label string="  Number of Days: 30"/>
                        <label string="  Value amount: n.a"/>
                        <label string="  Day of the Month= -1"/>
                    </group>
                </form>
            </field>
        </record>

        <record id="view_payment_term_search" model="ir.ui.view">
            <field name="name">account.payment.term.search</field>
            <field name="model">account.payment.term</field>
            <field name="arch" type="xml">
                <search string="Payment Term">
                    <field name="name" string="Payment Term"/>
                    <field name="active"/>
                </search>
            </field>
        </record>

        <record id="view_payment_term_form" model="ir.ui.view">
            <field name="name">account.payment.term.form</field>
            <field name="model">account.payment.term</field>
            <field name="arch" type="xml">
                <form string="Payment Term" version="7.0">
                    <group>
                        <field name="name"/>
                        <field name="active"/>
                    </group>
                    <separator string="Description on Invoices"/>
                    <field name="note"/>
                    <separator string="Computation"/>
                    <field name="line_ids"/>
                </form>
            </field>
        </record>

        <record id="action_payment_term_form" model="ir.actions.act_window">
            <field name="name">Payment Terms</field>
            <field name="res_model">account.payment.term</field>
            <field name="view_type">form</field>
            <field name="view_mode">tree,form</field>
            <field name="search_view_id" ref="view_payment_term_search"/>
        </record>
        <menuitem action="action_payment_term_form"
            id="menu_action_payment_term_form" parent="menu_configuration_misc"/>

        <!--
        # Account Subscriptions
        -->

        <record id="view_subscription_line_form" model="ir.ui.view">
            <field name="name">account.subscription.line.form</field>
            <field name="model">account.subscription.line</field>
            <field name="arch" type="xml">
                <form string="Subscription lines" version="7.0">
                    <group>
                        <field name="date"/>
                        <field name="move_id"/>
                    </group>
                </form>
            </field>
        </record>

        <record id="view_subscription_line_tree" model="ir.ui.view">
            <field name="name">account.subscription.line.tree</field>
            <field name="model">account.subscription.line</field>
            <field name="arch" type="xml">
                <tree string="Subscription lines">
                    <field name="date"/>
                    <field name="move_id"/>
                </tree>
            </field>
        </record>

        <record id="view_subscription_tree" model="ir.ui.view">
            <field name="name">account.subscription.tree</field>
            <field name="model">account.subscription</field>
            <field name="arch" type="xml">
                <tree colors="blue:state == 'draft';gray:state == 'done';black:state == 'running'" string="Entry Subscription">
                    <field name="name"/>
                    <field name="model_id"/>
                    <field name="ref"/>
                    <field name="date_start"/>
                    <field name="state"/>
                </tree>
            </field>
        </record>

         <record id="view_subscription_search" model="ir.ui.view">
            <field name="name">account.subscription.search</field>
            <field name="model">account.subscription</field>
            <field name="arch" type="xml">
                <search string="Entry Subscription">
                    <field name="name" string="Account Subscription"/>
                    <field name="date_start"/>
                    <filter icon="terp-document-new" string="Draft" domain="[('state','=','draft')]" help="Draft Subscription"/>
                    <filter icon="terp-camera_test" string="Running" domain="[('state','=','running')]" help="Running Subscription"/>
                    <field name="model_id"/>
                    <group expand="0" string="Group By...">
                        <filter string="Model" icon="terp-folder-orange" domain="[]" context="{'group_by':'model_id'}"/>
                        <filter string="State" icon="terp-stock_effects-object-colorize" domain="[]" context="{'group_by':'state'}"/>
                    </group>
                </search>
            </field>
        </record>

        <record id="view_subscription_form" model="ir.ui.view">
            <field name="name">account.subscription.form</field>
            <field name="model">account.subscription</field>
            <field name="arch" type="xml">
                <form string="Recurring" version="7.0">
                    <header>
                        <button name="state_draft" states="done" string="Set to Draft" type="object"  icon="gtk-convert" />
                        <button name="compute" states="draft" string="Compute" type="object" icon="terp-stock_format-scientific" class="oe_highlight"/>
                        <button name="remove_line" states="running" string="Remove Lines" type="object" icon="gtk-remove" class="oe_highlight"/>
                        <field name="state" widget="statusbar" statusbar_visible="draft,running,done"/>
                    </header>
                    <sheet>
                        <group>
                            <group>
                                <field name="name"/>
                                <field name="model_id"/>
                                <field name="ref"/>
                            </group>
                            <group>
                                <field name="date_start"/>
                                <field name="period_type"/>
                                <field name="period_nbr"/>
                                <field name="period_total"/>
                            </group>
                        </group>
                        <separator string="Subscription Lines"/>
                        <field name="lines_id" widget="one2many_list"/>
                    </sheet>
                </form>
            </field>
        </record>
        <record id="action_subscription_form" model="ir.actions.act_window">
            <field name="name">Recurring Lines</field>
            <field name="res_model">account.subscription</field>
            <field name="view_type">form</field>
            <field name="view_mode">tree,form</field>
            <field name="search_view_id" ref="view_subscription_search"/>
            <field name="help" type="html">
              <p class="oe_view_nocontent_create">
                Click to define a new recurring entry.
              </p><p>
                A recurring entry occurs on a recurrent basis from a specific
                date, i.e. corresponding to the signature of a contract or an
                agreement with a customer or a supplier. You can create such
                entries to automate the postings in the system.
              </p>
            </field>
        </record>
        <menuitem
            name="Define Recurring Entries" action="action_subscription_form"
            id="menu_action_subscription_form" sequence="1"
            parent="account.menu_finance_recurrent_entries"/>

        <record id="action_subscription_form_running" model="ir.actions.act_window">
            <field name="name">Running Subscriptions</field>
            <field name="res_model">account.subscription</field>
            <field name="view_type">form</field>
            <field name="view_mode">tree,form</field>
            <field name="domain">[('state','=','running')]</field>
            <field name="filter" eval="True"/>
        </record>

        <record id="action_subscription_form_new" model="ir.actions.act_window">
            <field name="name">New Subscription</field>
            <field name="res_model">account.subscription</field>
            <field name="view_type">form</field>
            <field name="view_mode">form,tree</field>
            <field name="view_id" ref="view_subscription_form"/>
        </record>

        <record id="view_subscription_line_form_complete" model="ir.ui.view">
            <field name="name">account.subscription.line.form</field>
            <field name="model">account.subscription.line</field>
            <field eval="20" name="priority"/>
            <field name="arch" type="xml">
                <form string="Subscription lines" version="7.0">
                    <group col="4">
                        <field name="subscription_id"/>
                        <field name="date"/>
                        <field name="move_id"/>
                    </group>
                </form>
            </field>
        </record>

        <record id="action_move_line_tree1" model="ir.actions.act_window">
            <field name="name">Journal Items</field>
            <field name="res_model">account.move.line</field>
            <field name="view_type">form</field>
            <field name="view_mode">tree,form</field>
            <field name="domain">[('account_id','child_of', [active_id]),('state','&lt;&gt;','draft')]</field>
            <field name="context">{'account_id':active_id}</field>
        </record>

        <record id="view_move_line_tax_tree" model="ir.ui.view">
            <field name="name">account.move.line.tax.tree</field>
            <field name="model">account.move.line</field>
            <field eval="4" name="priority"/>
            <field name="arch" type="xml">
                <tree colors="red:state == 'draft';black:state == 'valid'" string="Journal Items" default_selection="get_unreconcile_entry">
                    <field name="date"/>
                    <field name="move_id"/>
                    <field name="statement_id" string="St."/>
                    <field name="name"/>
                    <field name="partner_id"/>
                    <field name="account_id"/>
                    <field name="tax_code_id"/>
                    <field name="tax_amount"/>
                    <field name="debit" sum="Total debit"/>
                    <field name="credit" sum="Total credit"/>
                    <field name="account_tax_id"/>
                    <field name="analytic_account_id" domain="[('parent_id','!=',False)]" groups="analytic.group_analytic_accounting"/>
                    <field name="state"/>
                </tree>
            </field>
        </record>

        <record id="action_tax_code_line_open" model="ir.actions.act_window">
            <field name="name">Journal Items</field>
            <field name="res_model">account.move.line</field>
            <field name="view_type">form</field>
            <field name="view_mode">tree,form</field>
            <field name="view_id" ref="view_move_line_tax_tree"/>
            <field name="domain">[('tax_code_id','child_of',active_id),('state','&lt;&gt;','draft')]</field>
        </record>
        <record id="ir_open_tax_move_line" model="ir.values">
            <field name="key2">tree_but_open</field>
            <field name="model">account.tax.code</field>
            <field name="name">Tax Details</field>
            <field eval="'ir.actions.act_window,%d'%action_tax_code_line_open" name="value"/>
        </record>


        <!--
    # Admin config
    -->

        <act_window
           id="act_account_journal_2_account_bank_statement"
           name="Bank statements"
           context="{'search_default_journal_id': active_id, 'default_journal_id': active_id}"
           res_model="account.bank.statement"
           src_model="account.journal"/>

        <act_window
           id="act_account_journal_2_account_move_line"
           name="Journal Items"
           context="{'search_default_journal_id':active_id, 'default_journal_id': active_id}"
           res_model="account.move.line"
           src_model="account.journal"/>

        <act_window
            context="{'search_default_reconcile_id':False, 'search_default_partner_id':[active_id], 'default_partner_id': active_id}"
            domain="[('account_id.reconcile', '=', True),('account_id.type', 'in', ['receivable', 'payable'])]"
            id="act_account_partner_account_move_all"
            name="Receivables &amp; Payables"
            res_model="account.move.line"
            src_model="res.partner"/>

        <act_window context="{'search_default_partner_id':[active_id], 'default_partner_id': active_id}" id="act_account_partner_account_move" name="Journal Items" res_model="account.move.line" src_model="res.partner" groups="account.group_account_user"/>

        <record id="view_account_addtmpl_wizard_form" model="ir.ui.view">
            <field name="name">Create Account</field>
            <field name="model">account.addtmpl.wizard</field>
            <field name="arch" type="xml">
                <form string="Create Account" version="7.0">
                    <header>
                        <button icon="gtk-ok" name="action_create" string="Add" type="object" class="oe_highlight"  />
                    </header>
                    <separator col="4" colspan="4" string="Create an Account Based on this Template"/>
                    <field name="cparent_id"/>
                </form>
            </field>
        </record>

        <act_window domain="[]" id="action_account_addtmpl_wizard_form"
            name="Create Account"
            target="new"
            res_model="account.addtmpl.wizard"
            context="{'tmpl_ids': active_id}"
            src_model="account.account.template"
            view_type="form" view_mode="form"/>

        <!-- Account Templates -->
        <menuitem
            id="account_template_folder"
            name="Templates"
            parent="menu_finance_accounting"
            groups="base.group_multi_company"/>
        <menuitem
            id="account_template_taxes"
            name="Taxes"
            parent="account_template_folder"
            sequence="2"/>
        <menuitem
            id="account_template_accounts"
            name="Accounts"
            parent="account_template_folder"
            sequence="1"/>


        <record id="view_account_template_form" model="ir.ui.view">
            <field name="name">account.account.template.form</field>
            <field name="model">account.account.template</field>
            <field name="arch" type="xml">
                <form string="Account Template" version="7.0">
                    <notebook>
                        <page string="General Information">
                            <group col="4">
                                <field name="name"/>
                                <field name="code"/>
                                <newline/>
                                <field name="parent_id"/>
                                <field name="shortcut"/>
                                <field name="type"/>
                                <field name="user_type"/>

                                <field name="currency_id" groups="base.group_multi_currency"/>
                                <field name="reconcile"/>
                                <field name="chart_template_id"/>
                            </group>
                            <separator string="Default Taxes"/>
                            <field name="tax_ids"/>
                        </page>
                        <page string="Notes">
                            <field name="note"/>
                        </page>
                    </notebook>
                </form>
            </field>
        </record>

        <record id="view_account_template_tree" model="ir.ui.view">
            <field name="name">account.account.template.tree</field>
            <field name="model">account.account.template</field>
            <field name="arch" type="xml">
                <tree string="Account Template">
                    <field name="code"/>
                    <field name="name"/>
                    <field name="type" invisible="1"/>
                    <field name="user_type" invisible="1"/>
                </tree>
            </field>
        </record>

        <record id="view_account_template_search" model="ir.ui.view">
            <field name="name">account.account.template.search</field>
            <field name="model">account.account.template</field>
            <field name="arch" type="xml">
                <search string="Search Account Templates">
                    <field name="name" filter_domain="['|', ('name','ilike',self), ('code','ilike',self)]" string="Account Template"/>
                    <filter icon="terp-sale" string="Receivale Accounts" domain="[('type','=','receivable')]"/>
                    <filter icon="terp-purchase" string="Payable Accounts" domain="[('type','=','payable')]"/>
                    <field name="parent_id"/>
                    <field name="user_type"/>
                    <field name="type"/>
                    <group expand="0" string="Group By...">
                        <filter string="Internal Type" icon="terp-stock_symbol-selection" domain="[]" context="{'group_by':'type'}"/>
                        <filter string="Account Type" icon="terp-stock_symbol-selection" domain="[]" context="{'group_by':'user_type'}"/>
                   </group>
                </search>
            </field>
        </record>

        <record id="action_account_template_form" model="ir.actions.act_window">
            <field name="name">Account Templates</field>
            <field name="res_model">account.account.template</field>
            <field name="view_type">form</field>
            <field name="view_mode">tree,form</field>
            <field name="search_view_id" ref="view_account_template_search"/>
        </record>

        <menuitem action="action_account_template_form" id="menu_action_account_template_form" parent="account_template_accounts"/>

        <!-- Chart of Accounts Templates -->

        <record id="view_account_chart_template_form" model="ir.ui.view">
            <field name="name">account.chart.template.form</field>
            <field name="model">account.chart.template</field>
            <field name="arch" type="xml">
                <form string="Chart of Accounts Template" version="7.0">
                    <group col="4">
                        <field name="name"/>
                        <field name="account_root_id" attrs="{'required': [('parent_id', '=', False)]}"/>
                        <field name="bank_account_view_id" attrs="{'required': [('parent_id', '=', False)]}"/>
                        <field name="tax_code_root_id" attrs="{'required': [('parent_id', '=', False)]}"/>
                        <field name="parent_id" />
                        <!--<field name="code_digits" />-->
                        <field name="visible" />
                        <field name="complete_tax_set" />
                    </group>
                    <field name="tax_template_ids" colspan="4" readonly="1" nolabel="1"/>
                    <separator string="Properties" colspan="4"/>
                    <group col="4">
                        <field name="property_account_receivable" domain="[('id', 'child_of', [account_root_id])]"/>
                        <field name="property_account_payable" domain="[('id', 'child_of', [account_root_id])]"/>
                        <field name="property_account_expense_categ" domain="[('id', 'child_of', [account_root_id])]"/>
                        <field name="property_account_income_categ" domain="[('id', 'child_of', [account_root_id])]" />
                        <field name="property_account_expense" domain="[('id', 'child_of', [account_root_id])]"/>
                        <field name="property_account_income" domain="[('id', 'child_of', [account_root_id])]"/>
                        <field name="property_account_income_opening" domain="[('id', 'child_of', [account_root_id])]"/>
                        <field name="property_account_expense_opening" domain="[('id', 'child_of', [account_root_id])]"/>
                        <field name="property_reserve_and_surplus_account" />
                    </group>
                </form>
            </field>
        </record>
        <record id="view_account_chart_template_seacrh" model="ir.ui.view">
            <field name="name">account.chart.template.search</field>
            <field name="model">account.chart.template</field>
            <field name="arch" type="xml">
                <search string="Search Chart of Account Templates">
                    <field name="name" string="Account Template"/>
                    <field name="account_root_id"/>
                    <field name="bank_account_view_id"/>
                    <group expand="0" string="Group By...">
                        <filter string="Root Account" icon="terp-folder-orange" domain="[]" context="{'group_by':'account_root_id'}"/>
                        <filter string="Bank Account" icon="terp-folder-orange" domain="[]" context="{'group_by':'bank_account_view_id'}"/>
                        <filter string="Receivable Account" icon="terp-sale" domain="[]" context="{'group_by':'property_account_receivable'}"/>
                        <filter string="Payable Account" icon="terp-purchase" domain="[]" context="{'group_by':'property_account_payable'}"/>
                        <filter string="Income Account" icon="terp-sale" domain="[]" context="{'group_by':'property_account_income_categ'}"/>
                        <filter string="Expense Account" icon="terp-purchase" domain="[]" context="{'group_by':'property_account_expense_categ'}"/>
                    </group>
                </search>
            </field>
        </record>
        <record id="view_account_chart_template_tree" model="ir.ui.view">
            <field name="name">account.chart.template.tree</field>
            <field name="model">account.chart.template</field>
            <field name="arch" type="xml">
                <tree string="Chart of Accounts Template">
                    <field name="name"/>
                    <field name="account_root_id"/>
                    <field name="tax_code_root_id"/>
                    <field name="bank_account_view_id"/>
                    <field name="property_account_receivable" invisible="1"/>
                    <field name="property_account_payable" invisible="1"/>
                    <field name="property_account_expense_categ" invisible="1"/>
                    <field name="property_account_income_categ" invisible="1"/>
                </tree>
            </field>
        </record>
        <record id="action_account_chart_template_form" model="ir.actions.act_window">
            <field name="name">Chart of Accounts Templates</field>
            <field name="res_model">account.chart.template</field>
            <field name="view_type">form</field>
            <field name="view_mode">tree,form</field>
        </record>

        <menuitem action="action_account_chart_template_form" id="menu_action_account_chart_template_form" parent="account_template_accounts" sequence="1"/>

        <!-- Account Tax Templates -->

        <record id="view_account_tax_template_form" model="ir.ui.view">
            <field name="name">account.tax.template.form</field>
            <field name="model">account.tax.template</field>
            <field name="arch" type="xml">
                <form string="Account Tax Template" version="7.0">
                    <group col="4">
                        <field name="name"/>
                        <field name="description"/>
                        <field name="chart_template_id"/>
                        <field name="type"/>
                        <field name="type_tax_use"/>
                        <field name="price_include"/>
                    </group>
                    <notebook>
                        <page string="Tax Definition">
                            <group col="4">
                                <field name="applicable_type"/>
                                <field name="amount" attrs="{'readonly':[('type','=','none'),('type','=','code')]}"/>
                                <field name="include_base_amount"/>
                                <field name="domain"/>
                                <newline/>
                                <field name="account_collected_id"/>
                                <label colspan="2" string="Keep empty to use the income account"/>
                                <field name="account_paid_id"/>
                                <label colspan="2" string="Keep empty to use the expense account"/>
                                <field name="child_depend"/>
                                <field name="sequence"/>
                            </group>
                        </page>
                        <page string="Tax Declaration">
                            <group col="4">
                                <separator colspan="4" string="Invoices"/>
                                <field name="base_code_id"/>
                                <field name="base_sign"/>
                                <field name="tax_code_id"/>
                                <field name="tax_sign"/>

                                <separator colspan="4" string="Credit Notes"/>
                                <field name="ref_base_code_id"/>
                                <field name="ref_base_sign"/>
                                <field name="ref_tax_code_id"/>
                                <field name="ref_tax_sign"/>
                            </group>
                        </page>
                        <page string="Special Computation">
                            <separator string="Compute Code (if type=code)"/>
                            <field name="python_compute" attrs="{'readonly':[('type','!=','code')]}"/>
                            <separator string="Compute Code for Taxes Included Prices"/>
                            <field name="python_compute_inv"/>
                            <separator string="Applicable Code (if type=code)"/>
                            <field name="python_applicable" attrs="{'readonly':[('applicable_type','=','true')]}"/>
                        </page>
                    </notebook>
                </form>
            </field>
        </record>
        <record id="view_account_tax_template_tree" model="ir.ui.view">
            <field name="name">account.tax.template.tree</field>
            <field name="model">account.tax.template</field>
            <field name="arch" type="xml">
                <tree string="Account Tax Template">
                    <field name="name" />
                    <field name="description"/>
                </tree>
            </field>
        </record>
        <record id="view_account_tax_template_search" model="ir.ui.view">
            <field name="name">account.tax.template.search</field>
            <field name="model">account.tax.template</field>
            <field name="arch" type="xml">
                <search string="Search Tax Templates">
                    <field name="name" filter_domain="['|', ('name','ilike',self), ('description','ilike',self)]" string="Tax Template"/>
                    <filter icon="terp-sale" string="Sale" domain="[('type_tax_use','=','sale')]" help="Taxes used in Sales"/>
                    <filter icon="terp-purchase" string="Purchase" domain="[('type_tax_use','=','purchase')]" help="Taxes used in Purchases"/>
                    <field name="chart_template_id"/>
                </search>
            </field>
        </record>

        <record id="action_account_tax_template_form" model="ir.actions.act_window">
            <field name="name">Tax Templates</field>
            <field name="res_model">account.tax.template</field>
            <field name="view_type">form</field>
            <field name="view_mode">tree,form</field>
            <field name="search_view_id" ref="view_account_tax_template_search"/>
        </record>

        <menuitem action="action_account_tax_template_form" id="menu_action_account_tax_template_form" parent="account_template_taxes" sequence="13"/>

        <!-- Account Tax Code Templates -->
        <record id="view_tax_code_template_tree" model="ir.ui.view">
            <field name="name">account.tax.code.template.tree</field>
            <field name="model">account.tax.code.template</field>
            <field name="field_parent">child_ids</field>
            <field name="arch" type="xml">
                <tree string="Account Tax Code Template" toolbar="1">
                    <field name="name"/>
                    <field name="code"/>
                    <field name="parent_id" invisible="1"/>
                </tree>
            </field>
        </record>

        <record id="view_tax_code_template_search" model="ir.ui.view">
            <field name="name">account.tax.code.template.search</field>
            <field name="model">account.tax.code.template</field>
            <field name="arch" type="xml">
                <search string="Search tax template">
                    <field name="name" filter_domain="['|', ('name','ilike',self), ('code','ilike',self)]" string="Tax Template"/>
                    <field name="parent_id"/>
                    <group expand="0" string="Group By...">
                        <filter string="Parent Code" icon="terp-folder-orange" domain="[]" context="{'group_by':'parent_id'}"/>
                    </group>
                </search>
            </field>
        </record>

        <record id="view_tax_code_template_form" model="ir.ui.view">
            <field name="name">account.tax.code.template.form</field>
            <field name="model">account.tax.code.template</field>
            <field name="arch" type="xml">
                <form string="Account Tax Code Template" version="7.0">
                    <group col="4">
                        <field name="name"/>
                        <field name="code"/>
                        <field name="parent_id"/>
                        <field name="sign"/>
                    </group>
                    <separator string="Description"/>
                    <field name="info"/>
                </form>
            </field>
        </record>

        <record id="action_account_tax_code_template_form" model="ir.actions.act_window">
            <field name="name">Tax Code Templates</field>
            <field name="res_model">account.tax.code.template</field>
            <field name="view_type">form</field>
            <field name="view_mode">tree,form</field>
            <field name="search_view_id" ref="view_tax_code_template_search"/>
        </record>
        <menuitem action="action_account_tax_code_template_form" id="menu_action_account_tax_code_template_form" parent="account_template_taxes" sequence="14"/>


        <!--  Wizard for Multi Charts of Accounts -->

        <record id="view_wizard_multi_chart" model="ir.ui.view">
            <field name="name">Set Your Accounting Options</field>
            <field name="model">wizard.multi.charts.accounts</field>
            <field name="inherit_id" ref="base.res_config_view_base"/>
            <field name="arch" type="xml">
                <form position="attributes" version="7.0">
                    <attribute name="string">Accounting Application Configuration</attribute>
                </form>
                <group string="res_config_contents" position="replace">
                    <field name="only_one_chart_template" invisible="1"/>
                    <field name="complete_tax_set" invisible="1"/>
                    <group col="1">
                        <group attrs="{'invisible': [('only_one_chart_template','=',True)]}">
                            <field name="chart_template_id" widget="selection" on_change="onchange_chart_template_id(chart_template_id)" domain="[('visible','=', True)]"/>
                        </group>
                        <group groups="base.group_multi_company">
                            <field name="company_id" widget="selection" on_change="onchange_company_id(company_id)"/> <!-- we assume that this wizard will be run only by administrators and as this field may cause problem if hidden (because of the default company of the user removed from the selection because already configured), we simply choosed to remove the group "multi company" of it -->
                        </group>
                        <group>
                            <field name="currency_id" class="oe_inline"/>
                            <field name="sale_tax" attrs="{'invisible': [('complete_tax_set', '!=', True)]}" domain="[('chart_template_id', '=', chart_template_id),('parent_id','=',False),('type_tax_use','in',('sale','all'))]"/>
                            <label for="sale_tax_rate" string="Sale Tax" attrs="{'invisible': [('complete_tax_set', '=', True)]}"/>
                            <div attrs="{'invisible': [('complete_tax_set', '=', True)]}">
                                <field name="sale_tax_rate" class="oe_inline" on_change="onchange_tax_rate(sale_tax_rate)"/> %%
                            </div>
                            <field name="purchase_tax" attrs="{'invisible': [('complete_tax_set', '!=', True)]}" domain="[('chart_template_id', '=', chart_template_id),('parent_id','=',False),('type_tax_use','in',('purchase', 'all'))]"/>
                            <label for="purchase_tax_rate" string="Purchase Tax" attrs="{'invisible': [('complete_tax_set', '=', True)]}"/>
                            <div attrs="{'invisible': [('complete_tax_set', '=', True)]}">
                                <field name="purchase_tax_rate" class="oe_inline"/> %%
                            </div>
                        </group>
                        <group groups="account.group_account_user">
                            <field name="code_digits"/>
                        </group>
                    </group>
                </group>
            </field>
        </record>

        <record id="action_wizard_multi_chart" model="ir.actions.act_window">
            <field name="name">Set Your Accounting Options</field>
            <field name="type">ir.actions.act_window</field>
            <field name="res_model">wizard.multi.charts.accounts</field>
            <field name="view_id" ref="view_wizard_multi_chart"/>
            <field name="view_type">form</field>
            <field name="view_mode">form</field>
            <field name="target">new</field>
        </record>
        <record id="ir_actions_server_action_wizard_multi_chart" model="ir.actions.server">
            <field name="type">ir.actions.server</field>
            <field name="condition">True</field>
            <field name="state">code</field>
            <field name="model_id" ref="base.model_ir_actions_todo"/>
            <field eval="5" name="sequence"/>
            <field name="code">
# check for unconfigured companies
account_installer_obj = self.pool.get('account.installer')
account_installer_obj.check_unconfigured_cmp(cr, uid, context=context)
action_ids = []
# fetch the act_window actions related to chart of account configuration
# we use ir.actions.todo to enable the possibility for other modules to insert their own
# wizards during the configuration process
ref = self.pool.get('ir.model.data').get_object_reference(cr, uid, 'account', 'action_wizard_multi_chart')
if ref:
    action_ids += [ref[1]]
ref = self.pool.get('ir.model.data').get_object_reference(cr, uid, 'account', 'action_account_configuration_installer')
if ref:
    action_ids += [ref[1]]
todo_ids = pool.get('ir.actions.todo').search(cr, uid, [('action_id', 'in', action_ids)], context=context)
pool.get('ir.actions.todo').write(cr, uid, todo_ids, {'state':'open'}, context=context)
action = pool.get('res.config').next(cr, uid, [], context)
</field>
           <field name="name">New Company Financial Setting</field>
        </record>

        <record id="account_account_graph" model="ir.ui.view">
            <field name="name">account.account.graph</field>
            <field name="model">account.account</field>
            <field name="arch" type="xml">
                <graph string="Account Statistics" type="bar">
                    <field name="name"/>
                    <field name="balance" operator="+"/>
                </graph>
            </field>
         </record>

         <!-- Fiscal Position Templates -->

        <record id="view_account_position_template_search" model="ir.ui.view">
            <field name="name">account.fiscal.position.template.search</field>
            <field name="model">account.fiscal.position.template</field>
            <field name="arch" type="xml">
                <search string="Fiscal Position">
                    <field name="name" string="Fiscal Position Template"/>
                </search>
            </field>
        </record>

        <record id="view_account_position_template_form" model="ir.ui.view">
            <field name="name">account.fiscal.position.template.form</field>
            <field name="model">account.fiscal.position.template</field>
            <field name="arch" type="xml">
                <form string="Fiscal Position Template" version="7.0">
                    <group col="4">
                        <field name="name"/>
                        <field name="chart_template_id"/>
                    </group>
                    <field name="tax_ids">
                        <tree string="Taxes Mapping" editable="bottom">
                            <field name="tax_src_id" domain="[('parent_id','=',False)]"/>
                            <field name="tax_dest_id" domain="[('parent_id','=',False)]"/>
                        </tree>
                        <form string="Taxes Mapping" version="7.0">
                            <field name="tax_src_id" domain="[('parent_id','=',False)]"/>
                            <field name="tax_dest_id" domain="[('parent_id','=',False)]"/>
                        </form>
                    </field>
                    <field name="account_ids">
                        <tree string="Accounts Mapping" editable="bottom">
                            <field name="account_src_id"/>
                            <field name="account_dest_id"/>
                        </tree>
                        <form string="Accounts Mapping" version="7.0">
                            <field name="account_src_id"/>
                            <field name="account_dest_id"/>
                        </form>
                    </field>
                </form>
            </field>
        </record>
        <record id="view_account_position_template_tree" model="ir.ui.view">
            <field name="name">account.fiscal.position.template.tree</field>
            <field name="model">account.fiscal.position.template</field>
            <field name="arch" type="xml">
                <tree string="Fiscal Position">
                    <field name="name"/>
                </tree>
            </field>
        </record>

        <record id="action_account_fiscal_position_template_form" model="ir.actions.act_window">
            <field name="name">Fiscal Position Templates</field>
            <field name="res_model">account.fiscal.position.template</field>
            <field name="view_type">form</field>
            <field name="view_mode">tree,form</field>
            <field name="search_view_id" ref="view_account_position_template_search"/>
        </record>

        <menuitem
            action="action_account_fiscal_position_template_form"
            id="menu_action_account_fiscal_position_form_template"
            parent="account_template_taxes" sequence="20"/>

        <!-- Cash Statement -->
        <record id="view_cash_statement_tree" model="ir.ui.view">
            <field name="name">account.bank.statement.tree</field>
            <field name="model">account.bank.statement</field>
            <field name="arch" type="xml">
                <tree colors="red:balance_end_real!=balance_end;blue:state=='draft' and (balance_end_real==balance_end);black:state == 'open'" string="Statement">
                    <field name="name"/>
                    <field name="date"/>
                    <field name="period_id"/>
                    <field name="journal_id"/>
                    <field name="balance_start"/>
                    <field name="balance_end_real"/>
                    <field name="balance_end" invisible="1" />
                    <field name="state"/>
                </tree>
            </field>
        </record>

        <record id="view_bank_statement_form2" model="ir.ui.view">
            <field name="name">account.bank.statement.form</field>
            <field name="model">account.bank.statement</field>
            <field name="arch" type="xml">
                <form string="Statement" version="7.0">
                <header>
                    <button name="button_confirm_cash" states="open" string="Close CashBox" type="object" class="oe_highlight"/>
                    <button name="button_open" states="draft" string="Open CashBox" type="object" class="oe_highlight"/>
                    <button name="button_cancel" states="confirm,open" string="Cancel" type="object" groups="base.group_extended"/>
                    <field name="state" widget="statusbar" nolabel="1" statusbar_visible="draft,confirm"/>
                </header>
                <sheet string="Statement">
                    <label for="name" class="oe_edit_only" attrs="{'invisible':[('name','=','/')]}"/>
                    <h1><field name="name" class="oe_inline" attrs="{'invisible':[('name','=','/')]}"/></h1>
                    <group>
                        <group>
                            <field name="journal_id" on_change="onchange_journal_id(journal_id)" widget="selection" domain="[('type', '=', 'cash')]" />
                            <field name="user_id" readonly="1" string="Responsible"/>
                            <field name="total_entry_encoding"/>
                            <field name='company_id' widget="selection" groups="base.group_multi_company" />
                        </group>
                        <group>
                            <field name="date" attrs="{'readonly':[('state','!=','draft')]}"  on_change="onchange_date(date, company_id)"/>
                            <field name="closing_date" readonly="1"/>
                            <field name="period_id" class="oe_inline"/>
                            <field name="currency" invisible="1" groups="base.group_multi_currency"/>
                        </group>
                    </group>
                    <notebook>
                        <page string="Cash Transactions" attrs="{'invisible': [('state','=','draft')]}">
                            <field name="line_ids" context="{'date':date}">
                                <tree editable="bottom" string="Statement lines">
                                    <field name="sequence" invisible="1"/>
                                    <field name="date"/>
                                    <field name="name"/>
                                    <field name="ref"/>
                                    <field name="partner_id" on_change="onchange_partner_id(partner_id)"/>
                                    <field name="type" on_change="onchange_type(partner_id, type)"/>
                                    <field domain="[('journal_id','=',parent.journal_id), ('company_id', '=', parent.company_id)]" name="account_id"/>
                                    <field name="analytic_account_id" domain="[('company_id', '=', parent.company_id), ('type', '&lt;&gt;', 'view')]" groups="analytic.group_analytic_accounting" />
                                    <field name="amount"/>
                                </tree>
                                <form string="Statement lines" version="7.0">
                                    <group col="4">
                                        <field name="date"/>
                                        <field name="name"/>
                                        <field name="ref"/>
                                        <field name="partner_id" on_change="onchange_partner_id(partner_id)"/>
                                        <field name="type" on_change="onchange_type(partner_id, type)"/>
                                        <field domain="[('journal_id', '=', parent.journal_id), ('type', '&lt;&gt;', 'view'), ('company_id', '=', parent.company_id)]" name="account_id"/>
                                        <field name="analytic_account_id" domain="[('company_id', '=', parent.company_id), ('type', '&lt;&gt;', 'view')]" groups="analytic.group_analytic_accounting" />
                                        <field name="amount"/>
                                        <field name="sequence"/>
                                    </group>
                                    <separator string="Notes"/>
                                    <field name="note"/>
                                </form>
                            </field>
                        </page>
                        <page string="Cash Control">
                            <group col="2" expand="1">
                                <field name="opening_details_ids" nolabel="1" colspan="4" attrs="{'invisible' : [('state', '!=', 'draft')]}">
                                    <tree string="Opening Cashbox Lines" editable="bottom">
                                        <field name="pieces"/>
                                        <field name="number_opening" string="Opening Unit Numbers" on_change="on_change_sub_opening(pieces, number_opening, parent.balance_end)"/>
                                        <field name="subtotal_opening" string="Opening Subtotal"/>
                                    </tree>
                                </field>
                                <field name="closing_details_ids" nolabel="1" colspan="4" attrs="{'invisible' : [('state', '=', 'draft')]}">
                                    <tree string="Closing Cashbox Lines" editable="bottom">
                                        <field name="pieces" readonly="1" />
                                        <field name="number_opening" string="Opening Unit Numbers" readonly="1" />
                                        <field name="subtotal_opening" string="Opening Subtotal" readonly="1" />

                                        <field name="number_closing" string="Closing Unit Numbers" on_change="on_change_sub_closing(pieces, number_closing, parent.balance_end)"/>
                                        <field name="subtotal_closing" string="Closing Subtotal"/>
                                    </tree>
                                </field>
                            </group>
                        </page>
                        <page string="Journal Entries" attrs="{'invisible': [('state','!=','confirm')]}">
                            <field name="move_line_ids" string="Journal Entries"/>
                        </page>
                    </notebook>
                    <group col="6" colspan="4">
                        <group col="2" colspan="2">
                            <separator string="Opening Balance" colspan="4"/>
                            <field name="balance_start" readonly="1" string="Opening Cash Control"/>
                            <field name="last_closing_balance" readonly="1" string="Last Closing Balance" />
                            <field name="total_entry_encoding" />
                        </group>
                        <group string="Closing Balance">
                            <field name="balance_end"/>
                        </group>
                    </group>
                </sheet>
                </form>
            </field>
        </record>
        <record id="account_cash_statement_graph" model="ir.ui.view">
            <field name="name">account.bank.statement.graph</field>
            <field name="model">account.bank.statement</field>
            <field name="arch" type="xml">
                <graph string="Account Statistics" type="bar">
                    <field name="date"/>
                    <field name="balance_start" operator="+"/>
                    <field name="balance_end" operator="+"/>
                </graph>
            </field>
         </record>
        <record id="action_view_bank_statement_tree" model="ir.actions.act_window">
            <field name="name">Cash Registers</field>
            <field name="type">ir.actions.act_window</field>
            <field name="res_model">account.bank.statement</field>
            <field name="view_type">form</field>
            <field name="view_mode">tree,form,graph</field>
            <field name="view_id" ref="view_cash_statement_tree"/>
            <field name="search_view_id" ref="view_account_bank_statement_filter"/>
            <field name="domain">[('journal_id.type', '=', 'cash')]</field>
            <field name="context">{'journal_type':'cash'}</field>
            <field name="help" type="html">
              <p class="oe_view_nocontent_create">
                Click to create a new cash log.
              </p><p>
                A Cash Register allows you to manage cash entries in your cash
                journals. This feature provides an easy way to follow up cash
                payments on a daily basis. You can enter the coins that are in
                your cash box, and then post entries when money comes in or
                goes out of the cash box.
              </p>
            </field>
        </record>
        <record model="ir.actions.act_window.view" id="act_cash_statement1_all">
            <field name="sequence" eval="1"/>
            <field name="view_mode">tree</field>
            <field name="view_id" ref="view_cash_statement_tree"/>
            <field name="act_window_id" ref="action_view_bank_statement_tree"/>
        </record>
        <record model="ir.actions.act_window.view" id="act_cash_statement2_all">
            <field name="sequence" eval="1"/>
            <field name="view_mode">form</field>
            <field name="view_id" ref="view_bank_statement_form2"/>
            <field name="act_window_id" ref="action_view_bank_statement_tree"/>
        </record>
        <record model="ir.actions.act_window.view" id="act_cash_statement3_all">
            <field name="sequence" eval="1"/>
            <field name="view_mode">graph</field>
            <field name="view_id" ref="account_cash_statement_graph"/>
            <field name="act_window_id" ref="action_view_bank_statement_tree"/>
        </record>
        <menuitem action="action_view_bank_statement_tree" id="journal_cash_move_lines"
            parent="menu_finance_bank_and_cash"/>

        <menuitem id="menu_account_customer" name="Customers"
            parent="menu_finance_receivables"
            action="base.action_partner_customer_form" sequence="100"/>

        <menuitem id="menu_account_supplier" name="Suppliers"
            parent="menu_finance_payables"
            action="base.action_partner_supplier_form" sequence="100"/>

        <!--
            Account Reports
        -->

        <record id="view_account_financial_report_form" model="ir.ui.view">
            <field name="name">account.financial.report.form</field>
            <field name="model">account.financial.report</field>
            <field name="arch" type="xml">
                <form string="Account Report" version="7.0">
                    <group col="4">
                        <field name="name"/>
                        <field name="parent_id"/>
                        <field name="sequence"/>
                        <field name="type"/>
                        <field name="sign"/>
                        <field name="style_overwrite"/>
                    </group>
                    <notebook>
                        <page string="Report">
                            <group>
                                <field name="display_detail" attrs="{'invisible': [('type','not in',['accounts','account_type'])]}"/>
                                <field name="account_report_id" attrs="{'invisible': [('type', '!=', 'account_report')]}"/>
                            </group>
                            <field name="account_ids" attrs="{'invisible': [('type', '!=', 'accounts')]}"/>
                            <field name="account_type_ids" attrs="{'invisible': [('type', '!=', 'account_type')]}"/>
                        </page>
                    </notebook>
                </form>
            </field>
        </record>

        <record id="view_account_financial_report_tree" model="ir.ui.view">
            <field name="name">account.financial.report.tree</field>
            <field name="model">account.financial.report</field>
            <field name="arch" type="xml">
                <tree string="Account Report">
                    <field name="name"/>
                    <field name="parent_id" invisible="1"/>
                    <field name="type"/>
                    <field name="account_report_id"/>
                </tree>
            </field>
        </record>

        <record id="view_account_financial_report_search" model="ir.ui.view">
            <field name="name">account.financial.report.search</field>
            <field name="model">account.financial.report</field>
            <field name="arch" type="xml">
                <search string="Account Report">
                    <field name="name" string="Account Report"/>
                    <field name="type"/>
                    <field name="account_report_id"/>
                    <group expand="0" string="Group By...">
                        <filter string="Parent Report" icon="terp-folder-orange" domain="" context="{'group_by':'parent_id'}"/>
                        <filter string="Report Type" icon="terp-stock_symbol-selection" domain="[]" context="{'group_by':'type'}"/>
                    </group>
                </search>
            </field>
        </record>

        <record id="action_account_financial_report_tree" model="ir.actions.act_window">
            <field name="name">Financial Reports</field>
            <field name="type">ir.actions.act_window</field>
            <field name="res_model">account.financial.report</field>
            <field name="view_type">form</field>
            <field name="view_mode">tree,form</field>
            <field name="search_view_id" ref="view_account_financial_report_search"/>
            <field name="view_id" ref="view_account_financial_report_tree"/>
        </record>

        <menuitem id="menu_account_financial_reports_tree" name="Account Reports" parent="menu_account_reports" action="action_account_financial_report_tree"/>

        <record id="view_account_report_tree_hierarchy" model="ir.ui.view">
            <field name="name">account.report.hierarchy</field>
            <field name="model">account.financial.report</field>
            <field name="field_parent">children_ids</field>
            <field name="arch" type="xml">
                <tree string="Account Reports Hierarchy">
                    <field name="name"/>
                    <field name="type"/>
                    <field name="parent_id" invisible="1"/>
                    <field name="account_report_id"/>
                </tree>
            </field>
        </record>
        <record id="action_account_report_tree_hierarchy" model="ir.actions.act_window">
            <field name="name">Financial Reports Hierarchy</field>
            <field name="res_model">account.financial.report</field>
            <field name="view_type">tree</field>
            <field name="view_id" ref="view_account_report_tree_hierarchy"/>
            <field name="domain">[('parent_id','=',False)]</field>
        </record>

        <menuitem id="menu_account_report_tree_hierarchy" name="Account Reports Hierarchy"
                  parent="menu_account_reports" action="action_account_report_tree_hierarchy"/>

    </data>
</openerp><|MERGE_RESOLUTION|>--- conflicted
+++ resolved
@@ -1067,16 +1067,10 @@
                     <field name="account_tax_id"/>
                     <field name="analytic_account_id" groups="analytic.group_analytic_accounting" domain="[('parent_id','!=',False)]"/>
                     <field name="amount_currency" attrs="{'readonly':[('state','=','valid')]}"/>
-<<<<<<< HEAD
-                    <field name="currency_id" attrs="{'readonly':[('state','=','valid')]}"/>
-                    <field name="state" invisible="1"/>
-                    <field name="reconcile_id" invisible="1"/>
-=======
                     <field name="currency_id" attrs="{'readonly':[('state','=','valid')]}" groups="base.group_multi_currency"/>
                     <field name="reconcile_partial_id"/>
                     <field name="reconcile_id"/>
                     <field name="state"/>
->>>>>>> f1f23c52
                 </tree>
             </field>
         </record>
