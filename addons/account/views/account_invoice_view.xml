--- conflicted
+++ resolved
@@ -76,16 +76,10 @@
                         </group>
                         <group>
                             <field name="analytic_tag_ids" groups="analytic.group_analytic_accounting" widget="many2many_tags" options="{'color_field': 'color'}"/>
-<<<<<<< HEAD
-                            <field domain="[('company_id', '=', parent.company_id)]" name="account_id" groups="account.group_account_user"/>
-                            <field name="invoice_line_tax_ids" context="{'type':parent.type}" domain="[('type_tax_use','!=','none'),('company_id', '=', parent.company_id)]" widget="many2many_tags" options="{'no_create': True}"/>
-                            <field domain="[('company_id', '=', parent.company_id)]" name="account_analytic_id" groups="analytic.group_analytic_accounting"/>
-                            <field name="analytic_tag_ids" widget="many2many_tags" groups="analytic.group_analytic_tags"/>
-=======
                             <field domain="[('company_id', '=', company_id)]" name="account_id" groups="account.group_account_user"/>
                             <field name="invoice_line_tax_ids" context="{'type': invoice_type}" domain="[('type_tax_use','!=','none'),('company_id', '=', company_id)]" widget="many2many_tags" options="{'no_create': True}"/>
                             <field domain="[('company_id', '=', company_id)]" name="account_analytic_id" groups="analytic.group_analytic_accounting"/>
->>>>>>> bb6f6c57
+                            <field name="analytic_tag_ids" widget="many2many_tags" groups="analytic.group_analytic_tags"/>
                             <field name="company_id" groups="base.group_multi_company" readonly="1"/>
                         </group>
                     </group>
