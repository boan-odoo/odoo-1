<?xml version="1.0" encoding="utf-8"?>
<openerp>
    <data noupdate="1">
        <!--
        Account Type
        -->

        <record id="account_type_root" model="account.account.type">
            <field name="name">View</field>
            <field name="code">view</field>
            <field name="close_method">none</field>
        </record>
        <record id="account_type_asset" model="account.account.type">
            <field name="name">Asset</field>
            <field name="code">asset</field>
            <field name="report_type">asset</field>
            <field name="close_method">balance</field>
        </record>
        <record id="account_type_receivable" model="account.account.type">
            <field name="name">Receivable</field>
            <field name="code">receivable</field>
            <field name="report_type">asset</field>
            <field name="close_method">unreconciled</field>
        </record>
        <record id="account_type_liability" model="account.account.type">
            <field name="name">Liability</field>
            <field name="code">liability</field>
            <field name="report_type">liability</field>
            <field name="close_method">balance</field>
        </record>
        <record id="account_type_payable" model="account.account.type">
            <field name="name">Payable</field>
            <field name="code">payable</field>
            <field name="report_type">liability</field>
            <field name="close_method">unreconciled</field>
        </record>
        <record id="account_type_income" model="account.account.type">
            <field name="name">Income</field>
            <field name="code">income</field>
            <field name="report_type">income</field>
            <field name="close_method">none</field>
        </record>
        <record id="account_type_expense" model="account.account.type">
            <field name="name">Expense</field>
            <field name="code">expense</field>
            <field name="report_type">expense</field>
            <field name="close_method">none</field>
        </record>
        <record id="account_type_cash_equity" model="account.account.type">
            <field name="name">Equity</field>
            <field name="code">equity</field>
            <field name="report_type">asset</field>
            <field name="close_method">balance</field>
        </record>
        <record id="account_type_cash_moves" model="account.account.type">
            <field name="name">Cash</field>
            <field name="code">cash</field>
            <field name="report_type">asset</field>
            <field name="close_method">balance</field>
        </record>

        <!--
        Chart of Account
        -->

        <record id="chart0" model="account.account">
            <field name="code">X0</field>
            <field name="name">Chart For Automated Tests</field>
            <field eval="0" name="parent_id"/>
            <field name="type">view</field>
            <field name="user_type" ref="account_type_root"/>
        </record>

        <!-- Balance Sheet -->

        <record id="bal" model="account.account">
            <field name="code">X1</field>
            <field name="name">Balance Sheet - (test)</field>
            <field ref="chart0" name="parent_id"/>
            <field name="type">view</field>
            <field name="user_type" ref="account_type_root"/>
        </record>

        <record model="account.account" id="assets_view">
            <field name="name">Assets - (test)</field>
            <field name="code">X10</field>
            <field name="type">view</field>
            <field name="user_type" ref="account_type_asset"/>
            <field name="reconcile" eval="False"/>
            <field name="parent_id" ref="bal"/>
        </record>

        <record id="fas" model="account.account">
            <field name="code">X100</field>
            <field name="name">Fixed Assets - (test)</field>
            <field ref="assets_view" name="parent_id"/>
            <field name="type">view</field>
            <field name="user_type" ref="account_type_asset"/>
        </record>

        <record id="xfa" model="account.account">
            <field name="code">X1000</field>
            <field name="name">Fixed Asset Account - (test)</field>
            <field ref="fas" name="parent_id"/>
            <field name="type">other</field>
            <field name="user_type" ref="account_type_asset"/>
        </record>

        <record id="nca" model="account.account">
            <field name="code">X101</field>
            <field name="name">Net Current Assets - (test)</field>
            <field ref="assets_view" name="parent_id"/>
            <field name="type">view</field>
            <field name="user_type" ref="account_type_asset"/>
        </record>

        <record id="cas" model="account.account">
            <field name="code">X1100</field>
            <field name="name">Current Assets - (test)</field>
            <field ref="nca" name="parent_id"/>
            <field name="type">view</field>
            <field name="user_type" ref="account_type_asset"/>
        </record>

        <record id="stk" model="account.account">
            <field name="code">X11001</field>
            <field name="name">Purchased Stocks - (test)</field>
            <field ref="cas" name="parent_id"/>
            <field name="type">other</field>
            <field name="user_type" ref="account_type_asset"/>
        </record>

        <record id="a_recv" model="account.account">
            <field name="code">X11002</field>
            <field name="name">Debtors - (test)</field>
            <field ref="cas" name="parent_id"/>
            <field name="type">receivable</field>
            <field eval="True" name="reconcile"/>
            <field name="user_type" ref="account_type_receivable"/>
        </record>

        <record id="ova" model="account.account">
            <field name="code">X11003</field>
            <field name="name">Output VAT - (test)</field>
            <field ref="cas" name="parent_id"/>
            <field name="type">other</field>
            <field name="user_type" ref="account_type_asset"/>
        </record>

        <record id="bnk" model="account.account">
            <field name="code">X11004</field>
            <field name="name">Bank Current Account - (test)</field>
            <field ref="cas" name="parent_id"/>
            <field name="type">liquidity</field>
            <field name="user_type" ref="account_type_asset"/>
        </record>

        <record id="cash" model="account.account">
            <field name="code">X11005</field>
            <field name="name">Cash - (test)</field>
            <field ref="cas" name="parent_id"/>
            <field name="type">liquidity</field>
            <field name="user_type" ref="account_type_asset"/>
        </record>

        <record model="account.account" id="liabilities_view">
            <field name="name">Liabilities - (test)</field>
            <field name="code">X11</field>
            <field name="type">view</field>
            <field name="user_type" ref="account_type_liability"/>
            <field name="reconcile" eval="False"/>
            <field name="parent_id" ref="bal"/>
        </record>

        <record id="cli" model="account.account">
            <field name="code">X110</field>
            <field name="name">Current Liabilities - (test)</field>
            <field ref="liabilities_view" name="parent_id"/>
            <field name="type">view</field>
            <field name="user_type" ref="account_type_liability"/>
        </record>

        <record id="a_pay" model="account.account">
            <field name="code">X1111</field>
            <field name="name">Creditors - (test)</field>
            <field ref="cli" name="parent_id"/>
            <field name="type">payable</field>
            <field eval="True" name="reconcile"/>
            <field name="user_type" ref="account_type_payable"/>
        </record>

        <record id="iva" model="account.account">
            <field name="code">X1112</field>
            <field name="name">Input VAT - (test)</field>
            <field ref="cli" name="parent_id"/>
            <field name="type">other</field>
            <field name="user_type" ref="account_type_liability"/>
        </record>

        <record id="rsa" model="account.account">
            <field name="code">X1113</field>
            <field name="name">Reserve and Profit/Loss - (test)</field>
            <field ref="cli" name="parent_id"/>
            <field name="type">other</field>
            <field name="user_type" ref="account_type_liability"/>
        </record>

        <!-- Profit and Loss -->

        <record id="gpf" model="account.account">
            <field name="code">X2</field>
            <field name="name">Profit and Loss - (test)</field>
            <field ref="chart0" name="parent_id"/>
            <field name="type">view</field>
            <field name="user_type" ref="account_type_root"/>
        </record>

        <record model="account.account" id="income_view">
            <field name="name">Income - (test)</field>
            <field name="code">X20</field>
            <field name="type">view</field>
            <field name="user_type" ref="account_type_income"/>
            <field name="reconcile" eval="False"/>
            <field name="parent_id" ref="gpf"/>
        </record>

        <record model="account.account" id="income_fx_income">
            <field name="name">Foreign Exchange Gain - (test)</field>
            <field name="code">X201</field>
            <field name="type">other</field>
            <field name="user_type" ref="account_type_income"/>
            <field name="reconcile" eval="False"/>
            <field name="parent_id" ref="income_view"/>
        </record>

        <record id="rev" model="account.account">
            <field name="code">X200</field>
            <field name="name">Revenue - (test)</field>
            <field ref="income_view" name="parent_id"/>
            <field name="type">view</field>
            <field name="user_type" ref="account_type_income"/>
        </record>

        <record id="a_sale" model="account.account">
            <field name="code">X2001</field>
            <field name="name">Product Sales - (test)</field>
            <field ref="rev" name="parent_id"/>
            <field name="type">other</field>
            <field name="user_type" ref="account_type_income"/>
        </record>

        <record model="account.account" id="expense_view">
            <field name="name">Expense - (test)</field>
            <field name="code">X21</field>
            <field name="type">view</field>
            <field name="user_type" ref="account_type_expense"/>
            <field name="reconcile" eval="False"/>
            <field name="parent_id" ref="gpf"/>
        </record>


        <record id="cos" model="account.account">
            <field name="code">X210</field>
            <field name="name">Cost of Sales - (test)</field>
            <field ref="expense_view" name="parent_id"/>
            <field name="type">view</field>
            <field name="user_type" ref="account_type_expense"/>
        </record>

        <record id="cog" model="account.account">
            <field name="code">X2100</field>
            <field name="name">Cost of Goods Sold - (test)</field>
            <field ref="cos" name="parent_id"/>
            <field name="type">other</field>
            <field name="user_type" ref="account_type_expense"/>
        </record>

        <record id="ovr" model="account.account">
            <field name="code">X211</field>
            <field name="name">Overheads - (test)</field>
            <field ref="expense_view" name="parent_id"/>
            <field name="type">view</field>
            <field name="user_type" ref="account_type_expense"/>
        </record>

        <record id="a_expense" model="account.account">
            <field name="code">X2110</field>
            <field name="name">Expenses - (test)</field>
            <field ref="ovr" name="parent_id"/>
            <field name="type">other</field>
            <field name="user_type" ref="account_type_expense"/>
        </record>

        <record model="account.account" id="income_fx_expense">
            <field name="name">Foreign Exchange Loss - (test)</field>
            <field name="code">X2111</field>
            <field name="type">other</field>
            <field name="user_type" ref="account_type_expense"/>
            <field name="reconcile" eval="False"/>
            <field name="parent_id" ref="ovr"/>
        </record>

        <record id="a_salary_expense" model="account.account">
            <field name="code">X2112</field>
            <field name="name">Salary Expenses - (test)</field>
            <field ref="ovr" name="parent_id"/>
            <field name="type">other</field>
            <field name="user_type" ref="account_type_expense"/>
        </record>

        <!-- Properties -->
        <record forcecreate="True" id="property_account_receivable" model="ir.property">
            <field name="name">property_account_receivable</field>
            <field name="fields_id" search="[('model','=','res.partner'),('name','=','property_account_receivable')]"/>
            <field eval="'account.account,'+str(a_recv)" name="value"/>
            <field name="company_id" ref="base.main_company"/>
        </record>
        <record forcecreate="True" id="property_account_payable" model="ir.property">
            <field name="name">property_account_payable</field>
            <field name="fields_id" search="[('model','=','res.partner'),('name','=','property_account_payable')]"/>
            <field eval="'account.account,'+str(a_pay)" name="value"/>
            <field name="company_id" ref="base.main_company"/>
        </record>
        <record forcecreate="True" id="property_account_position" model="ir.property">
            <field name="name">property_account_position</field>
            <field name="fields_id" search="[('model','=','res.partner'),('name','=','property_account_position')]"/>
            <field eval="False" name="value"/>
            <field name="company_id" ref="base.main_company"/>
        </record>

        <record forcecreate="True" id="property_reserve_and_surplus_account" model="ir.property">
            <field name="name">property_account_receivable</field>
            <field name="fields_id" search="[('model','=','res.company'),('name','=','property_reserve_and_surplus_account')]"/>
            <field eval="'account.account,'+str(rsa)" name="value"/>
            <field name="company_id" ref="base.main_company"/>
        </record>


        <!--
        Account Journal
        -->

        <record id="sales_journal" model="account.journal">
            <field name="name">Sales Journal - (test)</field>
<<<<<<< HEAD
            <field name="code">SAJT</field>
=======
            <field name="code">TSAJ</field>
>>>>>>> 352bb205
            <field name="type">sale</field>
            <field name="view_id" ref="account_sp_journal_view"/>
            <field name="sequence_id" ref="sequence_sale_journal"/>
            <field model="account.account" name="default_credit_account_id" ref="a_sale"/>
            <field model="account.account" name="default_debit_account_id" ref="a_sale"/>
            <field name="analytic_journal_id" ref="cose_journal_sale"/>
            <field name="user_id" ref="base.user_root"/>
        </record>
        <record id="refund_sales_journal" model="account.journal">
            <field name="name">Sales Credit Note Journal - (test)</field>
<<<<<<< HEAD
            <field name="code">SCNT</field>
=======
            <field name="code">TSCNJ</field>
>>>>>>> 352bb205
            <field name="type">sale_refund</field>
            <field eval="True" name="refund_journal"/>
            <field name="view_id" ref="account_sp_refund_journal_view"/>
            <field name="sequence_id" ref="sequence_refund_sales_journal"/>
            <field model="account.account" name="default_credit_account_id" ref="a_sale"/>
            <field model="account.account" name="default_debit_account_id" ref="a_sale"/>
            <field name="analytic_journal_id" ref="cose_journal_sale"/>
            <field name="user_id" ref="base.user_root"/>
        </record>

        <record id="expenses_journal" model="account.journal">
            <field name="name">Expenses Journal - (test)</field>
<<<<<<< HEAD
            <field name="code">EXJT</field>
=======
            <field name="code">TEXJ</field>
>>>>>>> 352bb205
            <field name="type">purchase</field>
            <field name="view_id" ref="account_sp_journal_view"/>
            <field name="sequence_id" ref="sequence_purchase_journal"/>
            <field model="account.account" name="default_debit_account_id" ref="a_expense"/>
            <field model="account.account" name="default_credit_account_id" ref="a_expense"/>
            <field name="analytic_journal_id" ref="exp"/>
            <field name="user_id" ref="base.user_root"/>
        </record>
        <record id="refund_expenses_journal" model="account.journal">
            <field name="name">Expenses Credit Notes Journal - (test)</field>
<<<<<<< HEAD
            <field name="code">ECNT</field>
=======
            <field name="code">TECNJ</field>
>>>>>>> 352bb205
            <field name="type">purchase_refund</field>
            <field eval="True" name="refund_journal"/>
            <field name="view_id" ref="account_sp_refund_journal_view"/>
            <field name="sequence_id" ref="sequence_refund_purchase_journal"/>
            <field model="account.account" name="default_debit_account_id" ref="a_expense"/>
            <field model="account.account" name="default_credit_account_id" ref="a_expense"/>
            <field name="analytic_journal_id" ref="exp"/>
            <field name="user_id" ref="base.user_root"/>
        </record>

        <record id="bank_journal" model="account.journal">
            <field name="name">Bank Journal - (test)</field>
<<<<<<< HEAD
            <field name="code">BNKT</field>
=======
            <field name="code">TBNK</field>
>>>>>>> 352bb205
            <field name="type">bank</field>
            <field name="view_id" ref="account_journal_bank_view"/>
            <field name="sequence_id" ref="sequence_bank_journal"/>
            <field model="account.account" name="default_debit_account_id" ref="cash"/>
            <field model="account.account" name="default_credit_account_id" ref="cash"/>
            <field name="analytic_journal_id" ref="sit"/>
            <field name="user_id" ref="base.user_root"/>
        </record>
        <record id="check_journal" model="account.journal">
            <field name="name">Checks Journal - (test)</field>
<<<<<<< HEAD
            <field name="code">CHKT</field>
=======
            <field name="code">TCHK</field>
>>>>>>> 352bb205
            <field name="type">bank</field>
            <field name="view_id" ref="account_journal_bank_view"/>
            <field name="sequence_id" ref="sequence_check_journal"/>
            <field model="account.account" name="default_debit_account_id" ref="cash"/>
            <field model="account.account" name="default_credit_account_id" ref="cash"/>
            <field name="analytic_journal_id" ref="sit"/>
            <field name="user_id" ref="base.user_root"/>
        </record>
        <record id="cash_journal" model="account.journal">
            <field name="name">Cash Journal - (test)</field>
<<<<<<< HEAD
            <field name="code">CSHT</field>
=======
            <field name="code">TCSH</field>
>>>>>>> 352bb205
            <field name="type">cash</field>
            <field name="view_id" ref="account_journal_bank_view"/>
            <field name="sequence_id" ref="sequence_cash_journal"/>
            <field model="account.account" name="default_debit_account_id" ref="cash"/>
            <field model="account.account" name="default_credit_account_id" ref="cash"/>
            <field name="analytic_journal_id" ref="sit"/>
            <field name="user_id" ref="base.user_root"/>
        </record>

        <!--
        Product income and expense accounts, default parameters
        -->

        <record id="property_account_expense_categ" model="ir.property">
            <field name="name">property_account_expense_categ</field>
            <field name="fields_id" search="[('model','=','product.category'),('name','=','property_account_expense_categ')]"/>
            <field eval="'account.account,'+str(ref('account.a_expense'))" name="value"/>
            <field name="company_id" ref="base.main_company"/>
        </record>
        <record id="property_account_income_categ" model="ir.property">
            <field name="name">property_account_income_categ</field>
            <field name="fields_id" search="[('model','=','product.category'),('name','=','property_account_income_categ')]"/>
            <field eval="'account.account,'+str(ref('account.a_sale'))" model="account.account" name="value"/>
            <field name="company_id" ref="base.main_company"/>
        </record>

    </data>
</openerp><|MERGE_RESOLUTION|>--- conflicted
+++ resolved
@@ -342,11 +342,7 @@
 
         <record id="sales_journal" model="account.journal">
             <field name="name">Sales Journal - (test)</field>
-<<<<<<< HEAD
-            <field name="code">SAJT</field>
-=======
             <field name="code">TSAJ</field>
->>>>>>> 352bb205
             <field name="type">sale</field>
             <field name="view_id" ref="account_sp_journal_view"/>
             <field name="sequence_id" ref="sequence_sale_journal"/>
@@ -357,11 +353,7 @@
         </record>
         <record id="refund_sales_journal" model="account.journal">
             <field name="name">Sales Credit Note Journal - (test)</field>
-<<<<<<< HEAD
-            <field name="code">SCNT</field>
-=======
             <field name="code">TSCNJ</field>
->>>>>>> 352bb205
             <field name="type">sale_refund</field>
             <field eval="True" name="refund_journal"/>
             <field name="view_id" ref="account_sp_refund_journal_view"/>
@@ -374,11 +366,7 @@
 
         <record id="expenses_journal" model="account.journal">
             <field name="name">Expenses Journal - (test)</field>
-<<<<<<< HEAD
-            <field name="code">EXJT</field>
-=======
             <field name="code">TEXJ</field>
->>>>>>> 352bb205
             <field name="type">purchase</field>
             <field name="view_id" ref="account_sp_journal_view"/>
             <field name="sequence_id" ref="sequence_purchase_journal"/>
@@ -389,11 +377,7 @@
         </record>
         <record id="refund_expenses_journal" model="account.journal">
             <field name="name">Expenses Credit Notes Journal - (test)</field>
-<<<<<<< HEAD
-            <field name="code">ECNT</field>
-=======
             <field name="code">TECNJ</field>
->>>>>>> 352bb205
             <field name="type">purchase_refund</field>
             <field eval="True" name="refund_journal"/>
             <field name="view_id" ref="account_sp_refund_journal_view"/>
@@ -406,11 +390,7 @@
 
         <record id="bank_journal" model="account.journal">
             <field name="name">Bank Journal - (test)</field>
-<<<<<<< HEAD
-            <field name="code">BNKT</field>
-=======
             <field name="code">TBNK</field>
->>>>>>> 352bb205
             <field name="type">bank</field>
             <field name="view_id" ref="account_journal_bank_view"/>
             <field name="sequence_id" ref="sequence_bank_journal"/>
@@ -421,11 +401,7 @@
         </record>
         <record id="check_journal" model="account.journal">
             <field name="name">Checks Journal - (test)</field>
-<<<<<<< HEAD
-            <field name="code">CHKT</field>
-=======
             <field name="code">TCHK</field>
->>>>>>> 352bb205
             <field name="type">bank</field>
             <field name="view_id" ref="account_journal_bank_view"/>
             <field name="sequence_id" ref="sequence_check_journal"/>
@@ -436,11 +412,7 @@
         </record>
         <record id="cash_journal" model="account.journal">
             <field name="name">Cash Journal - (test)</field>
-<<<<<<< HEAD
-            <field name="code">CSHT</field>
-=======
             <field name="code">TCSH</field>
->>>>>>> 352bb205
             <field name="type">cash</field>
             <field name="view_id" ref="account_journal_bank_view"/>
             <field name="sequence_id" ref="sequence_cash_journal"/>
