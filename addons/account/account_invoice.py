--- conflicted
+++ resolved
@@ -488,11 +488,7 @@
     @api.multi
     def onchange_payment_term_date_invoice(self, payment_term_id, date_invoice):
         if not date_invoice:
-<<<<<<< HEAD
-            date_invoice = fields.Date.today()
-=======
-            date_invoice = fields.date.context_today(self, cr, uid)
->>>>>>> 7e117b18
+            date_invoice = fields.Date.context_today(self)
         if not payment_term_id:
             # To make sure the invoice due date should contain due date which is
             # entered by user when there is no payment term defined
@@ -731,24 +727,12 @@
     def compute_invoice_totals(self, company_currency, ref, invoice_move_lines):
         total = 0
         total_currency = 0
-<<<<<<< HEAD
         for line in invoice_move_lines:
             if self.currency_id != company_currency:
-                currency = self.currency_id.with_context(date=self.date_invoice or fields.Date.today())
+                currency = self.currency_id.with_context(date=self.date_invoice or fields.Date.context_today(self))
                 line['currency_id'] = currency.id
                 line['amount_currency'] = line['price']
                 line['price'] = currency.compute(line['price'], company_currency)
-=======
-        cur_obj = self.pool.get('res.currency')
-        for i in invoice_move_lines:
-            if inv.currency_id.id != company_currency:
-                context.update({'date': inv.date_invoice or fields.date.context_today(self, cr, uid, context=context)})
-                i['currency_id'] = inv.currency_id.id
-                i['amount_currency'] = i['price']
-                i['price'] = cur_obj.compute(cr, uid, inv.currency_id.id,
-                        company_currency, i['price'],
-                        context=context)
->>>>>>> 7e117b18
             else:
                 line['currency_id'] = False
                 line['amount_currency'] = False
@@ -811,21 +795,12 @@
             ctx = dict(self._context, lang=inv.partner_id.lang)
 
             if not inv.date_invoice:
-<<<<<<< HEAD
                 inv.with_context(ctx).write({'date_invoice': fields.Date.context_today(self)})
             date_invoice = inv.date_invoice
 
             company_currency = inv.company_id.currency_id
             # create the analytical lines, one move line per invoice line
             iml = inv._get_analytic_lines()
-=======
-                self.write(cr, uid, [inv.id], {'date_invoice': fields.date.context_today(self, cr, uid, context=context)}, context=ctx)
-                inv.refresh()
-            company_currency = self.pool['res.company'].browse(cr, uid, inv.company_id.id).currency_id.id
-            # create the analytical lines
-            # one move line per invoice line
-            iml = self._get_analytic_lines(cr, uid, inv.id, context=ctx)
->>>>>>> 7e117b18
             # check if taxes are all computed
             compute_taxes = account_invoice_tax.compute(inv)
             inv.check_tax_lines(compute_taxes)
@@ -899,18 +874,12 @@
                     'ref': ref
                 })
 
-<<<<<<< HEAD
             date = date_invoice
 
             part = self.env['res.partner']._find_accounting_partner(inv.partner_id)
 
             line = [(0, 0, self.line_get_convert(l, part.id, date)) for l in iml]
             line = inv.group_lines(iml, line)
-=======
-            part = self.pool.get("res.partner")._find_accounting_partner(inv.partner_id)
-
-            line = map(lambda x:(0,0,self.line_get_convert(cr, uid, x, part.id, inv.date_invoice, context=ctx)),iml)
->>>>>>> 7e117b18
 
             journal = inv.journal_id.with_context(ctx)
             if journal.centralisation:
@@ -922,13 +891,8 @@
             move_vals = {
                 'ref': inv.reference or inv.name,
                 'line_id': line,
-<<<<<<< HEAD
                 'journal_id': journal.id,
-                'date': date,
-=======
-                'journal_id': journal_id,
                 'date': inv.date_invoice,
->>>>>>> 7e117b18
                 'narration': inv.comment,
                 'company_id': inv.company_id.id,
             }
@@ -1120,30 +1084,14 @@
         elif invoice['type'] == 'in_invoice':
             journal = self.env['account.journal'].search([('type', '=', 'purchase_refund')], limit=1)
         else:
-<<<<<<< HEAD
             journal = self.env['account.journal'].search([('type', '=', 'sale_refund')], limit=1)
         values['journal_id'] = journal.id
 
         values['type'] = TYPE2REFUND[invoice['type']]
-        values['date_invoice'] = date or fields.Date.today()
+        values['date_invoice'] = date or fields.Date.context_today(invoice)
         values['state'] = 'draft'
         values['number'] = False
 
-=======
-            refund_journal_ids = obj_journal.search(cr, uid, [('type','=','sale_refund')], context=context)
-
-        if not date:
-            date = fields.date.context_today(self, cr, uid, context=context)
-        invoice_data.update({
-            'type': type_dict[invoice['type']],
-            'date_invoice': date,
-            'state': 'draft',
-            'number': False,
-            'invoice_line': invoice_lines,
-            'tax_line': tax_lines,
-            'journal_id': refund_journal_ids and refund_journal_ids[0] or False,
-        })
->>>>>>> 7e117b18
         if period_id:
             values['period_id'] = period_id
         if description:
@@ -1170,7 +1118,7 @@
         SIGN = {'out_invoice': -1, 'in_invoice': 1, 'out_refund': 1, 'in_refund': -1}
         direction = SIGN[self.type]
         # take the chosen date
-        date = self._context.get('date_p') or fields.Date.today()
+        date = self._context.get('date_p') or fields.Date.context_today(self)
 
         # Take the amount in currency and the currency of the payment
         if self._context.get('amount_currency') and self._context.get('currency_id'):
@@ -1518,7 +1466,6 @@
     _description = "Invoice Tax"
     _order = 'sequence'
 
-<<<<<<< HEAD
     @api.one
     @api.depends('base', 'base_amount', 'amount', 'tax_amount')
     def _compute_factors(self):
@@ -1559,7 +1506,7 @@
         company = self.env['res.company'].browse(company_id)
         if currency_id and company.currency_id:
             currency = self.env['res.currency'].browse(currency_id)
-            currency = currency.with_context(date=date_invoice or fields.Date.today())
+            currency = currency.with_context(date=date_invoice or fields.Date.context_today(self))
             base = currency.compute(base * factor, company.currency_id, round=False)
         return {'value': {'base_amount': base}}
 
@@ -1569,75 +1516,14 @@
         company = self.env['res.company'].browse(company_id)
         if currency_id and company.currency_id:
             currency = self.env['res.currency'].browse(currency_id)
-            currency = currency.with_context(date=date_invoice or fields.Date.today())
+            currency = currency.with_context(date=date_invoice or fields.Date.context_today(self))
             amount = currency.compute(amount * factor, company.currency_id, round=False)
-=======
-    def _count_factor(self, cr, uid, ids, name, args, context=None):
-        res = {}
-        for invoice_tax in self.browse(cr, uid, ids, context=context):
-            res[invoice_tax.id] = {
-                'factor_base': 1.0,
-                'factor_tax': 1.0,
-            }
-            if invoice_tax.amount <> 0.0:
-                factor_tax = invoice_tax.tax_amount / invoice_tax.amount
-                res[invoice_tax.id]['factor_tax'] = factor_tax
-
-            if invoice_tax.base <> 0.0:
-                factor_base = invoice_tax.base_amount / invoice_tax.base
-                res[invoice_tax.id]['factor_base'] = factor_base
-
-        return res
-
-    _columns = {
-        'invoice_id': fields.many2one('account.invoice', 'Invoice Line', ondelete='cascade', select=True),
-        'name': fields.char('Tax Description', size=64, required=True),
-        'account_id': fields.many2one('account.account', 'Tax Account', required=True, domain=[('type','<>','view'),('type','<>','income'), ('type', '<>', 'closed')]),
-        'account_analytic_id': fields.many2one('account.analytic.account', 'Analytic account'),
-        'base': fields.float('Base', digits_compute=dp.get_precision('Account')),
-        'amount': fields.float('Amount', digits_compute=dp.get_precision('Account')),
-        'manual': fields.boolean('Manual'),
-        'sequence': fields.integer('Sequence', help="Gives the sequence order when displaying a list of invoice tax."),
-        'base_code_id': fields.many2one('account.tax.code', 'Base Code', help="The account basis of the tax declaration."),
-        'base_amount': fields.float('Base Code Amount', digits_compute=dp.get_precision('Account')),
-        'tax_code_id': fields.many2one('account.tax.code', 'Tax Code', help="The tax basis of the tax declaration."),
-        'tax_amount': fields.float('Tax Code Amount', digits_compute=dp.get_precision('Account')),
-        'company_id': fields.related('account_id', 'company_id', type='many2one', relation='res.company', string='Company', store=True, readonly=True),
-        'factor_base': fields.function(_count_factor, string='Multipication factor for Base code', type='float', multi="all"),
-        'factor_tax': fields.function(_count_factor, string='Multipication factor Tax code', type='float', multi="all")
-    }
-
-    def base_change(self, cr, uid, ids, base, currency_id=False, company_id=False, date_invoice=False):
-        cur_obj = self.pool.get('res.currency')
-        company_obj = self.pool.get('res.company')
-        company_currency = False
-        factor = 1
-        if ids:
-            factor = self.read(cr, uid, ids[0], ['factor_base'])['factor_base']
-        if company_id:
-            company_currency = company_obj.read(cr, uid, [company_id], ['currency_id'])[0]['currency_id'][0]
-        if currency_id and company_currency:
-            base = cur_obj.compute(cr, uid, currency_id, company_currency, base*factor, context={'date': date_invoice or fields.date.context_today(self, cr, uid)}, round=False)
-        return {'value': {'base_amount':base}}
-
-    def amount_change(self, cr, uid, ids, amount, currency_id=False, company_id=False, date_invoice=False):
-        cur_obj = self.pool.get('res.currency')
-        company_obj = self.pool.get('res.company')
-        company_currency = False
-        factor = 1
-        if ids:
-            factor = self.read(cr, uid, ids[0], ['factor_tax'])['factor_tax']
-        if company_id:
-            company_currency = company_obj.read(cr, uid, [company_id], ['currency_id'])[0]['currency_id'][0]
-        if currency_id and company_currency:
-            amount = cur_obj.compute(cr, uid, currency_id, company_currency, amount*factor, context={'date': date_invoice or fields.date.context_today(self, cr, uid)}, round=False)
->>>>>>> 7e117b18
         return {'value': {'tax_amount': amount}}
 
     @api.v8
     def compute(self, invoice):
         tax_grouped = {}
-        currency = invoice.currency_id.with_context(date=invoice.date_invoice or fields.Date.today())
+        currency = invoice.currency_id.with_context(date=invoice.date_invoice or fields.Date.context_today(invoice))
         company_currency = invoice.company_id.currency_id
         for line in invoice.invoice_line:
             taxes = line.invoice_line_tax_id.compute_all(
@@ -1655,25 +1541,15 @@
                 if invoice.type in ('out_invoice','in_invoice'):
                     val['base_code_id'] = tax['base_code_id']
                     val['tax_code_id'] = tax['tax_code_id']
-<<<<<<< HEAD
                     val['base_amount'] = currency.compute(val['base'] * tax['base_sign'], company_currency, round=False)
                     val['tax_amount'] = currency.compute(val['amount'] * tax['tax_sign'], company_currency, round=False)
-=======
-                    val['base_amount'] = cur_obj.compute(cr, uid, inv.currency_id.id, company_currency, val['base'] * tax['base_sign'], context={'date': inv.date_invoice or fields.date.context_today(self, cr, uid, context=context)}, round=False)
-                    val['tax_amount'] = cur_obj.compute(cr, uid, inv.currency_id.id, company_currency, val['amount'] * tax['tax_sign'], context={'date': inv.date_invoice or fields.date.context_today(self, cr, uid, context=context)}, round=False)
->>>>>>> 7e117b18
                     val['account_id'] = tax['account_collected_id'] or line.account_id.id
                     val['account_analytic_id'] = tax['account_analytic_collected_id']
                 else:
                     val['base_code_id'] = tax['ref_base_code_id']
                     val['tax_code_id'] = tax['ref_tax_code_id']
-<<<<<<< HEAD
                     val['base_amount'] = currency.compute(val['base'] * tax['ref_base_sign'], company_currency, round=False)
                     val['tax_amount'] = currency.compute(val['amount'] * tax['ref_tax_sign'], company_currency, round=False)
-=======
-                    val['base_amount'] = cur_obj.compute(cr, uid, inv.currency_id.id, company_currency, val['base'] * tax['ref_base_sign'], context={'date': inv.date_invoice or fields.date.context_today(self, cr, uid, context=context)}, round=False)
-                    val['tax_amount'] = cur_obj.compute(cr, uid, inv.currency_id.id, company_currency, val['amount'] * tax['ref_tax_sign'], context={'date': inv.date_invoice or fields.date.context_today(self, cr, uid, context=context)}, round=False)
->>>>>>> 7e117b18
                     val['account_id'] = tax['account_paid_id'] or line.account_id.id
                     val['account_analytic_id'] = tax['account_analytic_paid_id']
 
