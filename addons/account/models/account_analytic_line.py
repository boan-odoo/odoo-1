# -*- coding: utf-8 -*-

from odoo import api, fields, models, _
from math import copysign


class AccountAnalyticLine(models.Model):
    _inherit = 'account.analytic.line'
    _description = 'Analytic Line'
    _order = 'date desc'

    amount = fields.Monetary(currency_field='company_currency_id')
    product_uom_id = fields.Many2one('product.uom', string='Unit of Measure')
    product_id = fields.Many2one('product.product', string='Product')
    general_account_id = fields.Many2one('account.account', string='Financial Account', ondelete='restrict', readonly=True, 
                                         related='move_id.account_id', store=True, domain=[('deprecated', '=', False)])
    move_id = fields.Many2one('account.move.line', string='Move Line', ondelete='cascade', index=True)
    code = fields.Char(size=8)
    ref = fields.Char(string='Ref.')
    company_currency_id = fields.Many2one('res.currency', related='company_id.currency_id', readonly=True,
        help='Utility field to express amount currency')
    currency_id = fields.Many2one('res.currency', related='move_id.currency_id', string='Account Currency', store=True, help="The related account currency if not equal to the company one.", readonly=True)
    amount_currency = fields.Monetary(related='move_id.amount_currency', store=True, help="The amount expressed in the related account currency if not equal to the company one.", readonly=True)
    analytic_amount_currency = fields.Monetary(string='Amount Currency', compute="_get_analytic_amount_currency", help="The amount expressed in the related account currency if not equal to the company one.", readonly=True)
    partner_id = fields.Many2one('res.partner', related='account_id.partner_id', string='Partner', store=True, readonly=True)

    def _get_analytic_amount_currency(self):
        for line in self:
            line.analytic_amount_currency = abs(line.amount_currency) * copysign(1, line.amount)

    @api.v8
    @api.onchange('product_id', 'product_uom_id', 'unit_amount', 'currency_id')
    def on_change_unit_amount(self):
        if not self.product_id:
            return {}

        result = 0.0
        prod_accounts = self.product_id.product_tmpl_id._get_product_accounts()
        unit = self.product_uom_id
        account = prod_accounts['expense']
        if not unit or self.product_id.uom_po_id.category_id.id != unit.category_id.id:
            unit = self.product_id.uom_po_id

        # Compute based on pricetype
        amount_unit = self.product_id.price_compute('standard_price', uom=unit)[self.product_id.id]
        amount = amount_unit * self.unit_amount or 0.0
<<<<<<< HEAD
        result = self.currency_id.round(amount) * -1
=======
        result = round(amount, self.currency_id.decimal_places if self.currency_id else 2) * -1
>>>>>>> 9773be34
        self.amount = result
        self.general_account_id = account
        self.product_uom_id = unit

    @api.model
    def view_header_get(self, view_id, view_type):
        context = (self._context or {})
        header = False
        if context.get('account_id', False):
            analytic_account = self.env['account.analytic.account'].search([('id', '=', context['account_id'])], limit=1)
            header = _('Entries: ') + (analytic_account.name or '')
        return header<|MERGE_RESOLUTION|>--- conflicted
+++ resolved
@@ -44,11 +44,7 @@
         # Compute based on pricetype
         amount_unit = self.product_id.price_compute('standard_price', uom=unit)[self.product_id.id]
         amount = amount_unit * self.unit_amount or 0.0
-<<<<<<< HEAD
-        result = self.currency_id.round(amount) * -1
-=======
-        result = round(amount, self.currency_id.decimal_places if self.currency_id else 2) * -1
->>>>>>> 9773be34
+        result = (self.currency_id.round(amount) if self.currency_id else round(amount, 2)) * -1
         self.amount = result
         self.general_account_id = account
         self.product_uom_id = unit
