# -*- coding: utf-8 -*-

from odoo import api, fields, models, _
from odoo.exceptions import RedirectWarning, UserError, ValidationError
from odoo.tools import float_is_zero, float_compare, safe_eval, date_utils
from odoo.tools.misc import formatLang, format_date

from collections import OrderedDict
from datetime import date
from itertools import groupby
from stdnum.iso7064 import mod_97_10
from itertools import zip_longest

import json
import re
import logging

_logger = logging.getLogger(__name__)


class AccountMove(models.Model):
    _name = "account.move"
    _inherit = ['portal.mixin', 'mail.thread', 'mail.activity.mixin']
    _description = "Journal Entries"
    _order = 'date desc, name desc, id desc'

    @api.model
    def _get_default_journal(self):
        ''' Get the default journal.
        It could either be passed through the context using the 'default_journal_id' key containing its id,
        either be determined by the default type.
        '''
        move_type = self._context.get('default_type', 'entry')
        journal_type = 'general'
        if move_type in self.get_sale_types(include_receipts=True):
            journal_type = 'sale'
        elif move_type in self.get_purchase_types(include_receipts=True):
            journal_type = 'purchase'

        if self._context.get('default_journal_id'):
            journal = self.env['account.journal'].browse(self._context['default_journal_id'])

            if move_type != 'entry' and journal.type != journal_type:
                raise UserError(_("Cannot create an invoice of type %s with a journal having %s as type.") % (move_type, journal_type))
        else:
            company_id = self._context.get('default_company_id', self.env.company.id)
            domain = [('company_id', '=', company_id), ('type', '=', journal_type)]

            journal = None
            if self._context.get('default_currency_id'):
                currency_domain = domain + [('currency_id', '=', self._context['default_currency_id'])]
                journal = self.env['account.journal'].search(currency_domain, limit=1)

            if not journal:
                journal = self.env['account.journal'].search(domain, limit=1)

            if not journal:
                error_msg = _('Please define an accounting miscellaneous journal in your company')
                if journal_type == 'sale':
                    error_msg = _('Please define an accounting sale journal in your company')
                elif journal_type == 'purchase':
                    error_msg = _('Please define an accounting purchase journal in your company')
                raise UserError(error_msg)
        return journal

    @api.model
    def _get_default_currency(self):
        ''' Get the default currency from either the journal, either the default journal's company. '''
        journal = self._get_default_journal()
        return journal.currency_id or journal.company_id.currency_id

    @api.model
    def _get_default_invoice_incoterm(self):
        ''' Get the default incoterm for invoice. '''
        return self.env.company.incoterm_id

    # ==== Business fields ====
    name = fields.Char(string='Number', required=True, readonly=True, copy=False, default='/')
    date = fields.Date(string='Date', required=True, index=True, readonly=True,
        states={'draft': [('readonly', False)]},
        default=fields.Date.context_today)
    ref = fields.Char(string='Reference', copy=False, readonly=True,
        states={'draft': [('readonly', False)]})
    narration = fields.Text(string='Internal Note')
    state = fields.Selection(selection=[
            ('draft', 'Unposted'),
            ('posted', 'Posted'),
            ('cancel', 'Cancelled')
        ], string='Status', required=True, readonly=True, copy=False, tracking=True,
        default='draft')
    type = fields.Selection(selection=[
            ('entry', 'Journal Entry'),
            ('out_invoice', 'Customer Invoice'),
            ('out_refund', 'Customer Credit Note'),
            ('in_invoice', 'Vendor Bill'),
            ('in_refund', 'Vendor Credit Note'),
            ('out_receipt', 'Sales Receipt'),
            ('in_receipt', 'Purchase Receipt'),
        ], String='Type', required=True, store=True, index=True, readonly=True, tracking=True,
        default="entry")
    to_check = fields.Boolean(string='To Check', default=False,
        help='If this checkbox is ticked, it means that the user was not sure of all the related informations at the time of the creation of the move and that the move needs to be checked again.')
    journal_id = fields.Many2one('account.journal', string='Journal', required=True, readonly=True,
        states={'draft': [('readonly', False)]},
        domain=lambda self: [('company_id', '=', self.env.company.id)],
        default=_get_default_journal)
    company_id = fields.Many2one(string='Company', store=True, readonly=True,
        related='journal_id.company_id')
    company_currency_id = fields.Many2one(string='Company Currency', readonly=True,
        related='journal_id.company_id.currency_id')
    currency_id = fields.Many2one('res.currency', store=True, readonly=True, tracking=True, required=True,
        states={'draft': [('readonly', False)]},
        string='Currency',
        default=_get_default_currency)
    line_ids = fields.One2many('account.move.line', 'move_id', string='Journal Items', copy=True, readonly=True,
        states={'draft': [('readonly', False)]})
    partner_id = fields.Many2one('res.partner', readonly=True, tracking=True,
        states={'draft': [('readonly', False)]},
        string='Customer/Vendor')
    commercial_partner_id = fields.Many2one('res.partner', string='Commercial Entity', store=True, readonly=True,
        compute='_compute_commercial_partner_id')

    # === Amount fields ===
    amount_untaxed = fields.Monetary(string='Untaxed Amount', store=True, readonly=True, tracking=True,
        compute='_compute_amount')
    amount_tax = fields.Monetary(string='Tax', store=True, readonly=True,
        compute='_compute_amount')
    amount_total = fields.Monetary(string='Total', store=True, readonly=True,
        compute='_compute_amount',
        inverse='_inverse_amount_total')
    amount_residual = fields.Monetary(string='Amount Due', store=True,
        compute='_compute_amount')
    amount_untaxed_signed = fields.Monetary(string='Untaxed Amount Signed', store=True, readonly=True,
        compute='_compute_amount')
    amount_tax_signed = fields.Monetary(string='Tax Signed', store=True, readonly=True,
        compute='_compute_amount')
    amount_total_signed = fields.Monetary(string='Total Signed', store=True, readonly=True,
        compute='_compute_amount')
    amount_residual_signed = fields.Monetary(string='Amount Due Signed', store=True,
        compute='_compute_amount')
    amount_by_group = fields.Binary(string="Tax amount by group",
        compute='_compute_invoice_taxes_by_group',
        help="Technical field used by web_studio to allow an easy edition of the invoice report by drag/drop of the field. Return type: [(name, amount, base, formated amount, formated base)]")

    # ==== Cash basis feature fields ====
    tax_cash_basis_rec_id = fields.Many2one(
        'account.partial.reconcile',
        string='Tax Cash Basis Entry of',
        help="Technical field used to keep track of the tax cash basis reconciliation. "
             "This is needed when cancelling the source: it will post the inverse journal entry to cancel that part too.")

    # ==== Auto-post feature fields ====
    auto_post = fields.Boolean(string='Post Automatically', default=False,
        help='If this checkbox is ticked, this entry will be automatically posted at its date.')

    # ==== Reverse feature fields ====
    reversed_entry_id = fields.Many2one('account.move', string="Reverse entry", readonly=True, copy=False)

    # =========================================================
    # Invoice related fields
    # =========================================================

    # ==== Business fields ====
    fiscal_position_id = fields.Many2one('account.fiscal.position', string='Fiscal Position', readonly=True,
        states={'draft': [('readonly', False)]},
        help="Fiscal positions are used to adapt taxes and accounts for particular customers or sales orders/invoices. "
             "The default value comes from the customer.")
    invoice_user_id = fields.Many2one('res.users', readonly=True, copy=False, tracking=True,
        states={'draft': [('readonly', False)]},
        string='Salesperson',
        default=lambda self: self.env.user)
    invoice_payment_state = fields.Selection(selection=[
            ('not_paid', 'Not Paid'),
            ('in_payment', 'In Payment'),
            ('paid', 'paid')
        ], string='Payment Status', store=True, readonly=True, copy=False, tracking=True,
        compute='_compute_amount')
    invoice_date = fields.Date(string='Invoice/Bill Date', readonly=True, index=True, copy=False,
        states={'draft': [('readonly', False)]},
        help="Keep empty to use the current date")
    invoice_date_due = fields.Date(string='Due Date', readonly=True, index=True, copy=False,
        states={'draft': [('readonly', False)]},
        help="If you use payment terms, the due date will be computed automatically at the generation "
             "of accounting entries. The Payment terms may compute several due dates, for example 50% "
             "now and 50% in one month, but if you want to force a due date, make sure that the payment "
             "term is not set on the invoice. If you keep the Payment terms and the due date empty, it "
             "means direct payment.")
    invoice_payment_ref = fields.Char(string='Payment Reference', index=True, copy=False, readonly=True,
        states={'draft': [('readonly', False)]},
        help="The payment reference to set on journal items.")
    invoice_sent = fields.Boolean(readonly=True, default=False, copy=False,
        help="It indicates that the invoice has been sent.")
    invoice_origin = fields.Char(string='Origin', readonly=True, tracking=True,
        help="The document(s) that generated the invoice.")
    invoice_payment_term_id = fields.Many2one('account.payment.term', string='Payment Terms',
        readonly=True, states={'draft': [('readonly', False)]},
        help="If you use payment terms, the due date will be computed automatically at the generation "
             "of accounting entries. If you keep the payment terms and the due date empty, it means direct payment. "
             "The payment terms may compute several due dates, for example 50% now, 50% in one month.")
    # /!\ invoice_line_ids is just a subset of line_ids.
    invoice_line_ids = fields.One2many('account.move.line', 'move_id', string='Invoice lines',
        copy=False, readonly=True,
        domain=[('exclude_from_invoice_tab', '=', False)],
        states={'draft': [('readonly', False)]})
    invoice_partner_bank_id = fields.Many2one('res.partner.bank', string='Bank Account',
        help='Bank Account Number to which the invoice will be paid. A Company bank account if this is a Customer Invoice or Vendor Credit Note, otherwise a Partner bank account number.',
        readonly=True, states={'draft': [('readonly', False)]})
    invoice_incoterm_id = fields.Many2one('account.incoterms', string='Incoterm',
        default=_get_default_invoice_incoterm,
        help='International Commercial Terms are a series of predefined commercial terms used in international transactions.')

    # ==== Payment widget fields ====
    invoice_outstanding_credits_debits_widget = fields.Text(groups="account.group_account_invoice",
        compute='_compute_payments_widget_to_reconcile_info')
    invoice_payments_widget = fields.Text(groups="account.group_account_invoice",
        compute='_compute_payments_widget_reconciled_info')
    invoice_has_outstanding = fields.Boolean(groups="account.group_account_invoice",
        compute='_compute_payments_widget_to_reconcile_info')

    # ==== Vendor bill fields ====
    invoice_vendor_bill_id = fields.Many2one('account.move', store=False,
        string='Vendor Bill',
        help="Auto-complete from a past bill.")
    invoice_source_email = fields.Char(string='Source Email', tracking=True)
    invoice_vendor_display_name = fields.Char(compute='_compute_invoice_vendor_display_info', store=True)
    invoice_vendor_icon = fields.Char(compute='_compute_invoice_vendor_display_info', store=False)

    # ==== Cash rounding fields ====
    invoice_cash_rounding_id = fields.Many2one('account.cash.rounding', string='Cash Rounding Method',
        readonly=True, states={'draft': [('readonly', False)]},
        help='Defines the smallest coinage of the currency that can be used to pay by cash.')

    # ==== Fields to set the sequence, on the first invoice of the journal ====
    invoice_sequence_number_next = fields.Char(string='Next Number',
        compute='_compute_invoice_sequence_number_next',
        inverse='_inverse_invoice_sequence_number_next')
    invoice_sequence_number_next_prefix = fields.Char(string='Next Number Prefix',
        compute="_compute_invoice_sequence_number_next")

    # ==== Display purpose fields ====
    invoice_filter_type_domain = fields.Char(compute='_compute_invoice_filter_type_domain',
        help="Technical field used to have a dynamic domain on journal / taxes in the form view.")
    bank_partner_id = fields.Many2one('res.partner', help='Technical field to get the domain on the bank', compute='_compute_bank_partner_id')
    invoice_has_matching_supsense_amount = fields.Boolean(compute='_compute_has_matching_suspense_amount',
        groups='account.group_account_invoice',
        help="Technical field used to display an alert on invoices if there is at least a matching amount in any supsense account.")
    # Technical field to hide Reconciled Entries stat button
    has_reconciled_entries = fields.Boolean(compute="_compute_has_reconciled_entries")

    # -------------------------------------------------------------------------
    # ONCHANGE METHODS
    # -------------------------------------------------------------------------

    @api.onchange('invoice_date')
    def _onchange_invoice_date(self):
        if self.invoice_date:
            self.invoice_date_due = self.date = self.invoice_date
            self._onchange_currency()

    @api.onchange('invoice_date_due')
    def _onchange_invoice_date_due(self):
        self._recompute_dynamic_lines()

    @api.onchange('journal_id')
    def _onchange_journal(self):
        if self.journal_id and self.journal_id.currency_id:
            new_currency = self.journal_id.currency_id
            if new_currency != self.currency_id:
                self.currency_id = new_currency
                self._onchange_currency()

    @api.onchange('partner_id')
    def _onchange_partner_id(self):
        warning = {}
        if self.partner_id:
            rec_account = self.partner_id.property_account_receivable_id
            pay_account = self.partner_id.property_account_payable_id
            if not rec_account and not pay_account:
                action = self.env.ref('account.action_account_config')
                msg = _('Cannot find a chart of accounts for this company, You should configure it. \nPlease go to Account Configuration.')
                raise RedirectWarning(msg, action.id, _('Go to the configuration panel'))
            p = self.partner_id
            if p.invoice_warn == 'no-message' and p.parent_id:
                p = p.parent_id
            if p.invoice_warn and p.invoice_warn != 'no-message':
                # Block if partner only has warning but parent company is blocked
                if p.invoice_warn != 'block' and p.parent_id and p.parent_id.invoice_warn == 'block':
                    p = p.parent_id
                warning = {
                    'title': _("Warning for %s") % p.name,
                    'message': p.invoice_warn_msg
                }
                if p.invoice_warn == 'block':
                    self.partner_id = False
                    return {'warning': warning}
        for line in self.line_ids:
            line.partner_id = self.partner_id.commercial_partner_id
        if self.is_sale_document(include_receipts=True):
            self.invoice_payment_term_id = self.partner_id.property_payment_term_id
        elif self.is_purchase_document(include_receipts=True):
            self.invoice_payment_term_id = self.partner_id.property_supplier_payment_term_id

        self._compute_bank_partner_id()
        self.invoice_partner_bank_id = self.bank_partner_id.bank_ids and self.bank_partner_id.bank_ids[0]

        # Find the new fiscal position.
        delivery_partner_id = self._get_invoice_delivery_partner_id()
        new_fiscal_position_id = self.env['account.fiscal.position'].get_fiscal_position(
            self.partner_id.id, delivery_id=delivery_partner_id)
        self.fiscal_position_id = self.env['account.fiscal.position'].browse(new_fiscal_position_id)
        self._recompute_dynamic_lines()
        if warning:
            return {'warning': warning}

    @api.onchange('date', 'currency_id')
    def _onchange_currency(self):
        company_currency = self.company_id.currency_id
        has_foreign_currency = self.currency_id and self.currency_id != company_currency

        for line in self.line_ids:
            new_currency = has_foreign_currency and self.currency_id
            line.currency_id = new_currency
            line._onchange_currency()
        self._recompute_dynamic_lines()

    @api.onchange('invoice_payment_ref')
    def _onchange_invoice_payment_ref(self):
        for line in self.line_ids.filtered(lambda line: line.account_id.user_type_id.type in ('receivable', 'payable')):
            line.name = self.invoice_payment_ref

    @api.onchange('invoice_vendor_bill_id')
    def _onchange_invoice_vendor_bill(self):
        if self.invoice_vendor_bill_id:
            # Copy invoice lines.
            for line in self.invoice_vendor_bill_id.invoice_line_ids:
                copied_vals = line.copy_data()[0]
                copied_vals['move_id'] = self.id
                new_line = self.env['account.move.line'].new(copied_vals)
                new_line.recompute_tax_line = True

            # Copy payment terms.
            self.invoice_payment_term_id = self.invoice_vendor_bill_id.invoice_payment_term_id

            # Copy currency.
            if self.currency_id != self.invoice_vendor_bill_id.currency_id:
                self.currency_id = self.invoice_vendor_bill_id.currency_id

            # Reset
            self.invoice_vendor_bill_id = False
            self._recompute_dynamic_lines()

    @api.onchange('type')
    def _onchange_type(self):
        ''' Onchange made to filter the partners depending of the type. '''
        if self.is_sale_document(include_receipts=True):
            if self.env['ir.config_parameter'].sudo().get_param('account.use_invoice_terms'):
                self.narration = self.company_id.invoice_terms or self.env.company.invoice_terms
            return {'domain': {'partner_id': [('customer', '=', True)]}}
        elif self.is_purchase_document(include_receipts=True):
            return {'domain': {'partner_id': [('supplier', '=', True)]}}

    @api.onchange('invoice_line_ids')
    def _onchange_invoice_line_ids(self):
        current_invoice_lines = self.line_ids.filtered(lambda line: not line.exclude_from_invoice_tab)
        others_lines = self.line_ids - current_invoice_lines
        if others_lines and current_invoice_lines - self.invoice_line_ids:
            others_lines[0].recompute_tax_line = True
        self.line_ids = others_lines + self.invoice_line_ids
        self._onchange_recompute_dynamic_lines()

    @api.onchange('line_ids', 'invoice_payment_term_id', 'invoice_date_due', 'invoice_cash_rounding_id', 'invoice_vendor_bill_id')
    def _onchange_recompute_dynamic_lines(self):
        self._recompute_dynamic_lines()

    @api.model
    def _get_tax_grouping_key_from_tax_line(self, tax_line):
        ''' Create the dictionary based on a tax line that will be used as key to group taxes together.
        /!\ Must be consistent with '_get_tax_grouping_key_from_base_line'.
        :param tax_line:    An account.move.line being a tax line (with 'tax_repartition_line_id' set then).
        :return:            A dictionary containing all fields on which the tax will be grouped.
        '''
        return {
            'tax_repartition_line_id': tax_line.tax_repartition_line_id.id,
            'account_id': tax_line.account_id.id,
            'currency_id': tax_line.currency_id.id,
            'analytic_tag_ids': [(6, 0, tax_line.tax_line_id.analytic and tax_line.analytic_tag_ids.ids or [])],
            'analytic_account_id': tax_line.tax_line_id.analytic and tax_line.analytic_account_id.id,
            'tax_ids': [(6, 0, tax_line.tax_ids.ids)],
            'tag_ids': [(6, 0, tax_line.tag_ids.ids)],
        }

    @api.model
    def _get_tax_grouping_key_from_base_line(self, base_line, tax_vals):
        ''' Create the dictionary based on a base line that will be used as key to group taxes together.
        /!\ Must be consistent with '_get_tax_grouping_key_from_tax_line'.
        :param base_line:   An account.move.line being a base line (that could contains something in 'tax_ids').
        :param tax_vals:    An element of compute_all(...)['taxes'].
        :return:            A dictionary containing all fields on which the tax will be grouped.
        '''
        tax_repartition_line = self.env['account.tax.repartition.line'].browse(tax_vals['tax_repartition_line_id'])
        account = base_line._get_default_tax_account(tax_repartition_line) or base_line.account_id
        return {
            'tax_repartition_line_id': tax_vals['tax_repartition_line_id'],
            'account_id': account.id,
            'currency_id': base_line.currency_id.id,
            'analytic_tag_ids': [(6, 0, base_line.analytic_tag_ids.ids)],
            'analytic_account_id': base_line.analytic_account_id.id,
            'tax_ids': [(6, 0, tax_vals['tax_ids'])],
            'tag_ids': [(6, 0, tax_vals['tag_ids'])],
        }

    @api.multi
    def _recompute_tax_lines(self):
        ''' Compute the dynamic tax lines of the journal entry.

        :param lines_map: The line_ids dispatched by type containing:
            * base_lines: The lines having a tax_ids set.
            * tax_lines: The lines having a tax_line_id set.
            * terms_lines: The lines generated by the payment terms of the invoice.
            * rounding_lines: The cash rounding lines of the invoice.
        '''
        self.ensure_one()
        in_draft_mode = self != self._origin

        def _serialize_tax_grouping_key(grouping_dict):
            ''' Serialize the dictionary values to be used in the taxes_map.
            :param grouping_dict: The values returned by '_get_tax_grouping_key_from_tax_line' or '_get_tax_grouping_key_from_base_line'.
            :return: A string representing the values.
            '''
            return '-'.join(str(v) for v in grouping_dict.values())

        def _compute_base_line_taxes(base_line):
            ''' Compute taxes amounts both in company currency / foreign currency as the ratio between
            amount_currency & balance could not be the same as the expected currency rate.
            The 'amount_currency' value will be set on compute_all(...)['taxes'] in multi-currency.
            :param base_line:   The account.move.line owning the taxes.
            :return:            The result of the compute_all method.
            '''
            balance_taxes_res = base_line.tax_ids._origin.compute_all(
                base_line.balance,
                currency=base_line.company_currency_id,
                partner=base_line.partner_id,
                is_refund=self.type in ('out_refund', 'in_refund'),
                handle_price_include=False,
            )

            if base_line.currency_id:
                # Multi-currencies mode: Taxes are computed both in company's currency / foreign currency.
                amount_currency_taxes_res = base_line.tax_ids._origin.compute_all(
                    base_line.amount_currency,
                    currency=base_line.currency_id,
                    partner=base_line.partner_id,
                    is_refund=self.type in ('out_refund', 'in_refund'),
                    handle_price_include=False,
                )
                for b_tax_res, ac_tax_res in zip(balance_taxes_res['taxes'], amount_currency_taxes_res['taxes']):
                    b_tax_res['amount_currency'] = ac_tax_res['amount']
            return balance_taxes_res

        taxes_map = {}

        # ==== Add tax lines ====
        for line in self.line_ids.filtered('tax_repartition_line_id'):
            grouping_dict = self._get_tax_grouping_key_from_tax_line(line)
            grouping_key = _serialize_tax_grouping_key(grouping_dict)
            taxes_map[grouping_key] = {
                'tax_line': line,
                'balance': 0.0,
                'amount_currency': 0.0,
                'tax_base_amount': 0.0,
                'grouping_dict': False,
            }

        # ==== Mount base lines ====
        for line in self.line_ids.filtered(lambda line: not line.exclude_from_invoice_tab):
            # Don't call compute_all if there is no tax.
            if not line.tax_ids:
                line.tag_ids = [(5, 0, 0)]
                continue

            compute_all_vals = _compute_base_line_taxes(line)

            # Assign tags on base line
            line.tag_ids = compute_all_vals['base_tags']

            tax_exigible = True
            for tax_vals in compute_all_vals['taxes']:
                grouping_dict = self._get_tax_grouping_key_from_base_line(line, tax_vals)
                grouping_key = _serialize_tax_grouping_key(grouping_dict)

                tax_repartition_line = self.env['account.tax.repartition.line'].browse(tax_vals['tax_repartition_line_id'])
                tax = tax_repartition_line.invoice_tax_id or tax_repartition_line.refund_tax_id

                if tax.tax_exigibility == 'on_payment':
                    tax_exigible = False

                taxes_map_entry = taxes_map.setdefault(grouping_key, {
                    'tax_line': None,
                    'balance': 0.0,
                    'amount_currency': 0.0,
                    'tax_base_amount': 0.0,
                    'grouping_dict': False,
                })
                taxes_map_entry['balance'] += tax_vals['amount']
                taxes_map_entry['amount_currency'] += tax_vals.get('amount_currency', 0.0)
                taxes_map_entry['tax_base_amount'] += tax_vals['base']
                taxes_map_entry['grouping_dict'] = grouping_dict
            line.tax_exigible = tax_exigible

        # ==== Process taxes_map ====
        for taxes_map_entry in taxes_map.values():
            # Don't create tax lines with zero balance.
            if self.currency_id.is_zero(taxes_map_entry['balance']) and self.currency_id.is_zero(taxes_map_entry['amount_currency']):
                taxes_map_entry['grouping_dict'] = False

            tax_line = taxes_map_entry['tax_line']
            tax_base_amount = -taxes_map_entry['tax_base_amount'] if self.is_inbound() else taxes_map_entry['tax_base_amount']

            if not tax_line and not taxes_map_entry['grouping_dict']:
                continue
            elif tax_line and not taxes_map_entry['grouping_dict']:
                # The tax line is no longer used, drop it.
                self.line_ids -= tax_line
            elif tax_line:
                tax_line.update({
                    'amount_currency': taxes_map_entry['amount_currency'],
                    'debit': taxes_map_entry['balance'] > 0.0 and taxes_map_entry['balance'] or 0.0,
                    'credit': taxes_map_entry['balance'] < 0.0 and -taxes_map_entry['balance'] or 0.0,
                    'tax_base_amount': tax_base_amount,
                })
            else:
                create_method = in_draft_mode and self.env['account.move.line'].new or self.env['account.move.line'].create
                tax_repartition_line_id = taxes_map_entry['grouping_dict']['tax_repartition_line_id']
                tax_repartition_line = self.env['account.tax.repartition.line'].browse(tax_repartition_line_id)
                tax = tax_repartition_line.invoice_tax_id or tax_repartition_line.refund_tax_id
                tax_line = create_method({
                    'name': tax.name,
                    'move_id': self.id,
                    'partner_id': line.partner_id.id,
                    'company_id': line.company_id.id,
                    'company_currency_id': line.company_currency_id.id,
                    'quantity': 1.0,
                    'date_maturity': False,
                    'amount_currency': taxes_map_entry['amount_currency'],
                    'debit': taxes_map_entry['balance'] > 0.0 and taxes_map_entry['balance'] or 0.0,
                    'credit': taxes_map_entry['balance'] < 0.0 and -taxes_map_entry['balance'] or 0.0,
                    'tax_base_amount': tax_base_amount,
                    'exclude_from_invoice_tab': True,
                    'tax_exigible': tax.tax_exigibility == 'on_invoice',
                    **taxes_map_entry['grouping_dict'],
                })

            if in_draft_mode:
                tax_line._onchange_amount_currency()
                tax_line._onchange_balance()

    @api.multi
    def _recompute_cash_rounding_lines(self):
        ''' Handle the cash rounding feature on invoices.

        In some countries, the smallest coins do not exist. For example, in Switzerland, there is no coin for 0.01 CHF.
        For this reason, if invoices are paid in cash, you have to round their total amount to the smallest coin that
        exists in the currency. For the CHF, the smallest coin is 0.05 CHF.

        There are two strategies for the rounding:

        1) Add a line on the invoice for the rounding: The cash rounding line is added as a new invoice line.
        2) Add the rounding in the biggest tax amount: The cash rounding line is added as a new tax line on the tax
        having the biggest balance.
        '''
        self.ensure_one()
        in_draft_mode = self != self._origin

        def _compute_cash_rounding(self, total_balance, total_amount_currency):
            ''' Compute the amount differences due to the cash rounding.
            :param self:                    The current account.move record.
            :param total_balance:           The invoice's total in company's currency.
            :param total_amount_currency:   The invoice's total in invoice's currency.
            :return:                        The amount differences both in company's currency & invoice's currency.
            '''
            if self.currency_id == self.company_id.currency_id:
                diff_balance = self.invoice_cash_rounding_id.compute_difference(self.currency_id, total_balance)
                diff_amount_currency = 0.0
            else:
                diff_amount_currency = self.invoice_cash_rounding_id.compute_difference(self.currency_id, total_amount_currency)
                diff_balance = self.currency_id._convert(diff_amount_currency, self.company_id.currency_id, self.company_id, self.date)
            return diff_balance, diff_amount_currency

        def _apply_cash_rounding(self, diff_balance, diff_amount_currency, cash_rounding_line):
            ''' Apply the cash rounding.
            :param self:                    The current account.move record.
            :param diff_balance:            The computed balance to set on the new rounding line.
            :param diff_amount_currency:    The computed amount in invoice's currency to set on the new rounding line.
            :param cash_rounding_line:      The existing cash rounding line.
            :return:                        The newly created rounding line.
            '''
            rounding_line_vals = {
                'debit': diff_balance > 0.0 and diff_balance or 0.0,
                'credit': diff_balance < 0.0 and -diff_balance or 0.0,
                'quantity': 1.0,
                'amount_currency': diff_amount_currency,
                'partner_id': self.partner_id.id,
                'move_id': self.id,
                'currency_id': self.currency_id if self.currency_id != self.company_id.currency_id else False,
                'company_id': self.company_id.id,
                'company_currency_id': self.company_id.currency_id.id,
                'is_rounding_line': True,
                'sequence': 9999,
            }

            if self.invoice_cash_rounding_id.strategy == 'biggest_tax':
                biggest_tax_line = None
                for tax_line in self.line_ids.filtered('tax_repartition_line_id'):
                    if not biggest_tax_line or tax_line.price_subtotal > biggest_tax_line.price_subtotal:
                        biggest_tax_line = tax_line

                # No tax found.
                if not biggest_tax_line:
                    return

                rounding_line_vals.update({
                    'name': _('%s (rounding)') % biggest_tax_line.name,
                    'account_id': biggest_tax_line.account_id.id,
                    'tax_repartition_line_id': biggest_tax_line.tax_repartition_line_id.id,
                    'tax_exigible': biggest_tax_line.tax_exigible,
                    'exclude_from_invoice_tab': True,
                })

            elif self.invoice_cash_rounding_id.strategy == 'add_invoice_line':
                rounding_line_vals.update({
                    'name': self.invoice_cash_rounding_id.name,
                    'account_id': self.invoice_cash_rounding_id.account_id.id,
                })

            # Create or update the cash rounding line.
            if cash_rounding_line:
                cash_rounding_line.update({
                    'amount_currency': rounding_line_vals['amount_currency'],
                    'debit': rounding_line_vals['debit'],
                    'credit': rounding_line_vals['credit'],
                })
            else:
                create_method = in_draft_mode and self.env['account.move.line'].new or self.env['account.move.line'].create
                cash_rounding_line = create_method(rounding_line_vals)

            if in_draft_mode:
                cash_rounding_line._onchange_amount_currency()
                cash_rounding_line._onchange_balance()

        existing_cash_rounding_line = self.line_ids.filtered(lambda line: line.is_rounding_line)

        # The cash rounding has been removed.
        if not self.invoice_cash_rounding_id:
            self.line_ids -= existing_cash_rounding_line
            return

        # The cash rounding strategy has changed.
        if self.invoice_cash_rounding_id and existing_cash_rounding_line:
            strategy = self.invoice_cash_rounding_id.strategy
            old_strategy = 'biggest_tax' if existing_cash_rounding_line.tax_line_id else 'add_invoice_line'
            if strategy != old_strategy:
                self.line_ids -= existing_cash_rounding_line
                existing_cash_rounding_line = self.env['account.move.line']

        others_lines = self.line_ids.filtered(lambda line: line.account_id.user_type_id.type not in ('receivable', 'payable'))
        others_lines -= existing_cash_rounding_line
        total_balance = sum(others_lines.mapped('balance'))
        total_amount_currency = sum(others_lines.mapped('amount_currency'))

        diff_balance, diff_amount_currency = _compute_cash_rounding(self, total_balance, total_amount_currency)

        # The invoice is already rounded.
        if self.currency_id.is_zero(diff_balance) and self.currency_id.is_zero(diff_amount_currency):
            self.line_ids -= existing_cash_rounding_line
            return

        _apply_cash_rounding(self, diff_balance, diff_amount_currency, existing_cash_rounding_line)

    @api.multi
    def _recompute_payment_terms_lines(self):
        ''' Compute the dynamic payment term lines of the journal entry.'''
        self.ensure_one()
        in_draft_mode = self != self._origin
        today = fields.Date.context_today(self)

        def _get_payment_terms_computation_date(self):
            ''' Get the date from invoice that will be used to compute the payment terms.
            :param self:    The current account.move record.
            :return:        A datetime.date object.
            '''
            if self.invoice_payment_term_id:
                return self.invoice_date or today
            else:
                return self.invoice_date_due or self.invoice_date or today

        def _get_payment_terms_account(self, payment_terms_lines):
            ''' Get the account from invoice that will be set as receivable / payable account.
            :param self:                    The current account.move record.
            :param payment_terms_lines:     The current payment terms lines.
            :return:                        An account.account record.
            '''
            if payment_terms_lines:
                # Retrieve account from previous payment terms lines in order to allow the user to set a custom one.
                return payment_terms_lines[0].account_id
            elif self.partner_id:
                # Retrieve account from partner.
                if self.is_sale_document(include_receipts=True):
                    return self.partner_id.property_account_receivable_id
                else:
                    return self.partner_id.property_account_payable_id
            else:
                # Search new account.
                domain = [
                    ('company_id', '=', self.company_id.id),
                    ('internal_type', '=', 'receivable' if self.type in ('out_invoice', 'out_refund', 'out_receipt') else 'payable'),
                ]
                return self.env['account.account'].search(domain, limit=1)

        def _compute_payment_terms(self, date, total_balance, total_amount_currency):
            ''' Compute the payment terms.
            :param self:                    The current account.move record.
            :param date:                    The date computed by '_get_payment_terms_computation_date'.
            :param total_balance:           The invoice's total in company's currency.
            :param total_amount_currency:   The invoice's total in invoice's currency.
            :return:                        A list <to_pay_company_currency, to_pay_invoice_currency, due_date>.
            '''
            if self.invoice_payment_term_id:
                to_compute = self.invoice_payment_term_id.compute(total_balance, date_ref=date, currency=self.currency_id)
                if self.currency_id != self.company_id.currency_id:
                    # Multi-currencies.
                    to_compute_currency = self.invoice_payment_term_id.compute(total_amount_currency, date_ref=date, currency=self.currency_id)
                    return [(b[0], b[1], ac[1]) for b, ac in zip(to_compute, to_compute_currency)]
                else:
                    # Single-currency.
                    return [(b[0], b[1], 0.0) for b in to_compute]
            else:
                return [(fields.Date.to_string(date), total_balance, total_amount_currency)]

        def _compute_diff_payment_terms_lines(self, existing_terms_lines, account, to_compute):
            ''' Process the result of the '_compute_payment_terms' method and creates/updates corresponding invoice lines.
            :param self:                    The current account.move record.
            :param existing_terms_lines:    The current payment terms lines.
            :param account:                 The account.account record returned by '_get_payment_terms_account'.
            :param to_compute:              The list returned by '_compute_payment_terms'.
            '''
            # As we try to update existing lines, sort them by due date.
            existing_terms_lines = existing_terms_lines.sorted(lambda line: line.date_maturity or today)
            existing_terms_lines_index = 0

            # Recompute amls: update existing line or create new one for each payment term.
            new_terms_lines = self.env['account.move.line']
            for date_maturity, balance, amount_currency in to_compute:
                if existing_terms_lines_index < len(existing_terms_lines):
                    # Update existing line.
                    candidate = existing_terms_lines[existing_terms_lines_index]
                    existing_terms_lines_index += 1
                    candidate.update({
                        'date_maturity': date_maturity,
                        'amount_currency': -amount_currency,
                        'debit': balance < 0.0 and -balance or 0.0,
                        'credit': balance > 0.0 and balance or 0.0,
                    })
                else:
                    # Create new line.
                    create_method = in_draft_mode and self.env['account.move.line'].new or self.env['account.move.line'].create
                    candidate = create_method({
                        'name': self.invoice_payment_ref or '',
                        'debit': balance < 0.0 and -balance or 0.0,
                        'credit': balance > 0.0 and balance or 0.0,
                        'quantity': 1.0,
                        'amount_currency': -amount_currency,
                        'date_maturity': date_maturity,
                        'move_id': self.id,
                        'currency_id': self.currency_id.id if self.currency_id != self.company_id.currency_id else False,
                        'account_id': account.id,
                        'partner_id': self.commercial_partner_id.id,
                        'exclude_from_invoice_tab': True,
                    })
                new_terms_lines += candidate
                if in_draft_mode:
                    candidate._onchange_amount_currency()
                    candidate._onchange_balance()
            return new_terms_lines

        existing_terms_lines = self.line_ids.filtered(lambda line: line.account_id.user_type_id.type in ('receivable', 'payable'))
        others_lines = self.line_ids.filtered(lambda line: line.account_id.user_type_id.type not in ('receivable', 'payable'))
        total_balance = sum(others_lines.mapped('balance'))
        total_amount_currency = sum(others_lines.mapped('amount_currency'))

        if not others_lines:
            self.line_ids -= existing_terms_lines
            return

        computation_date = _get_payment_terms_computation_date(self)
        account = _get_payment_terms_account(self, existing_terms_lines)
        to_compute = _compute_payment_terms(self, computation_date, total_balance, total_amount_currency)
        new_terms_lines = _compute_diff_payment_terms_lines(self, existing_terms_lines, account, to_compute)

        # Remove old terms lines that are no longer needed.
        self.line_ids -= existing_terms_lines - new_terms_lines

        if new_terms_lines:
            self.invoice_payment_ref = new_terms_lines[-1].name or ''
            self.invoice_date_due = new_terms_lines[-1].date_maturity

    @api.multi
    def _recompute_dynamic_lines(self, recompute_all_taxes=False):
        ''' Recompute all lines that depend of others.

        For example, tax lines depends of base lines (lines having tax_ids set). This is also the case of cash rounding
        lines that depend of base lines or tax lines depending the cash rounding strategy. When a payment term is set,
        this method will auto-balance the move with payment term lines.

        :param recompute_all_taxes: Force the computation of taxes. If set to False, the computation will be done
                                    or not depending of the field 'recompute_tax_line' in lines.
        '''
        self.ensure_one()

        # Dispatch lines and pre-compute some aggregated values like taxes.
        for line in self.line_ids:
            if line.recompute_tax_line:
                recompute_all_taxes = True
                line.recompute_tax_line = False

        # Compute taxes.
        if recompute_all_taxes:
            self._recompute_tax_lines()

        if self.is_invoice(include_receipts=True):

            # Compute cash rounding.
            self._recompute_cash_rounding_lines()

            # Compute payment terms.
            self._recompute_payment_terms_lines()

            # Only synchronize one2many in onchange.
            if self != self._origin:
                self.invoice_line_ids = self.line_ids.filtered(lambda line: not line.exclude_from_invoice_tab)

    @api.multi
    def onchange(self, values, field_name, field_onchange):
        # OVERRIDE
        # As the dynamic lines in this model are quite complex, we need to ensure some computations are done exactly
        # at the beginning / at the end of the onchange mechanism. So, the onchange recursivity is disabled.
        return super(AccountMove, self.with_context(recursive_onchanges=False)).onchange(values, field_name, field_onchange)

    # -------------------------------------------------------------------------
    # COMPUTE METHODS
    # -------------------------------------------------------------------------

    @api.depends('type')
    def _compute_invoice_filter_type_domain(self):
        for move in self:
            if move.is_sale_document(include_receipts=True):
                move.invoice_filter_type_domain = 'sale'
            elif move.is_purchase_document(include_receipts=True):
                move.invoice_filter_type_domain = 'purchase'
            else:
                move.invoice_filter_type_domain = False

    @api.depends('partner_id')
    def _compute_commercial_partner_id(self):
        for move in self:
            move.commercial_partner_id = move.partner_id.commercial_partner_id

    @api.depends('commercial_partner_id')
    def _compute_bank_partner_id(self):
        for move in self:
            if move.is_outbound():
                move.bank_partner_id = move.commercial_partner_id
            else:
                move.bank_partner_id = move.company_id.partner_id

    @api.depends(
        'line_ids.debit',
        'line_ids.credit',
        'line_ids.currency_id',
        'line_ids.amount_currency',
        'line_ids.amount_residual',
        'line_ids.amount_residual_currency',
        'line_ids.payment_id.state')
    def _compute_amount(self):
        invoice_ids = [move.id for move in self if move.id and move.is_invoice(include_receipts=True)]
        if invoice_ids:
            self._cr.execute(
                '''
                    SELECT move.id
                    FROM account_move move
                    JOIN account_move_line line ON line.move_id = move.id
                    JOIN account_partial_reconcile part ON part.debit_move_id = line.id OR part.credit_move_id = line.id
                    JOIN account_move_line rec_line ON
                        (rec_line.id = part.credit_move_id AND line.id = part.debit_move_id)
                        OR
                        (rec_line.id = part.debit_move_id AND line.id = part.credit_move_id)
                    JOIN account_payment payment ON payment.id = rec_line.payment_id
                    JOIN account_journal journal ON journal.id = rec_line.journal_id
                    WHERE payment.state IN ('posted', 'sent')
                    AND journal.post_at_bank_rec IS TRUE
                    AND move.id IN %s
                ''', [tuple(invoice_ids)]
            )
            in_payment_set = set(res[0] for res in self._cr.fetchall())
        else:
            in_payment_set = {}

        for move in self:
            total_untaxed = 0.0
            total_untaxed_currency = 0.0
            total_tax = 0.0
            total_tax_currency = 0.0
            total_residual = 0.0
            total_residual_currency = 0.0
            currencies = set()

            for line in move.line_ids:
                if line.currency_id:
                    currencies.add(line.currency_id)

                # Untaxed amount.
                if (move.is_invoice(include_receipts=True) and not line.exclude_from_invoice_tab)\
                or (move.type == 'entry' and line.debit and not line.tax_line_id):
                    total_untaxed += line.balance
                    total_untaxed_currency += line.amount_currency

                # Tax amount.
                if line.tax_line_id:
                    total_tax += line.balance
                    total_tax_currency += line.amount_currency

                # Residual amount.
                if move.type == 'entry' or line.account_id.user_type_id.type in ('receivable', 'payable'):
                    total_residual += line.amount_residual
                    total_residual_currency += line.amount_residual_currency

            total = total_untaxed + total_tax
            total_currency = total_untaxed_currency + total_tax_currency

            if (move.type == 'entry' and total < 0.0) or move.is_inbound():
                sign = -1
            else:
                sign = 1

            move.amount_untaxed = sign * (total_untaxed_currency if len(currencies) == 1 else total_untaxed)
            move.amount_tax = sign * (total_tax_currency if len(currencies) == 1 else total_tax)
            move.amount_total = sign * (total_currency if len(currencies) == 1 else total)
            move.amount_residual = -sign * (total_residual_currency if len(currencies) == 1 else total_residual)
            move.amount_untaxed_signed = -total_untaxed
            move.amount_tax_signed = -total_tax
            move.amount_total_signed = -total
            move.amount_residual_signed = total_residual

            currency = len(currencies) == 1 and currencies.pop() or move.company_id.currency_id
            is_paid = currency and currency.is_zero(move.amount_residual) or not move.amount_residual

            # Compute 'invoice_payment_state'.
            if move.state == 'posted' and is_paid:
                if move.id in in_payment_set:
                    move.invoice_payment_state = 'in_payment'
                else:
                    move.invoice_payment_state = 'paid'
            else:
                move.invoice_payment_state = 'not_paid'

    @api.multi
    def _inverse_amount_total(self):
        for move in self:
            if len(move.line_ids) != 2 or move.type != 'entry':
                continue

            to_write = []

            if move.currency_id != move.company_id.currency_id:
                amount_currency = abs(move.amount_total)
                balance = move.currency_id._convert(amount_currency, move.currency_id, move.company_id, move.date)
            else:
                balance = abs(move.amount_total)
                amount_currency = 0.0

            for line in move.line_ids:
                to_write.append((1, line.id, {
                    'debit': line.balance > 0.0 and balance or 0.0,
                    'credit': line.balance < 0.0 and balance or 0.0,
                    'amount_currency': line.balance > 0.0 and amount_currency or -amount_currency,
                }))

            move.write({'line_ids': to_write})

    @api.multi
    def _get_domain_matching_supsense_moves(self):
        self.ensure_one()
        domain = self.env['account.move.line']._get_suspense_moves_domain()
        domain += ['|', ('partner_id', '=?', self.partner_id.id), ('partner_id', '=', False)]
        if self.is_inbound():
            domain.append(('balance', '=', -self.amount_residual))
        else:
            domain.append(('balance', '=', self.amount_residual))
        return domain

    def _compute_has_matching_suspense_amount(self):
        for r in self:
            res = False
            if r.state == 'posted' and r.is_invoice() and r.invoice_payment_state == 'not_paid':
                domain = r._get_domain_matching_supsense_moves()
                #there are more than one but less than 5 suspense moves matching the residual amount
                if (0 < self.env['account.move.line'].search_count(domain) < 5):
                    domain2 = [
                        ('invoice_payment_state', '=', 'not_paid'),
                        ('state', '=', 'open'),
                        ('amount_residual', '=', r.amount_residual),
                        ('type', '=', r.type)]
                    #there are less than 5 other open invoices of the same type with the same residual
                    if self.env['account.move'].search_count(domain2) < 5:
                        res = True
            r.invoice_has_matching_supsense_amount = res

    @api.depends('partner_id', 'invoice_source_email')
    def _compute_invoice_vendor_display_info(self):
        for move in self:
            vendor_display_name = move.partner_id.name
            move.invoice_icon = ''
            if not vendor_display_name:
                if move.invoice_source_email:
                    vendor_display_name = _('From: ') + move.invoice_source_email
                    move.invoice_vendor_icon = '@'
                else:
                    vendor_display_name = ('Created by: ') + move.sudo().create_uid.name
                    move.invoice_vendor_icon = '#'
            move.invoice_vendor_display_name = vendor_display_name

    @api.depends('state', 'journal_id', 'invoice_date')
    def _compute_invoice_sequence_number_next(self):
        """ computes the prefix of the number that will be assigned to the first invoice/bill/refund of a journal, in order to
        let the user manually change it.
        """
        # Check user group.
        system_user = self.env.is_system()
        if not system_user:
            return

        # Check moves being candidates to set a custom number next.
        moves = self.filtered(lambda move: move.is_invoice() and move.name == '/')
        if not moves:
            return

        for key, group in groupby(moves, key=lambda move: (move.journal_id, move._get_sequence())):
            journal, sequence = key
            domain = [('journal_id', '=', journal.id), ('state', '=', 'posted')]
            if not isinstance(self.id, models.NewId):
                domain.append(('id', '!=', self.id))
            if journal.type == 'sale':
                domain.append(('type', 'in', ('out_invoice', 'out_refund')))
            elif journal.type == 'purchase':
                domain.append(('type', 'in', ('in_invoice', 'in_refund')))
            else:
                continue
            if self.search_count(domain):
                continue

            for move in group:
                prefix, dummy = sequence._get_prefix_suffix(date=move.invoice_date or fields.Date.today(), date_range=move.invoice_date)
                number_next = sequence._get_current_sequence().number_next_actual
                move.invoice_sequence_number_next_prefix = prefix
                move.invoice_sequence_number_next = '%%0%sd' % sequence.padding % number_next

    @api.multi
    def _inverse_invoice_sequence_number_next(self):
        ''' Set the number_next on the sequence related to the invoice/bill/refund'''
        # Check user group.
        if not self.env.is_admin():
            return

        # Set the next number in the sequence.
        for move in self:
            if not move.invoice_sequence_number_next:
                continue
            sequence = move._get_sequence()
            nxt = re.sub("[^0-9]", '', move.invoice_sequence_number_next)
            result = re.match("(0*)([0-9]+)", nxt)
            if result and sequence:
                date_sequence = sequence._get_current_sequence()
                date_sequence.number_next_actual = int(result.group(2))

    @api.multi
    def _compute_payments_widget_to_reconcile_info(self):
        for move in self:
            move.invoice_outstanding_credits_debits_widget = json.dumps(False)

            if move.state != 'posted' or move.invoice_payment_state != 'not_paid' or not move.is_invoice(include_receipts=True):
                continue
            pay_term_line_ids = move.line_ids.filtered(lambda line: line.account_id.user_type_id.type in ('receivable', 'payable'))

            domain = [('account_id', 'in', pay_term_line_ids.mapped('account_id').ids),
                      ('move_id.state', '=', 'posted'),
                      ('partner_id', '=', move.commercial_partner_id.id),
                      ('reconciled', '=', False), '|', ('amount_residual', '!=', 0.0),
                      ('amount_residual_currency', '!=', 0.0)]

            if move.is_inbound():
                domain.extend([('credit', '>', 0), ('debit', '=', 0)])
                type_payment = _('Outstanding credits')
            else:
                domain.extend([('credit', '=', 0), ('debit', '>', 0)])
                type_payment = _('Outstanding debits')
            info = {'title': '', 'outstanding': True, 'content': [], 'move_id': move.id}
            lines = self.env['account.move.line'].search(domain)
            currency_id = move.currency_id
            if len(lines) != 0:
                for line in lines:
                    # get the outstanding residual value in invoice currency
                    if line.currency_id and line.currency_id == move.currency_id:
                        amount_to_show = abs(line.amount_residual_currency)
                    else:
                        currency = line.company_id.currency_id
                        amount_to_show = currency._convert(abs(line.amount_residual), move.currency_id, move.company_id,
                                                           line.date or fields.Date.today())
                    if float_is_zero(amount_to_show, precision_rounding=move.currency_id.rounding):
                        continue
                    info['content'].append({
                        'journal_name': line.ref or line.move_id.name,
                        'amount': amount_to_show,
                        'currency': currency_id.symbol,
                        'id': line.id,
                        'position': currency_id.position,
                        'digits': [69, move.currency_id.decimal_places],
                    })
                info['title'] = type_payment
                move.invoice_outstanding_credits_debits_widget = json.dumps(info)
                move.invoice_has_outstanding = True

    @api.multi
    def _get_reconciled_info_JSON_values(self):
        self.ensure_one()
        foreign_currency = self.currency_id if self.currency_id != self.company_id.currency_id else False

        reconciled_vals = []
        pay_term_line_ids = self.line_ids.filtered(lambda line: line.account_id.user_type_id.type in ('receivable', 'payable'))
        partials = pay_term_line_ids.mapped('matched_debit_ids') + pay_term_line_ids.mapped('matched_credit_ids')
        for partial in partials:
            counterpart_lines = partial.debit_move_id + partial.credit_move_id
            counterpart_line = counterpart_lines.filtered(lambda line: line not in self.line_ids)

            if foreign_currency and partial.currency_id == foreign_currency:
                amount = partial.amount_currency
            else:
                amount = partial.company_currency_id._convert(partial.amount, self.currency_id, self.company_id, self.date)

            if float_is_zero(amount, precision_rounding=self.currency_id.rounding):
                continue

            ref = counterpart_line.move_id.name
            if counterpart_line.move_id.ref:
                ref += ' (' + counterpart_line.move_id.ref + ')'

            reconciled_vals.append({
                'name': counterpart_line.name,
                'journal_name': counterpart_line.journal_id.name,
                'amount': amount,
                'currency': self.currency_id.symbol,
                'digits': [69, self.currency_id.decimal_places],
                'position': self.currency_id.position,
                'date': counterpart_line.date,
                'payment_id': counterpart_line.id,
                'account_payment_id': counterpart_line.payment_id.id,
                'move_id': counterpart_line.move_id.id,
                'ref': ref,
            })
        return reconciled_vals

    @api.depends('type', 'line_ids.amount_residual')
    def _compute_payments_widget_reconciled_info(self):
        for move in self:
            if move.state != 'posted' or not move.is_invoice(include_receipts=True):
                continue
            reconciled_vals = move._get_reconciled_info_JSON_values()
            if reconciled_vals:
                info = {
                    'title': _('Less Payment'),
                    'outstanding': False,
                    'content': reconciled_vals,
                }
                move.invoice_payments_widget = json.dumps(info, default=date_utils.json_default)
            else:
                move.invoice_payments_widget = json.dumps(False)

    @api.depends('line_ids.price_subtotal', 'line_ids.tax_base_amount', 'line_ids.tax_line_id', 'partner_id', 'currency_id')
    def _compute_invoice_taxes_by_group(self):
        ''' Helper to get the taxes grouped according their account.tax.group.
        This method is only used when printing the invoice.
        '''
        for move in self:
            lang_env = move.with_context(lang=move.partner_id.lang).env
            tax_lines = move.line_ids.filtered(lambda line: line.tax_line_id)
            res = {}
            for line in tax_lines:
                res.setdefault(line.tax_line_id.tax_group_id, {'base': 0.0, 'amount': 0.0})
                res[line.tax_line_id.tax_group_id]['amount'] += line.price_subtotal
                res[line.tax_line_id.tax_group_id]['base'] += line.tax_base_amount
            res = sorted(res.items(), key=lambda l: l[0].sequence)
            move.amount_by_group = [(
                group.name, amounts['amount'],
                amounts['base'],
                formatLang(lang_env, amounts['amount'], currency_obj=move.currency_id),
                formatLang(lang_env, amounts['base'], currency_obj=move.currency_id),
                len(res),
            ) for group, amounts in res]

    # -------------------------------------------------------------------------
    # CONSTRAINS METHODS
    # -------------------------------------------------------------------------

    @api.constrains('line_ids', 'journal_id')
    def _validate_move_modification(self):
        if 'posted' in self.mapped('line_ids.payment_id.state'):
            raise ValidationError(_("You cannot modify a journal entry linked to a posted payment."))

    @api.constrains('name', 'journal_id')
    def _check_unique_sequence_number(self):
        if not self:
            return

        self._cr.execute('''
            SELECT move.id
            FROM account_move move
            INNER JOIN account_move move2 ON
                move2.name = move.name
                AND move2.company_id = move.company_id
                AND move2.journal_id = move.journal_id
                AND move2.type = move.type
                AND move2.id != move.id
            WHERE move.id IN %s
            AND move.state = 'posted'
            AND move2.state = 'posted'
        ''', [tuple(self.ids)])
        res = self._cr.fetchone()
        if res:
            raise ValidationError(_('Posted journal entry must have an unique sequence number per company.'))

    @api.constrains('ref')
    def _check_duplicate_supplier_reference(self):
        moves = self.filtered(lambda move: move.is_purchase_document() and move.ref)
        if not moves:
            return

        self._cr.execute('''
            SELECT move.id
            FROM account_move move
            INNER JOIN account_move move2 ON
                move2.ref = move.ref
                AND move2.company_id = move.company_id
                AND move2.commercial_partner_id = move.commercial_partner_id
                AND move2.type = move.type
                AND move2.id != move.id
            WHERE move.id IN %s
            AND move.type in ('in_invoice', 'in_refund')
            AND move.ref IS NOT NULL
        ''', [tuple(self.ids)])
        if self._cr.fetchone():
            raise ValidationError(_('Duplicated vendor reference detected. You probably encoded twice the same vendor bill/credit note.'))

    @api.multi
    def _check_balanced(self):
        ''' Assert the move is fully balanced debit = credit.
        An error is raised if it's not the case.
        '''
        moves = self.filtered(lambda move: move.line_ids)
        if not moves:
            return

        # /!\ As this method is called in create / write, we can't make the assumption the computed stored fields
        # are already done. Then, this query MUST NOT depend of computed stored fields (e.g. balance).
        # It happens as the ORM makes the create with the 'no_recompute' statement.
        self._cr.execute('''
            SELECT line.move_id
            FROM account_move_line line
            JOIN account_move move ON move.id = line.move_id
            JOIN account_journal journal ON journal.id = move.journal_id
            JOIN res_company company ON company.id = journal.company_id
            JOIN res_currency currency ON currency.id = company.currency_id
            WHERE line.move_id IN %s
            GROUP BY line.move_id, currency.decimal_places
            HAVING ROUND(SUM(debit - credit), currency.decimal_places) != 0.0;
        ''', [tuple(self.ids)])

        query_res = self._cr.fetchall()
        if query_res:
            ids = [res[0] for res in query_res]
            raise UserError(_("Cannot create unbalanced journal entry. Ids: %s") % str(ids))

    @api.multi
    def _check_fiscalyear_lock_date(self):
        for move in self:
            lock_date = max(move.company_id.period_lock_date or date.min, move.company_id.fiscalyear_lock_date or date.min)
            if self.user_has_groups('account.group_account_manager'):
                lock_date = move.company_id.fiscalyear_lock_date
            if move.date <= (lock_date or date.min):
                if self.user_has_groups('account.group_account_manager'):
                    message = _("You cannot add/modify entries prior to and inclusive of the lock date %s") % lock_date
                else:
                    message = _("You cannot add/modify entries prior to and inclusive of the lock date %s. Check the company settings or ask someone with the 'Adviser' role") % lock_date
                raise UserError(message)
        return True

    @api.multi
    def _check_tax_lock_date(self):
        if not self:
            return

        self._cr.execute('''
            SELECT move.id, company.tax_lock_date
            FROM account_move move
            JOIN account_journal journal ON journal.id = move.journal_id
            JOIN res_company company ON company.id = journal.company_id
            WHERE move.id IN %s
            AND move.date < company.tax_lock_date
        ''', [tuple(self.ids)])

        query_res = self._cr.fetchone()
        if query_res:
            raise UserError(_('''
                The operation is refused as it would impact an already issued tax statement.
                Please change the journal entry date or the tax lock date set in the settings (%s) to proceed
            ''' % query_res[1]))

    @api.multi
    def _check_move_consistency(self):
        for move in self:
            if move.line_ids:
                if not all([x.company_id.id == move.company_id.id for x in move.line_ids]):
                    raise UserError(_("Cannot create moves for different companies."))

        self._check_balanced()
        self._check_fiscalyear_lock_date()

    # -------------------------------------------------------------------------
    # LOW-LEVEL METHODS
    # -------------------------------------------------------------------------

    @api.multi
    def _move_autocomplete_invoice_lines_values(self):
        ''' This method recomputes dynamic lines on the current journal entry that include taxes, cash rounding
        and payment terms lines.
        '''
        self.ensure_one()

        line_currency = self.currency_id if self.currency_id != self.company_id.currency_id else False
        for line in self.line_ids:
            # Do something only on invoice lines.
            if line.exclude_from_invoice_tab:
                continue

            # Ensure related fields are well copied.
            line.partner_id = self.partner_id
            line.date = self.date
            line.recompute_tax_line = True
            line.currency_id = line_currency

            # Shortcut to load the demo data.
            if not line.account_id:
                line.account_id = line._get_computed_account()
                if not line.account_id:
                    if self.is_sale_document(include_receipts=True):
                        line.account_id = self.journal_id.default_credit_account_id
                    elif self.is_purchase_document(include_receipts=True):
                        line.account_id = self.journal_id.default_debit_account_id

        self.line_ids._onchange_price_subtotal()
        self._recompute_dynamic_lines(recompute_all_taxes=True)

        values = self._convert_to_write(self._cache)
        values.pop('invoice_line_ids', None)
        return values

    @api.model
    def _move_autocomplete_invoice_lines_create(self, vals_list):
        ''' During the create of an account.move with only 'invoice_line_ids' set and not 'line_ids', this method is called
        to auto compute accounting lines of the invoice. In that case, accounts will be retrieved and taxes, cash rounding
        and payment terms will be computed. At the end, the values will contains all accounting lines in 'line_ids'
        and the moves should be balanced.

        :param vals_list:   The list of values passed to the 'create' method.
        :return:            Modified list of values.
        '''
        new_vals_list = []
        for vals in vals_list:
            if not vals.get('invoice_line_ids'):
                new_vals_list.append(vals)
                continue
            if vals.get('line_ids'):
                vals.pop('invoice_line_ids', None)
                new_vals_list.append(vals)
                continue
            if not vals.get('type') and not self._context.get('default_type'):
                vals.pop('invoice_line_ids', None)
                new_vals_list.append(vals)
                continue
            vals['type'] = vals.get('type', self._context.get('default_type', 'entry'))
            if not vals['type'] in self.get_invoice_types(include_receipts=True):
                new_vals_list.append(vals)
                continue

            vals['line_ids'] = vals.pop('invoice_line_ids')

            if vals.get('invoice_date') and not vals.get('date'):
                vals['date'] = vals['invoice_date']

            ctx_vals = {'default_type': vals.get('type') or self._context.get('default_type')}
            if vals.get('journal_id'):
                ctx_vals['default_journal_id'] = vals['journal_id']
            self_ctx = self.with_context(**ctx_vals)
            new_vals = self_ctx._add_missing_default_values(vals)

            move = self_ctx.new(new_vals)
            new_vals_list.append(move._move_autocomplete_invoice_lines_values())
        return new_vals_list

    @api.multi
    def _move_autocomplete_invoice_lines_write(self, vals):
        ''' During the write of an account.move with only 'invoice_line_ids' set and not 'line_ids', this method is called
        to auto compute accounting lines of the invoice. In that case, accounts will be retrieved and taxes, cash rounding
        and payment terms will be computed. At the end, the values will contains all accounting lines in 'line_ids'
        and the moves should be balanced.

        :param vals_list:   A python dict representing the values to write.
        :return:            True if the auto-completion did something, False otherwise.
        '''
        enable_autocomplete = 'invoice_line_ids' in vals and 'line_ids' not in vals and True or False

        if not enable_autocomplete:
            return False

        vals['line_ids'] = vals.pop('invoice_line_ids')
        for invoice in self:
            invoice_new = invoice.with_context(default_type=invoice.type, default_journal_id=invoice.journal_id.id).new(origin=invoice)
            invoice_new.update(vals)
            values = invoice_new._move_autocomplete_invoice_lines_values()
            values.pop('invoice_line_ids', None)
            invoice.write(values)
        return True

    @api.model_create_multi
    def create(self, vals_list):
        # OVERRIDE
        vals_list = self._move_autocomplete_invoice_lines_create(vals_list)

        moves = super(AccountMove, self).create(vals_list)

        # Trigger 'action_invoice_paid' when the invoice is directly paid at its creation.
        moves.filtered(lambda move: move.is_invoice(include_receipts=True) and move.invoice_payment_state in ('paid', 'in_payment')).action_invoice_paid()

        return moves

    @api.multi
    def write(self, vals):
        not_paid_invoices = self.filtered(lambda move: move.is_invoice(include_receipts=True) and move.invoice_payment_state not in ('paid', 'in_payment'))

        if self._move_autocomplete_invoice_lines_write(vals):
            res = True
        else:
            vals.pop('invoice_line_ids', None)
            res = super(AccountMove, self.with_context(check_move_validity=False)).write(vals)

        # Ensure the move is still well balanced.
        if 'line_ids' in vals and self._context.get('check_move_validity', True):
            # 'check_move_validity' is needed as the write will be done line per line.
            self._check_move_consistency()

        # Trigger 'action_invoice_paid' when the invoice becomes paid after a write.
        not_paid_invoices.filtered(lambda move: move.invoice_payment_state in ('paid', 'in_payment')).action_invoice_paid()

        return res

    @api.multi
    def unlink(self):
        for move in self:
            # check the lock date + check if some entries are reconciled
            move.line_ids._update_check()
            move.line_ids.unlink()
        return super(AccountMove, self).unlink()

    @api.multi
    @api.depends('name', 'state')
    def name_get(self):
        result = []
        for move in self:
            if self._context.get('name_groupby') and not (move.type == 'entry' and move.state == 'draft'):
                name = '**%s**, %s       %s' % (format_date(self.env, move.date), move.name, move.partner_id.name or '')
            elif move.type == 'entry':
                # Miscellaneous operation.
                if move.state == 'draft':
                    name = '* %s' % str(move.id)
                else:
                    name = move.name
            else:
                # Invoice.
                name = move._get_invoice_display_name(show_ref=True)
            result.append((move.id, name))
        return result

    @api.multi
    def _track_subtype(self, init_values):
        # OVERRIDE to add custom subtype depending of the state.
        self.ensure_one()

        if not self.is_invoice(include_receipts=True):
            return super(AccountMove, self)._track_subtype(init_values)

        if 'invoice_payment_state' in init_values and self.invoice_payment_state == 'paid':
            return self.env.ref('account.mt_invoice_paid')
        elif 'state' in init_values and self.state == 'posted' and self.is_sale_document(include_receipts=True):
            return self.env.ref('account.mt_invoice_validated')
        elif 'state' in init_values and self.state == 'draft' and self.is_sale_document(include_receipts=True):
            return self.env.ref('account.mt_invoice_created')
        return super(AccountMove, self)._track_subtype(init_values)

    # -------------------------------------------------------------------------
    # BUSINESS METHODS
    # -------------------------------------------------------------------------

    @api.model
    def get_invoice_types(self, include_receipts=False):
        return ['out_invoice', 'out_refund', 'in_refund', 'in_invoice'] + (include_receipts and ['out_receipt', 'in_receipt'] or [])

    def is_invoice(self, include_receipts=False):
        return self.type in self.get_invoice_types(include_receipts)

    @api.model
    def get_sale_types(self, include_receipts=False):
        return ['out_invoice', 'out_refund'] + (include_receipts and ['out_receipt'] or [])

    def is_sale_document(self, include_receipts=False):
        return self.type in self.get_sale_types(include_receipts)

    @api.model
    def get_purchase_types(self, include_receipts=False):
        return ['in_invoice', 'in_refund'] + (include_receipts and ['in_receipt'] or [])

    def is_purchase_document(self, include_receipts=False):
        return self.type in self.get_purchase_types(include_receipts)

    @api.model
    def get_inbound_types(self, include_receipts=True):
        return ['out_invoice', 'in_refund'] + (include_receipts and ['out_receipt'] or [])

    def is_inbound(self, include_receipts=True):
        return self.type in self.get_inbound_types(include_receipts)

    @api.model
    def get_outbound_types(self, include_receipts=True):
        return ['in_invoice', 'out_refund'] + (include_receipts and ['in_receipt'] or [])

    def is_outbound(self, include_receipts=True):
        return self.type in self.get_outbound_types(include_receipts)

    @api.multi
    def _get_invoice_reference_euro_invoice(self):
        """ This computes the reference based on the RF Creditor Reference.
            The data of the reference is the database id number of the invoice.
            For instance, if an invoice is issued with id 43, the check number
            is 07 so the reference will be 'RF07 43'.
        """
        self.ensure_one()
        base = self.id
        check_digits = mod_97_10.calc_check_digits('{}RF'.format(base))
        reference = 'RF{} {}'.format(check_digits, " ".join(["".join(x) for x in zip_longest(*[iter(str(base))]*4, fillvalue="")]))
        return reference

    @api.multi
    def _get_invoice_reference_euro_partner(self):
        """ This computes the reference based on the RF Creditor Reference.
            The data of the reference is the user defined reference of the
            partner or the database id number of the parter.
            For instance, if an invoice is issued for the partner with internal
            reference 'food buyer 654', the digits will be extracted and used as
            the data. This will lead to a check number equal to 00 and the
            reference will be 'RF00 654'.
            If no reference is set for the partner, its id in the database will
            be used.
        """
        self.ensure_one()
        partner_ref = self.partner_id.ref
        partner_ref_nr = re.sub('\D', '', partner_ref or '')[-21:] or str(self.partner_id.id)[-21:]
        partner_ref_nr = partner_ref_nr[-21:]
        check_digits = mod_97_10.calc_check_digits('{}RF'.format(partner_ref_nr))
        reference = 'RF{} {}'.format(check_digits, " ".join(["".join(x) for x in zip_longest(*[iter(partner_ref_nr)]*4, fillvalue="")]))
        return reference

    @api.multi
    def _get_invoice_reference_odoo_invoice(self):
        """ This computes the reference based on the Odoo format.
            We simply return the number of the invoice, defined on the journal
            sequence.
        """
        self.ensure_one()
        return self.name

    @api.multi
    def _get_invoice_reference_odoo_partner(self):
        """ This computes the reference based on the Odoo format.
            The data used is the reference set on the partner or its database
            id otherwise. For instance if the reference of the customer is
            'dumb customer 97', the reference will be 'CUST/dumb customer 97'.
        """
        ref = self.partner_id.ref or str(self.partner_id.id)
        prefix = _('CUST')
        return '%s/%s' % (prefix, ref)

    @api.multi
    def _get_invoice_computed_reference(self):
        self.ensure_one()
        if self.journal_id.invoice_reference_type == 'none':
            return ''
        else:
            ref_function = getattr(self, '_get_invoice_reference_{}_{}'.format(self.journal_id.invoice_reference_model, self.journal_id.invoice_reference_type))
            if ref_function:
                return ref_function()
            else:
                raise UserError(_('The combination of reference model and reference type on the journal is not implemented'))

    @api.multi
    def _get_sequence(self):
        ''' Return the sequence to be used during the post of the current move.
        :return: An ir.sequence record or False.
        '''
        self.ensure_one()

        journal = self.journal_id
        if self.type in ('entry', 'out_invoice', 'in_invoice') or not journal.refund_sequence:
            return journal.sequence_id
        if not journal.refund_sequence_id:
            return
        return journal.refund_sequence_id

    @api.multi
    def _get_invoice_display_name(self, show_ref=False):
        ''' Helper to get the display name of an invoice depending of its type.
        :param show_ref:    A flag indicating of the display name must include or not the journal entry reference.
        :return:            A string representing the invoice.
        '''
        self.ensure_one()
        if self.state == 'draft':
            return {
                'out_invoice': _('Draft Invoice'),
                'out_refund': _('Credit Note'),
                'in_invoice': _('Vendor Bill'),
                'in_refund': _('Vendor Credit Note'),
                'out_receipt': _('Sales Receipt'),
                'in_receipt': _('Purchase Receipt'),
            }[self.type]
        else:
            return ('%s' % self.name) + (show_ref and self.ref and '(%s)' % self.ref or '')

    @api.multi
    def _get_invoice_delivery_partner_id(self):
        ''' Hook allowing to retrieve the right delivery address depending of installed modules.
        :return: A res.partner record's id representing the delivery address.
        '''
        self.ensure_one()
        return self.partner_id.address_get(['delivery'])['delivery']

    @api.multi
    def _get_invoice_intrastat_country_id(self):
        ''' Hook allowing to retrieve the intrastat country depending of installed modules.
        :return: A res.country record's id.
        '''
        self.ensure_one()
        return self.partner_id.country_id.id

    @api.multi
    def _get_cash_basis_matched_percentage(self):
        """Compute the percentage to apply for cash basis method. This value is relevant only for moves that
        involve journal items on receivable or payable accounts.
        """
        self.ensure_one()
        query = '''
            SELECT
            (
                SELECT COALESCE(SUM(line.balance), 0.0)
                FROM account_move_line line
                JOIN account_account account ON account.id = line.account_id
                JOIN account_account_type account_type ON account_type.id = account.user_type_id
                WHERE line.move_id = %s AND account_type.type IN ('receivable', 'payable')
            ) AS total_amount,
            (
                SELECT COALESCE(SUM(partial.amount), 0.0)
                FROM account_move_line line
                JOIN account_account account ON account.id = line.account_id
                JOIN account_account_type account_type ON account_type.id = account.user_type_id
                LEFT JOIN account_partial_reconcile partial ON
                    partial.debit_move_id = line.id
                    OR
                    partial.credit_move_id = line.id
                WHERE line.move_id = %s AND account_type.type IN ('receivable', 'payable')
            ) AS total_reconciled
        '''
        params = [self.id, self.id]
        self._cr.execute(query, params)
        total_amount, total_reconciled = self._cr.fetchone()
        if float_is_zero(total_amount, precision_rounding=self.company_id.currency_id.rounding):
            return 1.0
        else:
            return abs(total_reconciled / total_amount)

    @api.multi
    def _reverse_move_vals(self, default_values, cancel=True):
        ''' Reverse values passed as parameter being the copied values of the original journal entry.
        For example, debit / credit must be switched. The tax lines must be edited in case of refunds.

        :param default_values:  A copy_date of the original journal entry.
        :param cancel:          A flag indicating the reverse is made to cancel the original journal entry.
        :return:                The updated default_values.
        '''
        self.ensure_one()

        def compute_tax_repartition_lines_mapping(move_vals):
            ''' Computes and returns a mapping between the current repartition lines to the new expected one.
            :param move_vals:   The newly created invoice as a python dictionary to be passed to the 'create' method.
            :return:            A map invoice_repartition_line => refund_repartition_line.
            '''
            # invoice_repartition_line => refund_repartition_line
            mapping = {}

            # Do nothing if the move is not a credit note.
            if move_vals['type'] not in ('out_refund', 'in_refund'):
                return mapping

            for line_command in move_vals.get('line_ids', []):
                line_vals = line_command[2]  # (0, 0, {...})

                if line_vals.get('tax_ids') and line_vals['tax_ids'][0][2]:
                    # Base line.
                    tax_ids = line_vals['tax_ids'][0][2]
                elif line_vals.get('tax_line_id'):
                    # Tax line.
                    tax_ids = [line_vals['tax_line_id']]
                else:
                    continue

                for tax in self.env['account.tax'].browse(tax_ids):
                    for inv_rep_line, ref_rep_line in zip(tax.invoice_repartition_line_ids, tax.refund_repartition_line_ids):
                        mapping[inv_rep_line] = ref_rep_line
            return mapping

        move_vals = self.with_context(include_business_fields=True).copy_data(default=default_values)[0]

        tax_repartition_lines_mapping = compute_tax_repartition_lines_mapping(move_vals)

        for line_command in move_vals.get('line_ids', []):
            line_vals = line_command[2]  # (0, 0, {...})

            # ==== Inverse debit / credit / amount_currency ====
            amount_currency = -line_vals.get('amount_currency', 0.0)
            balance = line_vals['credit'] - line_vals['debit']

            line_vals.update({
                'amount_currency': amount_currency,
                'debit': balance > 0.0 and balance or 0.0,
                'credit': balance < 0.0 and -balance or 0.0,
            })

            if move_vals['type'] not in ('out_refund', 'in_refund'):
                continue

            # ==== Map tax repartition lines ====
            if line_vals.get('tax_ids') and line_vals['tax_ids'][0][2]:
                # Base line.
                invoice_repartition_lines = self.env['account.tax'].browse(line_vals['tax_ids'][0][2])\
                    .mapped('invoice_repartition_line_ids')\
                    .filtered(lambda line: line.repartition_type == 'base')
                refund_repartition_lines = invoice_repartition_lines\
                    .mapped(lambda line: tax_repartition_lines_mapping[line])

                line_vals['tag_ids'] = [(6, 0, refund_repartition_lines.mapped('tag_ids').ids)]
            elif line_vals.get('tax_repartition_line_id'):
                # Tax line.
                invoice_repartition_line = self.env['account.tax.repartition.line'].browse(line_vals['tax_repartition_line_id'])
                refund_repartition_line = tax_repartition_lines_mapping[invoice_repartition_line]

                # Find the right account.
                account_id = self.env['account.move.line']._get_default_tax_account(refund_repartition_line).id
                if not account_id:
                    if not invoice_repartition_line.account_id:
                        # Keep the current account as the current one comes from the base line.
                        account_id = line_vals['account_id']
                    else:
                        tax = invoice_repartition_line.invoice_tax_id
                        base_line = self.line_ids.filtered(lambda line: tax in line.tax_ids)[0]
                        account_id = base_line.account_id.id

                line_vals.update({
                    'tax_repartition_line_id': refund_repartition_line.id,
                    'account_id': account_id,
                    'tag_ids': [(6, 0, refund_repartition_line.tag_ids.ids)],
                })
        return move_vals

    @api.multi
    def _reverse_moves(self, default_values_list=None, cancel=False):
        ''' Reverse a recordset of account.move.
        If cancel parameter is true, the reconcilable or liquidity lines
        of each original move will be reconciled with its reverse's.

        :param default_values_list: A list of default values to consider per move.
                                    ('type' & 'reversed_entry_id' are computed in the method).
        :return:                    An account.move recordset, reverse of the current self.
        '''
        if not default_values_list:
            default_values_list = [{} for move in self]

        if cancel:
            lines = self.mapped('line_ids')
            # Avoid maximum recursion depth.
            if lines:
                lines.remove_move_reconcile()

        reverse_type_map = {
            'entry': 'entry',
            'out_invoice': 'out_refund',
            'in_invoice': 'in_refund',
            'in_refund': 'in_invoice',
            'out_receipt': 'in_receipt',
            'in_receipt': 'out_receipt',
        }

        move_vals_list = []
        for move, default_values in zip(self, default_values_list):
            default_values.update({
                'type': reverse_type_map[self.type],
                'reversed_entry_id': self.id,
            })
            move_vals_list.append(move._reverse_move_vals(default_values, cancel=cancel))
        reverse_moves = self.env['account.move'].create(move_vals_list)

        # Reconcile moves together to cancel the previous one.
        if cancel:
            reverse_moves.with_context(move_reverse_cancel=cancel).post()
            for move, reverse_move in zip(self, reverse_moves):
                accounts = move.mapped('line_ids.account_id') \
                    .filtered(lambda account: account.reconcile or account.internal_type == 'liquidity')
                for account in accounts:
                    (move.line_ids + reverse_move.line_ids)\
                        .filtered(lambda line: line.account_id == account and line.balance)\
                        .reconcile()

        return reverse_moves

    @api.multi
    def open_reconcile_view(self):
        return self.line_ids.open_reconcile_view()

    @api.multi
    def post(self):
        for move in self:
            if move.auto_post and move.date > fields.Date.today():
                date_msg = move.date.strftime(self.env['res.lang']._lang_get(self.env.user.lang).date_format)
                raise UserError(_("This move is configured to be auto-posted on %s" % date_msg))

            if not move.partner_id:
                if move.is_sale_document():
                    raise UserError(_("The field 'Customer' is required, please complete it to validate the Customer Invoice."))
                elif move.is_purchase_document():
                    raise UserError(_("The field 'Vendor' is required, please complete it to validate the Vendor Bill."))

            if move.is_invoice(include_receipts=True) and float_compare(move.amount_total, 0.0, precision_rounding=move.currency_id.rounding) < 0:
                raise UserError(_("You cannot validate an invoice with a negative total amount. You should create a credit note instead."))

            # Handle case when the invoice_date is not set. In that case, the invoice_date is set at today and then,
            # lines are recomputed accordingly.
            if not move.invoice_date and move.is_invoice(include_receipts=True):
                move.invoice_date = fields.Date.context_today(self)
                move.with_context(check_move_validity=False)._onchange_invoice_date()

        self._check_tax_lock_date()
        self._check_move_consistency()
        # Create the analytic lines in batch is faster as it leads to less cache invalidation.
        self.mapped('line_ids').create_analytic_lines()
        for move in self:
            if move.auto_post and move.date > fields.Date.today():
                raise UserError(_("This move is configured to be auto-posted on {}".format(move.date.strftime(self.env['res.lang']._lang_get(self.env.user.lang).date_format))))

            move.message_subscribe([p.id for p in [move.partner_id, move.commercial_partner_id] if p not in move.message_partner_ids])

            to_write = {'state': 'posted'}

            if move.name == '/':
                # Get the journal's sequence.
                sequence = move._get_sequence()
                if not sequence:
                    raise UserError(_('Please define a sequence on your journal.'))

                # Consume a new number.
                to_write['name'] = sequence.next_by_id(sequence_date=move.date)

            move.write(to_write)

            # Compute 'ref' for 'out_invoice'.
            if move.type == 'out_invoice' and not move.invoice_payment_ref:
                to_write = {
                    'invoice_payment_ref': move._get_invoice_computed_reference(),
                    'line_ids': []
                }
                for line in move.line_ids.filtered(lambda line: line.account_id.user_type_id.type in ('receivable', 'payable')):
                    to_write['line_ids'].append((1, line.id, {'name': to_write['invoice_payment_ref']}))
                move.write(to_write)

            if move == move.company_id.account_opening_move_id and not move.company_id.account_bank_reconciliation_start:
                # For opening moves, we set the reconciliation date threshold
                # to the move's date if it wasn't already set (we don't want
                # to have to reconcile all the older payments -made before
                # installing Accounting- with bank statements)
                move.company_id.account_bank_reconciliation_start = move.date

    @api.multi
    def action_reverse(self):
        action = self.env.ref('account.action_view_account_move_reversal').read()[0]

        if self.is_invoice():
            action['name'] = _('Credit Note')

        return action

    @api.multi
    def action_post(self):
        if self.mapped('line_ids.payment_id') and any(self.mapped('journal_id.post_at_bank_rec')):
            raise UserError(_("A payment journal entry generated in a journal configured to post entries only when payments are reconciled with a bank statement cannot be manually posted. Those will be posted automatically after performing the bank reconciliation."))
        return self.post()

    @api.multi
    def js_assign_outstanding_line(self, line_id):
        self.ensure_one()
        lines = self.env['account.move.line'].browse(line_id)
        lines += self.line_ids.filtered(lambda line: line.account_id == lines[0].account_id and not line.reconciled)
        return lines.reconcile()

    @api.multi
    def button_draft(self):
        if any(move.state != 'cancel' for move in self):
            raise UserError(_('Only cancelled journal entries can be reset to draft.'))
        self.write({'state': 'draft'})

    @api.multi
    def button_cancel(self):
        AccountMoveLine = self.env['account.move.line']
        excluded_move_ids = []

        if self._context.get('suspense_moves_mode'):
            excluded_move_ids = AccountMoveLine.search(AccountMoveLine._get_suspense_moves_domain() + [('move_id', 'in', self.ids)]).mapped('move_id').ids

        for move in self:
            if not move.journal_id.update_posted and move.id not in excluded_move_ids:
                raise UserError(_('You cannot modify a posted entry of this journal.\nFirst you should set the journal to allow cancelling entries.'))
            # We remove all the analytics entries for this journal
            move.mapped('line_ids.analytic_line_ids').unlink()
        if self.ids:
            self.check_access_rights('write')
            self.check_access_rule('write')
            self._check_fiscalyear_lock_date()
            self._cr.execute('UPDATE account_move SET state=%s WHERE id IN %s', ('cancel', tuple(self.ids)))
            self.invalidate_cache()
        self._check_fiscalyear_lock_date()
        self.mapped('line_ids').remove_move_reconcile()
        return True

    @api.multi
    def action_invoice_sent(self):
        """ Open a window to compose an email, with the edi invoice template
            message loaded by default
        """
        self.ensure_one()
        template = self.env.ref('account.email_template_edi_invoice', raise_if_not_found=False)
        compose_form = self.env.ref('account.account_invoice_send_wizard_form', raise_if_not_found=False)
        ctx = dict(
            default_model='account.move',
            default_res_id=self.id,
            default_use_template=bool(template),
            default_template_id=template and template.id or False,
            default_composition_mode='comment',
            mark_invoice_as_sent=True,
            custom_layout="mail.mail_notification_paynow",
            force_email=True
        )
        return {
            'name': _('Send Invoice'),
            'type': 'ir.actions.act_window',
            'view_type': 'form',
            'view_mode': 'form',
            'res_model': 'account.invoice.send',
            'views': [(compose_form.id, 'form')],
            'view_id': compose_form.id,
            'target': 'new',
            'context': ctx,
        }

    @api.multi
    def action_invoice_print(self):
        """ Print the invoice and mark it as sent, so that we can see more
            easily the next step of the workflow
        """
        if any(not move.is_invoice(include_receipts=True) for move in self):
            raise UserError(_("Only invoices could be printed."))

        self.filtered(lambda inv: not inv.invoice_sent).write({'invoice_sent': True})
        if self.user_has_groups('account.group_account_invoice'):
            return self.env.ref('account.account_invoices').report_action(self)
        else:
            return self.env.ref('account.account_invoices_without_payment').report_action(self)

    @api.multi
    def action_invoice_paid(self):
        ''' Hook to be overrided called when the invoice moves to the paid state. '''
        pass

    @api.multi
    def action_open_matching_suspense_moves(self):
        self.ensure_one()
        domain = self._get_domain_matching_supsense_moves()
        ids = self.env['account.move.line'].search(domain).mapped('statement_line_id').ids
        action_context = {'show_mode_selector': False, 'company_ids': self.mapped('company_id').ids}
        action_context.update({'suspense_moves_mode': True})
        action_context.update({'statement_line_ids': ids})
        action_context.update({'partner_id': self.partner_id.id})
        action_context.update({'partner_name': self.partner_id.name})
        return {
            'type': 'ir.actions.client',
            'tag': 'bank_statement_reconciliation_view',
            'context': action_context,
        }

    @api.multi
    def action_invoice_register_payment(self):
        return self.env['account.payment']\
            .with_context(active_ids=self.ids, active_model='account.move', active_id=self.id)\
            .action_register_payment()

    @api.multi
    def _get_report_base_filename(self):
        if any(not move.is_invoice() for move in self):
            raise UserError(_("Only invoices could be printed."))
        return self._get_invoice_display_name()

    @api.multi
    def preview_invoice(self):
        self.ensure_one()
        return {
            'type': 'ir.actions.act_url',
            'target': 'self',
            'url': self.get_portal_url(),
        }

    @api.multi
    def _compute_access_url(self):
        super(AccountMove, self)._compute_access_url()
        for move in self.filtered(lambda move: move.is_invoice()):
            move.access_url = '/my/invoices/%s' % (move.id)

    @api.depends('line_ids')
    def _compute_has_reconciled_entries(self):
        for move in self:
            move.has_reconciled_entries = len(move.line_ids._reconciled_lines()) > 1

    @api.multi
    def action_view_reverse_entry(self):
        self.ensure_one()

        # Create action.
        action = {
            'name': _('Reverse Moves'),
            'type': 'ir.actions.act_window',
            'res_model': 'account.move',
        }
        reverse_entries = self.env['account.move'].search([('reversed_entry_id', '=', self.id)])
        if len(reverse_entries) == 1:
            action.update({
                'view_mode': 'form',
                'res_id': reverse_entries.id,
            })
        else:
            action.update({
                'view_mode': 'tree',
                'domain': [('id', 'in', reverse_entries.ids)],
            })
        return action

    @api.model
    def _autopost_draft_entries(self):
        ''' This method is called from a cron job.
        It is used to post entries such as those created by the module
        account_asset.
        '''
        records = self.search([
            ('state', '=', 'draft'),
            ('date', '<=', fields.Date.today()),
            ('auto_post', '=', True),
        ])
        records.post()

    # offer the possibility to duplicate thanks to a button instead of a hidden menu, which is more visible
    @api.multi
    def action_duplicate(self):
        self.ensure_one()
        action = self.env.ref('account.action_move_journal_line').read()[0]
        action['context'] = dict(self.env.context)
        action['context']['form_view_initial_mode'] = 'edit'
        action['context']['view_no_maturity'] = False
        action['views'] = [(self.env.ref('account.view_move_form').id, 'form')]
        action['res_id'] = self.copy().id
        return action


class AccountMoveLine(models.Model):
    _name = "account.move.line"
    _description = "Journal Item"
    _order = "sequence, date desc, move_name desc, id"

    # ==== Business fields ====
    move_id = fields.Many2one('account.move', string='Journal Entry',
        index=True, required=True, auto_join=True, ondelete="cascade",
        help="The move of this entry line.")
    move_name = fields.Char(string='Number', related='move_id.name', store=True, index=True)
    date = fields.Date(related='move_id.date', store=True, readonly=True, index=True, copy=False)
    ref = fields.Char(related='move_id.ref', store=True, copy=False, index=True, readonly=False)
    parent_state = fields.Selection(related='move_id.state', store=True, readonly=True)
    journal_id = fields.Many2one(related='move_id.journal_id', store=True, readonly=False, index=True, copy=False)
    company_id = fields.Many2one(related='move_id.company_id', store=True, readonly=True)
    company_currency_id = fields.Many2one(related='company_id.currency_id', string='Company Currency',
        readonly=True, store=True,
        help='Utility field to express amount currency')
    account_id = fields.Many2one('account.account', string='Account',
        index=True, ondelete="cascade",
        domain=[('deprecated', '=', False)])
    account_internal_type = fields.Selection(related='account_id.user_type_id.type', string="Internal Type", store=True, readonly=True)
    sequence = fields.Integer(default=10)
    name = fields.Char(string='Label')
    quantity = fields.Float(string='Quantity',
        default=1.0, digits='Product Unit of Measure',
        help="The optional quantity expressed by this line, eg: number of product sold."
             "The quantity is not a legal requirement but is very useful for some reports.")
    price_unit = fields.Float(string='Unit Price', digits='Product Price')
    discount = fields.Float(string='Discount (%)', digits='Discount', default=0.0)
    debit = fields.Monetary(string='Debit', default=0.0, currency_field='company_currency_id')
    credit = fields.Monetary(string='Credit', default=0.0, currency_field='company_currency_id')
    balance = fields.Monetary(string='Balance', store=True,
        currency_field='company_currency_id',
        compute='_compute_balance',
        help="Technical field holding the debit - credit in order to open meaningful graph views from reports")
    amount_currency = fields.Monetary(string='Balance in Currency', store=True, copy=True,
        help="The amount expressed in an optional other currency if it is a multi-currency entry.")
    price_subtotal = fields.Monetary(string='Subtotal', store=True, readonly=True,
        currency_field='always_set_currency_id')
    price_total = fields.Monetary(string='Total', store=True, readonly=True,
        currency_field='always_set_currency_id')
    reconciled = fields.Boolean(compute='_amount_residual', store=True)
    blocked = fields.Boolean(string='No Follow-up', default=False,
        help="You can check this box to mark this journal item as a litigation with the associated partner")
    date_maturity = fields.Date(string='Due date', index=True,
        help="This field is used for payable and receivable journal entries. You can put the limit date for the payment of this line.")
    currency_id = fields.Many2one('res.currency', string='Currency')
    partner_id = fields.Many2one('res.partner', string='Partner', ondelete='restrict')
    product_uom_id = fields.Many2one('uom.uom', string='Unit of Measure')
    product_id = fields.Many2one('product.product', string='Product')

    # ==== Origin fields ====
    reconcile_model_id = fields.Many2one('account.reconcile.model', string="Reconciliation Model", copy=False)
    payment_id = fields.Many2one('account.payment', string="Originator Payment", copy=False,
        help="Payment that created this entry")
    statement_line_id = fields.Many2one('account.bank.statement.line',
        string='Bank statement line reconciled with this entry',
        index=True, copy=False, readonly=True)
    statement_id = fields.Many2one(related='statement_line_id.statement_id', store=True, index=True, copy=False,
        help="The bank statement used for bank reconciliation")

    # ==== Tax fields ====
    tax_ids = fields.Many2many('account.tax', string='Taxes')
    tax_line_id = fields.Many2one('account.tax', string='Originator tax', ondelete='restrict', store=True,
        compute='_compute_tax_line_id')
    tax_base_amount = fields.Monetary(string="Base Amount", store=True,
        currency_field='company_currency_id')
    tax_exigible = fields.Boolean(string='Appears in VAT report', default=True,
        help="Technical field used to mark a tax line as exigible in the vat report or not (only exigible journal items"
             " are displayed). By default all new journal items are directly exigible, but with the feature cash_basis"
             " on taxes, some will become exigible only when the payment is recorded.")
    tax_repartition_line_id = fields.Many2one(comodel_name='account.tax.repartition.line',
        string="Originator Tax Repartition Line", ondelete='restrict',
        help="Tax repartition line that caused the creation of this move line, if any")
    tag_ids = fields.Many2many(string="Tags", comodel_name='account.account.tag', ondelete='restrict',
        help="Tags assigned to this line by the tax creating it, if any. It determines its impact on financial reports.")
    tax_audit = fields.Char(string="Tax Audit String", compute="_compute_tax_audit", store=True,
        help="Computed field, listing the tax grids impacted by this line, and the amount it applies to each of them.")

    # ==== Reconciliation fields ====
    amount_residual = fields.Monetary(string='Residual Amount', store=True,
        currency_field='company_currency_id',
        compute='_amount_residual',
        help="The residual amount on a journal item expressed in the company currency.")
    amount_residual_currency = fields.Monetary(string='Residual Amount in Currency', store=True,
        compute='_amount_residual',
        help="The residual amount on a journal item expressed in its currency (possibly not the company currency).")
    full_reconcile_id = fields.Many2one('account.full.reconcile', string="Matching Number", copy=False, index=True)
    matched_debit_ids = fields.One2many('account.partial.reconcile', 'credit_move_id', String='Matched Debits',
        help='Debit journal items that are matched with this journal item.')
    matched_credit_ids = fields.One2many('account.partial.reconcile', 'debit_move_id', String='Matched Credits',
        help='Credit journal items that are matched with this journal item.')

    # ==== Analytic fields ====
    analytic_line_ids = fields.One2many('account.analytic.line', 'move_id', string='Analytic lines')
    analytic_account_id = fields.Many2one('account.analytic.account', string='Analytic Account', index=True)
    analytic_tag_ids = fields.Many2many('account.analytic.tag', string='Analytic Tags')

    # ==== Onchange / display purpose fields ====
    recompute_tax_line = fields.Boolean(store=False, readonly=True,
        help="Technical field used to know on which lines the taxes must be recomputed.")
    display_type = fields.Selection([
        ('line_section', 'Section'),
        ('line_note', 'Note'),
    ], default=False, help="Technical field for UX purpose.")
    is_rounding_line = fields.Boolean(help="Technical field used to retrieve the cash rounding line.")
    exclude_from_invoice_tab = fields.Boolean(help="Technical field used to exclude some lines from the invoice_line_ids tab in the form view.")
    always_set_currency_id = fields.Many2one('res.currency', string='Foreign Currency',
        compute='_compute_always_set_currency_id',
        help="Technical field used to compute the monetary field. As currency_id is not a required field, we need to use either the foreign currency, either the company one.")

    _sql_constraints = [
        (
            'check_credit_debit',
            'CHECK(credit + debit>=0 AND credit * debit=0)',
            'Wrong credit or debit value in accounting entry !'
        ),
        (
            'check_accountable_required_fields',
             "CHECK(display_type IN ('line_section', 'line_note') OR account_id IS NOT NULL)",
             "Missing required account on accountable invoice line."
        ),
        (
            'check_non_accountable_fields_null',
             "CHECK(display_type NOT IN ('line_section', 'line_note') OR (amount_currency = 0 AND debit = 0 AND credit = 0 AND account_id IS NULL))",
             "Forbidden unit price, account and quantity on non-accountable invoice line"
        ),
        (
            'check_amount_currency_balance_sign',
            '''CHECK(
                currency_id IS NULL
                OR
                company_currency_id IS NULL
                OR
                (
                    (currency_id != company_currency_id)
                    AND
                    (
                        (balance > 0 AND amount_currency > 0)
                        OR (balance <= 0 AND amount_currency <= 0)
                        OR (balance >= 0 AND amount_currency >= 0)
                    )
                )
            )''',
            "The amount expressed in the secondary currency must be positive when account is debited and negative when account is credited."
        ),
    ]

    # -------------------------------------------------------------------------
    # HELPERS
    # -------------------------------------------------------------------------

    @api.model
    def _get_default_tax_account(self, repartition_line):
        tax = repartition_line.invoice_tax_id or repartition_line.refund_tax_id
        if tax.tax_exigibility == 'on_payment':
            account = tax.cash_basis_transition_account_id
        else:
            account = repartition_line.account_id
        return account

    @api.multi
    def _get_computed_name(self):
        self.ensure_one()

        if not self.product_id:
            return ''

        if self.partner_id.lang:
            product = self.product_id.with_context(lang=self.partner_id.lang)
        else:
            product = self.product_id

        values = []
        if product.partner_ref:
            values.append(product.partner_ref)
        if self.journal_id.type == 'sale':
            if product.description_sale:
                values.append(product.description_sale)
        elif self.journal_id.type == 'purchase':
            if product.description_purchase:
                values.append(product.description_purchase)
        return '\n'.join(values)

    @api.multi
    def _get_computed_price_unit(self):
        self.ensure_one()

        if not self.product_id:
            return self.price_unit
        elif self.move_id.is_sale_document(include_receipts=True):
            # Out invoice.
            price_unit = self.product_id.lst_price
        elif self.move_id.is_purchase_document(include_receipts=True):
            # In invoice.
            price_unit = self.product_id.standard_price
        else:
            return self.price_unit

        if self.product_uom_id != self.product_id.uom_id:
            price_unit = self.product_id.uom_id._compute_price(price_unit, self.product_uom_id)

        company = self.move_id.company_id
        if self.move_id.currency_id != company.currency_id:
            price_unit = company.currency_id._convert(
                price_unit, self.move_id.currency_id, company, self.move_id.date)
        return price_unit

    @api.multi
    def _get_computed_account(self):
        self.ensure_one()

        if not self.product_id:
            return

        fiscal_position = self.move_id.fiscal_position_id
        accounts = self.product_id.product_tmpl_id.get_product_accounts(fiscal_pos=fiscal_position)
        if self.move_id.is_sale_document(include_receipts=True):
            # Out invoice.
            return accounts['income']
        elif self.move_id.is_purchase_document(include_receipts=True):
            # In invoice.
            return accounts['expense']

    @api.multi
    def _get_computed_taxes(self):
        self.ensure_one()

        if self.move_id.is_sale_document(include_receipts=True):
            # Out invoice.
            if self.product_id.taxes_id:
                tax_ids = self.product_id.taxes_id.filtered(lambda tax: tax.company_id == self.move_id.company_id)
            elif self.account_id.tax_ids:
                tax_ids = self.account_id.tax_ids
            else:
                tax_ids = self.env['account.tax']
            if not tax_ids and not self.exclude_from_invoice_tab:
                tax_ids = self.move_id.company_id.account_sale_tax_id
        elif self.move_id.is_purchase_document(include_receipts=True):
            # In invoice.
            if self.product_id.supplier_taxes_id:
                tax_ids = self.product_id.supplier_taxes_id.filtered(lambda tax: tax.company_id == self.move_id.company_id)
            elif self.account_id.tax_ids:
                tax_ids = self.account_id.tax_ids
            else:
                tax_ids = self.env['account.tax']
            if not tax_ids and not self.exclude_from_invoice_tab:
                tax_ids = self.move_id.company_id.account_purchase_tax_id
        else:
            # Miscellaneous operation.
            tax_ids = self.account_id.tax_ids

        if self.company_id:
            tax_ids = tax_ids.filtered(lambda tax: tax.company_id == self.company_id)

        fiscal_position = self.move_id.fiscal_position_id
        if tax_ids and fiscal_position:
            return fiscal_position.map_tax(tax_ids, partner=self.partner_id)
        else:
            return tax_ids

    @api.multi
    def _get_computed_uom(self):
        self.ensure_one()
        if self.product_id:
            return self.product_id.uom_id
        return False

    @api.multi
    def _get_price_total_and_subtotal(self, price_unit=None, quantity=None, discount=None, currency=None, product=None, partner=None, taxes=None, move_type=None):
        self.ensure_one()
        return self._get_price_total_and_subtotal_model(
            price_unit=price_unit or self.price_unit,
            quantity=quantity or self.quantity,
            discount=discount or self.discount,
            currency=currency or self.currency_id,
            product=product or self.product_id,
            partner=partner or self.partner_id,
            taxes=taxes or self.tax_ids,
            move_type=move_type or self.move_id.type,
        )

    @api.model
    def _get_price_total_and_subtotal_model(self, price_unit, quantity, discount, currency, product, partner, taxes, move_type):
        ''' This method is used to compute 'price_total' & 'price_subtotal'.

        :param price_unit:  The current price unit.
        :param quantity:    The current quantity.
        :param discount:    The current discount.
        :param currency:    The line's currency.
        :param product:     The line's product.
        :param partner:     The line's partner.
        :param taxes:       The applied taxes.
        :param move_type:   The type of the move.
        :return:            A dictionary containing 'price_subtotal' & 'price_total'.
        '''
        res = {}

        # Compute 'price_subtotal'.
        price_unit_wo_discount = price_unit * (1 - (discount / 100.0))
        subtotal = quantity * price_unit_wo_discount

        # Compute 'price_total'.
        if taxes:
            taxes_res = taxes._origin.compute_all(price_unit_wo_discount,
                quantity=quantity, currency=currency, product=product, partner=partner, is_refund=move_type in ('out_refund', 'in_refund'))
            res['price_subtotal'] = taxes_res['total_excluded']
            res['price_total'] = taxes_res['total_included']
        else:
            res['price_total'] = res['price_subtotal'] = subtotal
        return res

    @api.multi
    def _get_fields_onchange_subtotal(self, price_subtotal=None, move_type=None, currency=None, company=None, date=None):
        self.ensure_one()
        return self._get_fields_onchange_subtotal_model(
            price_subtotal=price_subtotal or self.price_subtotal,
            move_type=move_type or self.move_id.type,
            currency=currency or self.currency_id,
            company=company or self.move_id.company_id,
            date=date or self.move_id.date,
        )

    @api.model
    def _get_fields_onchange_subtotal_model(self, price_subtotal, move_type, currency, company, date):
        ''' This method is used to recompute the values of 'amount_currency', 'debit', 'credit' due to a change made
        in some business fields (affecting the 'price_subtotal' field).

        :param price_subtotal:  The untaxed amount.
        :param move_type:       The type of the move.
        :param currency:        The line's currency.
        :param company:         The move's company.
        :param date:            The move's date.
        :return:                A dictionary containing 'debit', 'credit', 'amount_currency'.
        '''
        if move_type in self.move_id.get_outbound_types():
            sign = 1
        elif move_type in self.move_id.get_inbound_types():
            sign = -1
        else:
            sign = 1
        price_subtotal *= sign

        if currency and currency != company.currency_id:
            # Multi-currencies.
            balance = currency._convert(price_subtotal, company.currency_id, company, date)
            return {
                'amount_currency': price_subtotal,
                'debit': balance > 0.0 and balance or 0.0,
                'credit': balance < 0.0 and -balance or 0.0,
            }
        else:
            # Single-currency.
            return {
                'amount_currency': 0.0,
                'debit': price_subtotal > 0.0 and price_subtotal or 0.0,
                'credit': price_subtotal < 0.0 and -price_subtotal or 0.0,
            }

    @api.multi
    def _get_fields_onchange_balance(self, quantity=None, discount=None, balance=None, move_type=None, currency=None, taxes=None):
        self.ensure_one()
        return self._get_fields_onchange_balance_model(
            quantity=quantity or self.quantity,
            discount=discount or self.discount,
            balance=balance or self.balance,
            move_type=move_type or self.move_id.type,
            currency=currency or self.currency_id,
            taxes=taxes or self.tax_ids,
        )

    @api.model
    def _get_fields_onchange_balance_model(self, quantity, discount, balance, move_type, currency, taxes):
        ''' This method is used to recompute the values of 'quantity', 'discount', 'price_unit' due to a change made
        in some accounting fields such as 'balance'.

        This method is a bit complex as we need to handle some special cases.
        For example, setting a positive balance with a 100% discount.

        :param quantity:    The current quantity.
        :param discount:    The current discount.
        :param balance:     The new balance.
        :param move_type:   The type of the move.
        :param currency:    The currency.
        :param taxes:       The applied taxes.
        :return:            A dictionary containing 'quantity', 'discount', 'price_unit'.
        '''
        if move_type in self.move_id.get_outbound_types():
            sign = 1
        elif move_type in self.move_id.get_inbound_types():
            sign = -1
        else:
            sign = 1
        balance *= sign

        taxes = taxes.flatten_taxes_hierarchy()
        if taxes and any(tax.price_include for tax in taxes):
            # Inverse taxes. E.g:
            #
            # Price Unit    | Taxes         | Originator Tax    |Price Subtotal     | Price Total
            # -----------------------------------------------------------------------------------
            # 110           | 10% incl, 5%  |                   | 100               | 115
            # 10            |               | 10% incl          | 10                | 10
            # 5             |               | 5%                | 5                 | 5
            #
            # When setting the balance to -200, the expected result is:
            #
            # Price Unit    | Taxes         | Originator Tax    |Price Subtotal     | Price Total
            # -----------------------------------------------------------------------------------
            # 220           | 10% incl, 5%  |                   | 200               | 230
            # 20            |               | 10% incl          | 20                | 20
            # 10            |               | 5%                | 10                | 10
            taxes_res = taxes._origin.compute_all(balance, currency=currency, handle_price_include=False)
            for tax_res in taxes_res['taxes']:
                tax = self.env['account.tax'].browse(tax_res['id'])
                if tax.price_include:
                    balance += tax_res['amount']

        discount_factor = 1 - (discount / 100.0)
        if balance and discount_factor:
            # discount != 100%
            vals = {
                'quantity': quantity or 1.0,
                'price_unit': balance / discount_factor / (quantity or 1.0),
            }
        elif balance and not discount_factor:
            # discount == 100%
            vals = {
                'quantity': quantity or 1.0,
                'discount': 0.0,
                'price_unit': balance / (quantity or 1.0),
            }
        else:
            vals = {}
        return vals

    # -------------------------------------------------------------------------
    # ONCHANGE METHODS
    # -------------------------------------------------------------------------

    @api.onchange('amount_currency', 'currency_id', 'debit', 'credit', 'tax_ids', 'account_id', 'analytic_account_id', 'analytic_tag_ids')
    def _onchange_mark_recompute_taxes(self):
        ''' Recompute the dynamic onchange based on taxes.
        If the edited line is a tax line, don't recompute anything as the user must be able to
        set a custom value.
        '''
        for line in self:
            if not line.tax_repartition_line_id:
                line.recompute_tax_line = True

    @api.onchange('product_id')
    def _onchange_product_id(self):
        for line in self:
            if not line.product_id or line.display_type in ('line_section', 'line_note'):
                continue

            line.name = line._get_computed_name()
            line.account_id = line._get_computed_account()
            line.tax_ids = line._get_computed_taxes()
            line.product_uom_id = line._get_computed_uom()
            line.price_unit = line._get_computed_price_unit()

        if len(self) == 1:
            return {'domain': {'product_uom_id': [('category_id', '=', self.product_uom_id.category_id.id)]}}

    @api.onchange('product_uom_id')
    def _onchange_uom_id(self):
        ''' Recompute the 'price_unit' depending of the unit of measure. '''
        self.price_unit = self._get_computed_price_unit()

    @api.onchange('account_id')
    def _onchange_account_id(self):
        ''' Recompute 'tax_ids' based on 'account_id'. '''
        if not self.display_type in ('line_section', 'line_note'):
            self.tax_ids = self._get_computed_taxes()

    @api.multi
    def _onchange_balance(self):
        for line in self:
            if line.currency_id:
                continue
            if not line.move_id.is_invoice(include_receipts=True):
                continue
            line.update(line._get_fields_onchange_balance())
            line.update(line._get_price_total_and_subtotal())

    @api.onchange('debit')
    def _onchange_debit(self):
        if self.debit:
            self.credit = 0.0
        self._onchange_balance()

    @api.onchange('credit')
    def _onchange_credit(self):
        if self.credit:
            self.debit = 0.0
        self._onchange_balance()

    @api.onchange('amount_currency')
    def _onchange_amount_currency(self):
        for line in self:
            if not line.currency_id:
                continue
            if not line.move_id.is_invoice(include_receipts=True):
                continue
            line.update(line._get_fields_onchange_balance(
                balance=line.amount_currency,
            ))
            line.update(line._get_price_total_and_subtotal())

    @api.onchange('quantity', 'discount', 'price_unit', 'tax_ids')
    def _onchange_price_subtotal(self):
        for line in self:
            if not line.move_id.is_invoice(include_receipts=True):
                continue

            line.update(line._get_price_total_and_subtotal())
            line.update(line._get_fields_onchange_subtotal())

    @api.onchange('currency_id')
    def _onchange_currency(self):
        for line in self:
            if line.move_id.is_invoice(include_receipts=True):
                line._onchange_price_subtotal()

    # -------------------------------------------------------------------------
    # COMPUTE METHODS
    # -------------------------------------------------------------------------

    @api.depends('currency_id')
    def _compute_always_set_currency_id(self):
        for line in self:
            line.always_set_currency_id = line.currency_id or line.company_currency_id

    @api.depends('debit', 'credit')
    def _compute_balance(self):
        for line in self:
            line.balance = line.debit - line.credit

    @api.depends('debit', 'credit', 'amount_currency', 'currency_id', 'matched_debit_ids', 'matched_credit_ids', 'matched_debit_ids.amount', 'matched_credit_ids.amount', 'move_id.state')
    def _amount_residual(self):
        """ Computes the residual amount of a move line from a reconcilable account in the company currency and the line's currency.
            This amount will be 0 for fully reconciled lines or lines from a non-reconcilable account, the original line amount
            for unreconciled lines, and something in-between for partially reconciled lines.
        """
        for line in self:
            if not line.account_id.reconcile and line.account_id.internal_type != 'liquidity':
                line.reconciled = False
                line.amount_residual = 0
                line.amount_residual_currency = 0
                continue
            #amounts in the partial reconcile table aren't signed, so we need to use abs()
            amount = abs(line.debit - line.credit)
            amount_residual_currency = abs(line.amount_currency) or 0.0
            sign = 1 if (line.debit - line.credit) > 0 else -1
            if not line.debit and not line.credit and line.amount_currency and line.currency_id:
                #residual for exchange rate entries
                sign = 1 if float_compare(line.amount_currency, 0, precision_rounding=line.currency_id.rounding) == 1 else -1

            for partial_line in (line.matched_debit_ids + line.matched_credit_ids):
                # If line is a credit (sign = -1) we:
                #  - subtract matched_debit_ids (partial_line.credit_move_id == line)
                #  - add matched_credit_ids (partial_line.credit_move_id != line)
                # If line is a debit (sign = 1), do the opposite.
                sign_partial_line = sign if partial_line.credit_move_id == line else (-1 * sign)

                amount += sign_partial_line * partial_line.amount
                #getting the date of the matched item to compute the amount_residual in currency
                if line.currency_id and line.amount_currency:
                    if partial_line.currency_id and partial_line.currency_id == line.currency_id:
                        amount_residual_currency += sign_partial_line * partial_line.amount_currency
                    else:
                        if line.balance and line.amount_currency:
                            rate = line.amount_currency / line.balance
                        else:
                            date = partial_line.credit_move_id.date if partial_line.debit_move_id == line else partial_line.debit_move_id.date
                            rate = line.currency_id.with_context(date=date).rate
                        amount_residual_currency += sign_partial_line * partial_line.amount * rate

            #computing the `reconciled` field.
            reconciled = False
            digits_rounding_precision = line.company_id.currency_id.rounding
            if (line.matched_debit_ids or line.matched_credit_ids) and float_is_zero(amount, precision_rounding=digits_rounding_precision):
                if line.currency_id and line.amount_currency:
                    if float_is_zero(amount_residual_currency, precision_rounding=line.currency_id.rounding):
                        reconciled = True
                else:
                    reconciled = True
            line.reconciled = reconciled

            line.amount_residual = line.move_id.company_id.currency_id.round(amount * sign)
            line.amount_residual_currency = line.currency_id and line.currency_id.round(amount_residual_currency * sign) or 0.0

    @api.depends('tax_repartition_line_id.invoice_tax_id', 'tax_repartition_line_id.refund_tax_id')
    def _compute_tax_line_id(self):
        """ tax_line_id is computed as the tax linked to the repartition line creating
        the move.
        """
        for record in self:
            rep_line = record.tax_repartition_line_id
            # A constraint on account.tax.repartition.line ensures both those fields are mutually exclusive
            record.tax_line_id = rep_line.invoice_tax_id or rep_line.refund_tax_id

    @api.depends('account_id.user_type_id')
    def _compute_is_unaffected_earnings_line(self):
        for record in self:
            unaffected_earnings_type = self.env.ref("account.data_unaffected_earnings")
            record.is_unaffected_earnings_line = unaffected_earnings_type == record.account_id.user_type_id

    @api.depends('tag_ids', 'debit', 'credit', 'journal_id')
    def _compute_tax_audit(self):
        separator = '        '

        for record in self:
            currency = record.company_id.currency_id
            audit_str = ''
            for tag in record.tag_ids:
                tag_amount = (tag.tax_negate and -1 or 1) * (record.move_id.is_outbound() and -1 or 1) * record.balance

                if tag.tax_report_line_ids:
                    #Then, the tag comes from a report line, and hence has a + or - sign (also in its name)
                    for report_line in tag.tax_report_line_ids:
                        audit_str += separator if audit_str else ''
                        audit_str += report_line.tag_name + ': ' + formatLang(self.env, tag_amount, currency_obj=currency)
                else:
                    # Then, it's a financial tag (sign is always +, and never shown in tag name)
                    audit_str += separator if audit_str else ''
                    audit_str += tag.name + ': ' + formatLang(self.env, tag_amount, currency_obj=currency)

            record.tax_audit = audit_str

    # -------------------------------------------------------------------------
    # CONSTRAINT METHODS
    # -------------------------------------------------------------------------

    @api.constrains('account_id')
    def _check_constrains_account_id(self):
        for line in self:
            account = line.account_id
            journal = line.journal_id

            if account.deprecated:
                raise UserError(_('The account %s (%s) is deprecated.') % (account.name, account.code))

            control_type_failed = journal.type_control_ids and account.user_type_id not in journal.type_control_ids
            control_account_failed = journal.account_control_ids and account not in journal.account_control_ids
            if control_type_failed or control_account_failed:
                raise UserError(_('You cannot use this general account in this journal, check the tab \'Entry Controls\' on the related journal.'))

    @api.constrains('tax_ids', 'tax_line_id')
    def _check_tax_lock_date1(self):
        for line in self:
            if line.date <= (line.company_id.tax_lock_date or date.min):
                raise ValidationError(
                    _("The operation is refused as it would impact an already issued tax statement. " +
                      "Please change the journal entry date or the tax lock date set in the settings ({}) to proceed").format(
                        line.company_id.tax_lock_date or date.min))

    @api.constrains('credit', 'debit', 'date')
    def _check_tax_lock_date2(self):
        for line in self:
            if (line.tax_ids or line.tax_line_id) and line.date <= (line.company_id.tax_lock_date or date.min):
                raise ValidationError(
                    _("The operation is refused as it would impact an already issued tax statement. " +
                      "Please change the journal entry date or the tax lock date set in the settings ({}) to proceed").format(
                        line.company_id.tax_lock_date or date.min))

    @api.multi
    def _update_check(self):
        """ Raise Warning to cause rollback if the move is posted, some entries are reconciled or the move is older than the lock date"""
        move_ids = set()
        for line in self:
            err_msg = _('Move name (id): %s (%s)') % (line.move_id.name, str(line.move_id.id))
            if line.move_id.state != 'draft':
                raise UserError(_('You cannot do this modification on a posted journal entry, you can just change some non legal fields. You must revert the journal entry to cancel it.\n%s.') % err_msg)
            if line.reconciled and not (line.debit == 0 and line.credit == 0):
                raise UserError(_('You cannot do this modification on a reconciled entry. You can just change some non legal fields or you must unreconcile first.\n%s.') % err_msg)
            if line.move_id.id not in move_ids:
                move_ids.add(line.move_id.id)
        self.env['account.move'].browse(list(move_ids))._check_fiscalyear_lock_date()
        return True

    # -------------------------------------------------------------------------
    # LOW-LEVEL METHODS
    # -------------------------------------------------------------------------

    def init(self):
        """ change index on partner_id to a multi-column index on (partner_id, ref), the new index will behave in the
            same way when we search on partner_id, with the addition of being optimal when having a query that will
            search on partner_id and ref at the same time (which is the case when we open the bank reconciliation widget)
        """
        cr = self._cr
        cr.execute('DROP INDEX IF EXISTS account_move_line_partner_id_index')
        cr.execute('SELECT indexname FROM pg_indexes WHERE indexname = %s', ('account_move_line_partner_id_ref_idx',))
        if not cr.fetchone():
            cr.execute('CREATE INDEX account_move_line_partner_id_ref_idx ON account_move_line (partner_id, ref)')

    @api.model_create_multi
    def create(self, vals_list):
        # OVERRIDE
        ACCOUNTING_FIELDS = ('debit', 'credit', 'amount_currency')
        BUSINESS_FIELDS = ('price_unit', 'quantity', 'discount', 'tax_ids')

        for vals in vals_list:
            move = self.env['account.move'].browse(vals['move_id'])

            if move.is_invoice(include_receipts=True):
                currency = self.env['res.currency'].browse(vals.get('currency_id'))
                partner = self.env['res.partner'].browse(vals.get('partner_id'))
                taxes = self.resolve_2many_commands('tax_ids', vals.get('tax_ids', []), fields=['id'])
                tax_ids = set(tax['id'] for tax in taxes)
                taxes = self.env['account.tax'].browse(tax_ids)

                # Ensure consistency between accounting & business fields.
                # As we can't express such synchronization as computed fields without cycling, we need to do it both
                # in onchange and in create/write. So, if something changed in accounting [resp. business] fields,
                # business [resp. accounting] fields are recomputed.
                if any(vals.get(field) for field in ACCOUNTING_FIELDS):
                    if vals.get('currency_id'):
                        balance = vals.get('amount_currency', 0.0)
                    else:
                        balance = vals.get('debit', 0.0) - vals.get('credit', 0.0)
                    vals.update(self._get_fields_onchange_balance_model(
                        vals.get('quantity', 0.0),
                        vals.get('discount', 0.0),
                        balance,
                        move.type,
                        currency,
                        taxes
                    ))
                    vals.update(self._get_price_total_and_subtotal_model(
                        vals.get('price_unit', 0.0),
                        vals.get('quantity', 0.0),
                        vals.get('discount', 0.0),
                        currency,
                        self.env['product.product'].browse(vals.get('product_id')),
                        partner,
                        taxes,
                        move.type,
                    ))
                elif any(vals.get(field) for field in BUSINESS_FIELDS):
                    vals.update(self._get_price_total_and_subtotal_model(
                        vals.get('price_unit', 0.0),
                        vals.get('quantity', 0.0),
                        vals.get('discount', 0.0),
                        currency,
                        self.env['product.product'].browse(vals.get('product_id')),
                        partner,
                        taxes,
                        move.type,
                    ))
                    vals.update(self._get_fields_onchange_subtotal_model(
                        vals['price_subtotal'],
                        move.type,
                        currency,
                        move.company_id,
                        move.date,
                    ))

            # Ensure consistency between taxes & tax exigibility fields.
            if 'tax_exigible' in vals:
                continue
            if vals.get('tax_repartition_line_id'):
                repartition_line = self.env['account.tax.repartition.line'].browse(vals['tax_repartition_line_id'])
                tax = repartition_line.invoice_tax_id or repartition_line.refund_tax_id
                vals['tax_exigible'] = tax.tax_exigibility == 'on_invoice'
            elif vals.get('tax_ids'):
                taxes = self.resolve_2many_commands('tax_ids', vals['tax_ids'])
                vals['tax_exigible'] = not any([tax['tax_exigibility'] == 'on_payment' for tax in taxes])

        lines = super(AccountMoveLine, self).create(vals_list)

        # Check the move is balanced debit = credit.
        if self._context.get('check_move_validity', True):
            lines.mapped('move_id')._check_move_consistency()

        return lines

    @api.multi
    def write(self, vals):
        # OVERRIDE
        ACCOUNTING_FIELDS = ('debit', 'credit', 'amount_currency')
        BUSINESS_FIELDS = ('price_unit', 'quantity', 'discount', 'tax_ids')

        if ('account_id' in vals) and self.env['account.account'].browse(vals['account_id']).deprecated:
            raise UserError(_('You cannot use a deprecated account.'))
        if any(key in vals for key in ('account_id', 'journal_id', 'date', 'move_id', 'debit', 'credit')):
            self._update_check()
        if not self._context.get('allow_amount_currency') and any(
                key in vals for key in ('amount_currency', 'currency_id')):
            # hackish workaround to write the amount_currency when assigning a payment to an invoice through the 'add' button
            # this is needed to compute the correct amount_residual_currency and potentially create an exchange difference entry
            self._update_check()
        # when making a reconciliation on an existing liquidity journal item, mark the payment as reconciled
        for record in self:
            if 'statement_line_id' in vals and record.payment_id:
                # In case of an internal transfer, there are 2 liquidity move lines to match with a bank statement
                if all(line.statement_id for line in record.payment_id.move_line_ids.filtered(
                        lambda r: r.id != record.id and r.account_id.internal_type == 'liquidity')):
                    record.payment_id.state = 'reconciled'

        result = super(AccountMoveLine, self).write(vals)

        for line in self:
            if not line.move_id.is_invoice(include_receipts=True):
                continue

            # Ensure consistency between accounting & business fields.
            # As we can't express such synchronization as computed fields without cycling, we need to do it both
            # in onchange and in create/write. So, if something changed in accounting [resp. business] fields,
            # business [resp. accounting] fields are recomputed.
            if any(field in vals for field in ACCOUNTING_FIELDS):
                price_subtotal = line.currency_id and line.amount_currency or line.debit - line.credit
                to_write = line._get_fields_onchange_balance(
                    balance=price_subtotal,
                )
                to_write.update(line._get_price_total_and_subtotal(
                    price_unit=to_write.get('price_unit', line.price_unit),
                    quantity=to_write.get('quantity', line.quantity),
                    discount=to_write.get('discount', line.discount),
                ))
                super(AccountMoveLine, line).write(to_write)
            elif any(field in vals for field in BUSINESS_FIELDS):
                to_write = self._get_price_total_and_subtotal()
                to_write.update(line._get_fields_onchange_subtotal(
                    price_subtotal=to_write['price_subtotal'],
                ))
                super(AccountMoveLine, line).write(to_write)

        if self._context.get('check_move_validity', True) and any(key in vals for key in ('account_id', 'journal_id', 'date', 'move_id', 'debit', 'credit')):
            self.env['account.move'].browse(self.mapped('move_id.id'))._check_move_consistency()

        return result

    @api.multi
    def unlink(self):
        self._update_check()
        self._check_tax_lock_date2()
        move_ids = set()
        for line in self:
            if line.move_id.id not in move_ids:
                move_ids.add(line.move_id.id)
        result = super(AccountMoveLine, self).unlink()
        if self._context.get('check_move_validity', True) and move_ids:
            self.env['account.move'].browse(list(move_ids))._check_move_consistency()
        return result

    @api.model
    def default_get(self, default_fields):
        # OVERRIDE
        values = super(AccountMoveLine, self).default_get(default_fields)

        if 'account_id' in default_fields \
            and (self._context.get('journal_id') or self._context.get('default_journal_id')) \
            and not values.get('account_id') \
            and self._context.get('default_type') in self.move_id.get_inbound_types():
            # Fill missing 'account_id'.
            journal = self.env['account.journal'].browse(self._context.get('default_journal_id') or self._context['journal_id'])
            values['account_id'] = journal.default_credit_account_id.id
        elif 'account_id' in default_fields \
            and (self._context.get('journal_id') or self._context.get('default_journal_id')) \
            and not values.get('account_id') \
            and self._context.get('default_type') in self.move_id.get_outbound_types():
            # Fill missing 'account_id'.
            journal = self.env['account.journal'].browse(self._context.get('default_journal_id') or self._context['journal_id'])
            values['account_id'] = journal.default_debit_account_id.id
        elif self._context.get('line_ids') and any(field_name in default_fields for field_name in ('debit', 'credit', 'account_id', 'partner_id')):
            move = self.env['account.move'].new({'line_ids': self._context['line_ids']})

            # Suggest default value for debit / credit to balance the journal entry.
            balance = sum(line['debit'] - line['credit'] for line in move.line_ids)
            if balance < 0.0:
                values.update({'debit': -balance})
            if balance > 0.0:
                values.update({'credit': balance})

            # Suggest default value for 'partner_id'.
            if 'partner_id' in default_fields and not values.get('partner_id'):
                partners = move.line_ids[-2:].mapped('partner_id')
                if len(partners) == 1:
                    values['partner_id'] = partners.id

            # Suggest default value for 'account_id'.
            if 'account_id' in default_fields and not values.get('account_id'):
                accounts = move.line_ids[-2:].mapped('account_id')
                if len(accounts) == 1:
                    values['account_id'] = accounts.id
        return values

    @api.multi
    @api.depends('ref', 'move_id')
    def name_get(self):
        result = []
        for line in self:
            if line.ref:
                result.append((line.id, (line.move_id.name or '') + '(' + line.ref + ')'))
            else:
                result.append((line.id, line.move_id.name))
        return result

    # -------------------------------------------------------------------------
    # RECONCILIATION
    # -------------------------------------------------------------------------

    @api.multi
    def check_full_reconcile(self):
        """
        This method check if a move is totally reconciled and if we need to create exchange rate entries for the move.
        In case exchange rate entries needs to be created, one will be created per currency present.
        In case of full reconciliation, all moves belonging to the reconciliation will belong to the same account_full_reconcile object.
        """
        # Get first all aml involved
        todo = self.env['account.partial.reconcile'].search_read(['|', ('debit_move_id', 'in', self.ids), ('credit_move_id', 'in', self.ids)], ['debit_move_id', 'credit_move_id'])
        amls = set(self.ids)
        seen = set()
        while todo:
            aml_ids = [rec['debit_move_id'][0] for rec in todo if rec['debit_move_id']] + [rec['credit_move_id'][0] for rec in todo if rec['credit_move_id']]
            amls |= set(aml_ids)
            seen |= set([rec['id'] for rec in todo])
            todo = self.env['account.partial.reconcile'].search_read(['&', '|', ('credit_move_id', 'in', aml_ids), ('debit_move_id', 'in', aml_ids), '!', ('id', 'in', list(seen))], ['debit_move_id', 'credit_move_id'])

        partial_rec_ids = list(seen)
        if not amls:
            return
        else:
            amls = self.browse(list(amls))

        # If we have multiple currency, we can only base ourselve on debit-credit to see if it is fully reconciled
        currency = set([a.currency_id for a in amls if a.currency_id.id != False])
        multiple_currency = False
        if len(currency) != 1:
            currency = False
            multiple_currency = True
        else:
            currency = list(currency)[0]
        # Get the sum(debit, credit, amount_currency) of all amls involved
        total_debit = 0
        total_credit = 0
        total_amount_currency = 0
        maxdate = date.min
        to_balance = {}
        cash_basis_partial = self.env['account.partial.reconcile']
        for aml in amls:
            cash_basis_partial |= aml.move_id.tax_cash_basis_rec_id
            total_debit += aml.debit
            total_credit += aml.credit
            maxdate = max(aml.date, maxdate)
            total_amount_currency += aml.amount_currency
            # Convert in currency if we only have one currency and no amount_currency
            if not aml.amount_currency and currency:
                multiple_currency = True
                total_amount_currency += aml.company_id.currency_id._convert(aml.balance, currency, aml.company_id, aml.date)
            # If we still have residual value, it means that this move might need to be balanced using an exchange rate entry
            if aml.amount_residual != 0 or aml.amount_residual_currency != 0:
                if not to_balance.get(aml.currency_id):
                    to_balance[aml.currency_id] = [self.env['account.move.line'], 0]
                to_balance[aml.currency_id][0] += aml
                to_balance[aml.currency_id][1] += aml.amount_residual != 0 and aml.amount_residual or aml.amount_residual_currency

        # Check if reconciliation is total
        # To check if reconciliation is total we have 3 differents use case:
        # 1) There are multiple currency different than company currency, in that case we check using debit-credit
        # 2) We only have one currency which is different than company currency, in that case we check using amount_currency
        # 3) We have only one currency and some entries that don't have a secundary currency, in that case we check debit-credit
        #   or amount_currency.
        # 4) Cash basis full reconciliation
        #     - either none of the moves are cash basis reconciled, and we proceed
        #     - or some moves are cash basis reconciled and we make sure they are all fully reconciled

        digits_rounding_precision = amls[0].company_id.currency_id.rounding
        if (
                (
                    not cash_basis_partial or (cash_basis_partial and all([p >= 1.0 for p in amls._get_matched_percentage().values()]))
                ) and
                (
                    currency and float_is_zero(total_amount_currency, precision_rounding=currency.rounding) or
                    multiple_currency and float_compare(total_debit, total_credit, precision_rounding=digits_rounding_precision) == 0
                )
        ):

            exchange_move_id = False
            # Eventually create a journal entry to book the difference due to foreign currency's exchange rate that fluctuates
            if to_balance and any([not float_is_zero(residual, precision_rounding=digits_rounding_precision) for aml, residual in to_balance.values()]):
                exchange_move = self.env['account.move'].with_context(default_type='entry').create(
                    self.env['account.full.reconcile']._prepare_exchange_diff_move(move_date=maxdate, company=amls[0].company_id))
                part_reconcile = self.env['account.partial.reconcile']
                for aml_to_balance, total in to_balance.values():
                    if total:
                        rate_diff_amls, rate_diff_partial_rec = part_reconcile.create_exchange_rate_entry(aml_to_balance, exchange_move)
                        amls += rate_diff_amls
                        partial_rec_ids += rate_diff_partial_rec.ids
                    else:
                        aml_to_balance.reconcile()
                exchange_move.post()
                exchange_move_id = exchange_move.id
            #mark the reference of the full reconciliation on the exchange rate entries and on the entries
            self.env['account.full.reconcile'].create({
                'partial_reconcile_ids': [(6, 0, partial_rec_ids)],
                'reconciled_line_ids': [(6, 0, amls.ids)],
                'exchange_move_id': exchange_move_id,
            })

    @api.multi
    def _reconcile_lines(self, debit_moves, credit_moves, field):
        """ This function loops on the 2 recordsets given as parameter as long as it
            can find a debit and a credit to reconcile together. It returns the recordset of the
            account move lines that were not reconciled during the process.
        """
        (debit_moves + credit_moves).read([field])
        to_create = []
        cash_basis = debit_moves and debit_moves[0].account_id.internal_type in ('receivable', 'payable') or False
        cash_basis_percentage_before_rec = {}
        dc_vals ={}
        while (debit_moves and credit_moves):
            debit_move = debit_moves[0]
            credit_move = credit_moves[0]
            company_currency = debit_move.company_id.currency_id
            # We need those temporary value otherwise the computation might be wrong below
            temp_amount_residual = min(debit_move.amount_residual, -credit_move.amount_residual)
            temp_amount_residual_currency = min(debit_move.amount_residual_currency, -credit_move.amount_residual_currency)
            dc_vals[(debit_move.id, credit_move.id)] = (debit_move, credit_move, temp_amount_residual_currency)
            amount_reconcile = min(debit_move[field], -credit_move[field])

            #Remove from recordset the one(s) that will be totally reconciled
            # For optimization purpose, the creation of the partial_reconcile are done at the end,
            # therefore during the process of reconciling several move lines, there are actually no recompute performed by the orm
            # and thus the amount_residual are not recomputed, hence we have to do it manually.
            if amount_reconcile == debit_move[field]:
                debit_moves -= debit_move
            else:
                debit_moves[0].amount_residual -= temp_amount_residual
                debit_moves[0].amount_residual_currency -= temp_amount_residual_currency

            if amount_reconcile == -credit_move[field]:
                credit_moves -= credit_move
            else:
                credit_moves[0].amount_residual += temp_amount_residual
                credit_moves[0].amount_residual_currency += temp_amount_residual_currency
            #Check for the currency and amount_currency we can set
            currency = False
            amount_reconcile_currency = 0
            if field == 'amount_residual_currency':
                currency = credit_move.currency_id.id
                amount_reconcile_currency = temp_amount_residual_currency
                amount_reconcile = temp_amount_residual

            if cash_basis:
                tmp_set = debit_move | credit_move
                cash_basis_percentage_before_rec.update(tmp_set._get_matched_percentage())

            to_create.append({
                'debit_move_id': debit_move.id,
                'credit_move_id': credit_move.id,
                'amount': amount_reconcile,
                'amount_currency': amount_reconcile_currency,
                'currency_id': currency,
            })

        cash_basis_subjected = []
        part_rec = self.env['account.partial.reconcile']
        with self.env.norecompute():
            for partial_rec_dict in to_create:
                debit_move, credit_move, amount_residual_currency = dc_vals[partial_rec_dict['debit_move_id'], partial_rec_dict['credit_move_id']]
                # /!\ NOTE: Exchange rate differences shouldn't create cash basis entries
                # i. e: we don't really receive/give money in a customer/provider fashion
                # Since those are not subjected to cash basis computation we process them first
                if not amount_residual_currency and debit_move.currency_id and credit_move.currency_id:
                    part_rec.create(partial_rec_dict)
                else:
                    cash_basis_subjected.append(partial_rec_dict)

            for after_rec_dict in cash_basis_subjected:
                new_rec = part_rec.create(after_rec_dict)
                # if the pair belongs to move being reverted, do not create CABA entry
                if cash_basis and not (new_rec.debit_move_id + new_rec.credit_move_id).mapped('move_id.reversed_entry_id'):
                    new_rec.create_tax_cash_basis_entry(cash_basis_percentage_before_rec)
        self.recompute()

        return debit_moves+credit_moves

    @api.multi
    def auto_reconcile_lines(self):
        # Create list of debit and list of credit move ordered by date-currency
        debit_moves = self.filtered(lambda r: r.debit != 0 or r.amount_currency > 0)
        credit_moves = self.filtered(lambda r: r.credit != 0 or r.amount_currency < 0)
        debit_moves = debit_moves.sorted(key=lambda a: (a.date_maturity or a.date, a.currency_id))
        credit_moves = credit_moves.sorted(key=lambda a: (a.date_maturity or a.date, a.currency_id))
        # Compute on which field reconciliation should be based upon:
        if self[0].account_id.currency_id and self[0].account_id.currency_id != self[0].account_id.company_id.currency_id:
            field = 'amount_residual_currency'
        else:
            field = 'amount_residual'
        #if all lines share the same currency, use amount_residual_currency to avoid currency rounding error
        if self[0].currency_id and all([x.amount_currency and x.currency_id == self[0].currency_id for x in self]):
            field = 'amount_residual_currency'
        # Reconcile lines
        ret = self._reconcile_lines(debit_moves, credit_moves, field)
        return ret

    def _check_reconcile_validity(self):
        #Perform all checks on lines
        company_ids = set()
        all_accounts = []
        for line in self:
            company_ids.add(line.company_id.id)
            all_accounts.append(line.account_id)
            if (line.matched_debit_ids or line.matched_credit_ids) and line.reconciled:
                raise UserError(_('You are trying to reconcile some entries that are already reconciled.'))
        if len(company_ids) > 1:
            raise UserError(_('To reconcile the entries company should be the same for all entries.'))
        if len(set(all_accounts)) > 1:
            raise UserError(_('Entries are not from the same account.'))
        if not (all_accounts[0].reconcile or all_accounts[0].internal_type == 'liquidity'):
            raise UserError(_('Account %s (%s) does not allow reconciliation. First change the configuration of this account to allow it.') % (all_accounts[0].name, all_accounts[0].code))

    @api.multi
    def reconcile(self, writeoff_acc_id=False, writeoff_journal_id=False):
        # Empty self can happen if the user tries to reconcile entries which are already reconciled.
        # The calling method might have filtered out reconciled lines.
        if not self:
            return

        self._check_reconcile_validity()
        #reconcile everything that can be
        remaining_moves = self.auto_reconcile_lines()

        writeoff_to_reconcile = self.env['account.move.line']
        #if writeoff_acc_id specified, then create write-off move with value the remaining amount from move in self
        if writeoff_acc_id and writeoff_journal_id and remaining_moves:
            all_aml_share_same_currency = all([x.currency_id == self[0].currency_id for x in self])
            writeoff_vals = {
                'account_id': writeoff_acc_id.id,
                'journal_id': writeoff_journal_id.id
            }
            if not all_aml_share_same_currency:
                writeoff_vals['amount_currency'] = False
            writeoff_to_reconcile = remaining_moves._create_writeoff([writeoff_vals])
            #add writeoff line to reconcile algorithm and finish the reconciliation
            remaining_moves = (remaining_moves + writeoff_to_reconcile).auto_reconcile_lines()
        # Check if reconciliation is total or needs an exchange rate entry to be created
        (self + writeoff_to_reconcile).check_full_reconcile()
        return True

    def _create_writeoff(self, writeoff_vals):
        """ Create a writeoff move per journal for the account.move.lines in self. If debit/credit is not specified in vals,
            the writeoff amount will be computed as the sum of amount_residual of the given recordset.
            :param writeoff_vals: list of dicts containing values suitable for account_move_line.create(). The data in vals will
                be processed to create bot writeoff acount.move.line and their enclosing account.move.
        """
        def compute_writeoff_counterpart_vals(values):
            line_values = values.copy()
            line_values['debit'], line_values['credit'] = line_values['credit'], line_values['debit']
            if 'amount_currency' in values:
                line_values['amount_currency'] = -line_values['amount_currency']
            return line_values
        # Group writeoff_vals by journals
        writeoff_dict = {}
        for val in writeoff_vals:
            journal_id = val.get('journal_id', False)
            if not writeoff_dict.get(journal_id, False):
                writeoff_dict[journal_id] = [val]
            else:
                writeoff_dict[journal_id].append(val)

        partner_id = self.env['res.partner']._find_accounting_partner(self[0].partner_id).id
        company_currency = self[0].account_id.company_id.currency_id
        writeoff_currency = self[0].account_id.currency_id or company_currency
        line_to_reconcile = self.env['account.move.line']
        # Iterate and create one writeoff by journal
        writeoff_moves = self.env['account.move']
        for journal_id, lines in writeoff_dict.items():
            total = 0
            total_currency = 0
            writeoff_lines = []
            date = fields.Date.today()
            for vals in lines:
                # Check and complete vals
                if 'account_id' not in vals or 'journal_id' not in vals:
                    raise UserError(_("It is mandatory to specify an account and a journal to create a write-off."))
                if ('debit' in vals) ^ ('credit' in vals):
                    raise UserError(_("Either pass both debit and credit or none."))
                if 'date' not in vals:
                    vals['date'] = self._context.get('date_p') or fields.Date.today()
                vals['date'] = fields.Date.to_date(vals['date'])
                if vals['date'] and vals['date'] < date:
                    date = vals['date']
                if 'name' not in vals:
                    vals['name'] = self._context.get('comment') or _('Write-Off')
                if 'analytic_account_id' not in vals:
                    vals['analytic_account_id'] = self.env.context.get('analytic_id', False)
                #compute the writeoff amount if not given
                if 'credit' not in vals and 'debit' not in vals:
                    amount = sum([r.amount_residual for r in self])
                    vals['credit'] = amount > 0 and amount or 0.0
                    vals['debit'] = amount < 0 and abs(amount) or 0.0
                vals['partner_id'] = partner_id
                total += vals['debit']-vals['credit']
                if 'amount_currency' not in vals and writeoff_currency != company_currency:
                    vals['currency_id'] = writeoff_currency.id
                    sign = 1 if vals['debit'] > 0 else -1
                    vals['amount_currency'] = sign * abs(sum([r.amount_residual_currency for r in self]))
                    total_currency += vals['amount_currency']

                writeoff_lines.append(compute_writeoff_counterpart_vals(vals))

            # Create balance line
            writeoff_lines.append({
                'name': _('Write-Off'),
                'debit': total > 0 and total or 0.0,
                'credit': total < 0 and -total or 0.0,
                'amount_currency': total_currency,
                'currency_id': total_currency and writeoff_currency.id or False,
                'journal_id': journal_id,
                'account_id': self[0].account_id.id,
                'partner_id': partner_id
                })

            # Create the move
            writeoff_move = self.env['account.move'].create({
                'journal_id': journal_id,
                'date': date,
                'state': 'draft',
                'line_ids': [(0, 0, line) for line in writeoff_lines],
            })
            writeoff_moves += writeoff_move
            line_to_reconcile += writeoff_move.line_ids.filtered(lambda r: r.account_id == self[0].account_id).sorted(key='id')[-1:]

        #post all the writeoff moves at once
        if writeoff_moves:
            writeoff_moves.post()

        # Return the writeoff move.line which is to be reconciled
        return line_to_reconcile

    @api.multi
    def remove_move_reconcile(self):
        """ Undo a reconciliation """
        (self.mapped('matched_debit_ids') + self.mapped('matched_credit_ids')).unlink()

    @api.multi
    def _copy_data_extend_business_fields(self, values):
        ''' Hook allowing copying business fields under certain conditions.
        E.g. The link to the sale order lines must be preserved in case of a refund.
        '''
        self.ensure_one()

    @api.multi
    def copy_data(self, default=None):
        res = super(AccountMoveLine, self).copy_data(default=default)
        if self._context.get('include_business_fields'):
            for line, values in zip(self, res):
                line._copy_data_extend_business_fields(values)
        return res

    # -------------------------------------------------------------------------
    # MISC
    # -------------------------------------------------------------------------

    def _get_matched_percentage(self):
        """ This function returns a dictionary giving for each move_id of self, the percentage to consider as cash basis factor.
        This is actually computing the same as the matched_percentage field of account.move, except in case of multi-currencies
        where we recompute the matched percentage based on the amount_currency fields.
        Note that this function is used only by the tax cash basis module since we want to consider the matched_percentage only
        based on the company currency amounts in reports.
        """
        matched_percentage_per_move = {}
        for line in self:
            if not matched_percentage_per_move.get(line.move_id.id, False):
                lines_to_consider = line.move_id.line_ids.filtered(lambda x: x.account_id.internal_type in ('receivable', 'payable'))
                total_amount_currency = 0.0
                total_reconciled_currency = 0.0
                all_same_currency = False
                #if all receivable/payable aml and their payments have the same currency, we can safely consider
                #the amount_currency fields to avoid including the exchange rate difference in the matched_percentage
                if lines_to_consider and all([x.currency_id.id == lines_to_consider[0].currency_id.id for x in lines_to_consider]):
                    all_same_currency = lines_to_consider[0].currency_id.id
                    for line in lines_to_consider:
                        if all_same_currency:
                            total_amount_currency += abs(line.amount_currency)
                            for partial_line in (line.matched_debit_ids + line.matched_credit_ids):
                                if partial_line.currency_id and partial_line.currency_id.id == all_same_currency:
                                    total_reconciled_currency += partial_line.amount_currency
                                else:
                                    all_same_currency = False
                                    break
                if not all_same_currency:
                    #we cannot rely on amount_currency fields as it is not present on all partial reconciliation
                    matched_percentage_per_move[line.move_id.id] = line.move_id._get_cash_basis_matched_percentage()
                else:
                    #we can rely on amount_currency fields, which allow us to post a tax cash basis move at the initial rate
                    #to avoid currency rate difference issues.
                    if total_amount_currency == 0.0:
                        matched_percentage_per_move[line.move_id.id] = 1.0
                    else:
                        matched_percentage_per_move[line.move_id.id] = total_reconciled_currency / total_amount_currency
        return matched_percentage_per_move

    def _get_analytic_tag_ids(self):
        self.ensure_one()
        return self.analytic_tag_ids.filtered(lambda r: not r.active_analytic_distribution).ids

    @api.multi
    def create_analytic_lines(self):
        """ Create analytic items upon validation of an account.move.line having an analytic account or an analytic distribution.
        """
        lines_to_create_analytic_entries = self.env['account.move.line']
        for obj_line in self:
            for tag in obj_line.analytic_tag_ids.filtered('active_analytic_distribution'):
                for distribution in tag.analytic_distribution_ids:
                    vals_line = obj_line._prepare_analytic_distribution_line(distribution)
                    self.env['account.analytic.line'].create(vals_line)
            if obj_line.analytic_account_id:
                lines_to_create_analytic_entries |= obj_line

        # create analytic entries in batch
        if lines_to_create_analytic_entries:
            values_list = lines_to_create_analytic_entries._prepare_analytic_line()
            self.env['account.analytic.line'].create(values_list)

    @api.multi
    def _prepare_analytic_line(self):
        """ Prepare the values used to create() an account.analytic.line upon validation of an account.move.line having
            an analytic account. This method is intended to be extended in other modules.
            :return list of values to create analytic.line
            :rtype list
        """
        result = []
        for move_line in self:
            amount = (move_line.credit or 0.0) - (move_line.debit or 0.0)
            default_name = move_line.name or (move_line.ref or '/' + ' -- ' + (move_line.partner_id and move_line.partner_id.name or '/'))
            result.append({
                'name': default_name,
                'date': move_line.date,
                'account_id': move_line.analytic_account_id.id,
                'tag_ids': [(6, 0, move_line._get_analytic_tag_ids())],
                'unit_amount': move_line.quantity,
                'product_id': move_line.product_id and move_line.product_id.id or False,
                'product_uom_id': move_line.product_uom_id and move_line.product_uom_id.id or False,
                'amount': amount,
                'general_account_id': move_line.account_id.id,
                'ref': move_line.ref,
                'move_id': move_line.id,
                'user_id': move_line.move_id.invoice_user_id.id or self._uid,
                'partner_id': move_line.partner_id.id,
                'company_id': move_line.analytic_account_id.company_id.id or self.env.company.id,
            })
        return result

    def _prepare_analytic_distribution_line(self, distribution):
        """ Prepare the values used to create() an account.analytic.line upon validation of an account.move.line having
            analytic tags with analytic distribution.
        """
        self.ensure_one()
        amount = -self.balance * distribution.percentage / 100.0
        default_name = self.name or (self.ref or '/' + ' -- ' + (self.partner_id and self.partner_id.name or '/'))
        return {
            'name': default_name,
            'date': self.date,
            'account_id': distribution.account_id.id,
            'partner_id': self.partner_id.id,
            'tag_ids': [(6, 0, [distribution.tag_id.id] + self._get_analytic_tag_ids())],
            'unit_amount': self.quantity,
            'product_id': self.product_id and self.product_id.id or False,
            'product_uom_id': self.product_uom_id and self.product_uom_id.id or False,
            'amount': amount,
            'general_account_id': self.account_id.id,
            'ref': self.ref,
            'move_id': self.id,
            'user_id': self.move_id.invoice_user_id.id or self._uid,
            'company_id': distribution.account_id.company_id.id or self.env.company.id,
        }

    @api.model
    def _query_get(self, domain=None):
        self.check_access_rights('read')

        context = dict(self._context or {})
        domain = domain or []
        if not isinstance(domain, (list, tuple)):
            domain = safe_eval(domain)

        date_field = 'date'
        if context.get('aged_balance'):
            date_field = 'date_maturity'
        if context.get('date_to'):
            domain += [(date_field, '<=', context['date_to'])]
        if context.get('date_from'):
            if not context.get('strict_range'):
                domain += ['|', (date_field, '>=', context['date_from']), ('account_id.user_type_id.include_initial_balance', '=', True)]
            elif context.get('initial_bal'):
                domain += [(date_field, '<', context['date_from'])]
            else:
                domain += [(date_field, '>=', context['date_from'])]

        if context.get('journal_ids'):
            domain += [('journal_id', 'in', context['journal_ids'])]

        state = context.get('state')
        if state and state.lower() != 'all':
            domain += [('move_id.state', '=', state)]

        if context.get('company_id'):
            domain += [('company_id', '=', context['company_id'])]

        if 'company_ids' in context:
            domain += [('company_id', 'in', context['company_ids'])]

        if context.get('reconcile_date'):
            domain += ['|', ('reconciled', '=', False), '|', ('matched_debit_ids.max_date', '>', context['reconcile_date']), ('matched_credit_ids.max_date', '>', context['reconcile_date'])]

        if context.get('account_tag_ids'):
            domain += [('account_id.tag_ids', 'in', context['account_tag_ids'].ids)]

        if context.get('account_ids'):
            domain += [('account_id', 'in', context['account_ids'].ids)]

        if context.get('analytic_tag_ids'):
            domain += [('analytic_tag_ids', 'in', context['analytic_tag_ids'].ids)]

        if context.get('analytic_account_ids'):
            domain += [('analytic_account_id', 'in', context['analytic_account_ids'].ids)]

        if context.get('partner_ids'):
            domain += [('partner_id', 'in', context['partner_ids'].ids)]

        if context.get('partner_categories'):
            domain += [('partner_id.category_id', 'in', context['partner_categories'].ids)]

        where_clause = ""
        where_clause_params = []
        tables = ''
        if domain:
            domain.append(('display_type', 'not in', ('line_section', 'line_note')))
            domain.append(('move_id.state', '!=', 'cancel'))

            query = self._where_calc(domain)

            # Wrap the query with 'company_id IN (...)' to avoid bypassing company access rights.
            self._apply_ir_rules(query)

            tables, where_clause, where_clause_params = query.get_sql()
        return tables, where_clause, where_clause_params

<<<<<<< HEAD
    # FIXME: Clarify me and change me in master
    @api.multi
    def action_duplicate(self):
        self.ensure_one()
        action = self.env.ref('account.action_move_journal_line').read()[0]
        action['target'] = 'inline'
        action['context'] = dict(self.env.context)
        action['context']['form_view_initial_mode'] = 'edit'
        action['context']['view_no_maturity'] = False
        action['views'] = [(self.env.ref('account.view_move_form').id, 'form')]
        action['res_id'] = self.copy().id
        return action

    def _reconciled_lines(self):
        ids = []
        for aml in self.filtered('account_id.reconcile'):
            ids.extend([r.debit_move_id.id for r in aml.matched_debit_ids] if aml.credit > 0 else [r.credit_move_id.id for r in aml.matched_credit_ids])
            ids.append(aml.id)
        return ids

=======
>>>>>>> 1f5a4649
    @api.multi
    def open_reconcile_view(self):
        [action] = self.env.ref('account.action_account_moves_all_a').read()
        ids = self._reconciled_lines()
        action['domain'] = [('id', 'in', ids)]
        return action

    @api.model
    def _get_suspense_moves_domain(self):
        return [
            ('move_id.to_check', '=', True),
            ('full_reconcile_id', '=', False),
            ('statement_line_id', '!=', False),
        ]


class AccountPartialReconcile(models.Model):
    _name = "account.partial.reconcile"
    _description = "Partial Reconcile"

    debit_move_id = fields.Many2one('account.move.line', index=True, required=True)
    credit_move_id = fields.Many2one('account.move.line', index=True, required=True)
    amount = fields.Monetary(currency_field='company_currency_id', help="Amount concerned by this matching. Assumed to be always positive")
    amount_currency = fields.Monetary(string="Amount in Currency")
    currency_id = fields.Many2one('res.currency', string='Currency')
    company_currency_id = fields.Many2one('res.currency', string="Company Currency", related='company_id.currency_id', readonly=True,
        help='Utility field to express amount currency')
    company_id = fields.Many2one('res.company', related='debit_move_id.company_id', store=True, string='Company', readonly=False)
    full_reconcile_id = fields.Many2one('account.full.reconcile', string="Full Reconcile", copy=False)
    max_date = fields.Date(string='Max Date of Matched Lines', compute='_compute_max_date',
        readonly=True, copy=False, store=True,
        help='Technical field used to determine at which date this reconciliation needs to be shown on the aged receivable/payable reports.')

    @api.multi
    @api.depends('debit_move_id.date', 'credit_move_id.date')
    def _compute_max_date(self):
        for rec in self:
            rec.max_date = max(
                rec.debit_move_id.date,
                rec.credit_move_id.date
            )

    @api.model
    def _prepare_exchange_diff_partial_reconcile(self, aml, line_to_reconcile, currency):
        return {
            'debit_move_id': aml.credit and line_to_reconcile.id or aml.id,
            'credit_move_id': aml.debit and line_to_reconcile.id or aml.id,
            'amount': abs(aml.amount_residual),
            'amount_currency': abs(aml.amount_residual_currency),
            'currency_id': currency and currency.id or False,
        }

    @api.model
    def create_exchange_rate_entry(self, aml_to_fix, move):
        """
        Automatically create a journal items to book the exchange rate
        differences that can occur in multi-currencies environment. That
        new journal item will be made into the given `move` in the company
        `currency_exchange_journal_id`, and one of its journal items is
        matched with the other lines to balance the full reconciliation.
        :param aml_to_fix: recordset of account.move.line (possible several
            but sharing the same currency)
        :param move: account.move
        :return: tuple.
            [0]: account.move.line created to balance the `aml_to_fix`
            [1]: recordset of account.partial.reconcile created between the
                tuple first element and the `aml_to_fix`
        """
        partial_rec = self.env['account.partial.reconcile']
        aml_model = self.env['account.move.line']

        created_lines = self.env['account.move.line']
        for aml in aml_to_fix:
            #create the line that will compensate all the aml_to_fix
            line_to_rec = aml_model.with_context(check_move_validity=False).create({
                'name': _('Currency exchange rate difference'),
                'debit': aml.amount_residual < 0 and -aml.amount_residual or 0.0,
                'credit': aml.amount_residual > 0 and aml.amount_residual or 0.0,
                'account_id': aml.account_id.id,
                'move_id': move.id,
                'currency_id': aml.currency_id.id,
                'amount_currency': aml.amount_residual_currency and -aml.amount_residual_currency or 0.0,
                'partner_id': aml.partner_id.id,
            })
            #create the counterpart on exchange gain/loss account
            exchange_journal = move.company_id.currency_exchange_journal_id
            aml_model.with_context(check_move_validity=False).create({
                'name': _('Currency exchange rate difference'),
                'debit': aml.amount_residual > 0 and aml.amount_residual or 0.0,
                'credit': aml.amount_residual < 0 and -aml.amount_residual or 0.0,
                'account_id': aml.amount_residual > 0 and exchange_journal.default_debit_account_id.id or exchange_journal.default_credit_account_id.id,
                'move_id': move.id,
                'currency_id': aml.currency_id.id,
                'amount_currency': aml.amount_residual_currency and aml.amount_residual_currency or 0.0,
                'partner_id': aml.partner_id.id,
            })

            #reconcile all aml_to_fix
            partial_rec |= self.create(
                self._prepare_exchange_diff_partial_reconcile(
                        aml=aml,
                        line_to_reconcile=line_to_rec,
                        currency=aml.currency_id or False)
            )
            created_lines |= line_to_rec
        return created_lines, partial_rec

    def _get_tax_cash_basis_base_account(self, line, tax):
        ''' Get the account of lines that will contain the base amount of taxes.
        :param line: An account.move.line record
        :param tax: An account.tax record
        :return: An account record
        '''
        return tax.cash_basis_base_account_id or line.account_id

    def _get_amount_tax_cash_basis(self, amount, line):
        return line.company_id.currency_id.round(amount)

    def create_tax_cash_basis_entry(self, percentage_before_rec):
        self.ensure_one()
        move_date = self.debit_move_id.date
        newly_created_move = self.env['account.move']
        with self.env.norecompute():
            # We use a set here in case the reconciled lines belong to the same move (it happens with POS)
            for move in {self.debit_move_id.move_id, self.credit_move_id.move_id}:
                #move_date is the max of the 2 reconciled items
                if move_date < move.date:
                    move_date = move.date
                percentage_before = percentage_before_rec[move.id]
                percentage_after = move.line_ids[0]._get_matched_percentage()[move.id]
                # update the percentage before as the move can be part of
                # multiple partial reconciliations
                percentage_before_rec[move.id] = percentage_after

                for line in move.line_ids:
                    if not line.tax_exigible:
                        #amount is the current cash_basis amount minus the one before the reconciliation
                        amount = line.balance * percentage_after - line.balance * percentage_before
                        rounded_amt = self._get_amount_tax_cash_basis(amount, line)
                        if float_is_zero(rounded_amt, precision_rounding=line.company_id.currency_id.rounding):
                            continue
                        if line.tax_line_id and line.tax_line_id.tax_exigibility == 'on_payment':
                            if not newly_created_move:
                                newly_created_move = self._create_tax_basis_move()
                            #create cash basis entry for the tax line
                            to_clear_aml = self.env['account.move.line'].with_context(check_move_validity=False).create({
                                'name': line.move_id.name,
                                'debit': abs(rounded_amt) if rounded_amt < 0 else 0.0,
                                'credit': rounded_amt if rounded_amt > 0 else 0.0,
                                'account_id': line.account_id.id,
                                'analytic_account_id': line.analytic_account_id.id,
                                'analytic_tag_ids': line.analytic_tag_ids.ids,
                                'tax_exigible': True,
                                'amount_currency': line.amount_currency and line.currency_id.round(-line.amount_currency * amount / line.balance) or 0.0,
                                'currency_id': line.currency_id.id,
                                'move_id': newly_created_move.id,
                                'partner_id': line.partner_id.id,
                            })
                            # Group by cash basis account and tax
                            self.env['account.move.line'].with_context(check_move_validity=False).create({
                                'name': line.name,
                                'debit': rounded_amt if rounded_amt > 0 else 0.0,
                                'credit': abs(rounded_amt) if rounded_amt < 0 else 0.0,
                                'account_id': line.tax_repartition_line_id.account_id.id,
                                'analytic_account_id': line.analytic_account_id.id,
                                'analytic_tag_ids': line.analytic_tag_ids.ids,
                                'tax_exigible': True,
                                'amount_currency': line.amount_currency and line.currency_id.round(line.amount_currency * amount / line.balance) or 0.0,
                                'currency_id': line.currency_id.id,
                                'move_id': newly_created_move.id,
                                'partner_id': line.partner_id.id,
                                'tax_repartition_line_id': line.tax_repartition_line_id.id,
                                'tax_base_amount': line.tax_base_amount,
                                'tag_ids': [(6, 0, line.tag_ids.ids)],
                            })
                            if line.account_id.reconcile:
                                #setting the account to allow reconciliation will help to fix rounding errors
                                to_clear_aml |= line
                                to_clear_aml.reconcile()

                        if any([tax.tax_exigibility == 'on_payment' for tax in line.tax_ids]):
                            if not newly_created_move:
                                newly_created_move = self._create_tax_basis_move()
                            #create cash basis entry for the base
                            for tax in line.tax_ids.filtered(lambda t: t.tax_exigibility == 'on_payment'):
                                account_id = self._get_tax_cash_basis_base_account(line, tax)
                                self.env['account.move.line'].with_context(check_move_validity=False).create({
                                    'name': line.name,
                                    'debit': rounded_amt > 0 and rounded_amt or 0.0,
                                    'credit': rounded_amt < 0 and abs(rounded_amt) or 0.0,
                                    'account_id': account_id.id,
                                    'tax_exigible': True,
                                    'tax_ids': [(6, 0, [tax.id])],
                                    'move_id': newly_created_move.id,
                                    'currency_id': line.currency_id.id,
                                    'amount_currency': self.amount_currency and line.currency_id.round(line.amount_currency * amount / line.balance) or 0.0,
                                    'partner_id': line.partner_id.id,
                                    'tax_repartition_line_id': line.tax_repartition_line_id.id,
                                    'tax_base_amount': line.tax_base_amount,
                                    'tag_ids': [(6, 0, line.tag_ids.ids)],
                                })
                                self.env['account.move.line'].with_context(check_move_validity=False).create({
                                    'name': line.name,
                                    'credit': rounded_amt > 0 and rounded_amt or 0.0,
                                    'debit': rounded_amt < 0 and abs(rounded_amt) or 0.0,
                                    'account_id': account_id.id,
                                    'tax_exigible': True,
                                    'move_id': newly_created_move.id,
                                    'currency_id': line.currency_id.id,
                                    'amount_currency': self.amount_currency and line.currency_id.round(-line.amount_currency * amount / line.balance) or 0.0,
                                    'partner_id': line.partner_id.id,
                                })
        self.recompute()
        if newly_created_move:
            if move_date > (self.company_id.period_lock_date or date.min) and newly_created_move.date != move_date:
                # The move date should be the maximum date between payment and invoice (in case
                # of payment in advance). However, we should make sure the move date is not
                # recorded before the period lock date as the tax statement for this period is
                # probably already sent to the estate.
                newly_created_move.write({'date': move_date})
            # post move
            newly_created_move.post()

    def _create_tax_basis_move(self):
        # Check if company_journal for cash basis is set if not, raise exception
        if not self.company_id.tax_cash_basis_journal_id:
            raise UserError(_('There is no tax cash basis journal defined '
                              'for this company: "%s" \nConfigure it in Accounting/Configuration/Settings') %
                            (self.company_id.name))
        move_vals = {
            'journal_id': self.company_id.tax_cash_basis_journal_id.id,
            'tax_cash_basis_rec_id': self.id,
            'ref': self.credit_move_id.move_id.name if self.credit_move_id.payment_id else self.debit_move_id.move_id.name,
        }
        return self.env['account.move'].create(move_vals)

    @api.multi
    def unlink(self):
        """ When removing a partial reconciliation, also unlink its full reconciliation if it exists """
        full_to_unlink = self.env['account.full.reconcile']
        for rec in self:
            if rec.full_reconcile_id:
                full_to_unlink |= rec.full_reconcile_id
        #reverse the tax basis move created at the reconciliation time
        for move in self.env['account.move'].search([('tax_cash_basis_rec_id', 'in', self._ids)]):
            if move.date > (move.company_id.period_lock_date or date.min):
                move._reverse_moves([{'ref': _('Reversal of %s') % move.name}], cancel=True)
            else:
                move._reverse_moves([{'date': fields.Date.today(), 'ref': _('Reversal of %s') % move.name}], cancel=True)
        res = super(AccountPartialReconcile, self).unlink()
        if full_to_unlink:
            full_to_unlink.unlink()
        return res


class AccountFullReconcile(models.Model):
    _name = "account.full.reconcile"
    _description = "Full Reconcile"

    name = fields.Char(string='Number', required=True, copy=False, default=lambda self: self.env['ir.sequence'].next_by_code('account.reconcile'))
    partial_reconcile_ids = fields.One2many('account.partial.reconcile', 'full_reconcile_id', string='Reconciliation Parts')
    reconciled_line_ids = fields.One2many('account.move.line', 'full_reconcile_id', string='Matched Journal Items')
    exchange_move_id = fields.Many2one('account.move')

    @api.multi
    def unlink(self):
        """ When removing a full reconciliation, we need to revert the eventual journal entries we created to book the
            fluctuation of the foreign currency's exchange rate.
            We need also to reconcile together the origin currency difference line and its reversal in order to completely
            cancel the currency difference entry on the partner account (otherwise it will still appear on the aged balance
            for example).
        """
        for rec in self:
            if rec.exchange_move_id:
                # reverse the exchange rate entry after de-referencing it to avoid looping
                # (reversing will cause a nested attempt to drop the full reconciliation)
                to_reverse = rec.exchange_move_id
                rec.exchange_move_id = False
                to_reverse._reverse_moves([{
                    'date': fields.Date.today(),
                    'ref': _('Reversal of: %s') % to_reverse.name,
                }], cancel=True)
        return super(AccountFullReconcile, self).unlink()

    @api.model
    def _prepare_exchange_diff_move(self, move_date, company):
        if not company.currency_exchange_journal_id:
            raise UserError(_("You should configure the 'Exchange Rate Journal' in the accounting settings, to manage automatically the booking of accounting entries related to differences between exchange rates."))
        if not company.income_currency_exchange_account_id.id:
            raise UserError(_("You should configure the 'Gain Exchange Rate Account' in the accounting settings, to manage automatically the booking of accounting entries related to differences between exchange rates."))
        if not company.expense_currency_exchange_account_id.id:
            raise UserError(_("You should configure the 'Loss Exchange Rate Account' in the accounting settings, to manage automatically the booking of accounting entries related to differences between exchange rates."))
        res = {'journal_id': company.currency_exchange_journal_id.id}
        # The move date should be the maximum date between payment and invoice
        # (in case of payment in advance). However, we should make sure the
        # move date is not recorded after the end of year closing.
        if move_date > (company.fiscalyear_lock_date or date.min):
            res['date'] = move_date
        return res<|MERGE_RESOLUTION|>--- conflicted
+++ resolved
@@ -3551,20 +3551,6 @@
             tables, where_clause, where_clause_params = query.get_sql()
         return tables, where_clause, where_clause_params
 
-<<<<<<< HEAD
-    # FIXME: Clarify me and change me in master
-    @api.multi
-    def action_duplicate(self):
-        self.ensure_one()
-        action = self.env.ref('account.action_move_journal_line').read()[0]
-        action['target'] = 'inline'
-        action['context'] = dict(self.env.context)
-        action['context']['form_view_initial_mode'] = 'edit'
-        action['context']['view_no_maturity'] = False
-        action['views'] = [(self.env.ref('account.view_move_form').id, 'form')]
-        action['res_id'] = self.copy().id
-        return action
-
     def _reconciled_lines(self):
         ids = []
         for aml in self.filtered('account_id.reconcile'):
@@ -3572,8 +3558,6 @@
             ids.append(aml.id)
         return ids
 
-=======
->>>>>>> 1f5a4649
     @api.multi
     def open_reconcile_view(self):
         [action] = self.env.ref('account.action_account_moves_all_a').read()
