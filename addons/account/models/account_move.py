# -*- coding: utf-8 -*-

import time
from collections import OrderedDict
from odoo import api, fields, models, _
from odoo.osv import expression
from odoo.exceptions import RedirectWarning, UserError, ValidationError
from odoo.tools.misc import formatLang, format_date
from odoo.tools import float_is_zero, float_compare
from odoo.tools.safe_eval import safe_eval
from odoo.addons import decimal_precision as dp
from lxml import etree

#----------------------------------------------------------
# Entries
#----------------------------------------------------------

class AccountMove(models.Model):
    _name = "account.move"
    _description = "Account Entry"
    _order = 'date desc, id desc'

    @api.multi
    @api.depends('name', 'state')
    def name_get(self):
        result = []
        for move in self:
            if move.state == 'draft':
                name = '* ' + str(move.id)
            else:
                name = move.name
            result.append((move.id, name))
        return result

    @api.multi
    @api.depends('line_ids.debit', 'line_ids.credit')
    def _amount_compute(self):
        for move in self:
            total = 0.0
            for line in move.line_ids:
                total += line.debit
            move.amount = total

    @api.depends('line_ids.debit', 'line_ids.credit', 'line_ids.matched_debit_ids.amount', 'line_ids.matched_credit_ids.amount', 'line_ids.account_id.user_type_id.type')
    def _compute_matched_percentage(self):
        """Compute the percentage to apply for cash basis method. This value is relevant only for moves that
        involve journal items on receivable or payable accounts.
        """
        for move in self:
            total_amount = 0.0
            total_reconciled = 0.0
            for line in move.line_ids:
                if line.account_id.user_type_id.type in ('receivable', 'payable'):
                    amount = abs(line.debit - line.credit)
                    total_amount += amount
                    for partial_line in (line.matched_debit_ids + line.matched_credit_ids):
                        total_reconciled += partial_line.amount
            precision_currency = move.currency_id or move.company_id.currency_id
            if float_is_zero(total_amount, precision_rounding=precision_currency.rounding):
                move.matched_percentage = 1.0
            else:
                move.matched_percentage = total_reconciled / total_amount

    @api.one
    @api.depends('company_id')
    def _compute_currency(self):
        self.currency_id = self.company_id.currency_id or self.env.user.company_id.currency_id

    @api.multi
    def _get_default_journal(self):
        if self.env.context.get('default_journal_type'):
            return self.env['account.journal'].search([('company_id', '=', self.env.user.company_id.id), ('type', '=', self.env.context['default_journal_type'])], limit=1).id

    @api.multi
    @api.depends('line_ids.partner_id')
    def _compute_partner_id(self):
        for move in self:
            partner = move.line_ids.mapped('partner_id')
            move.partner_id = partner.id if len(partner) == 1 else False

    @api.onchange('date')
    def _onchange_date(self):
        '''On the form view, a change on the date will trigger onchange() on account.move
        but not on account.move.line even the date field is related to account.move.
        Then, trigger the _onchange_amount_currency manually.
        '''
        self.line_ids._onchange_amount_currency()

    name = fields.Char(string='Number', required=True, copy=False, default='/')
    ref = fields.Char(string='Reference', copy=False)
    date = fields.Date(required=True, states={'posted': [('readonly', True)]}, index=True, default=fields.Date.context_today)
    journal_id = fields.Many2one('account.journal', string='Journal', required=True, states={'posted': [('readonly', True)]}, default=_get_default_journal)
    currency_id = fields.Many2one('res.currency', compute='_compute_currency', store=True, string="Currency")
    state = fields.Selection([('draft', 'Unposted'), ('posted', 'Posted')], string='Status',
      required=True, readonly=True, copy=False, default='draft',
      help='All manually created new journal entries are usually in the status \'Unposted\', '
           'but you can set the option to skip that status on the related journal. '
           'In that case, they will behave as journal entries automatically created by the '
           'system on document validation (invoices, bank statements...) and will be created '
           'in \'Posted\' status.')
    line_ids = fields.One2many('account.move.line', 'move_id', string='Journal Items',
        states={'posted': [('readonly', True)]}, copy=True)
    partner_id = fields.Many2one('res.partner', compute='_compute_partner_id', string="Partner", store=True, readonly=True)
    amount = fields.Monetary(compute='_amount_compute', store=True)
    narration = fields.Text(string='Internal Note')
    company_id = fields.Many2one('res.company', related='journal_id.company_id', string='Company', store=True, readonly=True)
    matched_percentage = fields.Float('Percentage Matched', compute='_compute_matched_percentage', digits=0, store=True, readonly=True, help="Technical field used in cash basis method")
    # Dummy Account field to search on account.move by account_id
    dummy_account_id = fields.Many2one('account.account', related='line_ids.account_id', string='Account', store=False, readonly=True)
    tax_cash_basis_rec_id = fields.Many2one(
        'account.partial.reconcile',
        string='Tax Cash Basis Entry of',
        help="Technical field used to keep track of the tax cash basis reconciliation. "
        "This is needed when cancelling the source: it will post the inverse journal entry to cancel that part too.")
    auto_reverse = fields.Boolean(string='Reverse Automatically', default=False, help='If this checkbox is ticked, this entry will be automatically reversed at the reversal date you defined.')
    reverse_date = fields.Date(string='Reversal Date', help='Date of the reverse accounting entry.')
    reverse_entry_id = fields.Many2one('account.move', String="Reverse entry", store=True, readonly=True)

    @api.model
    def fields_view_get(self, view_id=None, view_type='form', toolbar=False, submenu=False):
        res = super(AccountMove, self).fields_view_get(
            view_id=view_id, view_type=view_type, toolbar=toolbar, submenu=submenu)
        if self._context.get('vat_domain'):
            res['fields']['line_ids']['views']['tree']['fields']['tax_line_id']['domain'] = [('tag_ids', 'in', [self.env.ref(self._context.get('vat_domain')).id])]
        return res

    @api.model
    def create(self, vals):
        move = super(AccountMove, self.with_context(check_move_validity=False, partner_id=vals.get('partner_id'))).create(vals)
        move.assert_balanced()
        return move

    @api.multi
    def write(self, vals):
        if 'line_ids' in vals:
            res = super(AccountMove, self.with_context(check_move_validity=False)).write(vals)
            self.assert_balanced()
        else:
            res = super(AccountMove, self).write(vals)
        return res

    @api.multi
    def post(self):
        invoice = self._context.get('invoice', False)
        self._post_validate()
        for move in self:
            move.line_ids.create_analytic_lines()
            if move.name == '/':
                new_name = False
                journal = move.journal_id

                if invoice and invoice.move_name and invoice.move_name != '/':
                    new_name = invoice.move_name
                else:
                    if journal.sequence_id:
                        # If invoice is actually refund and journal has a refund_sequence then use that one or use the regular one
                        sequence = journal.sequence_id
                        if invoice and invoice.type in ['out_refund', 'in_refund'] and journal.refund_sequence:
                            if not journal.refund_sequence_id:
                                raise UserError(_('Please define a sequence for the credit notes'))
                            sequence = journal.refund_sequence_id

                        new_name = sequence.with_context(ir_sequence_date=move.date).next_by_id()
                    else:
                        raise UserError(_('Please define a sequence on the journal.'))

                if new_name:
                    move.name = new_name
        return self.write({'state': 'posted'})

    @api.multi
    def button_cancel(self):
        for move in self:
            if not move.journal_id.update_posted:
                raise UserError(_('You cannot modify a posted entry of this journal.\nFirst you should set the journal to allow cancelling entries.'))
            # We remove all the analytics entries for this journal
            move.mapped('line_ids.analytic_line_ids').unlink()
        if self.ids:
            self.check_access_rights('write')
            self.check_access_rule('write')
            self._check_lock_date()
            self._cr.execute('UPDATE account_move '\
                       'SET state=%s '\
                       'WHERE id IN %s', ('draft', tuple(self.ids),))
            self.invalidate_cache()
        self._check_lock_date()
        return True

    @api.multi
    def unlink(self):
        for move in self:
            #check the lock date + check if some entries are reconciled
            move.line_ids._update_check()
            move.line_ids.unlink()
        return super(AccountMove, self).unlink()

    @api.multi
    def _post_validate(self):
        for move in self:
            if move.line_ids:
                if not all([x.company_id.id == move.company_id.id for x in move.line_ids]):
                    raise UserError(_("Cannot create moves for different companies."))
        self.assert_balanced()
        return self._check_lock_date()

    @api.multi
    def _check_lock_date(self):
        for move in self:
            lock_date = max(move.company_id.period_lock_date or '0000-00-00', move.company_id.fiscalyear_lock_date or '0000-00-00')
            if self.user_has_groups('account.group_account_manager'):
                lock_date = move.company_id.fiscalyear_lock_date
            if move.date <= (lock_date or '0000-00-00'):
                if self.user_has_groups('account.group_account_manager'):
                    message = _("You cannot add/modify entries prior to and inclusive of the lock date %s") % (lock_date)
                else:
                    message = _("You cannot add/modify entries prior to and inclusive of the lock date %s. Check the company settings or ask someone with the 'Adviser' role") % (lock_date)
                raise UserError(message)
        return True

    @api.multi
    def assert_balanced(self):
        if not self.ids:
            return True
        prec = self.env.user.company_id.currency_id.decimal_places

        self._cr.execute("""\
            SELECT      move_id
            FROM        account_move_line
            WHERE       move_id in %s
            GROUP BY    move_id
            HAVING      abs(sum(debit) - sum(credit)) > %s
            """, (tuple(self.ids), 10 ** (-max(5, prec))))
        if len(self._cr.fetchall()) != 0:
            raise UserError(_("Cannot create unbalanced journal entry."))
        return True

    @api.multi
    def _reverse_move(self, date=None, journal_id=None, auto=False):
        self.ensure_one()
<<<<<<< HEAD
        reversed_move = self.copy(default={
            'date': date,
            'journal_id': journal_id.id if journal_id else self.journal_id.id,
            'ref': _('%sreversal of: ') % (_('Automatic ') if auto else '') + self.name,
            'auto_reverse': False})
        for acm_line in reversed_move.line_ids.with_context(check_move_validity=False):
            acm_line.write({
                'debit': acm_line.credit,
                'credit': acm_line.debit,
                'amount_currency': -acm_line.amount_currency
            })
        self.reverse_entry_id = reversed_move
=======
        with self.env.norecompute():
            reversed_move = self.copy(default={
                'date': date,
                'journal_id': journal_id.id if journal_id else self.journal_id.id,
                'ref': _('reversal of: ') + self.name})
            for acm_line in reversed_move.line_ids.with_context(check_move_validity=False):
                acm_line.write({
                    'debit': acm_line.credit,
                    'credit': acm_line.debit,
                    'amount_currency': -acm_line.amount_currency
                })
        self.recompute()
>>>>>>> de8cefce
        return reversed_move

    @api.multi
    def reverse_moves(self, date=None, journal_id=None, auto=False):
        date = date or fields.Date.today()
        reversed_moves = self.env['account.move']
        for ac_move in self:
            #unreconcile all lines reversed
            aml = ac_move.line_ids.filtered(lambda x: x.account_id.reconcile or x.account_id.internal_type == 'liquidity')
            aml.remove_move_reconcile()
            reversed_move = ac_move._reverse_move(date=date,
                                                  journal_id=journal_id,
                                                  auto=auto)
            reversed_moves |= reversed_move
            #reconcile together the reconcilable (or the liquidity aml) and their newly created counterpart
            for account in set([x.account_id for x in aml]):
                to_rec = aml.filtered(lambda y: y.account_id == account)
                to_rec |= reversed_move.line_ids.filtered(lambda y: y.account_id == account)
                #reconciliation will be full, so speed up the computation by using skip_full_reconcile_check in the context
                to_rec.with_context(skip_full_reconcile_check=True).reconcile()
                to_rec.force_full_reconcile()
        if reversed_moves:
            reversed_moves._post_validate()
            reversed_moves.post()
            return [x.id for x in reversed_moves]
        return []

    @api.multi
    def open_reconcile_view(self):
        return self.line_ids.open_reconcile_view()

    # FIXME: Clarify me and change me in master
    @api.multi
    def action_duplicate(self):
        self.ensure_one()
        action = self.env.ref('account.action_move_journal_line').read()[0]
        action['target'] = 'inline'
        action['context'] = dict(self.env.context)
        action['context']['view_no_maturity'] = False
        action['views'] = [(self.env.ref('account.view_move_form').id, 'form')]
        action['res_id'] = self.copy().id
        return action

    @api.model
    def _run_reverses_entries(self):
        ''' This method is called from a cron job. '''
        records = self.search([
            ('state', '=', 'posted'),
            ('auto_reverse', '=', True),
            ('reverse_date', '<=', fields.Date.today()),
            ('reverse_entry_id', '=', False)])
        for move in records:
            date = None
            if move.reverse_date and (not self.env.user.company_id.period_lock_date or move.reverse_date > self.env.user.company_id.period_lock_date):
                date = move.reverse_date
            move.reverse_moves(date=date, auto=True)

    @api.multi
    def action_view_reverse_entry(self):
        action = self.env.ref('account.action_move_journal_line').read()[0]
        action['views'] = [(self.env.ref('account.view_move_form').id, 'form')]
        action['res_id'] = self.reverse_entry_id.id
        return action

class AccountMoveLine(models.Model):
    _name = "account.move.line"
    _description = "Journal Item"
    _order = "date desc, id desc"

    @api.model_cr
    def init(self):
        """ change index on partner_id to a multi-column index on (partner_id, ref), the new index will behave in the
            same way when we search on partner_id, with the addition of being optimal when having a query that will
            search on partner_id and ref at the same time (which is the case when we open the bank reconciliation widget)
        """
        cr = self._cr
        cr.execute('DROP INDEX IF EXISTS account_move_line_partner_id_index')
        cr.execute('SELECT indexname FROM pg_indexes WHERE indexname = %s', ('account_move_line_partner_id_ref_idx',))
        if not cr.fetchone():
            cr.execute('CREATE INDEX account_move_line_partner_id_ref_idx ON account_move_line (partner_id, ref)')

    @api.depends('debit', 'credit', 'amount_currency', 'currency_id', 'matched_debit_ids', 'matched_credit_ids', 'matched_debit_ids.amount', 'matched_credit_ids.amount', 'move_id.state')
    def _amount_residual(self):
        """ Computes the residual amount of a move line from a reconcilable account in the company currency and the line's currency.
            This amount will be 0 for fully reconciled lines or lines from a non-reconcilable account, the original line amount
            for unreconciled lines, and something in-between for partially reconciled lines.
        """
        for line in self:
            if not line.account_id.reconcile and line.account_id.internal_type != 'liquidity':
                line.reconciled = False
                line.amount_residual = 0
                line.amount_residual_currency = 0
                continue
            #amounts in the partial reconcile table aren't signed, so we need to use abs()
            amount = abs(line.debit - line.credit)
            amount_residual_currency = abs(line.amount_currency) or 0.0
            sign = 1 if (line.debit - line.credit) > 0 else -1
            if not line.debit and not line.credit and line.amount_currency and line.currency_id:
                #residual for exchange rate entries
                sign = 1 if float_compare(line.amount_currency, 0, precision_rounding=line.currency_id.rounding) == 1 else -1

            for partial_line in (line.matched_debit_ids + line.matched_credit_ids):
                # If line is a credit (sign = -1) we:
                #  - subtract matched_debit_ids (partial_line.credit_move_id == line)
                #  - add matched_credit_ids (partial_line.credit_move_id != line)
                # If line is a debit (sign = 1), do the opposite.
                sign_partial_line = sign if partial_line.credit_move_id == line else (-1 * sign)

                amount += sign_partial_line * partial_line.amount
                #getting the date of the matched item to compute the amount_residual in currency
                if line.currency_id:
                    if partial_line.currency_id and partial_line.currency_id == line.currency_id:
                        amount_residual_currency += sign_partial_line * partial_line.amount_currency
                    else:
                        if line.balance and line.amount_currency:
                            rate = line.amount_currency / line.balance
                        else:
                            date = partial_line.credit_move_id.date if partial_line.debit_move_id == line else partial_line.debit_move_id.date
                            rate = line.currency_id.with_context(date=date).rate
                        amount_residual_currency += sign_partial_line * line.currency_id.round(partial_line.amount * rate)

            #computing the `reconciled` field.
            reconciled = False
            digits_rounding_precision = line.company_id.currency_id.rounding
            if (line.matched_debit_ids or line.matched_credit_ids) and float_is_zero(amount, precision_rounding=digits_rounding_precision):
                if line.currency_id and line.amount_currency:
                    if float_is_zero(amount_residual_currency, precision_rounding=line.currency_id.rounding):
                        reconciled = True
                else:
                    reconciled = True
            line.reconciled = reconciled

            line.amount_residual = line.company_id.currency_id.round(amount * sign)
            line.amount_residual_currency = line.currency_id and line.currency_id.round(amount_residual_currency * sign) or 0.0

    @api.depends('debit', 'credit')
    def _store_balance(self):
        for line in self:
            line.balance = line.debit - line.credit

    @api.model
    def _get_currency(self):
        currency = False
        context = self._context or {}
        if context.get('default_journal_id', False):
            currency = self.env['account.journal'].browse(context['default_journal_id']).currency_id
        return currency

    @api.depends('debit', 'credit', 'move_id.matched_percentage', 'move_id.journal_id')
    def _compute_cash_basis(self):
        for move_line in self:
            if move_line.journal_id.type in ('sale', 'purchase'):
                move_line.debit_cash_basis = move_line.debit * move_line.move_id.matched_percentage
                move_line.credit_cash_basis = move_line.credit * move_line.move_id.matched_percentage
            else:
                move_line.debit_cash_basis = move_line.debit
                move_line.credit_cash_basis = move_line.credit
            move_line.balance_cash_basis = move_line.debit_cash_basis - move_line.credit_cash_basis

    @api.depends('move_id.line_ids', 'move_id.line_ids.tax_line_id', 'move_id.line_ids.debit', 'move_id.line_ids.credit')
    def _compute_tax_base_amount(self):
        for move_line in self:
            if move_line.tax_line_id:
                base_lines = move_line.move_id.line_ids.filtered(lambda line: move_line.tax_line_id in line.tax_ids)
                move_line.tax_base_amount = abs(sum(base_lines.mapped('balance')))
            else:
                move_line.tax_base_amount = 0

    @api.depends('move_id')
    def _compute_parent_state(self):
        for record in self.filtered('move_id'):
            record.parent_state = record.move_id.state

    @api.one
    @api.depends('move_id.line_ids')
    def _get_counterpart(self):
        counterpart = set()
        for line in self.move_id.line_ids:
            if (line.account_id.code != self.account_id.code):
                counterpart.add(line.account_id.code)
        if len(counterpart) > 2:
            counterpart = list(counterpart)[0:2] + ["..."]
        self.counterpart = ",".join(counterpart)

    name = fields.Char(string="Label")
    quantity = fields.Float(digits=dp.get_precision('Product Unit of Measure'),
        help="The optional quantity expressed by this line, eg: number of product sold. The quantity is not a legal requirement but is very useful for some reports.")
    product_uom_id = fields.Many2one('uom.uom', string='Unit of Measure')
    product_id = fields.Many2one('product.product', string='Product')
    debit = fields.Monetary(default=0.0, currency_field='company_currency_id')
    credit = fields.Monetary(default=0.0, currency_field='company_currency_id')
    balance = fields.Monetary(compute='_store_balance', store=True, currency_field='company_currency_id',
        help="Technical field holding the debit - credit in order to open meaningful graph views from reports")
    debit_cash_basis = fields.Monetary(currency_field='company_currency_id', compute='_compute_cash_basis', store=True)
    credit_cash_basis = fields.Monetary(currency_field='company_currency_id', compute='_compute_cash_basis', store=True)
    balance_cash_basis = fields.Monetary(compute='_compute_cash_basis', store=True, currency_field='company_currency_id',
        help="Technical field holding the debit_cash_basis - credit_cash_basis in order to open meaningful graph views from reports")
    amount_currency = fields.Monetary(default=0.0, help="The amount expressed in an optional other currency if it is a multi-currency entry.")
    company_currency_id = fields.Many2one('res.currency', related='company_id.currency_id', string="Company Currency", readonly=True,
        help='Utility field to express amount currency', store=True)
    currency_id = fields.Many2one('res.currency', string='Currency', default=_get_currency,
        help="The optional other currency if it is a multi-currency entry.")
    amount_residual = fields.Monetary(compute='_amount_residual', string='Residual Amount', store=True, currency_field='company_currency_id',
        help="The residual amount on a journal item expressed in the company currency.")
    amount_residual_currency = fields.Monetary(compute='_amount_residual', string='Residual Amount in Currency', store=True,
        help="The residual amount on a journal item expressed in its currency (possibly not the company currency).")
    tax_base_amount = fields.Monetary(string="Base Amount", compute='_compute_tax_base_amount', currency_field='company_currency_id', store=True)
    account_id = fields.Many2one('account.account', string='Account', required=True, index=True,
        ondelete="cascade", domain=[('deprecated', '=', False)], default=lambda self: self._context.get('account_id', False))
    move_id = fields.Many2one('account.move', string='Journal Entry', ondelete="cascade",
        help="The move of this entry line.", index=True, required=True, auto_join=True)
    narration = fields.Text(related='move_id.narration', string='Narration')
    ref = fields.Char(related='move_id.ref', string='Reference', store=True, copy=False, index=True)
    payment_id = fields.Many2one('account.payment', string="Originator Payment", help="Payment that created this entry", copy=False)
    statement_line_id = fields.Many2one('account.bank.statement.line', index=True, string='Bank statement line reconciled with this entry', copy=False, readonly=True)
    statement_id = fields.Many2one('account.bank.statement', related='statement_line_id.statement_id', string='Statement', store=True,
        help="The bank statement used for bank reconciliation", index=True, copy=False)
    reconciled = fields.Boolean(compute='_amount_residual', store=True)
    full_reconcile_id = fields.Many2one('account.full.reconcile', string="Matching Number", copy=False)
    matched_debit_ids = fields.One2many('account.partial.reconcile', 'credit_move_id', String='Matched Debits',
        help='Debit journal items that are matched with this journal item.')
    matched_credit_ids = fields.One2many('account.partial.reconcile', 'debit_move_id', String='Matched Credits',
        help='Credit journal items that are matched with this journal item.')
    journal_id = fields.Many2one('account.journal', related='move_id.journal_id', string='Journal',
        index=True, store=True, copy=False)  # related is required
    blocked = fields.Boolean(string='No Follow-up', default=False,
        help="You can check this box to mark this journal item as a litigation with the associated partner")
    date_maturity = fields.Date(string='Due date', index=True, required=True, copy=False,
        help="This field is used for payable and receivable journal entries. You can put the limit date for the payment of this line.")
    date = fields.Date(related='move_id.date', string='Date', index=True, store=True, copy=False)  # related is required
    analytic_line_ids = fields.One2many('account.analytic.line', 'move_id', string='Analytic lines', oldname="analytic_lines")
    tax_ids = fields.Many2many('account.tax', string='Taxes', domain=['|', ('active', '=', False), ('active', '=', True)])
    tax_line_id = fields.Many2one('account.tax', string='Originator tax', ondelete='restrict')
    analytic_account_id = fields.Many2one('account.analytic.account', string='Analytic Account')
    analytic_tag_ids = fields.Many2many('account.analytic.tag', string='Analytic Tags')
    company_id = fields.Many2one('res.company', related='account_id.company_id', string='Company', store=True, readonly=True)
    counterpart = fields.Char("Counterpart", compute='_get_counterpart', help="Compute the counter part accounts of this journal item for this journal entry. This can be needed in reports.")

    # TODO: put the invoice link and partner_id on the account_move
    invoice_id = fields.Many2one('account.invoice', oldname="invoice")
    partner_id = fields.Many2one('res.partner', string='Partner', ondelete='restrict')
    user_type_id = fields.Many2one('account.account.type', related='account_id.user_type_id', index=True, store=True, oldname="user_type", readonly=True)
    tax_exigible = fields.Boolean(string='Appears in VAT report', default=True,
        help="Technical field used to mark a tax line as exigible in the vat report or not (only exigible journal items are displayed). By default all new journal items are directly exigible, but with the feature cash_basis on taxes, some will become exigible only when the payment is recorded.")
    parent_state = fields.Char(compute="_compute_parent_state", help="State of the parent account.move")

    #Needed for setup, as a decoration attribute needs to know that for a tree view in one of the popups, and there's no way to reference directly a xml id from there
    is_unaffected_earnings_line = fields.Boolean(string="Is Unaffected Earnings Line", compute="_compute_is_unaffected_earnings_line", help="Tells whether or not this line belongs to an unaffected earnings account")

    _sql_constraints = [
        ('credit_debit1', 'CHECK (credit*debit=0)', 'Wrong credit or debit value in accounting entry !'),
        ('credit_debit2', 'CHECK (credit+debit>=0)', 'Wrong credit or debit value in accounting entry !'),
    ]

    @api.model
    def default_get(self, fields):
        rec = super(AccountMoveLine, self).default_get(fields)
        if 'line_ids' not in self._context:
            return rec

        #compute the default credit/debit of the next line in case of a manual entry
        balance = 0
        for line in self._context['line_ids']:
            if line[2]:  # in case of command 0: add a record with values
                balance += line[2].get('debit', 0) - line[2].get('credit', 0)
            elif line[0] == 2:  # line has been deleted
                line_obj = self.browse(line[1])
                balance -= line_obj.debit - line_obj.credit
        if balance < 0:
            rec.update({'debit': -balance})
        if balance > 0:
            rec.update({'credit': balance})
        return rec

    @api.multi
    @api.constrains('currency_id', 'account_id')
    def _check_currency(self):
        for line in self:
            account_currency = line.account_id.currency_id
            if account_currency and account_currency != line.company_id.currency_id:
                if not line.currency_id or line.currency_id != account_currency:
                    raise ValidationError(_('The selected account of your Journal Entry forces to provide a secondary currency. You should remove the secondary currency on the account.'))

    @api.multi
    @api.constrains('currency_id', 'amount_currency')
    def _check_currency_and_amount(self):
        for line in self:
            if (line.amount_currency and not line.currency_id):
                raise ValidationError(_("You cannot create journal items with a secondary currency without filling both 'currency' and 'amount currency' field."))

    @api.multi
    @api.constrains('amount_currency', 'debit', 'credit')
    def _check_currency_amount(self):
        for line in self:
            if line.amount_currency:
                if (line.amount_currency > 0.0 and line.credit > 0.0) or (line.amount_currency < 0.0 and line.debit > 0.0):
                    raise ValidationError(_('The amount expressed in the secondary currency must be positive when account is debited and negative when account is credited.'))

    @api.depends('account_id.user_type_id')
    def _compute_is_unaffected_earnings_line(self):
        for record in self:
            unaffected_earnings_type = self.env.ref("account.data_unaffected_earnings")
            record.is_unaffected_earnings_line = unaffected_earnings_type == record.account_id.user_type_id

    @api.onchange('amount_currency', 'currency_id')
    def _onchange_amount_currency(self):
        '''Recompute the debit/credit based on amount_currency/currency_id and date.
        However, date is a related field on account.move. Then, this onchange will not be triggered
        by the form view by changing the date on the account.move.
        To fix this problem, see _onchange_date method on account.move.
        '''
        for line in self:
            amount = line.amount_currency
            if line.currency_id and line.currency_id != line.company_currency_id:
                amount = line.currency_id.with_context(date=line.date).compute(amount, line.company_currency_id)
                line.debit = amount > 0 and amount or 0.0
                line.credit = amount < 0 and -amount or 0.0

    ####################################################
    # Reconciliation methods
    ####################################################

    def _get_pair_to_reconcile(self):
        #field is either 'amount_residual' or 'amount_residual_currency' (if the reconciled account has a secondary currency set)
        company_currency_id = self[0].account_id.company_id.currency_id
        account_curreny_id = self[0].account_id.currency_id
        field = (account_curreny_id and company_currency_id != account_curreny_id) and 'amount_residual_currency' or 'amount_residual'
        #reconciliation on bank accounts are special cases as we don't want to set them as reconcilable
        #but we still want to reconcile entries that are reversed together in order to clear those lines
        #in the bank reconciliation report.
        if not self[0].account_id.reconcile and self[0].account_id.internal_type == 'liquidity':
            field = 'balance'
        rounding = self[0].company_id.currency_id.rounding
        if self[0].currency_id and all([x.amount_currency and x.currency_id == self[0].currency_id for x in self]):
            #or if all lines share the same currency
            field = 'amount_residual_currency'
            rounding = self[0].currency_id.rounding
        if self._context.get('skip_full_reconcile_check') == 'amount_currency_excluded':
            field = 'amount_residual'
        elif self._context.get('skip_full_reconcile_check') == 'amount_currency_only':
            field = 'amount_residual_currency'
        #target the pair of move in self that are the oldest
        sorted_moves = sorted(self, key=lambda a: a.date_maturity or a.date)
        debit = credit = False
        for aml in sorted_moves:
            if credit and debit:
                break
            if float_compare(aml[field], 0, precision_rounding=rounding) == 1 and not debit:
                debit = aml
            elif float_compare(aml[field], 0, precision_rounding=rounding) == -1 and not credit:
                credit = aml
        return debit, credit

    def auto_reconcile_lines(self):
        """ This function iterates recursively on the recordset given as parameter as long as it
            can find a debit and a credit to reconcile together. It returns the recordset of the
            account move lines that were not reconciled during the process.
        """
        if not self.ids:
            return self
        sm_debit_move, sm_credit_move = self._get_pair_to_reconcile()
        #there is no more pair to reconcile so return what move_line are left
        if not sm_credit_move or not sm_debit_move:
            return self
        company_currency_id = self[0].account_id.company_id.currency_id
        account_curreny_id = self[0].account_id.currency_id
        field = (account_curreny_id and company_currency_id != account_curreny_id) and 'amount_residual_currency' or 'amount_residual'
        if not sm_debit_move.debit and not sm_debit_move.credit:
            #both debit and credit field are 0, consider the amount_residual_currency field because it's an exchange difference entry
            field = 'amount_residual_currency'
        if self[0].currency_id and all([x.currency_id == self[0].currency_id for x in self]):
            #all the lines have the same currency, so we consider the amount_residual_currency field
            field = 'amount_residual_currency'
        if self._context.get('skip_full_reconcile_check') == 'amount_currency_excluded':
            field = 'amount_residual'
        elif self._context.get('skip_full_reconcile_check') == 'amount_currency_only':
            field = 'amount_residual_currency'
        #Reconcile the pair together
        amount_reconcile = min(sm_debit_move[field], -sm_credit_move[field])
        #Remove from recordset the one(s) that will be totally reconciled
        if amount_reconcile == sm_debit_move[field]:
            self -= sm_debit_move
        if amount_reconcile == -sm_credit_move[field]:
            self -= sm_credit_move

        #Check for the currency and amount_currency we can set
        currency = False
        amount_reconcile_currency = 0
        if sm_debit_move.currency_id == sm_credit_move.currency_id:
            if sm_debit_move.currency_id.id:
                currency = sm_credit_move.currency_id.id
                amount_reconcile_currency = min(sm_debit_move.amount_residual_currency, -sm_credit_move.amount_residual_currency)
        else:
            if not sm_debit_move.currency_id or not sm_credit_move.currency_id:
                # If only one of debit_move or credit_move has a secondary currency, also record the converted amount
                # in that secondary currency in the partial reconciliation. That allows the exchange difference entry
                # to be created, in case it is needed.
                company_currency = sm_debit_move.company_id.currency_id
                currency = sm_debit_move.currency_id or sm_credit_move.currency_id
                currency_date = sm_debit_move.currency_id and sm_credit_move.date or sm_debit_move.date
                amount_reconcile_currency = company_currency.with_context(date=currency_date).compute(amount_reconcile, currency)
                currency = currency.id

        amount_reconcile = min(sm_debit_move.amount_residual, -sm_credit_move.amount_residual)

        if self._context.get('skip_full_reconcile_check') == 'amount_currency_excluded':
            amount_reconcile_currency = 0.0

        self.env['account.partial.reconcile'].create({
            'debit_move_id': sm_debit_move.id,
            'credit_move_id': sm_credit_move.id,
            'amount': amount_reconcile,
            'amount_currency': amount_reconcile_currency,
            'currency_id': currency,
        })

        #Iterate process again on self
        return self.auto_reconcile_lines()

    @api.multi
    def reconcile(self, writeoff_acc_id=False, writeoff_journal_id=False):
        # Empty self can happen if the user tries to reconcile entries which are already reconciled.
        # The calling method might have filtered out reconciled lines.
        if not self:
            return True

        #Perform all checks on lines
        company_ids = set()
        all_accounts = []
        partners = set()
        for line in self:
            company_ids.add(line.company_id.id)
            all_accounts.append(line.account_id)
            if (line.account_id.internal_type in ('receivable', 'payable')):
                partners.add(line.partner_id.id)
            if (line.matched_debit_ids or line.matched_credit_ids) and line.reconciled:
                raise UserError(_('You are trying to reconcile some entries that are already reconciled!'))
        if len(company_ids) > 1:
            raise UserError(_('To reconcile the entries company should be the same for all entries!'))
        if len(set(all_accounts)) > 1:
            raise UserError(_('Entries are not of the same account!'))
        if not (all_accounts[0].reconcile or all_accounts[0].internal_type == 'liquidity'):
            raise UserError(_('Account %s (%s) does not allow reconciliation. First change the configuration of this account to allow it.') % (all_accounts[0].name, all_accounts[0].code))

        #reconcile everything that can be
        remaining_moves = self.auto_reconcile_lines()

        #if writeoff_acc_id specified, then create write-off move with value the remaining amount from move in self
        if writeoff_acc_id and writeoff_journal_id and remaining_moves:
            all_aml_share_same_currency = all([x.currency_id == self[0].currency_id for x in self])
            writeoff_vals = {
                'account_id': writeoff_acc_id.id,
                'journal_id': writeoff_journal_id.id
            }
            if not all_aml_share_same_currency:
                writeoff_vals['amount_currency'] = False
            writeoff_to_reconcile = remaining_moves._create_writeoff(writeoff_vals)
            #add writeoff line to reconcile algorithm and finish the reconciliation
            remaining_moves = (remaining_moves + writeoff_to_reconcile).auto_reconcile_lines()
            return writeoff_to_reconcile
        return True

    def _create_writeoff(self, vals):
        """ Create a writeoff move for the account.move.lines in self. If debit/credit is not specified in vals,
            the writeoff amount will be computed as the sum of amount_residual of the given recordset.

            :param vals: dict containing values suitable for account_move_line.create(). The data in vals will
                be processed to create bot writeoff acount.move.line and their enclosing account.move.
        """
        # Check and complete vals
        if 'account_id' not in vals or 'journal_id' not in vals:
            raise UserError(_("It is mandatory to specify an account and a journal to create a write-off."))
        if ('debit' in vals) ^ ('credit' in vals):
            raise UserError(_("Either pass both debit and credit or none."))
        if 'date' not in vals:
            vals['date'] = self._context.get('date_p') or time.strftime('%Y-%m-%d')
        if 'name' not in vals:
            vals['name'] = self._context.get('comment') or _('Write-Off')
        if 'analytic_account_id' not in vals:
            vals['analytic_account_id'] = self.env.context.get('analytic_id', False)
        #compute the writeoff amount if not given
        if 'credit' not in vals and 'debit' not in vals:
            amount = sum([r.amount_residual for r in self])
            vals['credit'] = amount > 0 and amount or 0.0
            vals['debit'] = amount < 0 and abs(amount) or 0.0
        vals['partner_id'] = self.env['res.partner']._find_accounting_partner(self[0].partner_id).id
        company_currency = self[0].account_id.company_id.currency_id
        writeoff_currency = self[0].currency_id or company_currency
        if not self._context.get('skip_full_reconcile_check') == 'amount_currency_excluded' and 'amount_currency' not in vals and writeoff_currency != company_currency:
            vals['currency_id'] = writeoff_currency.id
            sign = 1 if vals['debit'] > 0 else -1
            vals['amount_currency'] = sign * abs(sum([r.amount_residual_currency for r in self]))

        # Writeoff line in the account of self
        first_line_dict = self._prepare_writeoff_first_line_values(vals)

        # Writeoff line in specified writeoff account
        second_line_dict = self._prepare_writeoff_second_line_values(vals)

        # Create the move
        writeoff_move = self.env['account.move'].with_context(apply_taxes=True).create({
            'journal_id': vals['journal_id'],
            'date': vals['date'],
            'state': 'draft',
            'line_ids': [(0, 0, first_line_dict), (0, 0, second_line_dict)],
        })
        writeoff_move.post()

        # Return the writeoff move.line which is to be reconciled
        return writeoff_move.line_ids.filtered(lambda r: r.account_id == self[0].account_id)

    @api.multi
    def _prepare_writeoff_first_line_values(self, values):
        line_values = values.copy()
        line_values['account_id'] = self[0].account_id.id
        if 'analytic_account_id' in line_values:
            del line_values['analytic_account_id']
        if 'tax_ids' in line_values:
            tax_ids = []
            # vals['tax_ids'] is a list of commands [[4, tax_id, None], ...]
            for tax_id in values['tax_ids']:
                tax_ids.append(tax_id[1])
            amount = line_values['credit'] - line_values['debit']
            amount_tax = self.env['account.tax'].browse(tax_ids).compute_all(amount)['total_included']
            line_values['credit'] = amount_tax > 0 and amount_tax or 0.0
            line_values['debit'] = amount_tax < 0 and abs(amount_tax) or 0.0
            del line_values['tax_ids']
        return line_values

    @api.multi
    def _prepare_writeoff_second_line_values(self, values):
        line_values = values.copy()
        line_values['debit'], line_values['credit'] = line_values['credit'], line_values['debit']
        if 'amount_currency' in values:
            line_values['amount_currency'] = -line_values['amount_currency']
        return line_values

    def force_full_reconcile(self):
        """ After running the manual reconciliation wizard and making full reconciliation, we need to run this method to create
            potentially exchange rate entries that will balance the remaining amount_residual_currency (possibly several aml in
            different currencies).

            This ensure that all aml in the full reconciliation are reconciled (amount_residual = amount_residual_currency = 0).
        """
        aml_to_balance_currency = {}
        partial_rec_set = self.env['account.partial.reconcile']
        maxdate = '0000-00-00'

        # gather the max date for the move creation, and all aml that are unbalanced
        for aml in self:
            maxdate = max(aml.date, maxdate)
            if aml.amount_residual_currency:
                if aml.currency_id not in aml_to_balance_currency:
                    aml_to_balance_currency[aml.currency_id] = [self.env['account.move.line'], 0]
                aml_to_balance_currency[aml.currency_id][0] |= aml
                aml_to_balance_currency[aml.currency_id][1] += aml.amount_residual_currency
            partial_rec_set |= aml.matched_debit_ids | aml.matched_credit_ids

        #create an empty move that will hold all the exchange rate adjustments
        exchange_move = False
        if aml_to_balance_currency and any([residual for dummy, residual in aml_to_balance_currency.values()]):
            exchange_move = self.env['account.move'].create(
                self.env['account.full.reconcile']._prepare_exchange_diff_move(move_date=maxdate, company=self[0].company_id))

        for currency, values in aml_to_balance_currency.items():
            aml_to_balance = values[0]
            total_amount_currency = values[1]
            if total_amount_currency:
                #eventually create journal entries to book the difference due to foreign currency's exchange rate that fluctuates
                aml_recs, partial_recs = self.env['account.partial.reconcile'].create_exchange_rate_entry(aml_to_balance, 0.0, total_amount_currency, currency, exchange_move)

                # add the exchange rate line and the exchange rate partial reconciliation in the et of the full reconcile
                self |= aml_recs
                partial_rec_set |= partial_recs
            else:
                aml_to_balance.reconcile()

        if exchange_move:
            exchange_move.post()

        #mark the reference on the partial reconciliations and the entries
        #Note that we should always have all lines with an amount_residual and an amount_residual_currency equal to 0
        partial_rec_ids = [x.id for x in list(partial_rec_set)]
        self.env['account.full.reconcile'].create({
            'partial_reconcile_ids': [(6, 0, partial_rec_ids)],
            'reconciled_line_ids': [(6, 0, self.ids)],
            'exchange_move_id': exchange_move.id if exchange_move else False,
        })

    @api.multi
    def remove_move_reconcile(self):
        """ Undo a reconciliation """
        if not self:
            return True
        rec_move_ids = self.env['account.partial.reconcile']
        for account_move_line in self:
            for invoice in account_move_line.payment_id.invoice_ids:
                if invoice.id == self.env.context.get('invoice_id') and account_move_line in invoice.payment_move_line_ids:
                    account_move_line.payment_id.write({'invoice_ids': [(3, invoice.id, None)]})
            rec_move_ids += account_move_line.matched_debit_ids
            rec_move_ids += account_move_line.matched_credit_ids
        if self.env.context.get('invoice_id'):
            current_invoice = self.env['account.invoice'].browse(self.env.context['invoice_id'])
            aml_to_keep = current_invoice.move_id.line_ids | current_invoice.move_id.line_ids.mapped('full_reconcile_id.exchange_move_id.line_ids')
            rec_move_ids = rec_move_ids.filtered(
                lambda r: (r.debit_move_id + r.credit_move_id) & aml_to_keep
            )
        return rec_move_ids.unlink()

    def _apply_taxes(self, vals, amount):
        tax_lines_vals = []
        # Get ids from triplets : https://www.odoo.com/documentation/10.0/reference/orm.html#odoo.models.Model.write
        tax_ids = [tax['id'] for tax in self.resolve_2many_commands('tax_ids', vals['tax_ids']) if tax.get('id')]
        # Since create() receives ids instead of recordset, let's just use the old-api bridge
        taxes = self.env['account.tax'].browse(tax_ids)
        currency = self.env['res.currency'].browse(vals.get('currency_id'))
        partner = self.env['res.partner'].browse(vals.get('partner_id'))
        ctx = dict(self._context)
        ctx['round'] = ctx.get('round', True)
        res = taxes.with_context(ctx).compute_all(amount,
            currency, 1, vals.get('product_id'), partner)
        # Adjust line amount if any tax is price_include
        if abs(res['total_excluded']) < abs(amount):
            if vals['debit'] != 0.0: vals['debit'] = res['total_excluded']
            if vals['credit'] != 0.0: vals['credit'] = -res['total_excluded']
            if vals.get('amount_currency'):
                vals['amount_currency'] = self.env['res.currency'].browse(vals['currency_id']).round(vals['amount_currency'] * (res['total_excluded']/amount))
        # Create tax lines
        for tax_vals in res['taxes']:
            if tax_vals['amount']:
                tax = self.env['account.tax'].browse([tax_vals['id']])
                account_id = (amount > 0 and tax_vals['account_id'] or tax_vals['refund_account_id'])
                if not account_id: account_id = vals['account_id']
                temp = {
                    'account_id': account_id,
                    'name': vals['name'] + ' ' + tax_vals['name'],
                    'tax_line_id': tax_vals['id'],
                    'move_id': vals['move_id'],
                    'partner_id': vals.get('partner_id'),
                    'statement_id': vals.get('statement_id'),
                    'debit': tax_vals['amount'] > 0 and tax_vals['amount'] or 0.0,
                    'credit': tax_vals['amount'] < 0 and -tax_vals['amount'] or 0.0,
                    'analytic_account_id': vals.get('analytic_account_id') if tax.analytic else False,
                }
                bank = self.env["account.bank.statement.line"].browse(vals.get('statement_line_id')).statement_id
                if bank.currency_id != bank.company_id.currency_id:
                    ctx = {}
                    if 'date' in vals:
                        ctx['date'] = vals['date']
                    elif 'date_maturity' in vals:
                        ctx['date'] = vals['date_maturity']
                    temp['currency_id'] = bank.currency_id.id
                    temp['amount_currency'] = bank.company_id.currency_id.with_context(ctx).compute(tax_vals['amount'], bank.currency_id, round=True)
                if vals.get('tax_exigible'):
                    temp['tax_exigible'] = True
                    temp['account_id'] = tax.cash_basis_account.id or account_id
                tax_lines_vals.append(temp)
        return tax_lines_vals

    ####################################################
    # CRUD methods
    ####################################################

    #TODO: to check/refactor
    @api.model
    def create(self, vals):
        """ :context's key apply_taxes: set to True if you want vals['tax_ids'] to result in the creation of move lines for taxes and eventual
                adjustment of the line amount (in case of a tax included in price).

            :context's key `check_move_validity`: check data consistency after move line creation. Eg. set to false to disable verification that the move
                debit-credit == 0 while creating the move lines composing the move.

        """
        context = dict(self._context or {})
        amount = vals.get('debit', 0.0) - vals.get('credit', 0.0)
        if not vals.get('partner_id') and context.get('partner_id'):
            vals['partner_id'] = context.get('partner_id')
        move = self.env['account.move'].browse(vals['move_id'])
        account = self.env['account.account'].browse(vals['account_id'])
        if account.deprecated:
            raise UserError(_('The account %s (%s) is deprecated !') %(account.name, account.code))
        if 'journal_id' in vals and vals['journal_id']:
            context['journal_id'] = vals['journal_id']
        if 'date' in vals and vals['date']:
            context['date'] = vals['date']
        if 'journal_id' not in context:
            context['journal_id'] = move.journal_id.id
            context['date'] = move.date
        #we need to treat the case where a value is given in the context for period_id as a string
        if not context.get('journal_id', False) and context.get('search_default_journal_id', False):
            context['journal_id'] = context.get('search_default_journal_id')
        if 'date' not in context:
            context['date'] = fields.Date.context_today(self)
        journal = vals.get('journal_id') and self.env['account.journal'].browse(vals['journal_id']) or move.journal_id
        vals['date_maturity'] = vals.get('date_maturity') or vals.get('date') or move.date
        ok = not (journal.type_control_ids or journal.account_control_ids)

        if journal.type_control_ids:
            type = account.user_type_id
            for t in journal.type_control_ids:
                if type == t:
                    ok = True
                    break
        if journal.account_control_ids and not ok:
            for a in journal.account_control_ids:
                if a.id == vals['account_id']:
                    ok = True
                    break
        # Automatically convert in the account's secondary currency if there is one and
        # the provided values were not already multi-currency
        if account.currency_id and 'amount_currency' not in vals and account.currency_id.id != account.company_id.currency_id.id:
            vals['currency_id'] = account.currency_id.id
            if self._context.get('skip_full_reconcile_check') == 'amount_currency_excluded':
                vals['amount_currency'] = 0.0
            else:
                ctx = {}
                if 'date' in vals:
                    ctx['date'] = vals['date']
                vals['amount_currency'] = account.company_id.currency_id.with_context(ctx).compute(amount, account.currency_id)

        if not ok:
            raise UserError(_('You cannot use this general account in this journal, check the tab \'Entry Controls\' on the related journal.'))

        # Create tax lines
        tax_lines_vals = []
        if context.get('apply_taxes') and vals.get('tax_ids'):
            tax_lines_vals = self._apply_taxes(vals, amount)

        #Toggle the 'tax_exigible' field to False in case it is not yet given and the tax in 'tax_line_id' or one of
        #the 'tax_ids' is a cash based tax.
        taxes = False
        if vals.get('tax_line_id'):
            taxes = [{'tax_exigibility': self.env['account.tax'].browse(vals['tax_line_id']).tax_exigibility}]
        if vals.get('tax_ids'):
            taxes = self.env['account.move.line'].resolve_2many_commands('tax_ids', vals['tax_ids'])
        if taxes and any([tax['tax_exigibility'] == 'on_payment' for tax in taxes]) and not vals.get('tax_exigible'):
            vals['tax_exigible'] = False

        new_line = super(AccountMoveLine, self).create(vals)
        for tax_line_vals in tax_lines_vals:
            # TODO: remove .with_context(context) once this context nonsense is solved
            self.with_context(context).create(tax_line_vals)

        if self._context.get('check_move_validity', True):
            move.with_context(context)._post_validate()

        return new_line

    @api.multi
    def unlink(self):
        self._update_check()
        move_ids = set()
        for line in self:
            if line.move_id.id not in move_ids:
                move_ids.add(line.move_id.id)
        result = super(AccountMoveLine, self).unlink()
        if self._context.get('check_move_validity', True) and move_ids:
            self.env['account.move'].browse(list(move_ids))._post_validate()
        return result

    @api.multi
    def write(self, vals):
        if ('account_id' in vals) and self.env['account.account'].browse(vals['account_id']).deprecated:
            raise UserError(_('You cannot use deprecated account.'))
        if any(key in vals for key in ('account_id', 'journal_id', 'date', 'move_id', 'debit', 'credit')):
            self._update_check()
        if not self._context.get('allow_amount_currency') and any(key in vals for key in ('amount_currency', 'currency_id')):
            #hackish workaround to write the amount_currency when assigning a payment to an invoice through the 'add' button
            #this is needed to compute the correct amount_residual_currency and potentially create an exchange difference entry
            self._update_check()
        #when we set the expected payment date, log a note on the invoice_id related (if any)
        if vals.get('expected_pay_date') and self.invoice_id:
            msg = _('New expected payment date: ') + vals['expected_pay_date'] + '.\n' + vals.get('internal_note', '')
            self.invoice_id.message_post(body=msg) #TODO: check it is an internal note (not a regular email)!
        #when making a reconciliation on an existing liquidity journal item, mark the payment as reconciled
        for record in self:
            if 'statement_line_id' in vals and record.payment_id:
                # In case of an internal transfer, there are 2 liquidity move lines to match with a bank statement
                if all(line.statement_id for line in record.payment_id.move_line_ids.filtered(lambda r: r.id != record.id and r.account_id.internal_type=='liquidity')):
                    record.payment_id.state = 'reconciled'

        result = super(AccountMoveLine, self).write(vals)
        if self._context.get('check_move_validity', True) and any(key in vals for key in ('account_id', 'journal_id', 'date', 'move_id', 'debit', 'credit')):
            move_ids = set()
            for line in self:
                if line.move_id.id not in move_ids:
                    move_ids.add(line.move_id.id)
            self.env['account.move'].browse(list(move_ids))._post_validate()
        return result

    @api.multi
    def _update_check(self):
        """ Raise Warning to cause rollback if the move is posted, some entries are reconciled or the move is older than the lock date"""
        move_ids = set()
        for line in self:
            err_msg = _('Move name (id): %s (%s)') % (line.move_id.name, str(line.move_id.id))
            if line.move_id.state != 'draft':
                raise UserError(_('You cannot do this modification on a posted journal entry, you can just change some non legal fields. You must revert the journal entry to cancel it.\n%s.') % err_msg)
            if line.reconciled and not (line.debit == 0 and line.credit == 0):
                raise UserError(_('You cannot do this modification on a reconciled entry. You can just change some non legal fields or you must unreconcile first.\n%s.') % err_msg)
            if line.move_id.id not in move_ids:
                move_ids.add(line.move_id.id)
        self.env['account.move'].browse(list(move_ids))._check_lock_date()
        return True

    ####################################################
    # Misc / utility methods
    ####################################################

    @api.multi
    @api.depends('ref', 'move_id')
    def name_get(self):
        result = []
        for line in self:
            if line.ref:
                result.append((line.id, (line.move_id.name or '') + '(' + line.ref + ')'))
            else:
                result.append((line.id, line.move_id.name))
        return result

    def _get_matched_percentage(self):
        """ This function returns a dictionary giving for each move_id of self, the percentage to consider as cash basis factor.
        This is actually computing the same as the matched_percentage field of account.move, except in case of multi-currencies
        where we recompute the matched percentage based on the amount_currency fields.
        Note that this function is used only by the tax cash basis module since we want to consider the matched_percentage only
        based on the company currency amounts in reports.
        """
        matched_percentage_per_move = {}
        for line in self:
            if not matched_percentage_per_move.get(line.move_id.id, False):
                lines_to_consider = line.move_id.line_ids.filtered(lambda x: x.account_id.internal_type in ('receivable', 'payable'))
                total_amount_currency = 0.0
                total_reconciled_currency = 0.0
                all_same_currency = False
                #if all receivable/payable aml and their payments have the same currency, we can safely consider
                #the amount_currency fields to avoid including the exchange rate difference in the matched_percentage
                if lines_to_consider and all([x.currency_id.id == lines_to_consider[0].currency_id.id for x in lines_to_consider]):
                    all_same_currency = lines_to_consider[0].currency_id.id
                    for line in lines_to_consider:
                        if all_same_currency:
                            total_amount_currency += abs(line.amount_currency)
                            for partial_line in (line.matched_debit_ids + line.matched_credit_ids):
                                if partial_line.currency_id and partial_line.currency_id.id == all_same_currency:
                                    total_reconciled_currency += partial_line.amount_currency
                                else:
                                    all_same_currency = False
                                    break
                if not all_same_currency:
                    #we cannot rely on amount_currency fields as it is not present on all partial reconciliation
                    matched_percentage_per_move[line.move_id.id] = line.move_id.matched_percentage
                else:
                    #we can rely on amount_currency fields, which allow us to post a tax cash basis move at the initial rate
                    #to avoid currency rate difference issues.
                    if total_amount_currency == 0.0:
                        matched_percentage_per_move[line.move_id.id] = 1.0
                    else:
                        matched_percentage_per_move[line.move_id.id] = total_reconciled_currency / total_amount_currency
        return matched_percentage_per_move

    @api.model
    def _compute_amount_fields(self, amount, src_currency, company_currency):
        """ Helper function to compute value for fields debit/credit/amount_currency based on an amount and the currencies given in parameter"""
        amount_currency = False
        currency_id = False
        if src_currency and src_currency != company_currency:
            amount_currency = amount
            amount = src_currency.with_context(self._context).compute(amount, company_currency)
            currency_id = src_currency.id
        debit = amount > 0 and amount or 0.0
        credit = amount < 0 and -amount or 0.0
        return debit, credit, amount_currency, currency_id

    def _get_analytic_tag_ids(self):
        self.ensure_one()
        return self.analytic_tag_ids.filtered(lambda r: not r.active_analytic_distribution).ids

    @api.multi
    def create_analytic_lines(self):
        """ Create analytic items upon validation of an account.move.line having an analytic account or an analytic distribution.
        """
        for obj_line in self:
            for tag in obj_line.analytic_tag_ids.filtered('active_analytic_distribution'):
                for distribution in tag.analytic_distribution_ids:
                    vals_line = obj_line._prepare_analytic_distribution_line(distribution)
                    self.env['account.analytic.line'].create(vals_line)
            if obj_line.analytic_account_id:
                vals_line = obj_line._prepare_analytic_line()[0]
                self.env['account.analytic.line'].create(vals_line)

    @api.one
    def _prepare_analytic_line(self):
        """ Prepare the values used to create() an account.analytic.line upon validation of an account.move.line having
            an analytic account. This method is intended to be extended in other modules.
        """
        amount = (self.credit or 0.0) - (self.debit or 0.0)
        default_name = self.name or (self.ref or '/' + ' -- ' + (self.partner_id and self.partner_id.name or '/'))
        return {
            'name': default_name,
            'date': self.date,
            'account_id': self.analytic_account_id.id,
            'tag_ids': [(6, 0, self._get_analytic_tag_ids())],
            'unit_amount': self.quantity,
            'product_id': self.product_id and self.product_id.id or False,
            'product_uom_id': self.product_uom_id and self.product_uom_id.id or False,
            'amount': amount,
            'general_account_id': self.account_id.id,
            'ref': self.ref,
            'move_id': self.id,
            'user_id': self.invoice_id.user_id.id or self._uid,
            'partner_id': self.partner_id.id,
            'company_id': self.analytic_account_id.company_id.id or self.env.user.company_id.id,
        }

    def _prepare_analytic_distribution_line(self, distribution):
        """ Prepare the values used to create() an account.analytic.line upon validation of an account.move.line having
            analytic tags with analytic distribution.
        """
        self.ensure_one()
        amount = -self.balance * distribution.percentage / 100.0
        default_name = self.name or (self.ref or '/' + ' -- ' + (self.partner_id and self.partner_id.name or '/'))
        return {
            'name': default_name,
            'date': self.date,
            'account_id': distribution.account_id.id,
            'partner_id': self.partner_id.id,
            'tag_ids': [(6, 0, [distribution.tag_id.id] + self._get_analytic_tag_ids())],
            'unit_amount': self.quantity,
            'product_id': self.product_id and self.product_id.id or False,
            'product_uom_id': self.product_uom_id and self.product_uom_id.id or False,
            'amount': amount,
            'general_account_id': self.account_id.id,
            'ref': self.ref,
            'move_id': self.id,
            'user_id': self.invoice_id.user_id.id or self._uid,
            'company_id': distribution.account_id.company_id.id or self.env.user.company_id.id,
        }

    @api.model
    def _query_get(self, domain=None):
        context = dict(self._context or {})
        domain = domain or []
        if not isinstance(domain, (list, tuple)):
            domain = safe_eval(domain)

        date_field = 'date'
        if context.get('aged_balance'):
            date_field = 'date_maturity'
        if context.get('date_to'):
            domain += [(date_field, '<=', context['date_to'])]
        if context.get('date_from'):
            if not context.get('strict_range'):
                domain += ['|', (date_field, '>=', context['date_from']), ('account_id.user_type_id.include_initial_balance', '=', True)]
            elif context.get('initial_bal'):
                domain += [(date_field, '<', context['date_from'])]
            else:
                domain += [(date_field, '>=', context['date_from'])]

        if context.get('journal_ids'):
            domain += [('journal_id', 'in', context['journal_ids'])]

        state = context.get('state')
        if state and state.lower() != 'all':
            domain += [('move_id.state', '=', state)]

        if context.get('company_id'):
            domain += [('company_id', '=', context['company_id'])]

        if 'company_ids' in context:
            domain += [('company_id', 'in', context['company_ids'])]

        if context.get('reconcile_date'):
            domain += ['|', ('reconciled', '=', False), '|', ('matched_debit_ids.max_date', '>', context['reconcile_date']), ('matched_credit_ids.max_date', '>', context['reconcile_date'])]

        if context.get('account_tag_ids'):
            domain += [('account_id.tag_ids', 'in', context['account_tag_ids'].ids)]

        if context.get('account_ids'):
            domain += [('account_id', 'in', context['account_ids'].ids)]

        if context.get('analytic_tag_ids'):
            domain += [('analytic_tag_ids', 'in', context['analytic_tag_ids'].ids)]

        if context.get('analytic_account_ids'):
            domain += [('analytic_account_id', 'in', context['analytic_account_ids'].ids)]

        where_clause = ""
        where_clause_params = []
        tables = ''
        if domain:
            query = self._where_calc(domain)
            tables, where_clause, where_clause_params = query.get_sql()
        return tables, where_clause, where_clause_params

    @api.multi
    def open_reconcile_view(self):
        [action] = self.env.ref('account.action_account_moves_all_a').read()
        ids = []
        for aml in self:
            if aml.account_id.reconcile:
                ids.extend([r.debit_move_id.id for r in aml.matched_debit_ids] if aml.credit > 0 else [r.credit_move_id.id for r in aml.matched_credit_ids])
                ids.append(aml.id)
        action['domain'] = [('id', 'in', ids)]
        return action

    @api.multi
    def _payment_invoice_match(self):
        '''
        If a partial reconciliation involves payments and invoices
        mark the invoices as paid by the payments
        Specifically made for len(self) == 2
        '''
        if not self:
            return
        invoice_ids = self.mapped('invoice_id')
        payment_ids = self.mapped('payment_id')

        if payment_ids and invoice_ids:
            payment_ids.write({'invoice_ids': [(4, inv.id, False) for inv in invoice_ids]})


class AccountPartialReconcile(models.Model):
    _name = "account.partial.reconcile"
    _description = "Partial Reconcile"

    debit_move_id = fields.Many2one('account.move.line', index=True, required=True)
    credit_move_id = fields.Many2one('account.move.line', index=True, required=True)
    amount = fields.Monetary(currency_field='company_currency_id', help="Amount concerned by this matching. Assumed to be always positive")
    amount_currency = fields.Monetary(string="Amount in Currency")
    currency_id = fields.Many2one('res.currency', string='Currency')
    company_currency_id = fields.Many2one('res.currency', string="Company Currency", related='company_id.currency_id', readonly=True,
        help='Utility field to express amount currency')
    company_id = fields.Many2one('res.company', related='debit_move_id.company_id', store=True, string='Company')
    full_reconcile_id = fields.Many2one('account.full.reconcile', string="Full Reconcile", copy=False)
    max_date = fields.Date(string='Max Date of Matched Lines', compute='_compute_max_date',
        readonly=True, copy=False, store=True,
        help='Technical field used to determine at which date this reconciliation needs to be shown on the aged receivable/payable reports.')

    @api.multi
    @api.depends('debit_move_id.date', 'credit_move_id.date')
    def _compute_max_date(self):
        for rec in self:
            rec.max_date = max(
                fields.Datetime.from_string(rec.debit_move_id.date),
                fields.Datetime.from_string(rec.credit_move_id.date)
            )

    @api.model
    def _prepare_exchange_diff_partial_reconcile(self, aml, line_to_reconcile, currency):
        return {
            'debit_move_id': aml.credit and line_to_reconcile.id or aml.id,
            'credit_move_id': aml.debit and line_to_reconcile.id or aml.id,
            'amount': abs(aml.amount_residual),
            'amount_currency': abs(aml.amount_residual_currency),
            'currency_id': currency.id,
        }

    @api.model
    def create_exchange_rate_entry(self, aml_to_fix, amount_diff, diff_in_currency, currency, move):
        """
        Automatically create a journal items to book the exchange rate
        differences that can occur in multi-currencies environment. That
        new journal item will be made into the given `move` in the company
        `currency_exchange_journal_id`, and one of its journal items is
        matched with the other lines to balance the full reconciliation.

        :param aml_to_fix: recordset of account.move.line (possible several
            but sharing the same currency)
        :param amount_diff: float. Amount in company currency to fix
        :param diff_in_currency: float. Amount in foreign currency `currency`
            to fix
        :param currency: res.currency
        :param move: account.move
        :return: tuple.
            [0]: account.move.line created to balance the `aml_to_fix`
            [1]: recordset of account.partial.reconcile created between the
                tuple first element and the `aml_to_fix`
        """
        partial_rec = self.env['account.partial.reconcile']
        aml_model = self.env['account.move.line']

        amount_diff = move.company_id.currency_id.round(amount_diff)
        diff_in_currency = currency and currency.round(diff_in_currency) or 0

        created_lines = self.env['account.move.line']
        for aml in aml_to_fix:
            #create the line that will compensate all the aml_to_fix
            line_to_rec = aml_model.with_context(check_move_validity=False).create({
                'name': _('Currency exchange rate difference'),
                'debit': amount_diff < 0 and -aml.amount_residual or 0.0,
                'credit': amount_diff > 0 and aml.amount_residual or 0.0,
                'account_id': aml.account_id.id,
                'move_id': move.id,
                'currency_id': currency.id,
                'amount_currency': diff_in_currency and -aml.amount_residual_currency or 0.0,
                'partner_id': aml.partner_id.id,
            })
            #create the counterpart on exchange gain/loss account
            exchange_journal = move.company_id.currency_exchange_journal_id
            aml_model.with_context(check_move_validity=False).create({
                'name': _('Currency exchange rate difference'),
                'debit': amount_diff > 0 and aml.amount_residual or 0.0,
                'credit': amount_diff < 0 and -aml.amount_residual or 0.0,
                'account_id': amount_diff > 0 and exchange_journal.default_debit_account_id.id or exchange_journal.default_credit_account_id.id,
                'move_id': move.id,
                'currency_id': currency.id,
                'amount_currency': diff_in_currency and aml.amount_residual_currency or 0.0,
                'partner_id': aml.partner_id.id,
            })

            #reconcile all aml_to_fix
            partial_rec |= self.with_context(skip_full_reconcile_check=True).create(
                self._prepare_exchange_diff_partial_reconcile(
                        aml=aml,
                        line_to_reconcile=line_to_rec,
                        currency=currency)
            )
            created_lines |= line_to_rec
        return created_lines, partial_rec

    def _get_tax_cash_basis_base_account(self, line, tax):
        ''' Get the account of lines that will contain the base amount of taxes.

        :param line: An account.move.line record
        :param tax: An account.tax record
        :return: An account record
        '''
        return tax.cash_basis_base_account_id or line.account_id

    def _get_amount_tax_cash_basis(self, amount, line):
        return line.company_id.currency_id.round(amount)

    def create_tax_cash_basis_entry(self, percentage_before_rec):
        self.ensure_one()
        move_date = self.debit_move_id.date
        newly_created_move = self.env['account.move']
<<<<<<< HEAD
        for move in (self.debit_move_id.move_id, self.credit_move_id.move_id):
            #move_date is the max of the 2 reconciled items
            if move_date < move.date:
                move_date = move.date
            for line in move.line_ids:
                #TOCHECK: normal and cash basis taxes shouldn't be mixed together (on the same invoice line for example) as it will
                # create reporting issues. Not sure of the behavior to implement in that case, though.
                if not line.tax_exigible:
                    percentage_before = percentage_before_rec[move.id]
                    percentage_after = line._get_matched_percentage()[move.id]
                    #amount is the current cash_basis amount minus the one before the reconciliation
                    amount = line.balance * percentage_after - line.balance * percentage_before
                    rounded_amt = self._get_amount_tax_cash_basis(amount, line)
                    if float_is_zero(rounded_amt, precision_rounding=line.company_id.currency_id.rounding):
                        continue
                    if line.tax_line_id and line.tax_line_id.tax_exigibility == 'on_payment':
                        if not newly_created_move:
                            newly_created_move = self._create_tax_basis_move()
                        #create cash basis entry for the tax line
                        to_clear_aml = self.env['account.move.line'].with_context(check_move_validity=False).create({
                            'name': line.move_id.name,
                            'debit': abs(rounded_amt) if rounded_amt < 0 else 0.0,
                            'credit': rounded_amt if rounded_amt > 0 else 0.0,
                            'account_id': line.account_id.id,
                            'analytic_account_id': line.analytic_account_id.id,
                            'analytic_tag_ids': line.analytic_tag_ids.ids,
                            'tax_exigible': True,
                            'amount_currency': line.amount_currency and line.currency_id.round(-line.amount_currency * amount / line.balance) or 0.0,
                            'currency_id': line.currency_id.id,
                            'move_id': newly_created_move.id,
                            'partner_id': line.partner_id.id,
                            })
                        # Group by cash basis account and tax
                        self.env['account.move.line'].with_context(check_move_validity=False).create({
                            'name': line.name,
                            'debit': rounded_amt if rounded_amt > 0 else 0.0,
                            'credit': abs(rounded_amt) if rounded_amt < 0 else 0.0,
                            'account_id': line.tax_line_id.cash_basis_account_id.id,
                            'analytic_account_id': line.analytic_account_id.id,
                            'analytic_tag_ids': line.analytic_tag_ids.ids,
                            'tax_line_id': line.tax_line_id.id,
                            'tax_exigible': True,
                            'amount_currency': line.amount_currency and line.currency_id.round(line.amount_currency * amount / line.balance) or 0.0,
                            'currency_id': line.currency_id.id,
                            'move_id': newly_created_move.id,
                            'partner_id': line.partner_id.id,
                        })
                        if line.account_id.reconcile:
                            #setting the account to allow reconciliation will help to fix rounding errors
                            to_clear_aml |= line
                            to_clear_aml.reconcile()

                    if any([tax.tax_exigibility == 'on_payment' for tax in line.tax_ids]):
                        if not newly_created_move:
                            newly_created_move = self._create_tax_basis_move()
                        #create cash basis entry for the base
                        for tax in line.tax_ids:
                            account_id = self._get_tax_cash_basis_base_account(line, tax)
                            self.env['account.move.line'].with_context(check_move_validity=False).create({
                                'name': line.name,
                                'debit': rounded_amt > 0 and rounded_amt or 0.0,
                                'credit': rounded_amt < 0 and abs(rounded_amt) or 0.0,
                                'account_id': account_id.id,
=======
        with self.env.norecompute():
            for move in (self.debit_move_id.move_id, self.credit_move_id.move_id):
                #move_date is the max of the 2 reconciled items
                if move_date < move.date:
                    move_date = move.date
                for line in move.line_ids:
                    #TOCHECK: normal and cash basis taxes shoudn't be mixed together (on the same invoice line for example) as it will
                    # create reporting issues. Not sure of the behavior to implement in that case, though.
                    if not line.tax_exigible:
                        percentage_before = percentage_before_rec[move.id]
                        percentage_after = line._get_matched_percentage()[move.id]
                        #amount is the current cash_basis amount minus the one before the reconciliation
                        amount = line.balance * percentage_after - line.balance * percentage_before
                        rounded_amt = self._get_amount_tax_cash_basis(amount, line)
                        if float_is_zero(rounded_amt, precision_rounding=line.company_id.currency_id.rounding):
                            continue
                        if line.tax_line_id and line.tax_line_id.tax_exigibility == 'on_payment':
                            if not newly_created_move:
                                newly_created_move = self._create_tax_basis_move()
                            #create cash basis entry for the tax line
                            to_clear_aml = self.env['account.move.line'].with_context(check_move_validity=False).create({
                                'name': line.move_id.name,
                                'debit': abs(rounded_amt) if rounded_amt < 0 else 0.0,
                                'credit': rounded_amt if rounded_amt > 0 else 0.0,
                                'account_id': line.account_id.id,
>>>>>>> de8cefce
                                'tax_exigible': True,
                                'amount_currency': line.amount_currency and line.currency_id.round(-line.amount_currency * amount / line.balance) or 0.0,
                                'currency_id': line.currency_id.id,
                                'move_id': newly_created_move.id,
                                'partner_id': line.partner_id.id,
                            })
                            # Group by cash basis account and tax
                            self.env['account.move.line'].with_context(check_move_validity=False).create({
                                'name': line.name,
                                'debit': rounded_amt if rounded_amt > 0 else 0.0,
                                'credit': abs(rounded_amt) if rounded_amt < 0 else 0.0,
                                'account_id': line.tax_line_id.cash_basis_account.id,
                                'tax_line_id': line.tax_line_id.id,
                                'tax_exigible': True,
                                'amount_currency': line.amount_currency and line.currency_id.round(line.amount_currency * amount / line.balance) or 0.0,
                                'currency_id': line.currency_id.id,
                                'move_id': newly_created_move.id,
                                'partner_id': line.partner_id.id,
                            })
                            if line.account_id.reconcile:
                                #setting the account to allow reconciliation will help to fix rounding errors
                                to_clear_aml |= line
                                to_clear_aml.reconcile()

                        if any([tax.tax_exigibility == 'on_payment' for tax in line.tax_ids]):
                            if not newly_created_move:
                                newly_created_move = self._create_tax_basis_move()
                            #create cash basis entry for the base
                            for tax in line.tax_ids:
                                account_id = self._get_tax_cash_basis_base_account(line, tax)
                                self.env['account.move.line'].with_context(check_move_validity=False).create({
                                    'name': line.name,
                                    'debit': rounded_amt > 0 and rounded_amt or 0.0,
                                    'credit': rounded_amt < 0 and abs(rounded_amt) or 0.0,
                                    'account_id': account_id.id,
                                    'tax_exigible': True,
                                    'tax_ids': [(6, 0, [tax.id])],
                                    'move_id': newly_created_move.id,
                                    'currency_id': line.currency_id.id,
                                    'amount_currency': self.amount_currency and line.currency_id.round(line.amount_currency * amount / line.balance) or 0.0,
                                    'partner_id': line.partner_id.id,
                                })
                                self.env['account.move.line'].with_context(check_move_validity=False).create({
                                    'name': line.name,
                                    'credit': rounded_amt > 0 and rounded_amt or 0.0,
                                    'debit': rounded_amt < 0 and abs(rounded_amt) or 0.0,
                                    'account_id': account_id.id,
                                    'tax_exigible': True,
                                    'move_id': newly_created_move.id,
                                    'currency_id': line.currency_id.id,
                                    'amount_currency': self.amount_currency and line.currency_id.round(-line.amount_currency * amount / line.balance) or 0.0,
                                    'partner_id': line.partner_id.id,
                                })
        self.recompute()
        if newly_created_move:
            if move_date > (self.company_id.period_lock_date or '0000-00-00') and newly_created_move.date != move_date:
                # The move date should be the maximum date between payment and invoice (in case
                # of payment in advance). However, we should make sure the move date is not
                # recorded before the period lock date as the tax statement for this period is
                # probably already sent to the estate.
                newly_created_move.write({'date': move_date})
            # post move
            newly_created_move.post()

    def _create_tax_basis_move(self):
        # Check if company_journal for cash basis is set if not, raise exception
        if not self.company_id.tax_cash_basis_journal_id:
            raise UserError(_('There is no tax cash basis journal defined '
                              'for this company: "%s" \nConfigure it in Accounting/Configuration/Settings') %
                            (self.company_id.name))
        move_vals = {
            'journal_id': self.company_id.tax_cash_basis_journal_id.id,
            'tax_cash_basis_rec_id': self.id,
            'ref': self.credit_move_id.move_id.name if self.credit_move_id.payment_id else self.debit_move_id.move_id.name,
        }
        return self.env['account.move'].create(move_vals)

    def _compute_partial_lines(self):
        if self._context.get('skip_full_reconcile_check'):
            #when running the manual reconciliation wizard, don't check the partials separately for full
            #reconciliation or exchange rate because it is handled manually after the whole processing
            return self
        #check if the reconcilation is full
        #first, gather all journal items involved in the reconciliation just created
        aml_set = aml_to_balance = self.env['account.move.line']
        total_debit = 0
        total_credit = 0
        total_amount_currency = 0
        #make sure that all partial reconciliations share the same secondary currency otherwise it's not
        #possible to compute the exchange difference entry and it has to be done manually.
        currency = self[0].debit_move_id.currency_id or self[0].credit_move_id.currency_id or None
        more_than_1_currency = False
        maxdate = '0000-00-00'

        seen = set()
        todo = set(self)
        while todo:
            partial_rec = todo.pop()
            seen.add(partial_rec)
            if partial_rec.debit_move_id.currency_id != currency or partial_rec.credit_move_id.currency_id != currency:
                #There's more than 1 secondary currency involved, which means that we can use the total_debit
                # and total_credit comparison (otherwise we cannot, as we have to rely only on the amount in
                # secondary currency to deal with the case stated in test_partial_reconcile_currencies_02)
                more_than_1_currency = True
            if partial_rec.currency_id != currency:
                #no exchange rate entry will be created
                currency = False
            for aml in [partial_rec.debit_move_id, partial_rec.credit_move_id]:
                if aml not in aml_set:
                    if aml.amount_residual or aml.amount_residual_currency:
                        aml_to_balance |= aml
                    maxdate = max(aml.date, maxdate)
                    total_debit += aml.debit
                    total_credit += aml.credit
                    aml_set |= aml
                    if aml.currency_id and aml.currency_id == currency:
                        total_amount_currency += aml.amount_currency
                    elif partial_rec.currency_id and partial_rec.currency_id == currency:
                        #if the aml has no secondary currency but is reconciled with other journal item(s) in secondary currency, the amount
                        #in secondary currency is recorded on the partial rec. That allows us to consider it, in order to check if the
                        # reconciliation is total
                        total_amount_currency += aml.balance > 0 and partial_rec.amount_currency or - partial_rec.amount_currency

                for x in aml.matched_debit_ids | aml.matched_credit_ids:
                    if x not in seen:
                        todo.add(x)

        partial_rec_ids = [x.id for x in seen]
        aml_ids = aml_set.ids
        #if the total debit and credit are equal, or the total amount in currency is 0, the reconciliation is full
        digits_rounding_precision = aml_set[0].company_id.currency_id.rounding
        if (currency and float_is_zero(total_amount_currency, precision_rounding=currency.rounding)) or \
           ((currency is None or more_than_1_currency) and float_compare(total_debit, total_credit, precision_rounding=digits_rounding_precision) == 0):
            exchange_move_id = False
            if aml_to_balance:
                exchange_move = self.env['account.move'].create(
                    self.env['account.full.reconcile']._prepare_exchange_diff_move(move_date=maxdate, company=aml_to_balance[0].company_id))
                #eventually create a journal entry to book the difference due to foreign currency's exchange rate that fluctuates
                rate_diff_amls, rate_diff_partial_rec = self.create_exchange_rate_entry(aml_to_balance, total_debit - total_credit, total_amount_currency, aml_to_balance[0].currency_id, exchange_move)
                aml_ids += rate_diff_amls.ids
                partial_rec_ids += rate_diff_partial_rec.ids
                exchange_move.post()
                exchange_move_id = exchange_move.id
            #mark the reference of the full reconciliation on the partial ones and on the entries
            self.env['account.full.reconcile'].create({
                'partial_reconcile_ids': [(6, 0, partial_rec_ids)],
                'reconciled_line_ids': [(6, 0, aml_ids)],
                'exchange_move_id': exchange_move_id,
            })

    @api.model
    def create(self, vals):
        aml = []
        if vals.get('debit_move_id', False):
            aml.append(vals['debit_move_id'])
        if vals.get('credit_move_id', False):
            aml.append(vals['credit_move_id'])
        # Get value of matched percentage from both move before reconciliating
        lines = self.env['account.move.line'].browse(aml)
        lines._payment_invoice_match()
        if lines[0].account_id.internal_type in ('receivable', 'payable'):
            percentage_before_rec = lines._get_matched_percentage()
        # Reconcile
        res = super(AccountPartialReconcile, self).create(vals)
        # if the reconciliation is a matching on a receivable or payable account, eventually create a tax cash basis entry
        if lines[0].account_id.internal_type in ('receivable', 'payable'):
            res.create_tax_cash_basis_entry(percentage_before_rec)
        res._compute_partial_lines()
        return res

    @api.multi
    def unlink(self):
        """ When removing a partial reconciliation, also unlink its full reconciliation if it exists """
        full_to_unlink = self.env['account.full.reconcile']
        for rec in self:
            if rec.full_reconcile_id:
                full_to_unlink |= rec.full_reconcile_id
        #reverse the tax basis move created at the reconciliation time
        for move in self.env['account.move'].search([('tax_cash_basis_rec_id', 'in', self._ids)]):
            if move.date > (move.company_id.period_lock_date or '0000-00-00'):
                move.reverse_moves(date=move.date)
            else:
                move.reverse_moves()
        res = super(AccountPartialReconcile, self).unlink()
        if full_to_unlink:
            full_to_unlink.unlink()
        return res


class AccountFullReconcile(models.Model):
    _name = "account.full.reconcile"
    _description = "Full Reconcile"

    name = fields.Char(string='Number', required=True, copy=False, default=lambda self: self.env['ir.sequence'].next_by_code('account.reconcile'))
    partial_reconcile_ids = fields.One2many('account.partial.reconcile', 'full_reconcile_id', string='Reconciliation Parts')
    reconciled_line_ids = fields.One2many('account.move.line', 'full_reconcile_id', string='Matched Journal Items')
    exchange_move_id = fields.Many2one('account.move')

    @api.multi
    def unlink(self):
        """ When removing a full reconciliation, we need to revert the eventual journal entries we created to book the
            fluctuation of the foreign currency's exchange rate.
            We need also to reconcile together the origin currency difference line and its reversal in order to completely
            cancel the currency difference entry on the partner account (otherwise it will still appear on the aged balance
            for example).
        """
        for rec in self:
            if rec.exchange_move_id:
                # reverse the exchange rate entry after de-referencing it to avoid looping
                # (reversing will cause a nested attempt to drop the full reconciliation)
                to_reverse = rec.exchange_move_id
                rec.exchange_move_id = False
                to_reverse.reverse_moves()
        return super(AccountFullReconcile, self).unlink()

    @api.model
    def _prepare_exchange_diff_move(self, move_date, company):
        if not company.currency_exchange_journal_id:
            raise UserError(_("You should configure the 'Exchange Rate Journal' in the accounting settings, to manage automatically the booking of accounting entries related to differences between exchange rates."))
        if not company.income_currency_exchange_account_id.id:
            raise UserError(_("You should configure the 'Gain Exchange Rate Account' in the accounting settings, to manage automatically the booking of accounting entries related to differences between exchange rates."))
        if not company.expense_currency_exchange_account_id.id:
            raise UserError(_("You should configure the 'Loss Exchange Rate Account' in the accounting settings, to manage automatically the booking of accounting entries related to differences between exchange rates."))
        res = {'journal_id': company.currency_exchange_journal_id.id}
        # The move date should be the maximum date between payment and invoice
        # (in case of payment in advance). However, we should make sure the
        # move date is not recorded after the end of year closing.
        if move_date > (company.fiscalyear_lock_date or '0000-00-00'):
            res['date'] = move_date
        return res<|MERGE_RESOLUTION|>--- conflicted
+++ resolved
@@ -237,33 +237,20 @@
     @api.multi
     def _reverse_move(self, date=None, journal_id=None, auto=False):
         self.ensure_one()
-<<<<<<< HEAD
-        reversed_move = self.copy(default={
-            'date': date,
-            'journal_id': journal_id.id if journal_id else self.journal_id.id,
-            'ref': _('%sreversal of: ') % (_('Automatic ') if auto else '') + self.name,
-            'auto_reverse': False})
-        for acm_line in reversed_move.line_ids.with_context(check_move_validity=False):
-            acm_line.write({
-                'debit': acm_line.credit,
-                'credit': acm_line.debit,
-                'amount_currency': -acm_line.amount_currency
-            })
-        self.reverse_entry_id = reversed_move
-=======
         with self.env.norecompute():
             reversed_move = self.copy(default={
                 'date': date,
                 'journal_id': journal_id.id if journal_id else self.journal_id.id,
-                'ref': _('reversal of: ') + self.name})
+                'ref': _('%sreversal of: ') % (_('Automatic ') if auto else '') + self.name,
+                'auto_reverse': False})
             for acm_line in reversed_move.line_ids.with_context(check_move_validity=False):
                 acm_line.write({
                     'debit': acm_line.credit,
                     'credit': acm_line.debit,
                     'amount_currency': -acm_line.amount_currency
                 })
+            self.reverse_entry_id = reversed_move
         self.recompute()
->>>>>>> de8cefce
         return reversed_move
 
     @api.multi
@@ -1399,78 +1386,13 @@
         self.ensure_one()
         move_date = self.debit_move_id.date
         newly_created_move = self.env['account.move']
-<<<<<<< HEAD
-        for move in (self.debit_move_id.move_id, self.credit_move_id.move_id):
-            #move_date is the max of the 2 reconciled items
-            if move_date < move.date:
-                move_date = move.date
-            for line in move.line_ids:
-                #TOCHECK: normal and cash basis taxes shouldn't be mixed together (on the same invoice line for example) as it will
-                # create reporting issues. Not sure of the behavior to implement in that case, though.
-                if not line.tax_exigible:
-                    percentage_before = percentage_before_rec[move.id]
-                    percentage_after = line._get_matched_percentage()[move.id]
-                    #amount is the current cash_basis amount minus the one before the reconciliation
-                    amount = line.balance * percentage_after - line.balance * percentage_before
-                    rounded_amt = self._get_amount_tax_cash_basis(amount, line)
-                    if float_is_zero(rounded_amt, precision_rounding=line.company_id.currency_id.rounding):
-                        continue
-                    if line.tax_line_id and line.tax_line_id.tax_exigibility == 'on_payment':
-                        if not newly_created_move:
-                            newly_created_move = self._create_tax_basis_move()
-                        #create cash basis entry for the tax line
-                        to_clear_aml = self.env['account.move.line'].with_context(check_move_validity=False).create({
-                            'name': line.move_id.name,
-                            'debit': abs(rounded_amt) if rounded_amt < 0 else 0.0,
-                            'credit': rounded_amt if rounded_amt > 0 else 0.0,
-                            'account_id': line.account_id.id,
-                            'analytic_account_id': line.analytic_account_id.id,
-                            'analytic_tag_ids': line.analytic_tag_ids.ids,
-                            'tax_exigible': True,
-                            'amount_currency': line.amount_currency and line.currency_id.round(-line.amount_currency * amount / line.balance) or 0.0,
-                            'currency_id': line.currency_id.id,
-                            'move_id': newly_created_move.id,
-                            'partner_id': line.partner_id.id,
-                            })
-                        # Group by cash basis account and tax
-                        self.env['account.move.line'].with_context(check_move_validity=False).create({
-                            'name': line.name,
-                            'debit': rounded_amt if rounded_amt > 0 else 0.0,
-                            'credit': abs(rounded_amt) if rounded_amt < 0 else 0.0,
-                            'account_id': line.tax_line_id.cash_basis_account_id.id,
-                            'analytic_account_id': line.analytic_account_id.id,
-                            'analytic_tag_ids': line.analytic_tag_ids.ids,
-                            'tax_line_id': line.tax_line_id.id,
-                            'tax_exigible': True,
-                            'amount_currency': line.amount_currency and line.currency_id.round(line.amount_currency * amount / line.balance) or 0.0,
-                            'currency_id': line.currency_id.id,
-                            'move_id': newly_created_move.id,
-                            'partner_id': line.partner_id.id,
-                        })
-                        if line.account_id.reconcile:
-                            #setting the account to allow reconciliation will help to fix rounding errors
-                            to_clear_aml |= line
-                            to_clear_aml.reconcile()
-
-                    if any([tax.tax_exigibility == 'on_payment' for tax in line.tax_ids]):
-                        if not newly_created_move:
-                            newly_created_move = self._create_tax_basis_move()
-                        #create cash basis entry for the base
-                        for tax in line.tax_ids:
-                            account_id = self._get_tax_cash_basis_base_account(line, tax)
-                            self.env['account.move.line'].with_context(check_move_validity=False).create({
-                                'name': line.name,
-                                'debit': rounded_amt > 0 and rounded_amt or 0.0,
-                                'credit': rounded_amt < 0 and abs(rounded_amt) or 0.0,
-                                'account_id': account_id.id,
-=======
         with self.env.norecompute():
             for move in (self.debit_move_id.move_id, self.credit_move_id.move_id):
                 #move_date is the max of the 2 reconciled items
                 if move_date < move.date:
                     move_date = move.date
                 for line in move.line_ids:
-                    #TOCHECK: normal and cash basis taxes shoudn't be mixed together (on the same invoice line for example) as it will
+                    #TOCHECK: normal and cash basis taxes shouldn't be mixed together (on the same invoice line for example) as it will
                     # create reporting issues. Not sure of the behavior to implement in that case, though.
                     if not line.tax_exigible:
                         percentage_before = percentage_before_rec[move.id]
@@ -1489,7 +1411,8 @@
                                 'debit': abs(rounded_amt) if rounded_amt < 0 else 0.0,
                                 'credit': rounded_amt if rounded_amt > 0 else 0.0,
                                 'account_id': line.account_id.id,
->>>>>>> de8cefce
+                                'analytic_account_id': line.analytic_account_id.id,
+                                'analytic_tag_ids': line.analytic_tag_ids.ids,
                                 'tax_exigible': True,
                                 'amount_currency': line.amount_currency and line.currency_id.round(-line.amount_currency * amount / line.balance) or 0.0,
                                 'currency_id': line.currency_id.id,
@@ -1501,7 +1424,9 @@
                                 'name': line.name,
                                 'debit': rounded_amt if rounded_amt > 0 else 0.0,
                                 'credit': abs(rounded_amt) if rounded_amt < 0 else 0.0,
-                                'account_id': line.tax_line_id.cash_basis_account.id,
+                                'account_id': line.tax_line_id.cash_basis_account_id.id,
+                                'analytic_account_id': line.analytic_account_id.id,
+                                'analytic_tag_ids': line.analytic_tag_ids.ids,
                                 'tax_line_id': line.tax_line_id.id,
                                 'tax_exigible': True,
                                 'amount_currency': line.amount_currency and line.currency_id.round(line.amount_currency * amount / line.balance) or 0.0,
