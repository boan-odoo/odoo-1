<<<<<<< HEAD
# Brazilian Portuguese translation for openobject-addons
# Copyright (c) 2014 Rosetta Contributors and Canonical Ltd 2014
# This file is distributed under the same license as the openobject-addons package.
# FIRST AUTHOR <EMAIL@ADDRESS>, 2014.
#
msgid ""
msgstr ""
"Project-Id-Version: openobject-addons\n"
"Report-Msgid-Bugs-To: FULL NAME <EMAIL@ADDRESS>\n"
"POT-Creation-Date: 2014-09-23 16:27+0000\n"
"PO-Revision-Date: 2014-08-14 16:10+0000\n"
"Last-Translator: FULL NAME <EMAIL@ADDRESS>\n"
"Language-Team: Brazilian Portuguese <pt_BR@li.org>\n"
=======
# Translation of Odoo Server.
# This file contains the translation of the following modules:
# * hr_expense
# 
# Translators:
# Clemilton Clementino <clemylton@hotmail.com>, 2015
# danimaribeiro <danimaribeiro@gmail.com>, 2015
# danimaribeiro <danimaribeiro@gmail.com>, 2015
# FIRST AUTHOR <EMAIL@ADDRESS>, 2014
# grazziano <g.negocios@outlook.com.br>, 2016
msgid ""
msgstr ""
"Project-Id-Version: Odoo 8.0\n"
"Report-Msgid-Bugs-To: \n"
"POT-Creation-Date: 2015-01-21 14:07+0000\n"
"PO-Revision-Date: 2016-07-09 16:18+0000\n"
"Last-Translator: grazziano <g.negocios@outlook.com.br>\n"
"Language-Team: Portuguese (Brazil) (http://www.transifex.com/odoo/odoo-8/language/pt_BR/)\n"
>>>>>>> 96502490
"MIME-Version: 1.0\n"
"Content-Type: text/plain; charset=UTF-8\n"
"Content-Transfer-Encoding: 8bit\n"
"X-Launchpad-Export-Date: 2014-09-24 09:10+0000\n"
"X-Generator: Launchpad (build 17196)\n"

#. module: hr_expense
#: field:hr.expense.report,no_of_account:0
msgid "# of Accounts"
msgstr "No de Contas"

#. module: hr_expense
#: field:hr.expense.report,nbr:0
msgid "# of Lines"
msgstr "No. de Linhas"

#. module: hr_expense
#: field:hr.expense.report,no_of_products:0
msgid "# of Products"
msgstr "No de Produtos"

#. module: hr_expense
#: view:website:hr_expense.report_expense
msgid "(Date and signature)."
msgstr ""

#. module: hr_expense
#: model:ir.actions.act_window,help:hr_expense.hr_expense_product
msgid ""
"<p class=\"oe_view_nocontent_create\">\n"
"                Click to create a new expense category. \n"
"             </p>\n"
"            "
<<<<<<< HEAD
msgstr ""
"<p class=\"oe_view_nocontent_create\">\n"
"                Clique para criar uma nova categoria de despesa. \n"
"             </ P>\n"
"            "
=======
msgstr "<p class=\"oe_view_nocontent_create\">\nClique para criar uma nova categoria de despesa. \n</p>\n            "
>>>>>>> 96502490

#. module: hr_expense
#: model:ir.actions.act_window,help:hr_expense.expense_all
msgid ""
"<p class=\"oe_view_nocontent_create\">\n"
"                Click to register new expenses. \n"
"              </p><p>\n"
"                Odoo will ensure the whole process is followed; the expense\n"
"                sheet is validated by manager(s), the employee is "
"reimbursed\n"
"                from his expenses, some expenses must be re-invoiced to the\n"
"                customers.\n"
"              </p>\n"
"            "
<<<<<<< HEAD
msgstr ""
=======
msgstr "<p class = \"oe_view_nocontent_create\">\nClique para registar novas despesas .\n</p> <p>\nOdoo vai garantir que todo o processo seja seguido; a folha de\ndespesa é validada pelo(s) gerente(s) , o funcionário é reembolsado\na partir de suas despesas, algumas despesas devem ser re-faturadas para os\nclientes.\n</p>"
>>>>>>> 96502490

#. module: hr_expense
#: selection:hr.expense.report,state:0
msgid "Accepted"
msgstr "Aceito"

#. module: hr_expense
#: view:hr.expense.expense:hr_expense.view_expenses_form
msgid "Accounting"
msgstr "Contabilidade"

#. module: hr_expense
#: view:hr.expense.expense:hr_expense.view_expenses_form
msgid "Accounting Data"
msgstr "Dados Contábeis"

#. module: hr_expense
#: model:product.template,name:hr_expense.air_ticket_product_template
msgid "Air Ticket"
msgstr "Passagem Aérea"

#. module: hr_expense
#: field:hr.expense.line,analytic_account:0
#: field:hr.expense.report,analytic_account:0
msgid "Analytic account"
msgstr "Centro de Custo"

#. module: hr_expense
#: view:hr.expense.expense:hr_expense.view_expenses_form
msgid "Approve"
msgstr "Aprovar"

#. module: hr_expense
#: selection:hr.expense.expense,state:0
#: view:hr.expense.report:hr_expense.view_hr_expense_report_search
#: model:mail.message.subtype,name:hr_expense.mt_expense_approved
msgid "Approved"
msgstr "Aprovado"

#. module: hr_expense
#: view:hr.expense.report:hr_expense.view_hr_expense_report_search
msgid "Approved Expenses"
msgstr "Despesas Aprovadas"

#. module: hr_expense
#: field:hr.expense.report,price_average:0
msgid "Average Price"
msgstr "Preço Médio"

#. module: hr_expense
#: field:product.template,hr_expense_ok:0
msgid "Can be Expensed"
msgstr "Pode ser debitado"

#. module: hr_expense
#: selection:hr.expense.report,state:0
msgid "Cancelled"
msgstr "Cancelado"

#. module: hr_expense
#: model:product.template,name:hr_expense.car_travel_product_template
msgid "Car Travel Expenses"
msgstr "Despesas de Viagem de Carro"

#. module: hr_expense
#: view:website:hr_expense.report_expense
msgid "Certified honest and conform,"
msgstr "Certificado honesto e em conformidade,"

#. module: hr_expense
#: field:hr.expense.expense,company_id:0
#: view:hr.expense.report:hr_expense.view_hr_expense_report_search
#: field:hr.expense.report,company_id:0
msgid "Company"
msgstr "Empresa"

#. module: hr_expense
#: view:hr.expense.expense:hr_expense.view_editable_expenses_tree
msgid "Confirm"
msgstr "Confirmar"

#. module: hr_expense
#: view:hr.expense.report:hr_expense.view_hr_expense_report_search
msgid "Confirm Expenses"
msgstr "Confirmar Despesas"

#. module: hr_expense
#: field:hr.expense.expense,date_confirm:0
#: field:hr.expense.report,date_confirm:0
msgid "Confirmation Date"
msgstr "Data de Confirmação"

#. module: hr_expense
#: view:hr.expense.expense:hr_expense.view_hr_expense_filter
msgid "Confirmed Expenses"
msgstr "Despesas Confirmadas"

#. module: hr_expense
#: view:hr.expense.report:hr_expense.view_hr_expense_report_search
msgid "Create Month"
msgstr ""

#. module: hr_expense
#: field:hr.expense.expense,create_uid:0
#: field:hr.expense.line,create_uid:0
msgid "Created by"
msgstr ""

#. module: hr_expense
#: field:hr.expense.expense,create_date:0
#: field:hr.expense.line,create_date:0
msgid "Created on"
msgstr ""

#. module: hr_expense
#: view:hr.expense.report:hr_expense.view_hr_expense_report_search
#: field:hr.expense.report,create_date:0
msgid "Creation Date"
msgstr "Data de Criação"

#. module: hr_expense
#: field:hr.expense.expense,currency_id:0
#: field:hr.expense.report,currency_id:0
msgid "Currency"
msgstr "Moeda"

#. module: hr_expense
#: field:hr.expense.expense,date:0
#: field:hr.expense.line,date_value:0
#: view:website:hr_expense.report_expense
msgid "Date"
msgstr "Data"

#. module: hr_expense
#: field:hr.expense.report,date:0
msgid "Date "
msgstr "Data "

#. module: hr_expense
#: help:hr.expense.expense,date_valid:0
msgid ""
"Date of the acceptation of the sheet expense. It's filled when the button "
"Accept is pressed."
msgstr ""
"Data da aceitação da planilha de despesas. É preenchida quando o botão "
"Aceitar for pressionado."

#. module: hr_expense
#: help:hr.expense.expense,date_confirm:0
msgid ""
"Date of the confirmation of the sheet expense. It's filled when the button "
"Confirm is pressed."
msgstr ""
"Data da confirmação da planilha de despesa. É preenchida quando o botão "
"Confirmar é pressionado."

#. module: hr_expense
#: help:hr.expense.expense,message_last_post:0
msgid "Date of the last message posted on the record."
msgstr ""

#. module: hr_expense
#: view:website:hr_expense.report_expense
msgid "Date:"
msgstr ""

#. module: hr_expense
#: model:ir.actions.act_window,help:hr_expense.product_normal_form_view_installer
msgid ""
"Define one product for each expense type allowed for an employee (travel by "
"car, hostel, restaurant, etc). If you reimburse the employees at a fixed "
"rate, set a cost and a unit of measure on the product. If you reimburse "
"based on real costs, set the cost at 0.00. The user will set the real price "
"when recording his expense sheet."
<<<<<<< HEAD
msgstr ""
"Definir um produto para cada tipo de despesa permitida para um empregado "
"(viagem de carro, pousada, restaurante, etc). Se você reembolsar os "
"empregados a uma taxa fixa, definir um custo e uma unidade de medida do "
"produto. Se você reembolsar com base nos custos reais, definir o custo de "
"0,00. O usuário irá definir o valor real durante seu relatório de despesas."
=======
msgstr "Definir um produto para cada tipo de despesa permitida para um funcionário (viagem de carro, pousada, restaurante, etc). Se você reembolsar os funcionários a uma taxa fixa, definir um custo e uma unidade de medida do produto. Se você reembolsar com base nos custos reais, definir o custo de 0,00. O usuário irá definir o valor real durante seu relatório de despesas."
>>>>>>> 96502490

#. module: hr_expense
#: field:hr.expense.report,delay_confirm:0
msgid "Delay to Confirm"
msgstr "Atraso para Confirmar"

#. module: hr_expense
#: field:hr.expense.report,delay_valid:0
msgid "Delay to Valid"
msgstr "Atraso para Validar"

#. module: hr_expense
#: view:hr.expense.expense:hr_expense.view_hr_expense_filter
#: field:hr.expense.expense,department_id:0
#: view:hr.expense.report:hr_expense.view_hr_expense_report_search
#: field:hr.expense.report,department_id:0
msgid "Department"
msgstr "Departamento"

#. module: hr_expense
#: view:hr.expense.expense:hr_expense.view_expenses_form
#: field:hr.expense.expense,name:0
#: field:hr.expense.line,description:0
msgid "Description"
msgstr "Descrição"

#. module: hr_expense
#: view:website:hr_expense.report_expense
msgid "Description:"
msgstr ""

#. module: hr_expense
#: view:hr.expense.report:hr_expense.view_hr_expense_report_search
#: selection:hr.expense.report,state:0
msgid "Done"
msgstr "Concluído"

#. module: hr_expense
#: view:hr.expense.report:hr_expense.view_hr_expense_report_search
msgid "Done Expenses"
msgstr "Despesas Concluídas"

#. module: hr_expense
#: selection:hr.expense.report,state:0
msgid "Draft"
msgstr "Provisório"

#. module: hr_expense
#: view:hr.expense.expense:hr_expense.view_hr_expense_filter
#: field:hr.expense.expense,employee_id:0
msgid "Employee"
msgstr "Funcionário"

#. module: hr_expense
#: field:hr.expense.report,employee_id:0
msgid "Employee's Name"
msgstr "Nome do Funcionário"

#. module: hr_expense
#: view:website:hr_expense.report_expense
msgid "Employee:"
msgstr ""

#. module: hr_expense
#: code:addons/hr_expense/hr_expense.py:167
#: code:addons/hr_expense/hr_expense.py:230
#: code:addons/hr_expense/hr_expense.py:232
#: code:addons/hr_expense/hr_expense.py:341
#: code:addons/hr_expense/hr_expense.py:345
#, python-format
msgid "Error!"
msgstr "Erro!"

#. module: hr_expense
#: view:hr.expense.expense:hr_expense.view_hr_expense_filter
#: field:hr.expense.line,expense_id:0
#: model:ir.model,name:hr_expense.model_hr_expense_expense
msgid "Expense"
msgstr "Despesas"

#. module: hr_expense
#: code:addons/hr_expense/hr_expense.py:370
#, python-format
msgid "Expense Account Move"
msgstr "Movimento da Conta de Despesa"

#. module: hr_expense
#: model:ir.actions.act_window,name:hr_expense.hr_expense_product
#: model:ir.ui.menu,name:hr_expense.menu_hr_product
msgid "Expense Categories"
msgstr "Categorias de Depesas"

#. module: hr_expense
#: view:hr.expense.expense:hr_expense.view_expenses_form
msgid "Expense Date"
msgstr "Data da Despesa"

#. module: hr_expense
#: model:ir.model,name:hr_expense.model_hr_expense_line
msgid "Expense Line"
msgstr "Linha de Despesa"

#. module: hr_expense
#: view:hr.expense.expense:hr_expense.view_expenses_form
#: field:hr.expense.expense,line_ids:0
#: view:hr.expense.line:hr_expense.view_expenses_line_tree
msgid "Expense Lines"
msgstr "Linhas de Despesas"

#. module: hr_expense
#: field:hr.expense.line,name:0
msgid "Expense Note"
msgstr "Obs. da Despesa"

#. module: hr_expense
#: model:mail.message.subtype,description:hr_expense.mt_expense_approved
msgid "Expense approved"
msgstr "Despesa aprovada"

#. module: hr_expense
#: model:mail.message.subtype,description:hr_expense.mt_expense_confirmed
msgid "Expense confirmed, waiting confirmation"
msgstr "Despesa confirmada, aguardando validação"

#. module: hr_expense
#: model:mail.message.subtype,description:hr_expense.mt_expense_refused
msgid "Expense refused"
msgstr "Despesa recusada"

#. module: hr_expense
#: view:hr.expense.expense:hr_expense.view_editable_expenses_tree
#: view:hr.expense.expense:hr_expense.view_expenses_tree
#: view:hr.expense.expense:hr_expense.view_hr_expense_filter
#: model:ir.actions.act_window,name:hr_expense.expense_all
#: model:ir.ui.menu,name:hr_expense.menu_expense_all
#: model:ir.ui.menu,name:hr_expense.next_id_49
#: model:product.category,name:hr_expense.cat_expense
msgid "Expenses"
msgstr "Despesas"

#. module: hr_expense
#: view:hr.expense.report:hr_expense.view_hr_expense_report_graph
#: view:hr.expense.report:hr_expense.view_hr_expense_report_search
#: model:ir.actions.act_window,name:hr_expense.action_hr_expense_report_all
#: model:ir.ui.menu,name:hr_expense.menu_hr_expense_report_all
msgid "Expenses Analysis"
msgstr "Análise de Despesas"

#. module: hr_expense
#: view:hr.expense.expense:hr_expense.view_hr_expense_filter
msgid "Expenses Month"
msgstr ""

#. module: hr_expense
#: view:hr.expense.expense:hr_expense.view_expenses_form
msgid "Expenses Sheet"
msgstr "Despesas"

#. module: hr_expense
#: model:ir.model,name:hr_expense.model_hr_expense_report
msgid "Expenses Statistics"
msgstr "Estatísticas das Despesas"

#. module: hr_expense
#: view:hr.expense.expense:hr_expense.view_hr_expense_filter
msgid "Expenses by Month"
msgstr ""

#. module: hr_expense
#: view:hr.expense.expense:hr_expense.view_hr_expense_filter
msgid "Expenses to Invoice"
msgstr "Despesas para Faturar"

#. module: hr_expense
#: view:hr.expense.report:hr_expense.view_hr_expense_report_search
msgid "Extended Filters..."
msgstr "Filtros Extendidos..."

#. module: hr_expense
#: field:hr.expense.expense,message_follower_ids:0
msgid "Followers"
msgstr "Seguidores"

#. module: hr_expense
#: field:hr.expense.expense,journal_id:0
#: field:hr.expense.report,journal_id:0
msgid "Force Journal"
msgstr "Forçar Diário"

#. module: hr_expense
#: view:hr.expense.expense:hr_expense.view_expenses_form
msgid "Free Notes"
msgstr "Anotações"

#. module: hr_expense
#: view:hr.expense.expense:hr_expense.view_expenses_form
msgid "Generate Accounting Entries"
msgstr "Gerar Lançamentos Contábeis"

#. module: hr_expense
#: help:hr.expense.line,sequence:0
msgid "Gives the sequence order when displaying a list of expense lines."
msgstr ""
"Fornece a ordem sequencial ao exibir uma lista de linhas de despesas."

#. module: hr_expense
#: view:hr.expense.expense:hr_expense.view_hr_expense_filter
#: view:hr.expense.report:hr_expense.view_hr_expense_report_search
msgid "Group By"
msgstr ""

#. module: hr_expense
#: model:ir.actions.report.xml,name:hr_expense.action_report_hr_expense
msgid "HR Expense"
msgstr ""

#. module: hr_expense
#: view:website:hr_expense.report_expense
msgid "HR Expenses"
msgstr "Despesas de RH"

#. module: hr_expense
#: help:hr.expense.expense,message_summary:0
msgid ""
"Holds the Chatter summary (number of messages, ...). This summary is "
"directly in html format in order to be inserted in kanban views."
msgstr ""
"Contém o resumo da conversação (número de mensagens, ...). Este resumo é "
"gerado diretamente em formato HTML para que possa ser inserido nas visões "
"kanban."

#. module: hr_expense
#: model:product.template,name:hr_expense.hotel_rent_product_template
msgid "Hotel Accommodation"
msgstr "Despesa com Hotel"

#. module: hr_expense
#: field:hr.expense.expense,id:0
#: field:hr.expense.line,id:0
#: field:hr.expense.report,id:0
msgid "ID"
msgstr ""

#. module: hr_expense
#: help:hr.expense.expense,message_unread:0
msgid "If checked new messages require your attention."
msgstr "Se marcado, novas mensagens solicitarão sua atenção."

#. module: hr_expense
#: field:hr.expense.expense,message_is_follower:0
msgid "Is a Follower"
msgstr "É um Seguidor"

#. module: hr_expense
#: model:ir.model,name:hr_expense.model_account_move_line
msgid "Journal Items"
msgstr "Journal Items"

#. module: hr_expense
#: field:hr.expense.expense,message_last_post:0
msgid "Last Message Date"
msgstr ""

#. module: hr_expense
#: field:hr.expense.expense,write_uid:0
#: field:hr.expense.line,write_uid:0
msgid "Last Updated by"
msgstr ""

#. module: hr_expense
#: field:hr.expense.expense,write_date:0
#: field:hr.expense.line,write_date:0
msgid "Last Updated on"
msgstr ""

#. module: hr_expense
#: field:hr.expense.expense,account_move_id:0
msgid "Ledger Posting"
msgstr "Lançamento no Razão"

#. module: hr_expense
#: field:hr.expense.expense,message_ids:0
msgid "Messages"
msgstr "Mensagens"

#. module: hr_expense
#: help:hr.expense.expense,message_ids:0
msgid "Messages and communication history"
msgstr "Histórico de mensagens e comunicação"

#. module: hr_expense
#: view:hr.expense.expense:hr_expense.view_hr_expense_filter
msgid "My Expenses"
msgstr "Minhas despesas"

#. module: hr_expense
#: view:website:hr_expense.report_expense
msgid "Name"
msgstr "Nome"

#. module: hr_expense
#: view:hr.expense.expense:hr_expense.view_hr_expense_filter
#: selection:hr.expense.expense,state:0
msgid "New"
msgstr "Novo"

#. module: hr_expense
#: view:hr.expense.expense:hr_expense.view_hr_expense_filter
msgid "New Expense"
msgstr "Nova Despesa"

#. module: hr_expense
#: code:addons/hr_expense/hr_expense.py:167
#, python-format
msgid ""
"No expense journal found. Please make sure you have a journal with type "
"'purchase' configured."
msgstr ""
"Nenhum diário de despesas encontrado. Por favor verifique se você possui um "
"diário com o tipo 'compras' configurado."

#. module: hr_expense
#: code:addons/hr_expense/hr_expense.py:341
#, python-format
msgid ""
"No purchase account found for the product %s (or for his category), please "
"configure one."
<<<<<<< HEAD
msgstr ""
"Não tem conta compra encontrado para o produto% s (ou sua categoria), "
"configure um."
=======
msgstr "Nenhuma conta de compra encontrada para o produto %s (ou para sua categoria), por favor configure uma."
>>>>>>> 96502490

#. module: hr_expense
#: field:hr.expense.expense,note:0
msgid "Note"
msgstr "Observação"

#. module: hr_expense
#: view:hr.expense.expense:hr_expense.view_expenses_form
msgid "Notes"
msgstr "Observações"

#. module: hr_expense
#: view:hr.expense.expense:hr_expense.view_expenses_form
msgid "Open Accounting Entries"
msgstr "Abra lançamentos contábeis"

#. module: hr_expense
#: selection:hr.expense.expense,state:0
msgid "Paid"
msgstr "Pago"

#. module: hr_expense
#: code:addons/hr_expense/hr_expense.py:345
#, python-format
msgid ""
"Please configure Default Expense account for Product purchase: "
"`property_account_expense_categ`."
msgstr ""
"Por favor configure a conta padrão de despesas para compra de produto: "
"`property_account_expense_categ`."

#. module: hr_expense
#: view:website:hr_expense.report_expense
msgid "Price"
msgstr "Preço"

#. module: hr_expense
#: field:hr.expense.line,product_id:0
#: view:hr.expense.report:hr_expense.view_hr_expense_report_search
#: field:hr.expense.report,product_id:0
msgid "Product"
msgstr "Produto"

#. module: hr_expense
#: field:hr.expense.report,product_qty:0
msgid "Product Quantity"
msgstr ""

#. module: hr_expense
#: model:ir.model,name:hr_expense.model_product_template
msgid "Product Template"
msgstr ""

#. module: hr_expense
#: view:product.product:hr_expense.product_expense_installer_tree_view
msgid "Products"
msgstr "Produtos"

#. module: hr_expense
#: view:website:hr_expense.report_expense
msgid "Qty"
msgstr "Qtd"

#. module: hr_expense
#: field:hr.expense.line,unit_quantity:0
msgid "Quantities"
msgstr "Quantidades"

#. module: hr_expense
#: view:website:hr_expense.report_expense
msgid "Ref."
msgstr "Ref."

#. module: hr_expense
#: field:hr.expense.line,ref:0
msgid "Reference"
msgstr "Referência"

#. module: hr_expense
#: view:hr.expense.expense:hr_expense.view_editable_expenses_tree
#: view:hr.expense.expense:hr_expense.view_expenses_form
msgid "Refuse"
msgstr "Recusar"

#. module: hr_expense
#: selection:hr.expense.expense,state:0
#: model:mail.message.subtype,name:hr_expense.mt_expense_refused
msgid "Refused"
msgstr "Recusado"

#. module: hr_expense
#: model:ir.actions.act_window,name:hr_expense.product_normal_form_view_installer
msgid "Review Your Expenses Products"
msgstr "Reveja seus produtos de Despesas"

#. module: hr_expense
#: code:addons/hr_expense/hr_expense.py:443
#, python-format
msgid ""
"Selected Unit of Measure does not belong to the same category as the product "
"Unit of Measure"
msgstr ""
"A Unidade de Medida não pertence a mesma categoria da unidade de medida do "
"produto"

#. module: hr_expense
#: field:hr.expense.line,sequence:0
msgid "Sequence"
msgstr "Seqüência"

#. module: hr_expense
#: view:hr.expense.expense:hr_expense.view_expenses_form
msgid "Set to Draft"
msgstr "Definir como Provisório"

#. module: hr_expense
#: help:product.template,hr_expense_ok:0
msgid "Specify if the product can be selected in an HR expense line."
msgstr ""
"Especifica se o produto pode ser selecionado em uma linha de despesa do RH."

#. module: hr_expense
#: field:hr.expense.expense,state:0
#: view:hr.expense.report:hr_expense.view_hr_expense_report_search
#: field:hr.expense.report,state:0
msgid "Status"
msgstr "Situação"

#. module: hr_expense
#: view:hr.expense.expense:hr_expense.view_expenses_form
msgid "Submit to Manager"
msgstr "Enviar ao Gerente"

#. module: hr_expense
#: field:hr.expense.expense,message_summary:0
msgid "Summary"
msgstr "Resumo"

#. module: hr_expense
#: code:addons/hr_expense/hr_expense.py:230
#, python-format
msgid "The employee must have a home address."
msgstr "O funcionário precisa ter um endereço residencial."

#. module: hr_expense
#: code:addons/hr_expense/hr_expense.py:232
#, python-format
msgid "The employee must have a payable account set on his home address."
<<<<<<< HEAD
msgstr ""
"O empregado deve ter um conjunto de contas a pagar em seu endereço "
"residencial."
=======
msgstr "O funcionários deve ter um conjunto de contas a pagar em seu endereço residencial."
>>>>>>> 96502490

#. module: hr_expense
#: help:hr.expense.expense,journal_id:0
msgid "The journal used when the expense is done."
msgstr "O diário usado quando a despesa está concluída."

#. module: hr_expense
#: view:website:hr_expense.report_expense
msgid "This document must be dated and signed for reimbursement."
msgstr ""

#. module: hr_expense
#: view:hr.expense.expense:hr_expense.view_hr_expense_filter
#: model:mail.message.subtype,name:hr_expense.mt_expense_confirmed
msgid "To Approve"
msgstr "Para Aprovar"

#. module: hr_expense
#: view:hr.expense.expense:hr_expense.view_hr_expense_filter
msgid "To Pay"
msgstr "A pagar"

#. module: hr_expense
#: view:hr.expense.expense:hr_expense.view_expenses_form
#: view:hr.expense.line:hr_expense.view_expenses_line_tree
#: field:hr.expense.line,total_amount:0
#: view:website:hr_expense.report_expense
msgid "Total"
msgstr "Total"

#. module: hr_expense
#: view:hr.expense.expense:hr_expense.view_expenses_tree
#: field:hr.expense.expense,amount:0
msgid "Total Amount"
msgstr "Valor Total"

#. module: hr_expense
#: field:hr.expense.report,price_total:0
msgid "Total Price"
msgstr "Preço Total"

#. module: hr_expense
#: field:hr.expense.line,unit_amount:0
#: view:website:hr_expense.report_expense
msgid "Unit Price"
msgstr "Preço Unitário"

#. module: hr_expense
#: field:hr.expense.line,uom_id:0
#: view:product.product:hr_expense.product_expense_installer_tree_view
msgid "Unit of Measure"
msgstr "Unidade de Medida"

#. module: hr_expense
#: field:hr.expense.expense,message_unread:0
msgid "Unread Messages"
msgstr "Mensagens não lidas"

#. module: hr_expense
#: field:hr.expense.expense,user_id:0
msgid "User"
msgstr "Usuário"

#. module: hr_expense
#: view:website:hr_expense.report_expense
msgid "Validated By:"
msgstr ""

#. module: hr_expense
#: field:hr.expense.expense,user_valid:0
msgid "Validation By"
msgstr "Validada por"

#. module: hr_expense
#: field:hr.expense.expense,date_valid:0
#: field:hr.expense.report,date_valid:0
msgid "Validation Date"
msgstr "Data de Validação"

#. module: hr_expense
#: view:hr.expense.report:hr_expense.view_hr_expense_report_search
#: field:hr.expense.report,user_id:0
msgid "Validation User"
msgstr "Usuário de validação"

#. module: hr_expense
#: view:hr.expense.report:hr_expense.view_hr_expense_report_search
msgid "Waiting"
msgstr "Aguardando"

#. module: hr_expense
#: selection:hr.expense.expense,state:0
msgid "Waiting Approval"
msgstr "Aguardando Aprovação"

#. module: hr_expense
#: selection:hr.expense.expense,state:0
msgid "Waiting Payment"
msgstr "Esperando pagamento"

#. module: hr_expense
#: selection:hr.expense.report,state:0
msgid "Waiting confirmation"
msgstr "Aguardando confirmação"

#. module: hr_expense
#: code:addons/hr_expense/hr_expense.py:443
#, python-format
msgid "Warning"
msgstr "Atenção"

#. module: hr_expense
#: code:addons/hr_expense/hr_expense.py:116
#, python-format
msgid "Warning!"
msgstr "Aviso!"

#. module: hr_expense
#: field:hr.expense.expense,website_message_ids:0
msgid "Website Messages"
msgstr ""

#. module: hr_expense
#: help:hr.expense.expense,website_message_ids:0
msgid "Website communication history"
msgstr ""

#. module: hr_expense
#: help:hr.expense.expense,state:0
msgid ""
"When the expense request is created the status is 'Draft'.\n"
" It is confirmed by the user and request is sent to admin, the status is "
"'Waiting Confirmation'.            \n"
"If the admin accepts it, the status is 'Accepted'.\n"
" If the accounting entries are made for the expense request, the status is "
"'Waiting Payment'."
msgstr ""
"Quando a solicitação de despesa é criado o estado é 'Rascunho'.\n"
" Confirma-se com o usuário eo pedido é enviado ao administrador, a situação "
"é \"Aguardando confirmação\".            \n"
"Se o administrador aceita, o status é \"Aceito\".\n"
" Se os lançamentos contábeis são feitos para a solicitação de despesa, o "
"status é \"Pagamento de espera."

#. module: hr_expense
#: code:addons/hr_expense/hr_expense.py:116
#, python-format
msgid "You can only delete draft expenses!"
msgstr "Você só pode excluir despesas provisórias!"<|MERGE_RESOLUTION|>--- conflicted
+++ resolved
@@ -1,18 +1,3 @@
-<<<<<<< HEAD
-# Brazilian Portuguese translation for openobject-addons
-# Copyright (c) 2014 Rosetta Contributors and Canonical Ltd 2014
-# This file is distributed under the same license as the openobject-addons package.
-# FIRST AUTHOR <EMAIL@ADDRESS>, 2014.
-#
-msgid ""
-msgstr ""
-"Project-Id-Version: openobject-addons\n"
-"Report-Msgid-Bugs-To: FULL NAME <EMAIL@ADDRESS>\n"
-"POT-Creation-Date: 2014-09-23 16:27+0000\n"
-"PO-Revision-Date: 2014-08-14 16:10+0000\n"
-"Last-Translator: FULL NAME <EMAIL@ADDRESS>\n"
-"Language-Team: Brazilian Portuguese <pt_BR@li.org>\n"
-=======
 # Translation of Odoo Server.
 # This file contains the translation of the following modules:
 # * hr_expense
@@ -31,12 +16,11 @@
 "PO-Revision-Date: 2016-07-09 16:18+0000\n"
 "Last-Translator: grazziano <g.negocios@outlook.com.br>\n"
 "Language-Team: Portuguese (Brazil) (http://www.transifex.com/odoo/odoo-8/language/pt_BR/)\n"
->>>>>>> 96502490
 "MIME-Version: 1.0\n"
 "Content-Type: text/plain; charset=UTF-8\n"
-"Content-Transfer-Encoding: 8bit\n"
-"X-Launchpad-Export-Date: 2014-09-24 09:10+0000\n"
-"X-Generator: Launchpad (build 17196)\n"
+"Content-Transfer-Encoding: \n"
+"Language: pt_BR\n"
+"Plural-Forms: nplurals=2; plural=(n > 1);\n"
 
 #. module: hr_expense
 #: field:hr.expense.report,no_of_account:0
@@ -56,7 +40,7 @@
 #. module: hr_expense
 #: view:website:hr_expense.report_expense
 msgid "(Date and signature)."
-msgstr ""
+msgstr "(Data e assinatura)."
 
 #. module: hr_expense
 #: model:ir.actions.act_window,help:hr_expense.hr_expense_product
@@ -65,15 +49,7 @@
 "                Click to create a new expense category. \n"
 "             </p>\n"
 "            "
-<<<<<<< HEAD
-msgstr ""
-"<p class=\"oe_view_nocontent_create\">\n"
-"                Clique para criar uma nova categoria de despesa. \n"
-"             </ P>\n"
-"            "
-=======
 msgstr "<p class=\"oe_view_nocontent_create\">\nClique para criar uma nova categoria de despesa. \n</p>\n            "
->>>>>>> 96502490
 
 #. module: hr_expense
 #: model:ir.actions.act_window,help:hr_expense.expense_all
@@ -82,17 +58,12 @@
 "                Click to register new expenses. \n"
 "              </p><p>\n"
 "                Odoo will ensure the whole process is followed; the expense\n"
-"                sheet is validated by manager(s), the employee is "
-"reimbursed\n"
+"                sheet is validated by manager(s), the employee is reimbursed\n"
 "                from his expenses, some expenses must be re-invoiced to the\n"
 "                customers.\n"
 "              </p>\n"
 "            "
-<<<<<<< HEAD
-msgstr ""
-=======
 msgstr "<p class = \"oe_view_nocontent_create\">\nClique para registar novas despesas .\n</p> <p>\nOdoo vai garantir que todo o processo seja seguido; a folha de\ndespesa é validada pelo(s) gerente(s) , o funcionário é reembolsado\na partir de suas despesas, algumas despesas devem ser re-faturadas para os\nclientes.\n</p>"
->>>>>>> 96502490
 
 #. module: hr_expense
 #: selection:hr.expense.report,state:0
@@ -193,19 +164,17 @@
 #. module: hr_expense
 #: view:hr.expense.report:hr_expense.view_hr_expense_report_search
 msgid "Create Month"
-msgstr ""
-
-#. module: hr_expense
-#: field:hr.expense.expense,create_uid:0
-#: field:hr.expense.line,create_uid:0
+msgstr "Criar Mês"
+
+#. module: hr_expense
+#: field:hr.expense.expense,create_uid:0 field:hr.expense.line,create_uid:0
 msgid "Created by"
-msgstr ""
-
-#. module: hr_expense
-#: field:hr.expense.expense,create_date:0
-#: field:hr.expense.line,create_date:0
+msgstr "Criado por"
+
+#. module: hr_expense
+#: field:hr.expense.expense,create_date:0 field:hr.expense.line,create_date:0
 msgid "Created on"
-msgstr ""
+msgstr "Criado em"
 
 #. module: hr_expense
 #: view:hr.expense.report:hr_expense.view_hr_expense_report_search
@@ -220,8 +189,7 @@
 msgstr "Moeda"
 
 #. module: hr_expense
-#: field:hr.expense.expense,date:0
-#: field:hr.expense.line,date_value:0
+#: field:hr.expense.expense,date:0 field:hr.expense.line,date_value:0
 #: view:website:hr_expense.report_expense
 msgid "Date"
 msgstr "Data"
@@ -236,28 +204,24 @@
 msgid ""
 "Date of the acceptation of the sheet expense. It's filled when the button "
 "Accept is pressed."
-msgstr ""
-"Data da aceitação da planilha de despesas. É preenchida quando o botão "
-"Aceitar for pressionado."
+msgstr "Data da aceitação da planilha de despesas. É preenchida quando o botão Aceitar for pressionado."
 
 #. module: hr_expense
 #: help:hr.expense.expense,date_confirm:0
 msgid ""
 "Date of the confirmation of the sheet expense. It's filled when the button "
 "Confirm is pressed."
-msgstr ""
-"Data da confirmação da planilha de despesa. É preenchida quando o botão "
-"Confirmar é pressionado."
+msgstr "Data da confirmação da planilha de despesa. É preenchida quando o botão Confirmar é pressionado."
 
 #. module: hr_expense
 #: help:hr.expense.expense,message_last_post:0
 msgid "Date of the last message posted on the record."
-msgstr ""
+msgstr "Data da última mensagem para o registro."
 
 #. module: hr_expense
 #: view:website:hr_expense.report_expense
 msgid "Date:"
-msgstr ""
+msgstr "Data:"
 
 #. module: hr_expense
 #: model:ir.actions.act_window,help:hr_expense.product_normal_form_view_installer
@@ -267,16 +231,7 @@
 "rate, set a cost and a unit of measure on the product. If you reimburse "
 "based on real costs, set the cost at 0.00. The user will set the real price "
 "when recording his expense sheet."
-<<<<<<< HEAD
-msgstr ""
-"Definir um produto para cada tipo de despesa permitida para um empregado "
-"(viagem de carro, pousada, restaurante, etc). Se você reembolsar os "
-"empregados a uma taxa fixa, definir um custo e uma unidade de medida do "
-"produto. Se você reembolsar com base nos custos reais, definir o custo de "
-"0,00. O usuário irá definir o valor real durante seu relatório de despesas."
-=======
 msgstr "Definir um produto para cada tipo de despesa permitida para um funcionário (viagem de carro, pousada, restaurante, etc). Se você reembolsar os funcionários a uma taxa fixa, definir um custo e uma unidade de medida do produto. Se você reembolsar com base nos custos reais, definir o custo de 0,00. O usuário irá definir o valor real durante seu relatório de despesas."
->>>>>>> 96502490
 
 #. module: hr_expense
 #: field:hr.expense.report,delay_confirm:0
@@ -298,15 +253,14 @@
 
 #. module: hr_expense
 #: view:hr.expense.expense:hr_expense.view_expenses_form
-#: field:hr.expense.expense,name:0
-#: field:hr.expense.line,description:0
+#: field:hr.expense.expense,name:0 field:hr.expense.line,description:0
 msgid "Description"
 msgstr "Descrição"
 
 #. module: hr_expense
 #: view:website:hr_expense.report_expense
 msgid "Description:"
-msgstr ""
+msgstr "Descrição:"
 
 #. module: hr_expense
 #: view:hr.expense.report:hr_expense.view_hr_expense_report_search
@@ -338,14 +292,14 @@
 #. module: hr_expense
 #: view:website:hr_expense.report_expense
 msgid "Employee:"
-msgstr ""
+msgstr "Funcionário"
 
 #. module: hr_expense
 #: code:addons/hr_expense/hr_expense.py:167
 #: code:addons/hr_expense/hr_expense.py:230
 #: code:addons/hr_expense/hr_expense.py:232
-#: code:addons/hr_expense/hr_expense.py:341
-#: code:addons/hr_expense/hr_expense.py:345
+#: code:addons/hr_expense/hr_expense.py:344
+#: code:addons/hr_expense/hr_expense.py:348
 #, python-format
 msgid "Error!"
 msgstr "Erro!"
@@ -358,7 +312,7 @@
 msgstr "Despesas"
 
 #. module: hr_expense
-#: code:addons/hr_expense/hr_expense.py:370
+#: code:addons/hr_expense/hr_expense.py:373
 #, python-format
 msgid "Expense Account Move"
 msgstr "Movimento da Conta de Despesa"
@@ -428,7 +382,7 @@
 #. module: hr_expense
 #: view:hr.expense.expense:hr_expense.view_hr_expense_filter
 msgid "Expenses Month"
-msgstr ""
+msgstr "Despesas do Mês"
 
 #. module: hr_expense
 #: view:hr.expense.expense:hr_expense.view_expenses_form
@@ -443,7 +397,7 @@
 #. module: hr_expense
 #: view:hr.expense.expense:hr_expense.view_hr_expense_filter
 msgid "Expenses by Month"
-msgstr ""
+msgstr "Despesas por Mês"
 
 #. module: hr_expense
 #: view:hr.expense.expense:hr_expense.view_hr_expense_filter
@@ -461,8 +415,7 @@
 msgstr "Seguidores"
 
 #. module: hr_expense
-#: field:hr.expense.expense,journal_id:0
-#: field:hr.expense.report,journal_id:0
+#: field:hr.expense.expense,journal_id:0 field:hr.expense.report,journal_id:0
 msgid "Force Journal"
 msgstr "Forçar Diário"
 
@@ -479,19 +432,18 @@
 #. module: hr_expense
 #: help:hr.expense.line,sequence:0
 msgid "Gives the sequence order when displaying a list of expense lines."
-msgstr ""
-"Fornece a ordem sequencial ao exibir uma lista de linhas de despesas."
+msgstr "Fornece a ordem sequencial ao exibir uma lista de linhas de despesas."
 
 #. module: hr_expense
 #: view:hr.expense.expense:hr_expense.view_hr_expense_filter
 #: view:hr.expense.report:hr_expense.view_hr_expense_report_search
 msgid "Group By"
-msgstr ""
+msgstr "Agrupar por"
 
 #. module: hr_expense
 #: model:ir.actions.report.xml,name:hr_expense.action_report_hr_expense
 msgid "HR Expense"
-msgstr ""
+msgstr "Despesas de RH"
 
 #. module: hr_expense
 #: view:website:hr_expense.report_expense
@@ -503,10 +455,7 @@
 msgid ""
 "Holds the Chatter summary (number of messages, ...). This summary is "
 "directly in html format in order to be inserted in kanban views."
-msgstr ""
-"Contém o resumo da conversação (número de mensagens, ...). Este resumo é "
-"gerado diretamente em formato HTML para que possa ser inserido nas visões "
-"kanban."
+msgstr "Contém o resumo da conversação (número de mensagens, ...). Este resumo é gerado diretamente em formato HTML para que possa ser inserido nas visões kanban."
 
 #. module: hr_expense
 #: model:product.template,name:hr_expense.hotel_rent_product_template
@@ -514,11 +463,10 @@
 msgstr "Despesa com Hotel"
 
 #. module: hr_expense
-#: field:hr.expense.expense,id:0
-#: field:hr.expense.line,id:0
+#: field:hr.expense.expense,id:0 field:hr.expense.line,id:0
 #: field:hr.expense.report,id:0
 msgid "ID"
-msgstr ""
+msgstr "ID"
 
 #. module: hr_expense
 #: help:hr.expense.expense,message_unread:0
@@ -538,19 +486,17 @@
 #. module: hr_expense
 #: field:hr.expense.expense,message_last_post:0
 msgid "Last Message Date"
-msgstr ""
-
-#. module: hr_expense
-#: field:hr.expense.expense,write_uid:0
-#: field:hr.expense.line,write_uid:0
+msgstr "Data da última mensagem"
+
+#. module: hr_expense
+#: field:hr.expense.expense,write_uid:0 field:hr.expense.line,write_uid:0
 msgid "Last Updated by"
-msgstr ""
-
-#. module: hr_expense
-#: field:hr.expense.expense,write_date:0
-#: field:hr.expense.line,write_date:0
+msgstr "Última atualização por"
+
+#. module: hr_expense
+#: field:hr.expense.expense,write_date:0 field:hr.expense.line,write_date:0
 msgid "Last Updated on"
-msgstr ""
+msgstr "Última atualização em"
 
 #. module: hr_expense
 #: field:hr.expense.expense,account_move_id:0
@@ -594,23 +540,15 @@
 msgid ""
 "No expense journal found. Please make sure you have a journal with type "
 "'purchase' configured."
-msgstr ""
-"Nenhum diário de despesas encontrado. Por favor verifique se você possui um "
-"diário com o tipo 'compras' configurado."
-
-#. module: hr_expense
-#: code:addons/hr_expense/hr_expense.py:341
+msgstr "Nenhum diário de despesas encontrado. Por favor verifique se você possui um diário com o tipo 'compras' configurado."
+
+#. module: hr_expense
+#: code:addons/hr_expense/hr_expense.py:344
 #, python-format
 msgid ""
 "No purchase account found for the product %s (or for his category), please "
 "configure one."
-<<<<<<< HEAD
-msgstr ""
-"Não tem conta compra encontrado para o produto% s (ou sua categoria), "
-"configure um."
-=======
 msgstr "Nenhuma conta de compra encontrada para o produto %s (ou para sua categoria), por favor configure uma."
->>>>>>> 96502490
 
 #. module: hr_expense
 #: field:hr.expense.expense,note:0
@@ -633,14 +571,12 @@
 msgstr "Pago"
 
 #. module: hr_expense
-#: code:addons/hr_expense/hr_expense.py:345
+#: code:addons/hr_expense/hr_expense.py:348
 #, python-format
 msgid ""
 "Please configure Default Expense account for Product purchase: "
 "`property_account_expense_categ`."
-msgstr ""
-"Por favor configure a conta padrão de despesas para compra de produto: "
-"`property_account_expense_categ`."
+msgstr "Por favor configure a conta padrão de despesas para compra de produto: `property_account_expense_categ`."
 
 #. module: hr_expense
 #: view:website:hr_expense.report_expense
@@ -657,12 +593,12 @@
 #. module: hr_expense
 #: field:hr.expense.report,product_qty:0
 msgid "Product Quantity"
-msgstr ""
+msgstr "Quantidade do produto"
 
 #. module: hr_expense
 #: model:ir.model,name:hr_expense.model_product_template
 msgid "Product Template"
-msgstr ""
+msgstr "Modelo de Produto"
 
 #. module: hr_expense
 #: view:product.product:hr_expense.product_expense_installer_tree_view
@@ -707,14 +643,12 @@
 msgstr "Reveja seus produtos de Despesas"
 
 #. module: hr_expense
-#: code:addons/hr_expense/hr_expense.py:443
-#, python-format
-msgid ""
-"Selected Unit of Measure does not belong to the same category as the product "
-"Unit of Measure"
-msgstr ""
-"A Unidade de Medida não pertence a mesma categoria da unidade de medida do "
-"produto"
+#: code:addons/hr_expense/hr_expense.py:446
+#, python-format
+msgid ""
+"Selected Unit of Measure does not belong to the same category as the product"
+" Unit of Measure"
+msgstr "A Unidade de Medida não pertence a mesma categoria da unidade de medida do produto"
 
 #. module: hr_expense
 #: field:hr.expense.line,sequence:0
@@ -729,8 +663,7 @@
 #. module: hr_expense
 #: help:product.template,hr_expense_ok:0
 msgid "Specify if the product can be selected in an HR expense line."
-msgstr ""
-"Especifica se o produto pode ser selecionado em uma linha de despesa do RH."
+msgstr "Especifica se o produto pode ser selecionado em uma linha de despesa do RH."
 
 #. module: hr_expense
 #: field:hr.expense.expense,state:0
@@ -759,13 +692,7 @@
 #: code:addons/hr_expense/hr_expense.py:232
 #, python-format
 msgid "The employee must have a payable account set on his home address."
-<<<<<<< HEAD
-msgstr ""
-"O empregado deve ter um conjunto de contas a pagar em seu endereço "
-"residencial."
-=======
 msgstr "O funcionários deve ter um conjunto de contas a pagar em seu endereço residencial."
->>>>>>> 96502490
 
 #. module: hr_expense
 #: help:hr.expense.expense,journal_id:0
@@ -775,7 +702,7 @@
 #. module: hr_expense
 #: view:website:hr_expense.report_expense
 msgid "This document must be dated and signed for reimbursement."
-msgstr ""
+msgstr "Este documento deve ser datado e assinado para reembolso."
 
 #. module: hr_expense
 #: view:hr.expense.expense:hr_expense.view_hr_expense_filter
@@ -791,8 +718,7 @@
 #. module: hr_expense
 #: view:hr.expense.expense:hr_expense.view_expenses_form
 #: view:hr.expense.line:hr_expense.view_expenses_line_tree
-#: field:hr.expense.line,total_amount:0
-#: view:website:hr_expense.report_expense
+#: field:hr.expense.line,total_amount:0 view:website:hr_expense.report_expense
 msgid "Total"
 msgstr "Total"
 
@@ -808,8 +734,7 @@
 msgstr "Preço Total"
 
 #. module: hr_expense
-#: field:hr.expense.line,unit_amount:0
-#: view:website:hr_expense.report_expense
+#: field:hr.expense.line,unit_amount:0 view:website:hr_expense.report_expense
 msgid "Unit Price"
 msgstr "Preço Unitário"
 
@@ -832,7 +757,7 @@
 #. module: hr_expense
 #: view:website:hr_expense.report_expense
 msgid "Validated By:"
-msgstr ""
+msgstr "Validado por:"
 
 #. module: hr_expense
 #: field:hr.expense.expense,user_valid:0
@@ -840,8 +765,7 @@
 msgstr "Validada por"
 
 #. module: hr_expense
-#: field:hr.expense.expense,date_valid:0
-#: field:hr.expense.report,date_valid:0
+#: field:hr.expense.expense,date_valid:0 field:hr.expense.report,date_valid:0
 msgid "Validation Date"
 msgstr "Data de Validação"
 
@@ -872,7 +796,7 @@
 msgstr "Aguardando confirmação"
 
 #. module: hr_expense
-#: code:addons/hr_expense/hr_expense.py:443
+#: code:addons/hr_expense/hr_expense.py:446
 #, python-format
 msgid "Warning"
 msgstr "Atenção"
@@ -886,29 +810,21 @@
 #. module: hr_expense
 #: field:hr.expense.expense,website_message_ids:0
 msgid "Website Messages"
-msgstr ""
+msgstr "Mensagens do Site"
 
 #. module: hr_expense
 #: help:hr.expense.expense,website_message_ids:0
 msgid "Website communication history"
-msgstr ""
+msgstr "Histórico de Comunicação do Site"
 
 #. module: hr_expense
 #: help:hr.expense.expense,state:0
 msgid ""
 "When the expense request is created the status is 'Draft'.\n"
-" It is confirmed by the user and request is sent to admin, the status is "
-"'Waiting Confirmation'.            \n"
+" It is confirmed by the user and request is sent to admin, the status is 'Waiting Confirmation'.            \n"
 "If the admin accepts it, the status is 'Accepted'.\n"
-" If the accounting entries are made for the expense request, the status is "
-"'Waiting Payment'."
-msgstr ""
-"Quando a solicitação de despesa é criado o estado é 'Rascunho'.\n"
-" Confirma-se com o usuário eo pedido é enviado ao administrador, a situação "
-"é \"Aguardando confirmação\".            \n"
-"Se o administrador aceita, o status é \"Aceito\".\n"
-" Se os lançamentos contábeis são feitos para a solicitação de despesa, o "
-"status é \"Pagamento de espera."
+" If the accounting entries are made for the expense request, the status is 'Waiting Payment'."
+msgstr "Quando a solicitação de despesa é criado o estado é 'Rascunho'.\n Confirma-se com o usuário eo pedido é enviado ao administrador, a situação é \"Aguardando confirmação\".            \nSe o administrador aceita, o status é \"Aceito\".\n Se os lançamentos contábeis são feitos para a solicitação de despesa, o status é \"Pagamento de espera."
 
 #. module: hr_expense
 #: code:addons/hr_expense/hr_expense.py:116
