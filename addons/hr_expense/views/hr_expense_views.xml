<?xml version="1.0" encoding="utf-8"?>
<odoo>

        <record id="view_expenses_tree" model="ir.ui.view">
            <field name="name">hr.expense.tree</field>
            <field name="model">hr.expense</field>
            <field name="arch" type="xml">
                <tree string="Expenses" decoration-bf="message_unread == True" class="o_expense_tree">
                    <field name="currency_id" invisible="True"/>
                    <field name="attachment_number" invisible="True"/>
                    <field name="date"/>
                    <field name="name"/>
                    <field name="employee_id"/>
                    <field name="sheet_id" invisible="not context.get('show_report', False)"/>
                    <field name="analytic_account_id" groups="analytic.group_analytic_accounting"/>
                    <field name="total_amount" sum="Total Amount" widget="monetary" options="{'currency_field': 'currency_id'}"/>
                    <field name="state"/>
                    <field name="message_unread" invisible="1"/>
                    <button name="action_get_attachment_view" string="View Attached Documents" type="object" icon="fa-paperclip" attrs="{'invisible': [('attachment_number', '=', 0)]}"/>
                </tree>
            </field>
        </record>

        <record id="hr_expense_form_view" model="ir.ui.view">
            <field name="name">hr.expense.form</field>
            <field name="model">hr.expense</field>
            <field eval="25" name="priority"/>
            <field name="arch" type="xml">
                <form string="Expenses" class="o_expense_form">
                <header>
                    <button name="submit_expenses" states="draft" string="Submit to Manager" type="object" class="oe_highlight o_expense_submit"/>
                    <field name="state" widget="statusbar" statusbar_visible="draft,reported,done"/>
                    <button name="view_sheet" type="object" string="View Report" class="oe_highlight" attrs="{'invisible': [('state', '=','draft')]}"/>
                </header>
                <sheet>
                    <div class="oe_button_box">
                        <button name="action_get_attachment_view"
                            class="oe_stat_button"
                            icon="fa-book"
                            type="object">
                            <field name="attachment_number" widget="statinfo" string="Documents"/>
                        </button>
                    </div>
                    <div class="oe_title">
                        <label for="name"/>
                        <h1>
                            <field name="name" placeholder="e.g. Lunch with Customer"/>
                        </h1>
                    </div>
                    <group>
                        <group>
                            <field name="product_id" context="{'default_can_be_expensed': 1}"/>
                            <field name="unit_amount" required="1" widget="monetary" options="{'currency_field': 'currency_id'}"/>
                            <label for="quantity"/>
                            <div>
                                <field name="quantity" class="oe_inline"/>
                                <field name="product_uom_id" widget="selection" class="oe_inline" groups="product.group_uom"/>
                            </div>
                            <field name="tax_ids" domain="[('type_tax_use', '=', 'purchase')]" widget="many2many_tags" groups="account.group_account_user"/>
                        </group><group>
                            <field name="reference"/>
                            <field name="date"/>
                            <field name="account_id" domain="[('internal_type', '=', 'other')]" groups="account.group_account_user"/>
                            <field name="employee_id"/>
                            <field name="sheet_id" invisible="1"/>
                            <field name="currency_id" groups="base.group_multi_currency"/>
                            <field name="analytic_account_id" groups="analytic.group_analytic_accounting"/>
                            <field name="company_id" groups="base.group_multi_company"/>
                        </group><group>
                            <field name="total_amount" widget='monetary' options="{'currency_field': 'currency_id'}"/>
                            <label for="payment_mode"/>
                            <div>
                                <field name="payment_mode" widget="radio"/>
                            </div>
                        </group>

                    </group>
                    <div>
                        <field name="description" placeholder="Notes..."/>
                    </div>
                </sheet>
                <div class="oe_chatter">
                    <field name="message_follower_ids" widget="mail_followers"/>
                    <field name="message_ids" widget="mail_thread"/>
                </div>
                </form>
            </field>
        </record>

        <record id="hr_expense_kanban_view" model="ir.ui.view">
            <field name="name">hr.expense.kanban</field>
            <field name="model">hr.expense</field>
            <field name="arch" type="xml">
                <kanban class="o_kanban_mobile">
                    <field name="name"/>
                    <field name="employee_id"/>
                    <field name="total_amount"/>
                    <field name="date"/>
                    <field name="state"/>
                    <templates>
                        <t t-name="kanban-box">
                            <div t-attf-class="oe_kanban_card oe_kanban_global_click">
                                <div class="row">
                                    <div class="col-xs-12">
                                        <strong class="o_kanban_record_title"><span><t t-esc="record.name.value"/></span></strong>
                                        <strong class="o_kanban_record_subtitle pull-right"><span class="text-right"><t t-esc="record.total_amount.value"/></span></strong>
                                    </div>
                                </div>
                                <div class="row mt8">
                                    <div class="col-xs-6 text-muted">
                                        <span><t t-esc="record.employee_id.value"/> <t t-esc="record.date.value"/></span>
                                    </div>
                                    <div class="col-xs-6">
                                        <span class="pull-right text-right">
                                            <field name="state" widget="label_selection" options="{'classes': {'draft': 'default', 'submit': 'default', 'cancel': 'danger', 'post': 'warning',
                                            'done': 'success'}}"/>
                                        </span>
                                    </div>
                                </div>
                            </div>
                        </t>
                    </templates>
                </kanban>
            </field>
        </record>

        <record id="hr_expense_view_pivot" model="ir.ui.view">
            <field name="name">hr.expense.pivot</field>
            <field name="model">hr.expense</field>
            <field name="arch" type="xml">
                <pivot string="Expenses Analysis">
                    <field name="employee_id" type="row"/>
                    <field name="date" interval="month" type="col"/>
                    <field name="total_amount" type="measure"/>
                </pivot>
            </field>
        </record>

        <record id="hr_expense_view_graph" model="ir.ui.view">
            <field name="name">hr.expense.graph</field>
            <field name="model">hr.expense</field>
            <field name="arch" type="xml">
                <graph string="Expenses Analysis">
                    <field name="date" type="col"/>
                    <field name="employee_id" type="row"/>
                    <field name="total_amount" type="measure"/>
                </graph>
            </field>
        </record>

        <record id="view_hr_expense_filter" model="ir.ui.view">
            <field name="name">hr.expense.filter</field>
            <field name="model">hr.expense</field>
            <field name="arch" type="xml">
                <search string="Expense">
                    <field name="name" string="Expenses" filter_domain="['|',('employee_id','ilike',self),('name','ilike',self)]"/>
                    <field name="date"/>
                    <field name="employee_id"/>
                    <field name="product_id"/>
                    <field name="analytic_account_id" groups="analytic.group_analytic_accounting"/>
                    <separator />
                    <filter domain="[('state', '=', 'draft')]" string="To Submit" name="to_report" help="New Expense"/>
                    <filter domain="[('state', '=', 'reported')]" string="Reported" name="submitted" help="Confirmed Expenses"/>
                    <filter domain="[('state', '=', 'refused')]" string="Refused" name="refused" help="Refused Expenses"/>
                    <filter domain="[('state', '!=', 'cancel')]" string="Not Refused" name="uncancelled" help="Actual expense sheets, not the refused ones"/>
                    <separator />
                    <filter string="My Team Expenses" domain="[('employee_id.parent_id.user_id', '=', uid)]" groups="hr_expense.group_hr_expense_manager" help="Expenses of Your Team Member"/>
                    <filter string="My Expenses" domain="[('employee_id.user_id', '=', uid)]"/>
                    <separator />
                    <filter string="New Mail" name="message_unread" domain="[('message_unread', '=', True)]"/>
                    <group expand="0" string="Group By">
                        <filter string="Report" domain="[]" context="{'group_by': 'sheet_id'}"/>
                        <filter string="Employee" domain="[]" context="{'group_by': 'employee_id'}"/>
                        <filter string="Company" domain="[]" context="{'group_by': 'company_id'}" groups="base.group_multi_company"/>
                        <filter string="Product" domain="[]" context="{'group_by': 'product_id'}"/>
                        <filter string="Analytic Account" domain="[]" context="{'group_by': 'analytic_account_id'}" groups="analytic.group_analytic_accounting"/>
                        <filter string="Expenses Month" domain="[]" context="{'group_by': 'date'}" help="Expenses by Month"/>
                        <filter string="Status" domain="[]" context="{'group_by': 'state'}"/>
                    </group>
                    <separator />
                    <filter domain="[('employee_id.active', '=', False)]" string="Former Employees" name="inactive" groups="hr_expense.group_hr_expense_user,hr_expense.group_hr_expense_manager"/>
                </search>
            </field>
        </record>

        <record id="hr_expense_actions_all" model="ir.actions.act_window">
            <field name="name">All Expenses</field>
            <field name="res_model">hr.expense</field>
            <field name="view_mode">graph,pivot,tree,kanban,form</field>
            <field name="search_view_id" ref="view_hr_expense_filter"/>
            <field name="help" type="html">
              <p class="oe_view_nocontent_create">
                  Create a new expense.<br/>
                  <!-- Or send receipts to .... -->
              </p><p>
                  Expenses will go through these steps:
              </p><ol>
                  <li>You record expenses</li>
                  <li>Periodically, you submit expenses report to your manager,</li>
                  <li>Once approved, your expenses report goes to the accounting,</li>
                  <li>The accountant validates journal entries and reimburse you.</li>
              </ol>
            </field>
        </record>

        <record id="hr_expense_actions_my_unsubmitted" model="ir.actions.act_window">
            <field name="name">My Expenses to Submit</field>
            <field name="res_model">hr.expense</field>
            <field name="view_mode">tree,kanban,form,graph,pivot</field>
            <field name="search_view_id" ref="view_hr_expense_filter"/>
            <field name="domain">[('employee_id.user_id', '=', uid)]</field>
            <field name="context">{'search_default_to_report': 1}</field>
            <field name="help" type="html">
              <p>
                The steps to process expenses are:
                <ol>
                    <li>You record expenses,</li>
                    <li>Periodically, you submit expenses report to your manager,</li>
                    <li>Once approved, your expense report, goes to the accounting,</li>
                    <li>The accountant validates entries and reimburse you.</li>
                </ol>
              </p>
            </field>
        </record>

        <record id="view_product_hr_expense_form" model="ir.ui.view">
            <field name="name">product.template.expense.form</field>
            <field name="model">product.template</field>
            <field name="inherit_id" ref="product.product_template_form_view"/>
            <field name="arch" type="xml">
                <div name="options" position="inside">
                    <div>
                        <field name="can_be_expensed"/>
                        <label for="can_be_expensed"/>
                    </div>
                </div>
            </field>
        </record>

        <record id="product_product_expense_form_view" model="ir.ui.view">
            <field name="name">product.product.expense.form</field>
            <field name="model">product.product</field>
            <field name="arch" type="xml">
                <form string="Expense Products">
                    <sheet>
                        <field name='product_variant_count' invisible='1'/>
                        <field name="id" invisible="True"/>
                        <div class="oe_button_box" name="button_box">
                            <button name="toggle_active" type="object"
                                    class="oe_stat_button" icon="fa-archive">
                                <field name="active" widget="boolean_button"
                                    options='{"terminology": "archive"}'/>
                            </button>
                        </div>
                        <field name="image_medium" widget="image" class="oe_avatar"/>
                        <div class="oe_title">
                            <label class="oe_edit_only" for="name" string="Product Name"/>
                            <h1><field name="name" placeholder="e.g. Lunch"/></h1>
                            <div name="options" groups="base.group_user" invisible="1">
                                <div>
                                    <field name="can_be_expensed"/>
                                    <label for="can_be_expensed"/>
                                </div>
                            </div>
                        </div>
                        <group name="product_details">
                            <group string="General Information">
                                <field name="type"/>
                                <field name="list_price"/>
                                <field name="standard_price"/>
                                <field name="uom_id" groups="product.group_uom" options="{'no_create': True}"/>
                                <field name="uom_po_id" invisible="1"/>
                                <label for="default_code"/>
                                <div>
                                    <field name="default_code"/>
                                    <i class="text-muted oe_edit_only">Use [Reference] as a subject prefix for incoming receipts</i>
                                </div>
                            </group>
                            <group string="Accounting">
                                <field name="property_account_expense_id" groups="account.group_account_user"/>
                                <field name="supplier_taxes_id" widget="many2many_tags"/>
                            </group>
                        </group>
                    </sheet>
                </form>
            </field>
        </record>

        <record id="hr_expense_product" model="ir.actions.act_window">
            <field name="name">Expense Products</field>
            <field name="res_model">product.product</field>
            <field name="view_type">form</field>
            <field name="view_mode">kanban,tree,form</field>
            <field name="context">{"default_can_be_expensed": 1, 'default_type': 'service'}</field>
            <field name="domain">[('can_be_expensed', '=', True)]</field>
            <field name="help" type="html">
              <p class="oe_view_nocontent_create">
                Click to create a new expense category.
              </p>
            </field>
        </record>

        <record id="hr_expense_product_tree" model="ir.actions.act_window.view">
            <field name="sequence" eval="2"/>
            <field name="view_mode">tree</field>
            <field name="act_window_id" ref="hr_expense_product"/>
        </record>

        <record id="hr_expense_product_kanban" model="ir.actions.act_window.view">
            <field name="sequence" eval="1"/>
            <field name="view_mode">kanban</field>
            <field name="act_window_id" ref="hr_expense_product"/>
        </record>

        <record id="hr_expense_product_form" model="ir.actions.act_window.view">
            <field name="sequence" eval="3"/>
            <field name="view_mode">form</field>
            <field name="view_id" ref="product_product_expense_form_view"/>
            <field name="act_window_id" ref="hr_expense_product"/>
        </record>



        <record id="action_approved_expense" model="ir.actions.act_window">
            <field name="name">Employee Expenses</field>
            <field name="res_model">hr.expense</field>
            <field name="view_type">form</field>
            <field name="view_mode">tree,kanban,form,pivot,graph</field>
            <field name="view_id" ref="view_expenses_tree"/>
            <field name="domain">[]</field>
            <field name="context">{"search_default_approved": 1}</field>
            <field name="help" type="html">
              <p>
                From here the accountant will be able to approve as well as refuse the expenses which are verified by the HR Manager.
              </p>
            </field>
        </record>

        <record id="action_approved_expense" model="ir.actions.act_window">
            <field name="name">Unreported Expenses</field>
            <field name="res_model">hr.expense</field>
            <field name="view_type">form</field>
            <field name="view_mode">tree,kanban,form,pivot,graph</field>
            <field name="view_id" ref="view_expenses_tree"/>
            <field name="domain">[]</field>
            <field name="context">{"search_default_unsubmitted": 1}</field>
            <field name="help" type="html">
              <p>
                From here the accountant will be able to approve as well as refuse the expenses which are verified by the HR Manager.
              </p>
            </field>
        </record>

        <record id="hr_expense_action" model="ir.actions.act_window">
            <field name="name">Expenses Analysis</field>
            <field name="res_model">hr.expense</field>
            <field name="view_type">form</field>
            <field name="view_mode">graph,pivot</field>
            <field name="context">{
                'search_default_uncancelled': 1,
                }
            </field>
        </record>

        <record id="view_hr_expense_sheet_tree" model="ir.ui.view">
            <field name="name">hr.expense.sheet.tree</field>
            <field name="model">hr.expense.sheet</field>
            <field name="arch" type="xml">
                <tree string="Expense Reports" decoration-warning="state=='draft'" decoration-bf="message_unread == True" decoration-danger="state=='cancel'">
                    <field name="name" string="Expense Sheet"/>
                    <field name="accounting_date"/>
                    <field name="employee_id"/>
                    <field name="currency_id" invisible="1"/>
                    <field name="total_amount" sum="Total Amount"/>
                    <field name="state"/>
                    <field name="message_unread" invisible="1"/>
                </tree>
            </field>
        </record>

        <record id="view_hr_expense_sheet_form" model="ir.ui.view">
            <field name="name">hr.expense.sheet.form</field>
            <field name="model">hr.expense.sheet</field>
            <field eval="25" name="priority"/>
            <field name="arch" type="xml">
                <form string="Expense Reports" class="o_expense_sheet">
                 <header>
                    <button name="approve_expense_sheets" states="submit" string="Approve" type="object" groups="hr_expense.group_hr_expense_user" class="oe_highlight o_expense_sheet_approve"/>
                    <button name="action_sheet_move_create" states="approve" string="Post Journal Entries" type="object" groups="account.group_account_manager" class="oe_highlight o_expense_sheet_post"/>
                    <button name="%(hr_expense.hr_expense_sheet_register_payment_wizard_action)d" type="action" string="Register Payment" class="oe_highlight o_expense_sheet_pay" attrs="{'invisible': [('state', '!=', 'post')]}" context="{'default_amount': total_amount, 'partner_id': address_id}" groups="account.group_account_manager"/>
                    <button name="reset_expense_sheets" states="cancel" string="Resubmit" type="object"/>
                    <button name="%(hr_expense.hr_expense_refuse_wizard_action)d" states="submit,approve" context="{'hr_expense_refuse_model':'hr.expense.sheet'}" string="Refuse" type="action" groups="hr_expense.group_hr_expense_user" />
                    <field name="state" widget="statusbar" statusbar_visible="draft,submit,approve,post,done"/>
                </header>
                <sheet>
                    <div class="oe_button_box">
                        <button name="action_get_attachment_view"
                            class="oe_stat_button"
                            icon="fa-book"
                            type="object">
                            <field name="attachment_number" widget="statinfo" string="Documents"/>
                        </button>
                    </div>
                    <div class="oe_title">
                        <label for="name" class="oe_edit_only"/>
                        <h1>
                            <field name="name" placeholder="e.g. Trip to NY"/>
                        </h1>
                    </div>
                    <group>
                        <group>
                            <field name="employee_id"/>
                            <field name="payment_mode"/>
                            <field name="responsible_id" invisible="1"/>
                            <field name="total_amount" invisible="1"/>
                            <field name="currency_id" invisible="1"/>
                            <field name="address_id" invisible="1"/>
                            <field name="department_id" invisible="1"/>
                            <field name="company_id" groups="base.group_multi_company"/>
                        </group>
                    </group>
                     <notebook>
                        <page string="Expense Lines">
                        <field name="expense_line_ids" nolabel="1" widget="many2many" domain="[('state', '=', 'draft')]" options="{'not_delete': True, 'reload_on_button': True, 'no_create': True}">
                            <tree decoration-danger="is_refused">
                                <field name="date"/>
                                <field name="name"/>
                                <field name="state" invisible="1"/>
                                <field name="currency_id" invisible="1"/>
                                <field name="analytic_account_id" groups="analytic.group_analytic_accounting"/>
                                <field name="message_unread" invisible="1"/>
                                <field name="attachment_number" string=" "/>
                                <button name="action_get_attachment_view" string="View Attachments" type="object" icon="fa-paperclip"/>
                                <field name="tax_ids" widget="many2many_tags"/>
<<<<<<< HEAD
                                <field name="total_amount" sum="Total Amount" widget="monetary" options="{'currency_field': 'currency_id'}"/>
                                <field name="is_refused" invisible="True"/>
                                <button name="%(hr_expense.hr_expense_refuse_wizard_action)d" states="reported, refused" string="Refuse" context="{'hr_expense_refuse_model':'hr.expense'}" type="action" groups="hr_expense.group_hr_expense_user, account.group_account_user" icon="fa-times" attrs="{'invisible': ['|', ('is_refused', '=', True),('state', 'in', ['done'])]}"/>
                           </tree>
                        </field>
                        </page>
                        <page string="Other Info">
                            <group>
                                <group>
                                    <field name="journal_id" domain="[('type', '=', 'purchase')]" options="{'no_open': True, 'no_create': True}" attrs="{'invisible': [('payment_mode', '!=', 'own_account')]}"/>
                                    <field name="bank_journal_id" groups="account.group_account_user" options="{'no_open': True, 'no_create': True}" attrs="{'invisible': [('payment_mode', '!=', 'company_account')]}" domain="[('type', 'in', ['cash', 'bank'])]"/>
                                    <field name="accounting_date" groups="account.group_account_user" attrs="{'invisible': [('state', 'not in', ['approve', 'post', 'done'])]}"/>
                                </group>
                                <group>
                                    <field name="account_move_id" groups="account.group_account_user" attrs="{'invisible': [('state', 'not in', ['post', 'done'])]}" readonly="1"/>
                                </group>
                        </group>
                        </page>
                     </notebook>
=======
                                <field name="total_amount" widget="monetary"/>
                           </tree>
                        </field>
                        <group>
                            <group class="oe_subtotal_footer oe_right" colspan="2" name="expense_total">
                                <field name="total_amount" widget='monetary' options="{'currency_field': 'currency_id'}"/>
                            </group>
                        </group>
>>>>>>> 5d7ad2b1
                </sheet>
                <div class="oe_chatter">
                    <field name="message_follower_ids" widget="mail_followers"/>
                    <field name="message_ids" widget="mail_thread"/>
                </div>
                </form>
            </field>
        </record>

        <record id="view_hr_expense_sheet_kanban" model="ir.ui.view">
            <field name="name">hr.expense.sheet.kanban</field>
            <field name="model">hr.expense.sheet</field>
            <field name="arch" type="xml">
                <kanban class="o_kanban_mobile">
                    <field name="name"/>
                    <field name="employee_id"/>
                    <field name="total_amount"/>
                    <field name="accounting_date"/>
                    <field name="state"/>
                    <templates>
                        <t t-name="kanban-box">
                            <div t-attf-class="oe_kanban_card oe_kanban_global_click">
                                <div class="row">
                                    <div class="col-xs-12">
                                        <strong class="o_kanban_record_title"><span><t t-esc="record.name.value"/></span></strong>
                                        <strong class="o_kanban_record_subtitle pull-right"><span class="text-right"><t t-esc="record.total_amount.value"/></span></strong>
                                    </div>
                                </div>
                                <div class="row mt8">
                                    <div class="col-xs-6 text-muted">
                                        <span><t t-esc="record.employee_id.value"/> <t t-esc="record.accounting_date.value"/></span>
                                    </div>
                                    <div class="col-xs-6">
                                        <span class="pull-right text-right">
                                            <field name="state" widget="label_selection" options="{'classes': {'draft': 'default', 'submit': 'default', 'cancel': 'danger', 'post': 'warning',
                                            'done': 'success'}}"/>
                                        </span>
                                    </div>
                                </div>
                            </div>
                        </t>
                    </templates>
                </kanban>
            </field>
        </record>

        <record id="view_hr_expense_sheet_pivot" model="ir.ui.view">
            <field name="name">hr.expense.sheet.pivot</field>
            <field name="model">hr.expense.sheet</field>
            <field name="arch" type="xml">
                <pivot string="Expenses Analysis" disable_linking="True">
                    <field name="employee_id" type="row"/>
                    <field name="accounting_date" interval="month" type="col"/>
                    <field name="total_amount" type="measure"/>
                </pivot>
            </field>
        </record>

        <record id="view_hr_expense_sheet_graph" model="ir.ui.view">
            <field name="name">hr.expense.sheet.graph</field>
            <field name="model">hr.expense.sheet</field>
            <field name="arch" type="xml">
                <graph string="Expenses Analysis">
                    <field name="employee_id" type="col"/>
                    <field name="accounting_date" interval="month" type="row"/>
                    <field name="total_amount" type="measure"/>
                </graph>
            </field>
        </record>


        <record id="view_hr_expense_sheet_filter" model="ir.ui.view">
            <field name="name">hr.expense.sheet.filter</field>
            <field name="model">hr.expense.sheet</field>
            <field name="arch" type="xml">
                <search string="Expense">
                    <field name="name" string="Expenses"/>
                    <field name="accounting_date"/>
                    <field name="state"/>
                    <field name="employee_id"/>
                    <field name="department_id" string="Department"/>
                    <separator />
                    <filter domain="[('state', '=', 'submit')]" string="To Approve" name="submitted" help="Confirmed Expenses"/>
                    <filter domain="[('state', '=', 'approve')]" string="To Post" name="to_post" help="Approved Expenses"/>
                    <filter domain="['|', ('state', '=', 'approve'), ('state', '=', 'post')]" string="To Pay" name="approved" help="Expenses to Invoice"/>
                    <separator/>
                    <filter string="My Team Reports" domain="[('employee_id.parent_id.user_id', '=', uid)]" groups="hr_expense.group_hr_expense_manager" help="Expenses of Your Team Member"/>
                    <filter string="My Reports" domain="[('employee_id.user_id', '=', uid)]"/>
                    <separator />
                    <filter string="New Mail" name="message_unread" domain="[('message_unread', '=', True)]"/>
                    <group expand="0" string="Group By">
                        <filter string="Employee" domain="[]" context="{'group_by': 'employee_id'}"/>
                        <filter string="Department" domain="[]" context="{'group_by': 'department_id'}"/>
                        <filter string="Company" domain="[]" context="{'group_by': 'company_id'}" groups="base.group_multi_company"/>
                        <filter string="Expenses Month" domain="[]" context="{'group_by': 'accounting_date'}" help="Expenses by Month"/>
                        <filter string="State" domain="[]" context="{'group_by': 'state'}" name="state"/>
                    </group>
                    <separator />
                    <filter domain="[('employee_id.active', '=', False)]" string="Former Employees" name="inactive" groups="hr_expense.group_hr_expense_user,hr_expense.group_hr_expense_manager"/>
                </search>
            </field>
        </record>

        <record id="action_hr_expense_sheet_my_all" model="ir.actions.act_window">
            <field name="name">My Reports</field>
            <field name="res_model">hr.expense.sheet</field>
            <field name="view_mode">tree,kanban,form,pivot,graph</field>
            <field name="search_view_id" ref="view_hr_expense_sheet_filter"/>
            <field name="domain">[('employee_id.user_id', '=', uid), ('state', '!=', 'cancel')]</field>
            <field name="context">{}</field>
            <field name="help" type="html">
              <p class="oe_view_nocontent_create">
                Click here to create a new expense report.
              </p><p>
                Once you have created your expense, submit it to your manager who will validate it.
              </p>
            </field>
        </record>

        <record id="action_hr_expense_sheet_my_refused" model="ir.actions.act_window">
            <field name="name">My Refused Reports</field>
            <field name="res_model">hr.expense.sheet</field>
            <field name="view_mode">tree,kanban,form,graph,pivot</field>
            <field name="search_view_id" ref="view_hr_expense_sheet_filter"/>
            <field name="domain">[('employee_id.user_id', '=', uid), ('state', '=', 'cancel')]</field>
            <field name="context">{'create': False}</field>
            <field name="help" type="html">
              <p>No refused reports to display.</p>
            </field>
        </record>

        <record id="action_hr_expense_sheet_all_to_approve" model="ir.actions.act_window">
            <field name="name">Expense Reports to Approve</field>
            <field name="res_model">hr.expense.sheet</field>
            <field name="view_mode">tree,kanban,form,pivot,graph</field>
            <field name="search_view_id" ref="view_hr_expense_sheet_filter"/>
            <field name="domain">[]</field>
            <field name="context">{'search_default_submitted': 1}</field>
            <field name="help" type="html">
              <p class="oe_view_nocontent_create">
                Click here to create a new expense report.
              </p><p>
                Once you have created your expense, submit it to your manager who will validate it.
              </p>
            </field>
        </record>

        <record id="action_hr_expense_sheet_all_to_post" model="ir.actions.act_window">
            <field name="name">Expense Reports To Post</field>
            <field name="res_model">hr.expense.sheet</field>
            <field name="view_mode">tree,kanban,form,pivot,graph</field>
            <field name="search_view_id" ref="view_hr_expense_sheet_filter"/>
            <field name="domain">[]</field>
            <field name="context">{'search_default_to_post': 1}</field>
            <field name="help" type="html">
              <p class="oe_view_nocontent_create">
                Click here to create a new expense report.
              </p><p>
                Once you have created your expense, submit it to your manager who will validate it.
              </p>
            </field>
        </record>

        <record id="action_hr_expense_sheet_all_to_pay" model="ir.actions.act_window">
            <field name="name">Expense Reports To Pay</field>
            <field name="res_model">hr.expense.sheet</field>
            <field name="view_mode">tree,kanban,form,pivot,graph</field>
            <field name="search_view_id" ref="view_hr_expense_sheet_filter"/>
            <field name="domain">[]</field>
            <field name="context">{'search_default_approved': 1}</field>
            <field name="help" type="html">
              <p class="oe_view_nocontent_create">
                Click here to create a new expense report.
              </p><p>
                Once you have created your expense, submit it to your manager who will validate it.
              </p>
            </field>
        </record>

        <record id="action_hr_expense_sheet_all_all" model="ir.actions.act_window">
            <field name="name">All Expense Reports</field>
            <field name="res_model">hr.expense.sheet</field>
            <field name="view_mode">graph,pivot,tree,kanban,form</field>
            <field name="search_view_id" ref="view_hr_expense_sheet_filter"/>
            <field name="domain">[]</field>
            <field name="context">{}</field>
            <field name="help" type="html">
              <p class="oe_view_nocontent_create">
                Click here to create a new expense report.
              </p><p>
                Once you have created your expense, submit it to your manager who will validate it.
              </p>
            </field>
        </record>

        <record id="action_request_approve_expense_sheet" model="ir.actions.act_window">
            <field name="name">Reports to Approve</field>
            <field name="res_model">hr.expense.sheet</field>
            <field name="view_type">form</field>
            <field name="view_mode">tree,kanban,form,pivot,graph</field>
            <field name="context">{'search_default_submitted': 1, 'needaction_menu_ref': 'hr_expense.menu_hr_expense_all'}</field>
            <field name="search_view_id" ref="view_hr_expense_sheet_filter"/>
            <field name="view_id" ref="view_hr_expense_sheet_tree"/>
            <field name="help" type="html">
              <p class="oe_view_nocontent_create">
                Click here to create new expenses.
              </p><p>
                Once you have created your expense, submit it to your manager who will validate it.
              </p>
            </field>
        </record>

        <record id="action_request_to_post_expense_sheet" model="ir.actions.act_window">
            <field name="name">Reports to Post</field>
            <field name="res_model">hr.expense.sheet</field>
            <field name="view_type">form</field>
            <field name="view_mode">tree,kanban,form,pivot,graph</field>
            <field name="context">{'search_default_to_post': 1, 'needaction_menu_ref': 'hr_expense.menu_hr_expense_all'}</field>
            <field name="search_view_id" ref="view_hr_expense_sheet_filter"/>
            <field name="view_id" ref="view_hr_expense_sheet_tree"/>
            <field name="help" type="html">
              <p class="oe_view_nocontent_create">
                Click here to create new expenses.
              </p><p>
                Once you have created your expense, submit it to your manager who will validate it.
              </p>
            </field>
        </record>

        <record id="action_request_to_pay_expense_sheet" model="ir.actions.act_window">
            <field name="name">Reports to Pay</field>
            <field name="res_model">hr.expense.sheet</field>
            <field name="view_type">form</field>
            <field name="view_mode">tree,kanban,form,pivot,graph</field>
            <field name="context">{'search_default_approved': 1, 'needaction_menu_ref': 'hr_expense.menu_hr_expense_all'}</field>
            <field name="search_view_id" ref="view_hr_expense_sheet_filter"/>
            <field name="view_id" ref="view_hr_expense_sheet_tree"/>
            <field name="help" type="html">
              <p class="oe_view_nocontent_create">
                Click here to create new expenses.
              </p><p>
                Once you have created your expense, submit it to your manager who will validate it.
              </p>
            </field>
        </record>

        <record id="action_hr_expense_sheet_department_to_approve" model="ir.actions.act_window">
            <field name="name">Expense Reports to Approve</field>
            <field name="res_model">hr.expense.sheet</field>
            <field name="view_type">form</field>
            <field name="view_mode">tree,kanban,form,pivot,graph</field>
            <field name="search_view_id" ref="view_hr_expense_sheet_filter"/>
            <field name="context">{
                'search_default_submitted': 1,
                'search_default_department_id': [active_id],
                'default_department_id': active_id
                }
            </field>
        </record>

        <record id="action_hr_expense_sheet_department_filtered" model="ir.actions.act_window">
            <field name="name">Expense Reports Analysis</field>
            <field name="res_model">hr.expense.sheet</field>
            <field name="view_type">form</field>
            <field name="view_mode">graph,pivot</field>
            <field name="context">{
                'search_default_department_id': [active_id],
                'default_department_id': active_id}
            </field>
        </record>

        <record id="hr_expense_submit_action_server" model="ir.actions.server">
            <field name="name">Expense: Submit To Manager</field>
            <field name="type">ir.actions.server</field>
            <field name="model_id" ref="model_hr_expense"/>
            <field name="binding_model_id" ref="model_hr_expense"/>
            <field name="state">code</field>
            <field name="code">
if records:
    action = records.submit_expenses()
            </field>
        </record>

        <menuitem id="menu_hr_expense_root" name="Expenses" sequence="100" web_icon="hr_expense,static/description/icon.png"/>

        <menuitem id="menu_hr_expense_my_expenses" name="My Expenses" sequence="1" parent="menu_hr_expense_root" groups="base.group_user"/>
        <menuitem id="menu_hr_expense_my_expenses_to_submit" name="Expenses to Submit" sequence="1" parent="menu_hr_expense_my_expenses" action="hr_expense_actions_my_unsubmitted"/>
        <menuitem id="menu_hr_expense_sheet_my_reports_refused" name="Refused Reports" sequence="2" parent="menu_hr_expense_my_expenses" action="action_hr_expense_sheet_my_refused"/>
        <menuitem id="menu_hr_expense_sheet_my_reports" name="Expense Reports" sequence="3" parent="menu_hr_expense_my_expenses" action="action_hr_expense_sheet_my_all"/>

        <menuitem id="menu_hr_expense_to_approve" name="To Approve" sequence="2" parent="menu_hr_expense_root" groups="hr_expense.group_hr_expense_user"/>
        <menuitem id="menu_hr_expense_sheet_all_to_approve" name="Expense Reports To Approve" sequence="1" parent="menu_hr_expense_to_approve"
            action="action_hr_expense_sheet_all_to_approve"/>

        <menuitem id="menu_hr_expense_accountant" name="Accountant" sequence="3" parent="menu_hr_expense_root" groups="account.group_account_user"/>
        <menuitem id="menu_hr_expense_sheet_all_to_post" name="Expense Reports To Post" sequence="2" parent="menu_hr_expense_accountant"
            action="action_hr_expense_sheet_all_to_post"/>
        <menuitem id="menu_hr_expense_sheet_all_to_pay" name="Expense Reports To Pay" sequence="3" parent="menu_hr_expense_accountant"
            action="action_hr_expense_sheet_all_to_pay"/>

        <menuitem id="menu_hr_expense_reports" name="Reporting" sequence="4" parent="menu_hr_expense_root" groups="hr_expense.group_hr_expense_manager"/>
        <menuitem id="menu_hr_expense_all_expenses" name="Expenses Analysis" sequence="0" parent="menu_hr_expense_reports" action="hr_expense_actions_all"/>
        <menuitem id="menu_hr_expense_sheet_all_all" name="Expenses Reports Analysis" sequence="4" parent="menu_hr_expense_reports"
            action="action_hr_expense_sheet_all_all" groups="hr_expense.group_hr_expense_manager"/>

        <menuitem id="menu_hr_expense_configuration" name="Configuration" parent="menu_hr_expense_root"
            sequence="100"/>
        <menuitem id="menu_hr_product" name="Expense Products" parent="menu_hr_expense_configuration"
            action="hr_expense_product" groups="hr_expense.group_hr_expense_manager" sequence="10"/>
</odoo><|MERGE_RESOLUTION|>--- conflicted
+++ resolved
@@ -432,8 +432,7 @@
                                 <field name="attachment_number" string=" "/>
                                 <button name="action_get_attachment_view" string="View Attachments" type="object" icon="fa-paperclip"/>
                                 <field name="tax_ids" widget="many2many_tags"/>
-<<<<<<< HEAD
-                                <field name="total_amount" sum="Total Amount" widget="monetary" options="{'currency_field': 'currency_id'}"/>
+                                <field name="total_amount" widget="monetary" options="{'currency_field': 'currency_id'}"/>
                                 <field name="is_refused" invisible="True"/>
                                 <button name="%(hr_expense.hr_expense_refuse_wizard_action)d" states="reported, refused" string="Refuse" context="{'hr_expense_refuse_model':'hr.expense'}" type="action" groups="hr_expense.group_hr_expense_user, account.group_account_user" icon="fa-times" attrs="{'invisible': ['|', ('is_refused', '=', True),('state', 'in', ['done'])]}"/>
                            </tree>
@@ -452,16 +451,6 @@
                         </group>
                         </page>
                      </notebook>
-=======
-                                <field name="total_amount" widget="monetary"/>
-                           </tree>
-                        </field>
-                        <group>
-                            <group class="oe_subtotal_footer oe_right" colspan="2" name="expense_total">
-                                <field name="total_amount" widget='monetary' options="{'currency_field': 'currency_id'}"/>
-                            </group>
-                        </group>
->>>>>>> 5d7ad2b1
                 </sheet>
                 <div class="oe_chatter">
                     <field name="message_follower_ids" widget="mail_followers"/>
