# -*- coding: utf-8 -*-
# Part of Odoo. See LICENSE file for full copyright and licensing details.

import re

from odoo import api, fields, models, _
from odoo.exceptions import UserError
from odoo.tools import email_split

import odoo.addons.decimal_precision as dp


class HrExpense(models.Model):

    _name = "hr.expense"
    _inherit = ['mail.thread', 'ir.needaction_mixin']
    _description = "Expense"
    _order = "date desc, id desc"

    name = fields.Char(string='Expense Description', readonly=True, required=True, states={'draft': [('readonly', False)], 'refused': [('readonly', False)]})
    date = fields.Date(readonly=True, states={'draft': [('readonly', False)], 'refused': [('readonly', False)]}, default=fields.Date.context_today, string="Date")
    employee_id = fields.Many2one('hr.employee', string="Employee", required=True, readonly=True, states={'draft': [('readonly', False)], 'refused': [('readonly', False)]}, default=lambda self: self.env['hr.employee'].search([('user_id', '=', self.env.uid)], limit=1))
    product_id = fields.Many2one('product.product', string='Product', readonly=True, states={'draft': [('readonly', False)], 'refused': [('readonly', False)]}, domain=[('can_be_expensed', '=', True)], required=True)
    product_uom_id = fields.Many2one('product.uom', string='Unit of Measure', required=True, readonly=True, states={'draft': [('readonly', False)], 'refused': [('readonly', False)]}, default=lambda self: self.env['product.uom'].search([], limit=1, order='id'))
    unit_amount = fields.Float(string='Unit Price', readonly=True, required=True, states={'draft': [('readonly', False)], 'refused': [('readonly', False)]}, digits=dp.get_precision('Product Price'))
    quantity = fields.Float(required=True, readonly=True, states={'draft': [('readonly', False)], 'refused': [('readonly', False)]}, digits=dp.get_precision('Product Unit of Measure'), default=1)
    tax_ids = fields.Many2many('account.tax', 'expense_tax', 'expense_id', 'tax_id', string='Taxes', states={'done': [('readonly', True)], 'post': [('readonly', True)]})
    untaxed_amount = fields.Float(string='Subtotal', store=True, compute='_compute_amount', digits=dp.get_precision('Account'))
    total_amount = fields.Float(string='Total', store=True, compute='_compute_amount', digits=dp.get_precision('Account'))
    company_id = fields.Many2one('res.company', string='Company', readonly=True, states={'draft': [('readonly', False)], 'refused': [('readonly', False)]}, default=lambda self: self.env.user.company_id)
    currency_id = fields.Many2one('res.currency', string='Currency', readonly=True, states={'draft': [('readonly', False)], 'refused': [('readonly', False)]}, default=lambda self: self.env.user.company_id.currency_id)
    analytic_account_id = fields.Many2one('account.analytic.account', string='Analytic Account', states={'post': [('readonly', True)], 'done': [('readonly', True)]}, oldname='analytic_account')
    account_id = fields.Many2one('account.account', string='Account', states={'post': [('readonly', True)], 'done': [('readonly', True)]}, default=lambda self: self.env['ir.property'].get('property_account_expense_categ_id', 'product.category'))
    description = fields.Text()
    payment_mode = fields.Selection([("own_account", "Employee (to reimburse)"), ("company_account", "Company")], default='own_account', states={'done': [('readonly', True)], 'post': [('readonly', True)]}, string="Payment By")
    attachment_number = fields.Integer(compute='_compute_attachment_number', string='Number of Attachments')
    state = fields.Selection([
        ('draft', 'To Submit'),
        ('reported', 'Reported'),
        ('done', 'Posted'),
        ('refused', 'Refused')
        ], compute='_compute_state', string='Status', copy=False, index=True, readonly=True, store=True,
        help="Status of the expense.")
    sheet_id = fields.Many2one('hr.expense.sheet', string="Expense Report", readonly=True, copy=False)
    reference = fields.Char(string="Bill Reference")

    @api.depends('sheet_id', 'sheet_id.account_move_id', 'sheet_id.state')
    def _compute_state(self):
        for expense in self:
            if not expense.sheet_id:
                expense.state = "draft"
            elif expense.sheet_id.state == "cancel":
                expense.state = "refused"
            elif not expense.sheet_id.account_move_id:
                expense.state = "reported"
            else:
                expense.state = "done"

    @api.depends('quantity', 'unit_amount', 'tax_ids', 'currency_id')
    def _compute_amount(self):
        for expense in self:
            expense.untaxed_amount = expense.unit_amount * expense.quantity
            taxes = expense.tax_ids.compute_all(expense.unit_amount, expense.currency_id, expense.quantity, expense.product_id, expense.employee_id.user_id.partner_id)
            expense.total_amount = taxes.get('total_included')

    @api.multi
    def _compute_attachment_number(self):
        attachment_data = self.env['ir.attachment'].read_group([('res_model', '=', 'hr.expense'), ('res_id', 'in', self.ids)], ['res_id'], ['res_id'])
        attachment = dict((data['res_id'], data['res_id_count']) for data in attachment_data)
        for expense in self:
            expense.attachment_number = attachment.get(expense.id, 0)

    @api.onchange('product_id')
    def _onchange_product_id(self):
        if self.product_id:
            if not self.name:
                self.name = self.product_id.display_name or ''
            self.unit_amount = self.product_id.price_compute('standard_price')[self.product_id.id]
            self.product_uom_id = self.product_id.uom_id
            self.tax_ids = self.product_id.supplier_taxes_id
            account = self.product_id.product_tmpl_id._get_product_accounts()['expense']
            if account:
                self.account_id = account

    @api.onchange('product_uom_id')
    def _onchange_product_uom_id(self):
        if self.product_id and self.product_uom_id.category_id != self.product_id.uom_id.category_id:
            raise UserError(_('Selected Unit of Measure does not belong to the same category as the product Unit of Measure'))

    @api.multi
    def view_sheet(self):
        self.ensure_one()
        return {
            'type': 'ir.actions.act_window',
            'view_mode': 'form',
            'res_model': 'hr.expense.sheet',
            'target': 'current',
            'res_id': self.sheet_id.id
        }

    @api.multi
    def submit_expenses(self):
        if any(expense.state != 'draft' for expense in self):
            raise UserError(_("You cannot report twice the same line!"))
        if len(self.mapped('employee_id')) != 1:
            raise UserError(_("You cannot report expenses for different employees in the same report!"))
        return {
            'type': 'ir.actions.act_window',
            'view_mode': 'form',
            'res_model': 'hr.expense.sheet',
            'target': 'current',
            'context': {
                'default_expense_line_ids': [line.id for line in self],
                'default_employee_id': self[0].employee_id.id,
                'default_name': self[0].name if len(self.ids) == 1 else ''
            }
        }

    def _prepare_move_line(self, line):
        '''
        This function prepares move line of account.move related to an expense
        '''
        partner_id = self.employee_id.address_home_id.commercial_partner_id.id
        return {
            'date_maturity': line.get('date_maturity'),
            'partner_id': partner_id,
            'name': line['name'][:64],
            'debit': line['price'] > 0 and line['price'],
            'credit': line['price'] < 0 and - line['price'],
            'account_id': line['account_id'],
            'analytic_line_ids': line.get('analytic_line_ids'),
            'amount_currency': line['price'] > 0 and abs(line.get('amount_currency')) or - abs(line.get('amount_currency')),
            'currency_id': line.get('currency_id'),
            'tax_line_id': line.get('tax_line_id'),
            'tax_ids': line.get('tax_ids'),
            'quantity': line.get('quantity', 1.00),
            'product_id': line.get('product_id'),
            'product_uom_id': line.get('uom_id'),
            'analytic_account_id': line.get('analytic_account_id'),
            'payment_id': line.get('payment_id'),
        }

    @api.multi
    def _compute_expense_totals(self, company_currency, account_move_lines, move_date):
        '''
        internal method used for computation of total amount of an expense in the company currency and
        in the expense currency, given the account_move_lines that will be created. It also do some small
        transformations at these account_move_lines (for multi-currency purposes)

        :param account_move_lines: list of dict
        :rtype: tuple of 3 elements (a, b ,c)
            a: total in company currency
            b: total in hr.expense currency
            c: account_move_lines potentially modified
        '''
        self.ensure_one()
        total = 0.0
        total_currency = 0.0
        for line in account_move_lines:
            line['currency_id'] = False
            line['amount_currency'] = False
            if self.currency_id != company_currency:
                line['currency_id'] = self.currency_id.id
                line['amount_currency'] = line['price']
                line['price'] = self.currency_id.with_context(date=move_date or fields.Date.context_today(self)).compute(line['price'], company_currency)
            total -= line['price']
            total_currency -= line['amount_currency'] or line['price']
        return total, total_currency, account_move_lines

    @api.multi
    def action_move_create(self):
        '''
        main function that is called when trying to create the accounting entries related to an expense
        '''
        for expense in self:
            journal = expense.sheet_id.bank_journal_id if expense.payment_mode == 'company_account' else expense.sheet_id.journal_id
            #create the move that will contain the accounting entries
            acc_date = expense.sheet_id.accounting_date or expense.date
            move = self.env['account.move'].create({
                'journal_id': journal.id,
                'company_id': self.env.user.company_id.id,
                'date': acc_date,
                'ref': expense.sheet_id.name,
                # force the name to the default value, to avoid an eventual 'default_name' in the context
                # to set it to '' which cause no number to be given to the account.move when posted.
                'name': '/',
            })
            company_currency = expense.company_id.currency_id
            diff_currency_p = expense.currency_id != company_currency
            #one account.move.line per expense (+taxes..)
            move_lines = expense._move_line_get()

            #create one more move line, a counterline for the total on payable account
            payment_id = False
            total, total_currency, move_lines = expense._compute_expense_totals(company_currency, move_lines, acc_date)
            if expense.payment_mode == 'company_account':
                if not expense.sheet_id.bank_journal_id.default_credit_account_id:
                    raise UserError(_("No credit account found for the %s journal, please configure one.") % (expense.sheet_id.bank_journal_id.name))
                emp_account = expense.sheet_id.bank_journal_id.default_credit_account_id.id
                journal = expense.sheet_id.bank_journal_id
                #create payment
                payment_methods = (total < 0) and journal.outbound_payment_method_ids or journal.inbound_payment_method_ids
                journal_currency = journal.currency_id or journal.company_id.currency_id
                payment = self.env['account.payment'].create({
                    'payment_method_id': payment_methods and payment_methods[0].id or False,
                    'payment_type': total < 0 and 'outbound' or 'inbound',
                    'partner_id': expense.employee_id.address_home_id.commercial_partner_id.id,
                    'partner_type': 'supplier',
                    'journal_id': journal.id,
                    'payment_date': expense.date,
                    'state': 'reconciled',
                    'currency_id': diff_currency_p and expense.currency_id.id or journal_currency.id,
                    'amount': diff_currency_p and abs(total_currency) or abs(total),
                    'name': expense.name,
                })
                payment_id = payment.id
            else:
                if not expense.employee_id.address_home_id:
                    raise UserError(_("No Home Address found for the employee %s, please configure one.") % (expense.employee_id.name))
                emp_account = expense.employee_id.address_home_id.property_account_payable_id.id

            aml_name = expense.employee_id.name + ': ' + expense.name.split('\n')[0][:64]
            move_lines.append({
                    'type': 'dest',
                    'name': aml_name,
                    'price': total,
                    'account_id': emp_account,
                    'date_maturity': acc_date,
                    'amount_currency': diff_currency_p and total_currency or False,
                    'currency_id': diff_currency_p and expense.currency_id.id or False,
                    'payment_id': payment_id,
                    })
<<<<<<< HEAD

            #convert eml into an osv-valid format
            lines = map(lambda x: (0, 0, expense._prepare_move_line(x)), move_lines)
            move.write({'line_ids': lines})
            expense.sheet_id.write({'account_move_id': move.id})
            move.post()
            if expense.payment_mode == 'company_account':
                expense.sheet_id.paid_expense_sheets()
=======
                    payment_id = payment.id
                else:
                    if not expense.employee_id.address_home_id:
                        raise UserError(_("No Home Address found for the employee %s, please configure one.") % (expense.employee_id.name))
                    emp_account = expense.employee_id.address_home_id.property_account_payable_id.id

                move_lines.append({
                        'type': 'dest',
                        'name': expense.employee_id.name,
                        'price': total,
                        'account_id': emp_account,
                        'date_maturity': expense.accounting_date or expense.date,
                        'amount_currency': diff_currency_p and total_currency or False,
                        'currency_id': diff_currency_p and expense.currency_id.id or False,
                        'payment_id': payment_id,
                        })

                #convert eml into an osv-valid format
                lines = map(lambda x:(0, 0, expense._prepare_move_line(x)), move_lines)
                move.with_context(dont_create_taxes=True).write({'line_ids': lines})
                move.post()
                expense.write({'account_move_id': move.id, 'state': 'post'})
                if expense.payment_mode == 'company_account':
                    expense.paid_expenses()
>>>>>>> 71773e1f
        return True

    @api.multi
    def _move_line_get(self):
        account_move = []
        for expense in self:
            if expense.account_id:
                account = expense.account_id
            elif expense.product_id:
                account = expense.product_id.product_tmpl_id._get_product_accounts()['expense']
                if not account:
                    raise UserError(_("No Expense account found for the product %s (or for it's category), please configure one.") % (expense.product_id.name))
            else:
                account = self.env['ir.property'].with_context(force_company=expense.company_id.id).get('property_account_expense_categ_id', 'product.category')
                if not account:
                    raise UserError(_('Please configure Default Expense account for Product expense: `property_account_expense_categ_id`.'))

            aml_name = expense.employee_id.name + ': ' + expense.name.split('\n')[0][:64]
            move_line = {
                    'type': 'src',
                    'name': aml_name,
                    'price_unit': expense.unit_amount,
                    'quantity': expense.quantity,
                    'price': expense.total_amount,
                    'account_id': account.id,
                    'product_id': expense.product_id.id,
                    'uom_id': expense.product_uom_id.id,
                    'analytic_account_id': expense.analytic_account_id.id,
            }
            account_move.append(move_line)

            # Calculate tax lines and adjust base line
            taxes = expense.tax_ids.compute_all(expense.unit_amount, expense.currency_id, expense.quantity, expense.product_id)
            account_move[-1]['price'] = taxes['total_excluded']
            account_move[-1]['tax_ids'] = expense.tax_ids.ids
            for tax in taxes['taxes']:
                account_move.append({
                    'type': 'tax',
                    'name': tax['name'],
                    'price_unit': tax['amount'],
                    'quantity': 1,
                    'price': tax['amount'],
                    'account_id': tax['account_id'] or move_line['account_id'],
                    'tax_line_id': tax['id'],
                })
        return account_move

    @api.multi
    def action_get_attachment_view(self):
        self.ensure_one()
        res = self.env['ir.actions.act_window'].for_xml_id('base', 'action_attachment')
        res['domain'] = [('res_model', '=', 'hr.expense'), ('res_id', 'in', self.ids)]
        res['context'] = {'default_res_model': 'hr.expense', 'default_res_id': self.id}
        return res

    @api.model
    def get_empty_list_help(self, help_message):
        if help_message:
            alias_record = self.env.ref('hr_expense.mail_alias_expense')
            if alias_record and alias_record.alias_domain and alias_record.alias_name:
                link = "<a id='o_mail_test' href='mailto:%(email)s?subject=Lunch%%20with%%20customer%%3A%%20%%2412.32'>%(email)s</a>" % {
                    'email': '%s@%s' % (alias_record.alias_name, alias_record.alias_domain)
                }
                return '<p class="oe_view_nocontent_create">%s<br/>%s</p>%s' % (
                    _('Click to add a new expense,'),
                    _('or send receipts by email to %s.') % (link,),
                    help_message)
        return super(HrExpense, self).get_empty_list_help(help_message)

    @api.model
    def message_new(self, msg_dict, custom_values=None):
        if custom_values is None:
            custom_values = {}

        email_address = email_split(msg_dict.get('email_from', False))[0]

        employee = self.env['hr.employee'].search([
            '|',
            ('work_email', 'ilike', email_address),
            ('user_id.email', 'ilike', email_address)
        ], limit=1)

        expense_description = msg_dict.get('subject', '')

        # Match the first occurence of '[]' in the string and extract the content inside it
        # Example: '[foo] bar (baz)' becomes 'foo'. This is potentially the product code
        # of the product to encode on the expense. If not, take the default product instead
        # which is 'Fixed Cost'
        default_product = self.env.ref('hr_expense.product_product_fixed_cost')
        pattern = '\[([^)]*)\]'
        product_code = re.search(pattern, expense_description)
        if product_code is None:
            product = default_product
        else:
            expense_description = expense_description.replace(product_code.group(), '')
            product = self.env['product.product'].search([('default_code', 'ilike', product_code.group(1))]) or default_product

        pattern = '[-+]?(\d+(\.\d*)?|\.\d+)([eE][-+]?\d+)?'
        # Match the last occurence of a float in the string
        # Example: '[foo] 50.3 bar 34.5' becomes '34.5'. This is potentially the price
        # to encode on the expense. If not, take 1.0 instead
        expense_price = re.findall(pattern, expense_description)
        # TODO: International formatting
        if not expense_price:
            price = 1.0
        else:
            price = expense_price[-1][0]
            expense_description = expense_description.replace(price, '')
            try:
                price = float(price)
            except ValueError:
                price = 1.0

        custom_values.update({
            'name': expense_description.strip(),
            'employee_id': employee.id,
            'product_id': product.id,
            'product_uom_id': product.uom_id.id,
            'quantity': 1,
            'unit_amount': price,
            'company_id': employee.company_id.id,
        })
        return super(HrExpense, self).message_new(msg_dict, custom_values)

class HrExpenseSheet(models.Model):

    _name = "hr.expense.sheet"
    _inherit = ['mail.thread', 'ir.needaction_mixin']
    _description = "Expense Report"
    _order = "accounting_date desc, id desc"

    name = fields.Char(string='Expense Report Summary', required=True)
    expense_line_ids = fields.One2many('hr.expense', 'sheet_id', string='Expense Lines', states={'done': [('readonly', True)], 'post': [('readonly', True)]}, copy=False)
    state = fields.Selection([('submit', 'Submitted'),
                              ('approve', 'Approved'),
                              ('post', 'Posted'),
                              ('done', 'Paid'),
                              ('cancel', 'Refused')
                              ], string='Status', index=True, readonly=True, track_visibility='onchange', copy=False, default='submit', required=True,
        help='Expense Report State')
    employee_id = fields.Many2one('hr.employee', string="Employee", required=True, readonly=True, states={'submit': [('readonly', False)]}, default=lambda self: self.env['hr.employee'].search([('user_id', '=', self.env.uid)], limit=1))
    address_id = fields.Many2one('res.partner', string="Employee Home Address")
    payment_mode = fields.Selection([("own_account", "Employee (to reimburse)"), ("company_account", "Company")], related='expense_line_ids.payment_mode', default='own_account', readonly=True, string="Payment By")
    responsible_id = fields.Many2one('res.users', 'Validation By', readonly=True, copy=False, states={'submit': [('readonly', False)], 'submit': [('readonly', False)]})
    total_amount = fields.Float(string='Total Amount', store=True, compute='_compute_amount', digits=dp.get_precision('Account'))
    company_id = fields.Many2one('res.company', string='Company', readonly=True, states={'submit': [('readonly', False)]}, default=lambda self: self.env.user.company_id)
    currency_id = fields.Many2one('res.currency', string='Currency', readonly=True, states={'submit': [('readonly', False)]}, default=lambda self: self.env.user.company_id.currency_id)
    attachment_number = fields.Integer(compute='_compute_attachment_number', string='Number of Attachments')
    journal_id = fields.Many2one('account.journal', string='Expense Journal', states={'done': [('readonly', True)], 'post': [('readonly', True)]},
        default=lambda self: self.env['ir.model.data'].xmlid_to_object('hr_expense.hr_expense_account_journal') or self.env['account.journal'].search([('type', '=', 'purchase')], limit=1),
        help="The journal used when the expense is done.")
    bank_journal_id = fields.Many2one('account.journal', string='Bank Journal', states={'done': [('readonly', True)], 'post': [('readonly', True)]}, default=lambda self: self.env['account.journal'].search([('type', 'in', ['case', 'bank'])], limit=1), help="The payment method used when the expense is paid by the company.")
    accounting_date = fields.Date(string="Accounting Date")
    account_move_id = fields.Many2one('account.move', string='Journal Entry', copy=False)
    department_id = fields.Many2one('hr.department', string='Department', states={'post': [('readonly', True)], 'done': [('readonly', True)]})

    @api.multi
    def check_consistency(self):
        if any(sheet.employee_id != self[0].employee_id for sheet in self):
            raise UserError(_("Expenses must belong to the same Employee."))

        expense_lines = self.mapped('expense_line_ids')
        if expense_lines and any(expense.payment_mode != expense_lines[0].payment_mode for expense in expense_lines):
            raise UserError(_("Expenses must have been paid by the same entity (Company or employee)"))

    @api.model
    def create(self, vals):
        sheet = super(HrExpenseSheet, self).create(vals)
        self.check_consistency()
        if vals.get('employee_id'):
            sheet._add_followers()
        return sheet

    @api.multi
    def write(self, vals):
        res = super(HrExpenseSheet, self).write(vals)
        self.check_consistency()
        if vals.get('employee_id'):
            self._add_followers()
        return res

    @api.multi
    def unlink(self):
        for expense in self:
            if expense.state == "post":
                raise UserError(_("You cannot delete a posted expense."))
        super(HrExpenseSheet, self).unlink()

    @api.multi
    def set_to_paid(self):
        self.write({'state': 'done'})

    @api.multi
    def _track_subtype(self, init_values):
        self.ensure_one()
        if 'state' in init_values and self.state == 'approve':
            return 'hr_expense.mt_expense_approved'
        elif 'state' in init_values and self.state == 'submit':
            return 'hr_expense.mt_expense_confirmed'
        elif 'state' in init_values and self.state == 'cancel':
            return 'hr_expense.mt_expense_refused'
        elif 'state' in init_values and self.state == 'done':
            return 'hr_expense.mt_expense_paid'
        return super(HrExpenseSheet, self)._track_subtype(init_values)

    def _add_followers(self):
        user_ids = []
        employee = self.employee_id
        if employee.user_id:
            user_ids.append(employee.user_id.id)
        if employee.parent_id:
            user_ids.append(employee.parent_id.user_id.id)
        if employee.department_id and employee.department_id.manager_id and employee.parent_id != employee.department_id.manager_id:
            user_ids.append(employee.department_id.manager_id.user_id.id)
        self.message_subscribe_users(user_ids=user_ids)

    @api.onchange('employee_id')
    def _onchange_employee_id(self):
        self.address_id = self.employee_id.address_home_id
        self.department_id = self.employee_id.department_id

    @api.one
    @api.depends('expense_line_ids', 'expense_line_ids.total_amount')
    def _compute_amount(self):
        self.total_amount = sum(self.expense_line_ids.mapped('total_amount'))

    # FIXME: A 4 command is missing to explicitly declare the one2many relation
    # between the sheet and the lines when using 'default_expense_line_ids':[ids]
    # in the context. A fix from chm-odoo should come since
    # several saas versions but sadly I had to add this hack to avoid this
    # issue
    @api.model
    def _add_missing_default_values(self, values):
        values = super(HrExpenseSheet, self)._add_missing_default_values(values)
        if self.env.context.get('default_expense_line_ids', False):
            lines_to_add = []
            for line in values.get('expense_line_ids', []):
                if line[0] == 1:
                    lines_to_add.append([4, line[1], False])
            values['expense_line_ids'] = lines_to_add + values['expense_line_ids']
        return values

    @api.one
    def _compute_attachment_number(self):
        self.attachment_number = sum(self.expense_line_ids.mapped('attachment_number'))

    @api.multi
    def refuse_expenses(self, reason):
        self.write({'state': 'cancel'})
        for sheet in self:
            body = (_("Your Expense %s has been refused.<br/><ul class=o_timeline_tracking_value_list><li>Reason<span> : </span><span class=o_timeline_tracking_value>%s</span></li></ul>") % (sheet.name, reason))
            sheet.message_post(body=body)

    @api.multi
    def approve_expense_sheets(self):
        self.write({'state': 'approve', 'responsible_id': self.env.user.id})

    @api.multi
    def paid_expense_sheets(self):
        self.write({'state': 'done'})

    @api.multi
    def reset_expense_sheets(self):
        return self.write({'state': 'submit'})

    @api.multi
    def action_sheet_move_create(self):
        if any(sheet.state != 'approve' for sheet in self):
            raise UserError(_("You can only generate accounting entry for approved expense(s)."))

        if any(not sheet.journal_id for sheet in self):
            raise UserError(_("Expenses must have an expense journal specified to generate accounting entries."))

        res = self.mapped('expense_line_ids').action_move_create()

        if not self.accounting_date:
            self.accounting_date = self.account_move_id.date

        if self.payment_mode=='own_account':
            self.write({'state': 'post'})
        else:
            self.write({'state': 'done'})
        return res

    @api.multi
    def action_get_attachment_view(self):
        res = self.env['ir.actions.act_window'].for_xml_id('base', 'action_attachment')
        res['domain'] = [('res_model', '=', 'hr.expense'), ('res_id', 'in', self.expense_line_ids.ids)]
        res['context'] = {'default_res_model': 'hr.expense.sheet', 'default_res_id': self.id}
        return res

    @api.multi
    def action_open_journal_entries(self):
        res = self.env['ir.actions.act_window'].for_xml_id('account', 'action_move_journal_line')
        res['domain'] = [('id', 'in', self.mapped('account_move_id').ids)]
        res['context'] = {}
        return res<|MERGE_RESOLUTION|>--- conflicted
+++ resolved
@@ -230,41 +230,14 @@
                     'currency_id': diff_currency_p and expense.currency_id.id or False,
                     'payment_id': payment_id,
                     })
-<<<<<<< HEAD
 
             #convert eml into an osv-valid format
             lines = map(lambda x: (0, 0, expense._prepare_move_line(x)), move_lines)
-            move.write({'line_ids': lines})
+            move.with_context(dont_create_taxes=True).write({'line_ids': lines})
             expense.sheet_id.write({'account_move_id': move.id})
             move.post()
             if expense.payment_mode == 'company_account':
                 expense.sheet_id.paid_expense_sheets()
-=======
-                    payment_id = payment.id
-                else:
-                    if not expense.employee_id.address_home_id:
-                        raise UserError(_("No Home Address found for the employee %s, please configure one.") % (expense.employee_id.name))
-                    emp_account = expense.employee_id.address_home_id.property_account_payable_id.id
-
-                move_lines.append({
-                        'type': 'dest',
-                        'name': expense.employee_id.name,
-                        'price': total,
-                        'account_id': emp_account,
-                        'date_maturity': expense.accounting_date or expense.date,
-                        'amount_currency': diff_currency_p and total_currency or False,
-                        'currency_id': diff_currency_p and expense.currency_id.id or False,
-                        'payment_id': payment_id,
-                        })
-
-                #convert eml into an osv-valid format
-                lines = map(lambda x:(0, 0, expense._prepare_move_line(x)), move_lines)
-                move.with_context(dont_create_taxes=True).write({'line_ids': lines})
-                move.post()
-                expense.write({'account_move_id': move.id, 'state': 'post'})
-                if expense.payment_mode == 'company_account':
-                    expense.paid_expenses()
->>>>>>> 71773e1f
         return True
 
     @api.multi
