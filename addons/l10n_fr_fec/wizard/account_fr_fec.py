#-*- coding:utf-8 -*-
# Part of Odoo. See LICENSE file for full copyright and licensing details.

# Copyright (C) 2013-2015 Akretion (http://www.akretion.com)

import base64
import io

from odoo import api, fields, models, _
from odoo.exceptions import Warning
<<<<<<< HEAD
from odoo.tools import pycompat
=======
from odoo.tools import float_is_zero, pycompat, DEFAULT_SERVER_DATE_FORMAT
>>>>>>> 4e39328a


class AccountFrFec(models.TransientModel):
    _name = 'account.fr.fec'
    _description = 'Ficher Echange Informatise'

    date_from = fields.Date(string='Start Date', required=True)
    date_to = fields.Date(string='End Date', required=True)
    fec_data = fields.Binary('FEC File', readonly=True)
    filename = fields.Char(string='Filename', size=256, readonly=True)
    export_type = fields.Selection([
        ('official', 'Official FEC report (posted entries only)'),
        ('nonofficial', 'Non-official FEC report (posted and unposted entries)'),
        ], string='Export Type', required=True, default='official')

    def do_query_unaffected_earnings(self):
        ''' Compute the sum of ending balances for all accounts that are of a type that does not bring forward the balance in new fiscal years.
            This is needed because we have to display only one line for the initial balance of all expense/revenue accounts in the FEC.
        '''

        sql_query = '''
        SELECT
            'OUV' AS JournalCode,
            'Balance initiale' AS JournalLib,
            'OUVERTURE/' || %s AS EcritureNum,
            %s AS EcritureDate,
            '120/129' AS CompteNum,
            'Benefice (perte) reporte(e)' AS CompteLib,
            '' AS CompAuxNum,
            '' AS CompAuxLib,
            '-' AS PieceRef,
            %s AS PieceDate,
            '/' AS EcritureLib,
            replace(CASE WHEN COALESCE(sum(aml.balance), 0) <= 0 THEN '0,00' ELSE to_char(SUM(aml.balance), '000000000000000D99') END, '.', ',') AS Debit,
            replace(CASE WHEN COALESCE(sum(aml.balance), 0) >= 0 THEN '0,00' ELSE to_char(-SUM(aml.balance), '000000000000000D99') END, '.', ',') AS Credit,
            '' AS EcritureLet,
            '' AS DateLet,
            %s AS ValidDate,
            '' AS Montantdevise,
            '' AS Idevise
        FROM
            account_move_line aml
            LEFT JOIN account_move am ON am.id=aml.move_id
            JOIN account_account aa ON aa.id = aml.account_id
            LEFT JOIN account_account_type aat ON aa.user_type_id = aat.id
        WHERE
            am.date < %s
            AND am.company_id = %s
            AND aat.include_initial_balance = 'f'
            AND (aml.debit != 0 OR aml.credit != 0)
        '''
        # For official report: only use posted entries
        if self.export_type == "official":
            sql_query += '''
            AND am.state = 'posted'
            '''
        company = self.env.user.company_id
        formatted_date_from = fields.Date.to_string(self.date_from).replace('-', '')
        date_from = self.date_from
        formatted_date_year = date_from.year
        self._cr.execute(
            sql_query, (formatted_date_year, formatted_date_from, formatted_date_from, formatted_date_from, self.date_from, company.id))
        listrow = []
        row = self._cr.fetchone()
        listrow = list(row)
        return listrow

    def _get_company_legal_data(self, company):
        """
        Dom-Tom are excluded from the EU's fiscal territory
        Those regions do not have SIREN
        sources:
            https://www.service-public.fr/professionnels-entreprises/vosdroits/F23570
            http://www.douane.gouv.fr/articles/a11024-tva-dans-les-dom
        """
        dom_tom_group = self.env.ref('l10n_fr.dom-tom')
        is_dom_tom = company.country_id.code in dom_tom_group.country_ids.mapped('code')
        if not is_dom_tom and not company.vat:
            raise Warning(
                _("Missing VAT number for company %s") % company.name)
        if not is_dom_tom and company.vat[0:2] != 'FR':
            raise Warning(
                _("FEC is for French companies only !"))

        return {
            'siren': company.vat[4:13] if not is_dom_tom else '',
        }

    @api.multi
    def generate_fec(self):
        self.ensure_one()
        # We choose to implement the flat file instead of the XML
        # file for 2 reasons :
        # 1) the XSD file impose to have the label on the account.move
        # but Odoo has the label on the account.move.line, so that's a
        # problem !
        # 2) CSV files are easier to read/use for a regular accountant.
        # So it will be easier for the accountant to check the file before
        # sending it to the fiscal administration
        company = self.env.user.company_id
        company_legal_data = self._get_company_legal_data(company)

        header = [
            u'JournalCode',    # 0
            u'JournalLib',     # 1
            u'EcritureNum',    # 2
            u'EcritureDate',   # 3
            u'CompteNum',      # 4
            u'CompteLib',      # 5
            u'CompAuxNum',     # 6  We use partner.id
            u'CompAuxLib',     # 7
            u'PieceRef',       # 8
            u'PieceDate',      # 9
            u'EcritureLib',    # 10
            u'Debit',          # 11
            u'Credit',         # 12
            u'EcritureLet',    # 13
            u'DateLet',        # 14
            u'ValidDate',      # 15
            u'Montantdevise',  # 16
            u'Idevise',        # 17
            ]

        rows_to_write = [header]
        # INITIAL BALANCE
        unaffected_earnings_xml_ref = self.env.ref('account.data_unaffected_earnings')
        unaffected_earnings_line = True  # used to make sure that we add the unaffected earning initial balance only once
        if unaffected_earnings_xml_ref:
            #compute the benefit/loss of last year to add in the initial balance of the current year earnings account
            unaffected_earnings_results = self.do_query_unaffected_earnings()
            unaffected_earnings_line = False

        sql_query = '''
        SELECT
            'OUV' AS JournalCode,
            'Balance initiale' AS JournalLib,
            'OUVERTURE/' || %s AS EcritureNum,
            %s AS EcritureDate,
            MIN(aa.code) AS CompteNum,
            replace(replace(MIN(aa.name), '|', '/'), '\t', '') AS CompteLib,
            '' AS CompAuxNum,
            '' AS CompAuxLib,
            '-' AS PieceRef,
            %s AS PieceDate,
            '/' AS EcritureLib,
            replace(CASE WHEN sum(aml.balance) <= 0 THEN '0,00' ELSE to_char(SUM(aml.balance), '000000000000000D99') END, '.', ',') AS Debit,
            replace(CASE WHEN sum(aml.balance) >= 0 THEN '0,00' ELSE to_char(-SUM(aml.balance), '000000000000000D99') END, '.', ',') AS Credit,
            '' AS EcritureLet,
            '' AS DateLet,
            %s AS ValidDate,
            '' AS Montantdevise,
            '' AS Idevise,
            MIN(aa.id) AS CompteID
        FROM
            account_move_line aml
            LEFT JOIN account_move am ON am.id=aml.move_id
            JOIN account_account aa ON aa.id = aml.account_id
            LEFT JOIN account_account_type aat ON aa.user_type_id = aat.id
        WHERE
            am.date < %s
            AND am.company_id = %s
            AND aat.include_initial_balance = 't'
            AND (aml.debit != 0 OR aml.credit != 0)
        '''

        # For official report: only use posted entries
        if self.export_type == "official":
            sql_query += '''
            AND am.state = 'posted'
            '''

        sql_query += '''
        GROUP BY aml.account_id, aat.type
        HAVING round(sum(aml.balance), %s) != 0
        AND aat.type not in ('receivable', 'payable')
        '''
        formatted_date_from = fields.Date.to_string(self.date_from).replace('-', '')
        date_from = self.date_from
        formatted_date_year = date_from.year
        currency_digits = 2

        self._cr.execute(
            sql_query, (formatted_date_year, formatted_date_from, formatted_date_from, formatted_date_from, self.date_from, company.id, currency_digits))

        for row in self._cr.fetchall():
            listrow = list(row)
            account_id = listrow.pop()
            if not unaffected_earnings_line:
                account = self.env['account.account'].browse(account_id)
                if account.user_type_id.id == self.env.ref('account.data_unaffected_earnings').id:
                    #add the benefit/loss of previous fiscal year to the first unaffected earnings account found.
                    unaffected_earnings_line = True
                    current_amount = float(listrow[11].replace(',', '.')) - float(listrow[12].replace(',', '.'))
                    unaffected_earnings_amount = float(unaffected_earnings_results[11].replace(',', '.')) - float(unaffected_earnings_results[12].replace(',', '.'))
                    listrow_amount = current_amount + unaffected_earnings_amount
                    if float_is_zero(listrow_amount, precision_digits=currency_digits):
                        continue
                    if listrow_amount > 0:
                        listrow[11] = str(listrow_amount).replace('.', ',')
                        listrow[12] = '0,00'
                    else:
                        listrow[11] = '0,00'
                        listrow[12] = str(-listrow_amount).replace('.', ',')
            rows_to_write.append(listrow)

        #if the unaffected earnings account wasn't in the selection yet: add it manually
        if (not unaffected_earnings_line
            and unaffected_earnings_results
            and (unaffected_earnings_results[11] != '0,00'
                 or unaffected_earnings_results[12] != '0,00')):
            #search an unaffected earnings account
            unaffected_earnings_account = self.env['account.account'].search([('user_type_id', '=', self.env.ref('account.data_unaffected_earnings').id)], limit=1)
            if unaffected_earnings_account:
                unaffected_earnings_results[4] = unaffected_earnings_account.code
                unaffected_earnings_results[5] = unaffected_earnings_account.name
            rows_to_write.append(unaffected_earnings_results)

        # INITIAL BALANCE - receivable/payable
        sql_query = '''
        SELECT
            'OUV' AS JournalCode,
            'Balance initiale' AS JournalLib,
            'OUVERTURE/' || %s AS EcritureNum,
            %s AS EcritureDate,
            MIN(aa.code) AS CompteNum,
            replace(MIN(aa.name), '|', '/') AS CompteLib,
            CASE WHEN rp.ref IS null OR rp.ref = ''
            THEN COALESCE('ID ' || rp.id, '')
            ELSE replace(rp.ref, '|', '/')
            END
            AS CompAuxNum,
            COALESCE(replace(rp.name, '|', '/'), '') AS CompAuxLib,
            '-' AS PieceRef,
            %s AS PieceDate,
            '/' AS EcritureLib,
            replace(CASE WHEN sum(aml.balance) <= 0 THEN '0,00' ELSE to_char(SUM(aml.balance), '000000000000000D99') END, '.', ',') AS Debit,
            replace(CASE WHEN sum(aml.balance) >= 0 THEN '0,00' ELSE to_char(-SUM(aml.balance), '000000000000000D99') END, '.', ',') AS Credit,
            '' AS EcritureLet,
            '' AS DateLet,
            %s AS ValidDate,
            '' AS Montantdevise,
            '' AS Idevise,
            MIN(aa.id) AS CompteID
        FROM
            account_move_line aml
            LEFT JOIN account_move am ON am.id=aml.move_id
            LEFT JOIN res_partner rp ON rp.id=aml.partner_id
            JOIN account_account aa ON aa.id = aml.account_id
            LEFT JOIN account_account_type aat ON aa.user_type_id = aat.id
        WHERE
            am.date < %s
            AND am.company_id = %s
            AND aat.include_initial_balance = 't'
            AND (aml.debit != 0 OR aml.credit != 0)
        '''

        # For official report: only use posted entries
        if self.export_type == "official":
            sql_query += '''
            AND am.state = 'posted'
            '''

        sql_query += '''
        GROUP BY aml.account_id, aat.type, rp.ref, rp.id
        HAVING round(sum(aml.balance), %s) != 0
        AND aat.type in ('receivable', 'payable')
        '''
        self._cr.execute(
            sql_query, (formatted_date_year, formatted_date_from, formatted_date_from, formatted_date_from, self.date_from, company.id, currency_digits))

        for row in self._cr.fetchall():
            listrow = list(row)
            account_id = listrow.pop()
            rows_to_write.append(listrow)

        # LINES
        sql_query = '''
        SELECT
            replace(replace(aj.code, '|', '/'), '\t', '') AS JournalCode,
            replace(replace(aj.name, '|', '/'), '\t', '') AS JournalLib,
            replace(replace(am.name, '|', '/'), '\t', '') AS EcritureNum,
            TO_CHAR(am.date, 'YYYYMMDD') AS EcritureDate,
            aa.code AS CompteNum,
            replace(replace(aa.name, '|', '/'), '\t', '') AS CompteLib,
            CASE WHEN rp.ref IS null OR rp.ref = ''
            THEN COALESCE('ID ' || rp.id, '')
            ELSE replace(rp.ref, '|', '/')
            END
            AS CompAuxNum,
            COALESCE(replace(replace(rp.name, '|', '/'), '\t', ''), '') AS CompAuxLib,
            CASE WHEN am.ref IS null OR am.ref = ''
            THEN '-'
            ELSE replace(replace(am.ref, '|', '/'), '\t', '')
            END
            AS PieceRef,
            TO_CHAR(am.date, 'YYYYMMDD') AS PieceDate,
            CASE WHEN aml.name IS NULL THEN '/' ELSE replace(replace(aml.name, '|', '/'), '\t', '') END AS EcritureLib,
            replace(CASE WHEN aml.debit = 0 THEN '0,00' ELSE to_char(aml.debit, '000000000000000D99') END, '.', ',') AS Debit,
            replace(CASE WHEN aml.credit = 0 THEN '0,00' ELSE to_char(aml.credit, '000000000000000D99') END, '.', ',') AS Credit,
            CASE WHEN rec.name IS NULL THEN '' ELSE rec.name END AS EcritureLet,
            CASE WHEN aml.full_reconcile_id IS NULL THEN '' ELSE TO_CHAR(rec.create_date, 'YYYYMMDD') END AS DateLet,
            TO_CHAR(am.date, 'YYYYMMDD') AS ValidDate,
            CASE
                WHEN aml.amount_currency IS NULL OR aml.amount_currency = 0 THEN ''
                ELSE replace(to_char(aml.amount_currency, '000000000000000D99'), '.', ',')
            END AS Montantdevise,
            CASE WHEN aml.currency_id IS NULL THEN '' ELSE rc.name END AS Idevise
        FROM
            account_move_line aml
            LEFT JOIN account_move am ON am.id=aml.move_id
            LEFT JOIN res_partner rp ON rp.id=aml.partner_id
            JOIN account_journal aj ON aj.id = am.journal_id
            JOIN account_account aa ON aa.id = aml.account_id
            LEFT JOIN res_currency rc ON rc.id = aml.currency_id
            LEFT JOIN account_full_reconcile rec ON rec.id = aml.full_reconcile_id
        WHERE
            am.date >= %s
            AND am.date <= %s
            AND am.company_id = %s
            AND (aml.debit != 0 OR aml.credit != 0)
        '''

        # For official report: only use posted entries
        if self.export_type == "official":
            sql_query += '''
            AND am.state = 'posted'
            '''

        sql_query += '''
        ORDER BY
            am.date,
            am.name,
            aml.id
        '''
        self._cr.execute(
            sql_query, (self.date_from, self.date_to, company.id))

        for row in self._cr.fetchall():
            rows_to_write.append(list(row))

        fecvalue = self._csv_write_rows(rows_to_write)
        end_date = fields.Date.to_string(self.date_to).replace('-', '')
        suffix = ''
        if self.export_type == "nonofficial":
            suffix = '-NONOFFICIAL'

        self.write({
            'fec_data': base64.encodestring(fecvalue),
            # Filename = <siren>FECYYYYMMDD where YYYMMDD is the closing date
            'filename': '%sFEC%s%s.csv' % (company_legal_data['siren'], end_date, suffix),
            })

        action = {
            'name': 'FEC',
            'type': 'ir.actions.act_url',
            'url': "web/content/?model=account.fr.fec&id=" + str(self.id) + "&filename_field=filename&field=fec_data&download=true&filename=" + self.filename,
            'target': 'self',
            }
        return action

    def _csv_write_rows(self, rows, lineterminator=u'\r\n'):
        """
        Write FEC rows into a file
        It seems that Bercy's bureaucracy is not too happy about the
        empty new line at the End Of File.

        @param {list(list)} rows: the list of rows. Each row is a list of strings
        @param {unicode string} [optional] lineterminator: effective line terminator
            Has nothing to do with the csv writer parameter
            The last line written won't be terminated with it

        @return the value of the file
        """
        fecfile = io.BytesIO()
        writer = pycompat.csv_writer(fecfile, delimiter='|', lineterminator='')

        rows_length = len(rows)
        for i, row in enumerate(rows):
            if not i == rows_length - 1:
                row.append(lineterminator)
            writer.writerow(row)

        fecvalue = fecfile.getvalue()
        fecfile.close()
        return fecvalue<|MERGE_RESOLUTION|>--- conflicted
+++ resolved
@@ -8,11 +8,7 @@
 
 from odoo import api, fields, models, _
 from odoo.exceptions import Warning
-<<<<<<< HEAD
-from odoo.tools import pycompat
-=======
-from odoo.tools import float_is_zero, pycompat, DEFAULT_SERVER_DATE_FORMAT
->>>>>>> 4e39328a
+from odoo.tools import float_is_zero, pycompat
 
 
 class AccountFrFec(models.TransientModel):
