--- conflicted
+++ resolved
@@ -1,986 +1,1376 @@
-# Translation of OpenERP Server.
+# Translation of Odoo Server.
 # This file contains the translation of the following modules:
-#	* event
-#
-msgid ""
-msgstr ""
-<<<<<<< HEAD
-"Project-Id-Version: OpenERP Server 6.0dev\n"
-"Report-Msgid-Bugs-To: support@openerp.com\n"
-"POT-Creation-Date: 2011-01-11 11:15+0000\n"
-"PO-Revision-Date: 2011-01-13 02:29+0000\n"
-"Last-Translator: Borja López Soilán (NeoPolus) <borjalopezsoilan@gmail.com>\n"
-"Language-Team: \n"
-=======
+# * event
+# 
+# Translators:
+msgid ""
+msgstr ""
 "Project-Id-Version: Odoo 8.0\n"
 "Report-Msgid-Bugs-To: \n"
 "POT-Creation-Date: 2015-01-21 14:08+0000\n"
 "PO-Revision-Date: 2015-12-09 02:05+0000\n"
 "Last-Translator: Martin Trigaux\n"
 "Language-Team: Spanish (Mexico) (http://www.transifex.com/odoo/odoo-8/language/es_MX/)\n"
->>>>>>> f9f7669e
 "MIME-Version: 1.0\n"
 "Content-Type: text/plain; charset=UTF-8\n"
-"Content-Transfer-Encoding: 8bit\n"
-"X-Launchpad-Export-Date: 2011-09-05 05:04+0000\n"
-"X-Generator: Launchpad (build 13830)\n"
-
-#. module: event
-#: view:event.event:0
-msgid "Invoice Information"
-msgstr "Información de factura"
-
-#. module: event
-#: help:event.event,register_max:0
-msgid "Provide Maximun Number of Registrations"
-msgstr "Indicar número máximo de registros"
-
-#. module: event
-#: view:partner.event.registration:0
-msgid "Event Details"
-msgstr "Detalles de evento"
-
-#. module: event
-#: field:event.event,main_speaker_id:0
-msgid "Main Speaker"
-msgstr "Ponente principal"
-
-#. module: event
-#: view:event.event:0
-#: view:event.registration:0
-#: view:report.event.registration:0
-msgid "Group By..."
-msgstr "Agrupar por..."
-
-#. module: event
-#: field:event.event,register_min:0
-msgid "Minimum Registrations"
-msgstr "Registros mínimos"
-
-#. module: event
-#: model:ir.model,name:event.model_event_confirm_registration
-msgid "Confirmation for Event Registration"
-msgstr "Confirmación para registro de evento"
-
-#. module: event
-#: field:event.registration.badge,title:0
-msgid "Title"
-msgstr "Título"
-
-#. module: event
-#: field:event.event,mail_registr:0
-msgid "Registration Email"
-msgstr "Email de registro"
-
-#. module: event
-#: model:ir.actions.act_window,name:event.action_event_confirm_registration
-msgid "Make Invoices"
-msgstr "Realizar facturas"
-
-#. module: event
-#: view:event.event:0
-#: view:event.registration:0
-msgid "Registration Date"
-msgstr "Fecha de registro"
-
-#. module: event
-#: help:event.event,main_speaker_id:0
-msgid "Speaker who are giving speech on event."
-msgstr "Ponente que dará una conferencia en el evento."
-
-#. module: event
-#: view:partner.event.registration:0
-msgid "_Close"
-msgstr "_Cerrar"
-
-#. module: event
-#: model:event.event,name:event.event_0
-msgid "Concert of Bon Jovi"
-msgstr "Concierto de Bon Jovi"
-
-#. module: event
-#: help:event.event,unit_price:0
-msgid ""
-"This will be the default price used as registration cost when invoicing this "
-"event. Note that you can specify for each registration a specific amount if "
-"you want to"
-msgstr ""
-"Este será el precio por defecto usado como precio de registro cuando se "
-"facture este evento. Tenga en cuenta que puede indicar una cantidad "
-"específica para cada registro si lo desea."
-
-#. module: event
-#: selection:report.event.registration,month:0
-msgid "March"
-msgstr "Marzo"
-
-#. module: event
-#: field:event.event,mail_confirm:0
-msgid "Confirmation Email"
-msgstr "Email de confirmación"
-
-#. module: event
-#: code:addons/event/wizard/event_make_invoice.py:63
+"Content-Transfer-Encoding: \n"
+"Language: es_MX\n"
+"Plural-Forms: nplurals=2; plural=(n != 1);\n"
+
+#. module: event
+#: model:email.template,body_html:event.confirmation_event
+msgid ""
+"\n"
+"        <p>Hello ${object.name},</p>\n"
+"        <p>The event ${object.event_id.name} that you registered for is confirmed and will be held from ${object.event_id.date_begin_located.strftime('%Y-%m-%d %H:%M:%S (%Z)')} to ${object.event_id.date_end_located.strftime('%Y-%m-%d %H:%M:%S (%Z)')}.\n"
+"        For any further information please contact our event department.</p>\n"
+"        <p>Thank you for your participation!</p>\n"
+"        <p>Best regards</p>"
+msgstr ""
+
+#. module: event
+#: model:email.template,body_html:event.confirmation_registration
+msgid ""
+"\n"
+"        <p>Hello ${object.name},</p>\n"
+"        <p>We confirm that your registration to the event ${object.event_id.name} has been recorded.\n"
+"        You will automatically receive an email providing you more practical information (such as the schedule, the agenda...) as soon as the event is confirmed.</p>\n"
+"        <p>Thank you for your participation!</p>\n"
+"        <p>Best regards</p>"
+msgstr ""
+
+#. module: event
+#: field:report.event.registration,confirm_state:0
+msgid " # No of Confirmed Registrations"
+msgstr " Nº de registros confirmados"
+
+#. module: event
+#: field:report.event.registration,draft_state:0
+msgid " # No of Draft Registrations"
+msgstr " Nº de registros en borrador"
+
+#. module: event
+#: view:event.event:event.view_event_form
+msgid "(confirmed:"
+msgstr ""
+
+#. module: event
+#: model:event.event,description:event.event_0
+msgid ""
+"<div class=\"carousel slide oe_small mb16\" data-interval=\"10000\" data-snippet-id=\"carousel\" id=\"myCarousel3\">\n"
+"    <div class=\"carousel-inner\">\n"
+"        <div class=\"item oe_img_bg active\" style=\"background-image: url(/website/static/src/img/banner/orange_red.jpg);\">\n"
+"            <div class=\"container\">\n"
+"                <div class=\"row content\">\n"
+"                    <div class=\"carousel-img hidden-sm hidden-xs mb48 col-md-5 col-md-offset-1 mt16\">\n"
+"                        <img alt=\"Banner Odoo Image\" class=\"img-responsive\" src=\"/website/static/src/img/banner/banner_picture.png\" style=\"\">\n"
+"                    </div>\n"
+"                    <div class=\"carousel-content col-sm-12 col-md-5 mt32\" style=\"text-align: center; color: white;\">\n"
+"                        <h2>5 Intensive Days</h2>\n"
+"                        <h4>to learn .JS development</h4>\n"
+"                    </div>\n"
+"                </div>\n"
+"            </div>\n"
+"        </div>\n"
+"    </div>\n"
+"</div>\n"
+"\n"
+"<div class=\"container\">\n"
+"<div class=\"row\">\n"
+"<div class=\"col-md-12 text-center mb8 mt0\" data-snippet-id=\"colmd\">\n"
+"<h2>Course Summary</h2>\n"
+"</div>\n"
+"\n"
+"<div class=\"col-md-12 mt16 mb0\" data-snippet-id=\"colmd\">\n"
+"<p><span style=\"text-align: -webkit-center; \">This course is dedicated to developers who need to grasp knowledge of the <strong>business applications development </strong>process. This course is for new developers or for IT professionals eager to learn more about technical aspects.</span></p>\n"
+"</div>\n"
+"</div>\n"
+"</div>\n"
+"\n"
+"<div class=\"container\">\n"
+"<div class=\"row\">\n"
+"<div class=\"col-md-12 text-center mt0 mb16\" data-snippet-id=\"colmd\">\n"
+"<h2>What you will learn?</h2>\n"
+"</div>\n"
+"\n"
+"<div class=\"col-md-4\" data-snippet-id=\"colmd\">\n"
+"<div class=\"panel panel-info\">\n"
+"<div class=\"panel-heading text-center\">\n"
+"<h2 style=\"margin: 0\">Day 1</h2>\n"
+"\n"
+"<p class=\"text-muted\" style=\"margin: 0\">Introduction to Javascript</p>\n"
+"</div>\n"
+"\n"
+"<ul class=\"list-group\"><li class=\"list-group-item\">Hello World</li>\n"
+"\t<li class=\"list-group-item\">Variables &amp; Operators</li>\n"
+"\t<li class=\"list-group-item\">Dive into Strings</li>\n"
+"\t<li class=\"list-group-item\">Functions</li>\n"
+"\t<li class=\"list-group-item\">Loops</li>\n"
+"\t<li class=\"list-group-item\">Arrays</li>\n"
+"</ul><div class=\"panel-footer text-center\">\n"
+"<p class=\"text-muted\"><i>You will be able to develop simple dynamic compenents in HTML pages.</i></p>\n"
+"</div>\n"
+"</div>\n"
+"</div>\n"
+"\n"
+"<div class=\"col-md-4\" data-snippet-id=\"colmd\">\n"
+"<div class=\"panel panel-info\">\n"
+"<div class=\"panel-heading text-center\">\n"
+"<h2 style=\"margin: 0\">Day 2</h2>\n"
+"\n"
+"<p class=\"text-muted\" style=\"margin: 0\">Odoo Web Client</p>\n"
+"</div>\n"
+"\n"
+"<ul class=\"list-group\"><li class=\"list-group-item\">Introduction to JQuery</li>\n"
+"\t<li class=\"list-group-item\">Advanced JQuery</li>\n"
+"\t<li class=\"list-group-item\">Underscore</li>\n"
+"\t<li class=\"list-group-item\">Introduction to QWeb</li>\n"
+"\t<li class=\"list-group-item\">Controlers and Views</li>\n"
+"\t<li class=\"list-group-item\">Bootstrap CSS</li>\n"
+"\t<li class=\"list-group-item\">Calling the ORM</li>\n"
+"</ul><div class=\"panel-footer text-center\">\n"
+"<p class=\"text-muted\"><i>You will be able to create dynamic page interacting with the ORM.</i></p>\n"
+"</div>\n"
+"</div>\n"
+"</div>\n"
+"\n"
+"<div class=\"col-md-4\" data-snippet-id=\"colmd\">\n"
+"<div class=\"panel panel-info\">\n"
+"<div class=\"panel-heading text-center\">\n"
+"<h2 style=\"margin: 0\">Day 3</h2>\n"
+"\n"
+"<p class=\"text-muted\" style=\"margin: 0\">Building a Full Application</p>\n"
+"</div>\n"
+"\n"
+"<ul class=\"list-group\"><li class=\"list-group-item\">Modules</li>\n"
+"\t<li class=\"list-group-item\">Python Objects</li>\n"
+"\t<li class=\"list-group-item\">Report Engine</li>\n"
+"\t<li class=\"list-group-item\">Workflows</li>\n"
+"\t<li class=\"list-group-item\">Training Center Module</li>\n"
+"\t<li class=\"list-group-item\">Integrated Help</li>\n"
+"\t<li class=\"list-group-item\">How to Debug</li>\n"
+"</ul><div class=\"panel-footer text-center\">\n"
+"<p class=\"text-muted\"><i>You will be able to develop a full application with backend and user interface.</i></p>\n"
+"</div>\n"
+"</div>\n"
+"</div>\n"
+"</div>\n"
+"</div>\n"
+"\n"
+"<div class=\"container\">\n"
+"<div class=\"row\">\n"
+"<div class=\"col-md-12 text-center mb16 mt0\" data-snippet-id=\"colmd\">\n"
+"<h2>Requirements</h2>\n"
+"</div>\n"
+"\n"
+"<div class=\"col-md-12 mb16 mt16\" data-snippet-id=\"colmd\">\n"
+"<p><strong>Objectives:</strong></p>\n"
+"\n"
+"<p><strong>Having attended this course, participants should be able to:</strong></p>\n"
+"\n"
+"<ul><li>Understand the development concepts and architecture;</li>\n"
+"\t<li>Install and administer your own server;</li>\n"
+"\t<li>Develop a new module for a particular application.</li>\n"
+"</ul><p></p>\n"
+"\n"
+"<p><strong>Our prices include:</strong></p>\n"
+"\n"
+"<ul><li>drinks and lunch;</li>\n"
+"\t<li>training material.</li>\n"
+"</ul><p></p>\n"
+"\n"
+"<p><strong>Requirements:</strong></p>\n"
+"\n"
+"<ul><li>Bring your own laptop.</li>\n"
+"\t<li>Participants are expected to have some knowledge in programming. A basic knowledge of the Python programming is recommended.</li>\n"
+"\t<li>Participants preferably have a functional knowledge of our software (see Functional Training).</li>\n"
+"</ul><p></p>\n"
+"\n"
+"<p>To get more information, visit the <a href=\"http://openerp.com/\">Odoo Official Website</a>.</p>\n"
+"</div>\n"
+"</div>\n"
+"</div>\n"
+"\n"
+"\n"
+"\n"
+"<div class=\"container oe_dark\">\n"
+"<div class=\"row\">\n"
+"<div class=\"col-md-12\" data-snippet-id=\"colmd\">\n"
+"<h1 class=\"text-center\">Read Great Contents</h1>\n"
+"\n"
+"<h3 class=\"text-muted text-center\">What do people say about this course?</h3>\n"
+"</div>\n"
+"\n"
+"<div class=\"mt16 mb32 col-md-6\" data-snippet-id=\"colmd\">\n"
+"<blockquote data-snippet-id=\"quote\">\n"
+"<p>I did not expect such a great learning experience. I feel like I can develop anything now.</p>\n"
+"<small>John Doe, CEO</small></blockquote>\n"
+"</div>\n"
+"\n"
+"<div class=\"mt16 mb32 col-md-6\" data-snippet-id=\"colmd\">\n"
+"<blockquote data-snippet-id=\"quote\">\n"
+"<p>This course help me build my first application within a month. Definetly worth its price.</p>\n"
+"<small>John Doe, CEO</small></blockquote>\n"
+"</div>\n"
+"</div>\n"
+"</div>\n"
+msgstr ""
+
+#. module: event
+#: model:event.event,description:event.event_3
+msgid ""
+"<div class=\"carousel slide oe_small mb16\" data-interval=\"10000\" data-snippet-id=\"carousel\" id=\"myCarousel3\">\n"
+"    <div class=\"carousel-inner\">\n"
+"        <div class=\"item oe_img_bg active\" style=\"background-image: url(/website/static/src/img/banner/orange_red.jpg);\">\n"
+"            <div class=\"container\">\n"
+"                <div class=\"row content\">\n"
+"                    <div class=\"carousel-img hidden-sm hidden-xs mb48 col-md-5 col-md-offset-1 mt16\">\n"
+"                        <img alt=\"Banner Odoo Image\" class=\"img-responsive\" src=\"/website/static/src/img/banner/banner_picture.png\" style=\"\">\n"
+"                    </div>\n"
+"                    <div class=\"carousel-content col-sm-12 col-md-5 mt32\" style=\"text-align: center; color: white;\">\n"
+"                        <h2>5 Intensive Days</h2>\n"
+"                        <h4>to learn <i>business applications development</i></h4>\n"
+"                    </div>\n"
+"                </div>\n"
+"            </div>\n"
+"        </div>\n"
+"    </div>\n"
+"</div>\n"
+"\n"
+"<div class=\"container\">\n"
+"<div class=\"row\">\n"
+"<div class=\"col-md-12 text-center mb8 mt0\" data-snippet-id=\"colmd\">\n"
+"<h2>Course Summary</h2>\n"
+"</div>\n"
+"\n"
+"<div class=\"col-md-12 mt16 mb0\" data-snippet-id=\"colmd\">\n"
+"<p><span style=\"text-align: -webkit-center; \">This course is dedicated to developers who need to grasp knowledge of the <strong>business applications development </strong>process. This course is for new developers or for IT professionals eager to learn more about technical aspects.</span></p>\n"
+"</div>\n"
+"</div>\n"
+"</div>\n"
+"\n"
+"<div class=\"container\">\n"
+"<div class=\"row\">\n"
+"<div class=\"col-md-12 text-center mt0 mb16\" data-snippet-id=\"colmd\">\n"
+"<h2>What you will learn?</h2>\n"
+"</div>\n"
+"\n"
+"<div class=\"col-md-4\" data-snippet-id=\"colmd\">\n"
+"<div class=\"panel panel-info\">\n"
+"<div class=\"panel-heading text-center\">\n"
+"<h2 style=\"margin: 0\">Day 1</h2>\n"
+"\n"
+"<p class=\"text-muted\" style=\"margin: 0\">Introduction to Javascript</p>\n"
+"</div>\n"
+"\n"
+"<ul class=\"list-group\"><li class=\"list-group-item\">Hello World</li>\n"
+"\t<li class=\"list-group-item\">Variables &amp; Operators</li>\n"
+"\t<li class=\"list-group-item\">Dive into Strings</li>\n"
+"\t<li class=\"list-group-item\">Functions</li>\n"
+"\t<li class=\"list-group-item\">Loops</li>\n"
+"\t<li class=\"list-group-item\">Arrays</li>\n"
+"</ul><div class=\"panel-footer text-center\">\n"
+"<p class=\"text-muted\"><i>You will be able to develop simple dynamic compenents in HTML pages.</i></p>\n"
+"</div>\n"
+"</div>\n"
+"</div>\n"
+"\n"
+"<div class=\"col-md-4\" data-snippet-id=\"colmd\">\n"
+"<div class=\"panel panel-info\">\n"
+"<div class=\"panel-heading text-center\">\n"
+"<h2 style=\"margin: 0\">Day 2</h2>\n"
+"\n"
+"<p class=\"text-muted\" style=\"margin: 0\">Odoo Web Client</p>\n"
+"</div>\n"
+"\n"
+"<ul class=\"list-group\"><li class=\"list-group-item\">Introduction to JQuery</li>\n"
+"\t<li class=\"list-group-item\">Advanced JQuery</li>\n"
+"\t<li class=\"list-group-item\">Underscore</li>\n"
+"\t<li class=\"list-group-item\">Introduction to QWeb</li>\n"
+"\t<li class=\"list-group-item\">Controlers and Views</li>\n"
+"\t<li class=\"list-group-item\">Bootstrap CSS</li>\n"
+"\t<li class=\"list-group-item\">Calling the ORM</li>\n"
+"</ul><div class=\"panel-footer text-center\">\n"
+"<p class=\"text-muted\"><i>You will be able to create dynamic page interacting with the ORM.</i></p>\n"
+"</div>\n"
+"</div>\n"
+"</div>\n"
+"\n"
+"<div class=\"col-md-4\" data-snippet-id=\"colmd\">\n"
+"<div class=\"panel panel-info\">\n"
+"<div class=\"panel-heading text-center\">\n"
+"<h2 style=\"margin: 0\">Day 3</h2>\n"
+"\n"
+"<p class=\"text-muted\" style=\"margin: 0\">Building a Full Application</p>\n"
+"</div>\n"
+"\n"
+"<ul class=\"list-group\"><li class=\"list-group-item\">Modules</li>\n"
+"\t<li class=\"list-group-item\">Python Objects</li>\n"
+"\t<li class=\"list-group-item\">Report Engine</li>\n"
+"\t<li class=\"list-group-item\">Workflows</li>\n"
+"\t<li class=\"list-group-item\">Training Center Module</li>\n"
+"\t<li class=\"list-group-item\">Integrated Help</li>\n"
+"\t<li class=\"list-group-item\">How to Debug</li>\n"
+"</ul><div class=\"panel-footer text-center\">\n"
+"<p class=\"text-muted\"><i>You will be able to develop a full application with backend and user interface.</i></p>\n"
+"</div>\n"
+"</div>\n"
+"</div>\n"
+"</div>\n"
+"</div>\n"
+"\n"
+"<div class=\"container\">\n"
+"<div class=\"row\">\n"
+"<div class=\"col-md-12 text-center mb16 mt0\" data-snippet-id=\"colmd\">\n"
+"<h2>Requirements</h2>\n"
+"</div>\n"
+"\n"
+"<div class=\"col-md-12 mb16 mt16\" data-snippet-id=\"colmd\">\n"
+"<p><strong>Objectives:</strong></p>\n"
+"\n"
+"<p><strong>Having attended this course, participants should be able to:</strong></p>\n"
+"\n"
+"<ul><li>Understand the development concepts and architecture;</li>\n"
+"\t<li>Install and administer your own server;</li>\n"
+"\t<li>Develop a new module for a particular application.</li>\n"
+"</ul><p></p>\n"
+"\n"
+"<p><strong>Our prices include:</strong></p>\n"
+"\n"
+"<ul><li>drinks and lunch;</li>\n"
+"\t<li>training material.</li>\n"
+"</ul><p></p>\n"
+"\n"
+"<p><strong>Requirements:</strong></p>\n"
+"\n"
+"<ul><li>Bring your own laptop.</li>\n"
+"\t<li>Participants are expected to have some knowledge in programming. A basic knowledge of the Python programming is recommended.</li>\n"
+"\t<li>Participants preferably have a functional knowledge of our software (see Functional Training).</li>\n"
+"</ul><p></p>\n"
+"\n"
+"<p>To get more information, visit the <a href=\"http://openerp.com/\">Odoo Official Website</a>.</p>\n"
+"</div>\n"
+"</div>\n"
+"</div>\n"
+"\n"
+"\n"
+"\n"
+"<div class=\"container oe_dark\">\n"
+"<div class=\"row\">\n"
+"<div class=\"col-md-12\" data-snippet-id=\"colmd\">\n"
+"<h1 class=\"text-center\">Read Great Contents</h1>\n"
+"\n"
+"<h3 class=\"text-muted text-center\">What do people say about this course?</h3>\n"
+"</div>\n"
+"\n"
+"<div class=\"mt16 mb32 col-md-6\" data-snippet-id=\"colmd\">\n"
+"<blockquote data-snippet-id=\"quote\">\n"
+"<p>I did not expect such a great learning experience. I feel like I can develop anything now.</p>\n"
+"<small>John Doe, CEO</small></blockquote>\n"
+"</div>\n"
+"\n"
+"<div class=\"mt16 mb32 col-md-6\" data-snippet-id=\"colmd\">\n"
+"<blockquote data-snippet-id=\"quote\">\n"
+"<p>This course help me build my first application within a month. Definetly worth its price.</p>\n"
+"<small>John Doe, CEO</small></blockquote>\n"
+"</div>\n"
+"</div>\n"
+"</div>\n"
+msgstr ""
+
+#. module: event
+#: model:event.event,description:event.event_1
+msgid ""
+"<div class=\"carousel slide oe_small mb16\" data-interval=\"10000\" data-snippet-id=\"carousel\" id=\"myCarousel3\">\n"
+"    <div class=\"carousel-inner\">\n"
+"        <div class=\"item oe_img_bg active\" style=\"background-image: url(/website/static/src/img/banner/orange_red.jpg);\">\n"
+"            <div class=\"container\">\n"
+"                <div class=\"row content\">\n"
+"                    <div class=\"carousel-img hidden-sm hidden-xs mb48 col-md-5 col-md-offset-1 mt16\">\n"
+"                        <img alt=\"Banner Odoo Image\" class=\"img-responsive\" src=\"/website/static/src/img/banner/banner_picture.png\" style=\"\">\n"
+"                    </div>\n"
+"                    <div class=\"carousel-content col-sm-12 col-md-5 mt32\" style=\"text-align: center; color: white;\">\n"
+"                        <h2>5 Intensive Days</h2>\n"
+"                        <h4>to learn technical aspects</h4>\n"
+"                    </div>\n"
+"                </div>\n"
+"            </div>\n"
+"        </div>\n"
+"    </div>\n"
+"</div>\n"
+"\n"
+"<div class=\"container\">\n"
+"<div class=\"row\">\n"
+"<div class=\"col-md-12 text-center mb8 mt0\" data-snippet-id=\"colmd\">\n"
+"<h2>Course Summary</h2>\n"
+"</div>\n"
+"\n"
+"<div class=\"col-md-12 mt16 mb0\" data-snippet-id=\"colmd\">\n"
+"<p><span style=\"text-align: -webkit-center; \">This course is dedicated to developers who need to grasp knowledge of the <strong>business applications development </strong>process. This course is for new developers or for IT professionals eager to learn more about technical aspects.</span></p>\n"
+"</div>\n"
+"</div>\n"
+"</div>\n"
+"\n"
+"<div class=\"container\">\n"
+"<div class=\"row\">\n"
+"<div class=\"col-md-12 text-center mt0 mb16\" data-snippet-id=\"colmd\">\n"
+"<h2>What you will learn?</h2>\n"
+"</div>\n"
+"\n"
+"<div class=\"col-md-4\" data-snippet-id=\"colmd\">\n"
+"<div class=\"panel panel-info\">\n"
+"<div class=\"panel-heading text-center\">\n"
+"<h2 style=\"margin: 0\">Day 1</h2>\n"
+"\n"
+"<p class=\"text-muted\" style=\"margin: 0\">Introduction to Javascript</p>\n"
+"</div>\n"
+"\n"
+"<ul class=\"list-group\"><li class=\"list-group-item\">Hello World</li>\n"
+"\t<li class=\"list-group-item\">Variables &amp; Operators</li>\n"
+"\t<li class=\"list-group-item\">Dive into Strings</li>\n"
+"\t<li class=\"list-group-item\">Functions</li>\n"
+"\t<li class=\"list-group-item\">Loops</li>\n"
+"\t<li class=\"list-group-item\">Arrays</li>\n"
+"</ul><div class=\"panel-footer text-center\">\n"
+"<p class=\"text-muted\"><i>You will be able to develop simple dynamic compenents in HTML pages.</i></p>\n"
+"</div>\n"
+"</div>\n"
+"</div>\n"
+"\n"
+"<div class=\"col-md-4\" data-snippet-id=\"colmd\">\n"
+"<div class=\"panel panel-info\">\n"
+"<div class=\"panel-heading text-center\">\n"
+"<h2 style=\"margin: 0\">Day 2</h2>\n"
+"\n"
+"<p class=\"text-muted\" style=\"margin: 0\">Odoo Web Client</p>\n"
+"</div>\n"
+"\n"
+"<ul class=\"list-group\"><li class=\"list-group-item\">Introduction to JQuery</li>\n"
+"\t<li class=\"list-group-item\">Advanced JQuery</li>\n"
+"\t<li class=\"list-group-item\">Underscore</li>\n"
+"\t<li class=\"list-group-item\">Introduction to QWeb</li>\n"
+"\t<li class=\"list-group-item\">Controlers and Views</li>\n"
+"\t<li class=\"list-group-item\">Bootstrap CSS</li>\n"
+"\t<li class=\"list-group-item\">Calling the ORM</li>\n"
+"</ul><div class=\"panel-footer text-center\">\n"
+"<p class=\"text-muted\"><i>You will be able to create dynamic page interacting with the ORM.</i></p>\n"
+"</div>\n"
+"</div>\n"
+"</div>\n"
+"\n"
+"<div class=\"col-md-4\" data-snippet-id=\"colmd\">\n"
+"<div class=\"panel panel-info\">\n"
+"<div class=\"panel-heading text-center\">\n"
+"<h2 style=\"margin: 0\">Day 3</h2>\n"
+"\n"
+"<p class=\"text-muted\" style=\"margin: 0\">Building a Full Application</p>\n"
+"</div>\n"
+"\n"
+"<ul class=\"list-group\"><li class=\"list-group-item\">Modules</li>\n"
+"\t<li class=\"list-group-item\">Python Objects</li>\n"
+"\t<li class=\"list-group-item\">Report Engine</li>\n"
+"\t<li class=\"list-group-item\">Workflows</li>\n"
+"\t<li class=\"list-group-item\">Training Center Module</li>\n"
+"\t<li class=\"list-group-item\">Integrated Help</li>\n"
+"\t<li class=\"list-group-item\">How to Debug</li>\n"
+"</ul><div class=\"panel-footer text-center\">\n"
+"<p class=\"text-muted\"><i>You will be able to develop a full application with backend and user interface.</i></p>\n"
+"</div>\n"
+"</div>\n"
+"</div>\n"
+"</div>\n"
+"</div>\n"
+"\n"
+"<div class=\"container\">\n"
+"<div class=\"row\">\n"
+"<div class=\"col-md-12 text-center mb16 mt0\" data-snippet-id=\"colmd\">\n"
+"<h2>Requirements</h2>\n"
+"</div>\n"
+"\n"
+"<div class=\"col-md-12 mb16 mt16\" data-snippet-id=\"colmd\">\n"
+"<p><strong>Objectives:</strong></p>\n"
+"\n"
+"<p><strong>Having attended this course, participants should be able to:</strong></p>\n"
+"\n"
+"<ul><li>Understand the development concepts and architecture;</li>\n"
+"\t<li>Install and administer your own server;</li>\n"
+"\t<li>Develop a new module for a particular application.</li>\n"
+"</ul><p></p>\n"
+"\n"
+"<p><strong>Our prices include:</strong></p>\n"
+"\n"
+"<ul><li>drinks and lunch;</li>\n"
+"\t<li>training material.</li>\n"
+"</ul><p></p>\n"
+"\n"
+"<p><strong>Requirements:</strong></p>\n"
+"\n"
+"<ul><li>Bring your own laptop.</li>\n"
+"\t<li>Participants are expected to have some knowledge in programming. A basic knowledge of the Python programming is recommended.</li>\n"
+"\t<li>Participants preferably have a functional knowledge of our software (see Functional Training).</li>\n"
+"</ul><p></p>\n"
+"\n"
+"<p>To get more information, visit the <a href=\"http://openerp.com/\">Odoo Official Website</a>.</p>\n"
+"</div>\n"
+"</div>\n"
+"</div>\n"
+"\n"
+"\n"
+"\n"
+"<div class=\"container oe_dark\">\n"
+"<div class=\"row\">\n"
+"<div class=\"col-md-12\" data-snippet-id=\"colmd\">\n"
+"<h1 class=\"text-center\">Read Great Contents</h1>\n"
+"\n"
+"<h3 class=\"text-muted text-center\">What do people say about this course?</h3>\n"
+"</div>\n"
+"\n"
+"<div class=\"mt16 mb32 col-md-6\" data-snippet-id=\"colmd\">\n"
+"<blockquote data-snippet-id=\"quote\">\n"
+"<p>I did not expect such a great learning experience. I feel like I can develop anything now.</p>\n"
+"<small>John Doe, CEO</small></blockquote>\n"
+"</div>\n"
+"\n"
+"<div class=\"mt16 mb32 col-md-6\" data-snippet-id=\"colmd\">\n"
+"<blockquote data-snippet-id=\"quote\">\n"
+"<p>This course help me build my first application within a month. Definetly worth its price.</p>\n"
+"<small>John Doe, CEO</small></blockquote>\n"
+"</div>\n"
+"</div>\n"
+"</div>\n"
+msgstr ""
+
+#. module: event
+#: model:event.event,description:event.event_2
+msgid ""
+"<div class=\"oe_structure\">\n"
+"    <center><strong>Conference on Business Applications</strong></center>\n"
+"    <p> </p>\n"
+"    <p> During this conference, our team will give a detailed overview of our business applications. You’ll know all the benefits of using it.</p>\n"
+"    <p> </p>\n"
+"    <p><strong>Objectives:</strong></p>\n"
+"    <p>Having attended this conference, participants should be able to:</p>\n"
+"    <ul>\n"
+"    <li>Understand the various modules;</li>\n"
+"    <li>Functional flow of the main applications;</li>\n"
+"    </ul>\n"
+"    <p> </p>\n"
+"    <p><strong>Program:</strong></p>\n"
+"    <ul>\n"
+"    <li>Introduction, CRM, Sales Management</li>\n"
+"    <li>Purchase, Sales &amp; Purchase management, Financial accounting.</li>\n"
+"    <li>Project management, Human resources, Contract management.</li>\n"
+"    <li>Warehouse management, Manufacturing (MRP) &amp; Sales, Import/Export.</li>\n"
+"    <li>Point of Sale (POS), Introduction to report customization.</li>\n"
+"    </ul>\n"
+"    <p> </p>\n"
+"    <p><strong>Where to find us:</strong></p>\n"
+"    <p>Chamber Works 60, Rosewood Court Detroit, MI 48212 (United States)</p>\n"
+"    <p>For any additional information, please contact us at <a href=\"mailto:events@openerp.com\">events@openerp.com</a>.</p>\n"
+"    <p> </p>\n"
+"    <p>Best regards,</p>\n"
+"    <p>Luigi Roni, Senior Event Manager</p>\n"
+"    <p> </p>\n"
+"    <p align=\"RIGHT\"><em>(Chamber Works reserves the right to cancel, re-name or re-locate<br>the event or change the dates on which it is held.)</em></p>\n"
+"</div>\n"
+msgstr ""
+
+#. module: event
+#: model:event.event,badge_innerright:event.event_1
+msgid ""
+"<div>\n"
+"                <h2>Exhibition Hall</h2>\n"
+"            </div>\n"
+"            <div>\n"
+"                Picture of the exhibition hall\n"
+"            </div>\n"
+"        "
+msgstr ""
+
+#. module: event
+#: model:event.event,badge_innerleft:event.event_1
+msgid ""
+"<h2>Premium Tickets</h2>\n"
+"            <table class=\"text-center\">\n"
+"                <tr>\n"
+"                    <td width=\"10%\"></td>\n"
+"                    <td width=\"10%\" style=\"height:45px; width:110px; border-radius: 90px 90px 0 0; -moz-border-radius: 90px 90px 0 0; -webkit-border-radius: 90px 90px 0 0; background:lightgrey; text-align: -webkit-center; padding-top: 10px;\"><div>Full</div><div> Catering</div></td>\n"
+"                    <td width=\"5%\"></td>\n"
+"                    <td width=\"10%\" style=\"height:45px; width:110px; border-radius: 90px 90px 0 0; -moz-border-radius: 90px 90px 0 0; -webkit-border-radius: 90px 90px 0 0; background:lightgrey; text-align: -webkit-center; padding-top: 10px;\"><div>BBQ &amp;</div><div>Beer Event</div></td>\n"
+"                    <td width=\"5%\"></td>\n"
+"                    <td width=\"10%\" style=\"height:45px; width:110px; border-radius: 90px 90px 0 0; -moz-border-radius: 90px 90px 0 0; -webkit-border-radius: 90px 90px 0 0; background:lightgrey; text-align: -webkit-center; padding-top: 10px;\"><div>Awards &amp;</div> <div>Walking</div><div> Dinner</div></td>\n"
+"                    <td width=\"10%\"></td>\n"
+"                </tr>\n"
+"                <tr style=\"background:lightgrey; height: 15px;\">\n"
+"                    <td colspan=\"7\"></td>\n"
+"                </tr>\n"
+"                <tr style=\"background:lightgrey; height: 35px;\">\n"
+"                    <td></td>\n"
+"                    <td>Every Day</td>\n"
+"                    <td colspan=\"3\">June 4th</td>\n"
+"                    <td>June 5th</td>\n"
+"                    <td></td>\n"
+"                </tr>\n"
+"            </table>\n"
+"            <br><br>\n"
+"            <h2>Free Tickets</h2>\n"
+"            <table class=\"text-center\">\n"
+"                <tr>\n"
+"                    <td width=\"10%\"></td>\n"
+"                    <td width=\"10%\" style=\"height:45px; width:110px; border-radius: 90px 90px 0 0; -moz-border-radius: 90px 90px 0 0; -webkit-border-radius: 90px 90px 0 0; background:lightgrey; text-align: -webkit-center; padding-top: 10px;\"><div>Drinks</div></td>\n"
+"                    <td width=\"5%\"></td>\n"
+"                    <td width=\"10%\" style=\"height:45px; width:110px; border-radius: 90px 90px 0 0; -moz-border-radius: 90px 90px 0 0; -webkit-border-radius: 90px 90px 0 0; background:lightgrey; text-align: -webkit-center; padding-top: 10px;\"><div>Premium</div><div>Ticket</div><div>onsite</div></td>\n"
+"                    <td width=\"25%\"></td>\n"
+"                </tr>\n"
+"                <tr style=\"background:lightgrey; height: 15px;\">\n"
+"                    <td colspan=\"5\"></td>\n"
+"                </tr>\n"
+"                <tr style=\"background:lightgrey; height: 35px;\">\n"
+"                    <td></td>\n"
+"                    <td>Every Day</td>\n"
+"                    <td></td>\n"
+"                    <td>60 €/day<div>30 €/Friday</div></td>\n"
+"                    <td></td>\n"
+"                </tr>\n"
+"            </table>\n"
+"        "
+msgstr ""
+
+#. module: event
+#: model:event.event,badge_back:event.event_1
+msgid ""
+"<h2>Program</h2>\n"
+"            <div><strong>Registrations</strong><small> are from 8:30 am, except on Friday from 9:00 am</small></div>\n"
+"            <div>\n"
+"                <strong>Lunch</strong><small> is served between 1:00 pm and 2:00 pm.</small>\n"
+"            </div>\n"
+"            <h2>Special Events</h2>\n"
+"            <table style=\"border: 1px solid black;\">\n"
+"                <tr style=\"border: 1px solid black;\">\n"
+"                    <td class=\"text-center\" width=\"15%\"><strong>4/6</strong></td>\n"
+"                    <td class=\"text-center\" width=\"25%\"><strong>19h00</strong></td>\n"
+"                    <td><small>Barbecue Beer Event</small></td>\n"
+"                </tr>\n"
+"                <tr>\n"
+"                    <td class=\"text-center\"><strong>5/6</strong></td>\n"
+"                    <td class=\"text-center\"><strong>18h30</strong></td>\n"
+"                    <td><small>Odoo Awards Ceremony</small></td>\n"
+"                </tr>\n"
+"            </table>\n"
+"            <br>\n"
+"            <div class=\"row\">\n"
+"                <div class=\"col-xs-5\">\n"
+"                <p>\n"
+"                    <i class=\"fa fa-twitter\"></i> #OpenDays\n"
+"                </p>\n"
+"                </div>\n"
+"                <div class=\"col-xs-6\">\n"
+"                <div class=\"small\">Wifi network: opendays</div>\n"
+"                <div class=\"small\">Wifi password: odoo2014</div>\n"
+"                </div>\n"
+"            </div>\n"
+"            <div class=\"row\">\n"
+"                <small class=\"col-xs-3\" style=\"float: left; padding-right: 0px; padding-left: 0px;\">sponsored by</small>\n"
+"                <div class=\"col-xs-2\" style=\"padding-right: 0px; padding-left: 0px;\">\n"
+"                <span>\n"
+"                    <img class=\"img img-responsive\" src=\"https://www.odoo.com/openerp_website/static/src/img/logo_white.png\">\n"
+"                </span>\n"
+"                </div>\n"
+"            </div>\n"
+"        "
+msgstr ""
+
+#. module: event
+#: model:ir.actions.act_window,help:event.action_event_view
+msgid ""
+"<p class=\"oe_view_nocontent_create\">\n"
+"               Click to add a new event.\n"
+"             </p><p>\n"
+"               Odoo helps you schedule and efficiently organize your events:\n"
+"               track subscriptions and participations, automate the confirmation emails,\n"
+"               sell tickets, etc.\n"
+"             </p>\n"
+"           "
+msgstr ""
+
+#. module: event
+#: view:event.registration:event.view_event_registration_form
+#: selection:event.registration,state:0
+#: selection:report.event.registration,registration_state:0
+msgid "Attended"
+msgstr ""
+
+#. module: event
+#: field:event.registration,date_closed:0
+msgid "Attended Date"
+msgstr ""
+
+#. module: event
+#: view:event.event:event.view_event_form
+#: view:event.registration:event.view_event_registration_tree
+msgid "Attended the Event"
+msgstr ""
+
+#. module: event
+#: field:event.event,seats_available:0
+msgid "Available Seats"
+msgstr ""
+
+#. module: event
+#: view:event.confirm:event.view_event_confirm
+msgid "Cancel"
+msgstr "Cancelar"
+
+#. module: event
+#: view:event.event:event.view_event_form
+msgid "Cancel Event"
+msgstr "Cancelar evento"
+
+#. module: event
+#: view:event.event:event.view_event_form
+#: view:event.registration:event.view_event_registration_form
+#: view:event.registration:event.view_event_registration_tree
+msgid "Cancel Registration"
+msgstr "Cancelar registro"
+
+#. module: event
+#: selection:event.event,state:0 selection:event.registration,state:0
+#: selection:report.event.registration,event_state:0
+#: selection:report.event.registration,registration_state:0
+msgid "Cancelled"
+msgstr "Cancelado"
+
+#. module: event
+#: help:res.partner,speaker:0
+msgid "Check this box if this contact is a speaker."
+msgstr ""
+
+#. module: event
+#: code:addons/event/event.py:219
 #, python-format
-msgid "Registration doesn't have any partner to invoice."
-msgstr "El registro no tiene ninguna empresa para facturar."
-
-#. module: event
-#: field:event.event,company_id:0
-#: field:event.registration,company_id:0
-#: view:report.event.registration:0
+msgid "Closing Date cannot be set before Beginning Date."
+msgstr ""
+
+#. module: event
+#: field:event.event,company_id:0 field:event.registration,company_id:0
+#: view:report.event.registration:event.view_report_event_registration_search
 #: field:report.event.registration,company_id:0
 msgid "Company"
 msgstr "Compañía"
 
 #. module: event
-#: field:event.make.invoice,invoice_date:0
-msgid "Invoice Date"
-msgstr "Fecha factura"
-
-#. module: event
-#: code:addons/event/wizard/partner_event_registration.py:93
-#: view:event.registration:0
-#: model:ir.actions.act_window,name:event.action_partner_event_registration
-#: model:ir.model,name:event.model_event_registration
-#: view:partner.event.registration:0
-#, python-format
-msgid "Event Registration"
-msgstr "Registro evento"
-
-#. module: event
-#: view:report.event.registration:0
-msgid "Last 7 Days"
-msgstr "Últimos 7 días"
-
-#. module: event
-#: field:event.event,parent_id:0
-msgid "Parent Event"
-msgstr "Evento padre"
-
-#. module: event
-#: model:ir.actions.act_window,name:event.action_make_invoices
-msgid "Make Invoice"
-msgstr "Crear factura"
-
-#. module: event
-#: field:event.registration,price_subtotal:0
-msgid "Subtotal"
-msgstr "Subtotal"
-
-#. module: event
-#: view:report.event.registration:0
-msgid "Event on Registration"
-msgstr "Evento en el registro"
-
-#. module: event
-#: view:report.event.registration:0
-msgid "Current Events"
-msgstr "Eventos actuales"
-
-#. module: event
-#: view:event.registration:0
-msgid "Add Internal Note"
-msgstr "Añadir nota interna"
-
-#. module: event
-#: model:ir.actions.act_window,name:event.action_report_event_registration
-#: model:ir.model,name:event.model_report_event_registration
-#: model:ir.ui.menu,name:event.menu_report_event_registration
-#: view:report.event.registration:0
-msgid "Events Analysis"
-msgstr "Análisis de eventos"
-
-#. module: event
-#: field:event.registration,message_ids:0
-msgid "Messages"
-msgstr "Mensajes"
-
-#. module: event
-#: field:event.event,mail_auto_confirm:0
-msgid "Mail Auto Confirm"
-msgstr "Enviar correo auto confirmación"
-
-#. module: event
-#: model:product.template,name:event.event_product_1_product_template
-msgid "Ticket for Opera"
-msgstr "Entrada para la ópera"
-
-#. module: event
-#: code:addons/event/event.py:122
-#: view:event.event:0
-#, python-format
+#: model:event.event,name:event.event_2
+msgid "Conference on Business Applications"
+msgstr ""
+
+#. module: event
+#: view:event.registration:event.view_event_registration_form
+#: view:report.event.registration:event.view_report_event_registration_search
+msgid "Confirm"
+msgstr "Confirmar"
+
+#. module: event
+#: view:event.confirm:event.view_event_confirm
+msgid "Confirm Anyway"
+msgstr "Confirmar de todos modos"
+
+#. module: event
+#: view:event.event:event.view_event_form
 msgid "Confirm Event"
 msgstr "Confirmar evento"
 
 #. module: event
-#: selection:event.event,state:0
+#: view:event.event:event.view_event_form
+#: view:event.registration:event.view_event_registration_tree
+msgid "Confirm Registration"
+msgstr "Confirmación registro"
+
+#. module: event
+#: view:event.event:event.view_event_search selection:event.event,state:0
+#: view:event.registration:event.view_registration_search
 #: selection:event.registration,state:0
-#: selection:report.event.registration,state:0
-msgid "Cancelled"
-msgstr "Cancelado"
-
-#. module: event
-#: field:event.event,reply_to:0
-msgid "Reply-To"
-msgstr "Responder a"
-
-#. module: event
-#: model:ir.actions.act_window,name:event.open_board_associations_manager
-msgid "Event Dashboard"
-msgstr "Tablero de eventos"
-
-#. module: event
-#: model:event.event,name:event.event_1
-msgid "Opera of Verdi"
-msgstr "Ópera de Verdi"
-
-#. module: event
-#: field:event.event,pricelist_id:0
-msgid "Pricelist"
-msgstr "Tarifa"
-
-#. module: event
-<<<<<<< HEAD
-#: field:event.registration,contact_id:0
-msgid "Partner Contact"
-msgstr "Contacto empresa"
-=======
+#: selection:report.event.registration,event_state:0
+#: selection:report.event.registration,registration_state:0
+msgid "Confirmed"
+msgstr "Confirmado"
+
+#. module: event
+#: view:event.event:event.view_event_search
+msgid "Confirmed events"
+msgstr ""
+
+#. module: event
+#: view:event.registration:event.view_registration_search
+msgid "Confirmed registrations"
+msgstr ""
+
+#. module: event
+#: field:event.event,country_id:0
+msgid "Country"
+msgstr "País"
+
+#. module: event
+#: field:event.confirm,create_uid:0 field:event.event,create_uid:0
+#: field:event.registration,create_uid:0 field:event.type,create_uid:0
+msgid "Created by"
+msgstr "Creado por"
+
+#. module: event
+#: field:event.confirm,create_date:0 field:event.event,create_date:0
+#: field:event.registration,create_date:0 field:event.type,create_date:0
+msgid "Created on"
+msgstr "Creado en"
+
+#. module: event
+#: view:event.event:event.view_event_form
+msgid "Current Registrations"
+msgstr ""
+
+#. module: event
 #: help:event.event,message_last_post:0
 #: help:event.registration,message_last_post:0
 msgid "Date of the last message posted on the record."
 msgstr "Fecha de último trabajo realizado en esta cuenta"
->>>>>>> f9f7669e
-
-#. module: event
-#: model:ir.model,name:event.model_event_registration_badge
-msgid "event.registration.badge"
-msgstr "evento.registro.credencial"
-
-#. module: event
-#: field:event.registration,ref:0
-msgid "Reference"
-msgstr "Referencia"
-
-#. module: event
-#: help:event.event,date_end:0
-#: help:partner.event.registration,end_date:0
-msgid "Closing Date of Event"
-msgstr "Fecha de cierre del evento."
-
-#. module: event
-#: view:event.registration:0
-msgid "Emails"
-msgstr "Emails"
-
-#. module: event
-#: view:event.registration:0
-msgid "Extra Info"
-msgstr "Información extra"
-
-#. module: event
-#: code:addons/event/wizard/event_make_invoice.py:83
-#, python-format
-msgid "Customer Invoices"
-msgstr "Facturas de cliente"
+
+#. module: event
+#: field:event.type,default_registration_max:0
+msgid "Default Maximum Registration"
+msgstr ""
+
+#. module: event
+#: field:event.type,default_registration_min:0
+msgid "Default Minimum Registration"
+msgstr ""
+
+#. module: event
+#: field:event.type,default_reply_to:0
+msgid "Default Reply-To"
+msgstr ""
+
+#. module: event
+#: view:event.event:event.view_event_form field:event.event,description:0
+msgid "Description"
+msgstr "Descripción"
+
+#. module: event
+#: view:report.event.registration:event.view_report_event_registration_search
+msgid "Display"
+msgstr "Mostrar"
 
 #. module: event
 #: selection:event.event,state:0
-#: selection:report.event.registration,state:0
+#: selection:report.event.registration,event_state:0
+msgid "Done"
+msgstr "Realizado"
+
+#. module: event
+#: selection:report.event.registration,event_state:0
+#: selection:report.event.registration,registration_state:0
 msgid "Draft"
 msgstr "Borrador"
 
 #. module: event
-#: field:event.type,name:0
-msgid "Event type"
-msgstr "Tipo de evento"
-
-#. module: event
-#: model:ir.model,name:event.model_event_type
-msgid " Event Type "
-msgstr " Tipo de evento "
-
-#. module: event
-#: view:event.event:0
-#: view:event.registration:0
+#: field:event.registration,email:0
+msgid "Email"
+msgstr "Email"
+
+#. module: event
+#: field:event.event,date_end:0
+msgid "End Date"
+msgstr "Fecha final"
+
+#. module: event
+#: view:event.registration:event.view_registration_search
 #: field:event.registration,event_id:0
 #: model:ir.model,name:event.model_event_event
-#: model:ir.module.module,shortdesc:event.module_meta_information
-#: field:partner.event.registration,event_id:0
-#: view:report.event.registration:0
+#: view:report.event.registration:event.view_report_event_registration_search
 #: field:report.event.registration,event_id:0
-#: view:res.partner:0
 msgid "Event"
 msgstr "Evento"
 
 #. module: event
-#: view:event.registration:0
-#: field:event.registration,badge_ids:0
-msgid "Badges"
-msgstr "Credenciales"
-
-#. module: event
-#: view:event.event:0
-#: selection:event.event,state:0
-#: view:event.registration:0
-#: selection:event.registration,state:0
-#: selection:report.event.registration,state:0
-msgid "Confirmed"
-msgstr "Confirmado"
-
-#. module: event
-#: view:event.confirm.registration:0
-msgid "Registration Confirmation"
-msgstr "Confirmación del registro"
-
-#. module: event
-#: help:event.event,pricelist_id:0
-msgid "Pricelist version for current event."
-msgstr "Versión de tarifa para el evento actual."
-
-#. module: event
-#: help:event.event,product_id:0
-msgid ""
-"The invoices of this event registration will be created with this Product. "
-"Thus it allows you to set the default label and the accounting info you want "
-"by default on these invoices."
-msgstr ""
-"Las facturas de este registro de evento se crearán con este producto. Por lo "
-"tanto le permite asignar la etiqueta por defecto y la información contable "
-"que desee por defecto en estas facturas."
-
-#. module: event
-#: view:event.registration:0
-msgid "Misc"
-msgstr "Varios"
-
-#. module: event
-#: view:event.event:0
-#: field:event.event,speaker_ids:0
-msgid "Other Speakers"
-msgstr "Otros ponentes"
-
-#. module: event
-#: model:ir.model,name:event.model_event_make_invoice
-msgid "Event Make Invoice"
-msgstr "Hacer factura de evento"
-
-#. module: event
-#: help:event.registration,nb_register:0
-msgid "Number of Registrations or Tickets"
-msgstr "Número de registros o entradas"
-
-#. module: event
-#: code:addons/event/wizard/event_make_invoice.py:50
-#: code:addons/event/wizard/event_make_invoice.py:54
-#: code:addons/event/wizard/event_make_invoice.py:58
-#: code:addons/event/wizard/event_make_invoice.py:62
+#: view:report.event.registration:event.view_report_event_registration_search
+msgid "Event Beginning Date"
+msgstr ""
+
+#. module: event
+#: view:event.event:event.view_event_tree
+msgid "Event Category"
+msgstr ""
+
+#. module: event
+#: view:event.confirm:event.view_event_confirm
+#: model:ir.actions.act_window,name:event.action_event_confirm
+msgid "Event Confirmation"
+msgstr "Confirmación del evento"
+
+#. module: event
+#: field:event.event,email_confirmation_id:0
+#: field:event.type,default_email_event:0
+msgid "Event Confirmation Email"
+msgstr ""
+
+#. module: event
+#: field:report.event.registration,event_date:0
+msgid "Event Date"
+msgstr ""
+
+#. module: event
+#: view:event.event:event.view_event_form
+msgid "Event Description..."
+msgstr ""
+
+#. module: event
+#: view:event.event:event.view_event_form
+msgid "Event Details"
+msgstr "Detalles de evento"
+
+#. module: event
+#: view:report.event.registration:event.view_report_event_registration_search
+msgid "Event Month"
+msgstr ""
+
+#. module: event
+#: field:event.event,name:0
+msgid "Event Name"
+msgstr ""
+
+#. module: event
+#: view:event.event:event.view_event_calendar
+msgid "Event Organization"
+msgstr "Organización del evento"
+
+#. module: event
+#: view:event.registration:event.view_event_registration_calendar
+#: view:event.registration:event.view_event_registration_form
+#: view:event.registration:event.view_registration_search
+#: model:ir.model,name:event.model_event_registration
+msgid "Event Registration"
+msgstr "Registro evento"
+
+#. module: event
+#: code:addons/event/event.py:348
 #, python-format
-msgid "Warning !"
-msgstr "¡Aviso!"
-
-#. module: event
-#: view:event.registration:0
-msgid "Send New Email"
-msgstr "Enviar nuevo email"
-
-#. module: event
-#: view:event.event:0
+msgid "Event Registration confirmed."
+msgstr ""
+
+#. module: event
+#: field:report.event.registration,user_id:0
+msgid "Event Responsible"
+msgstr ""
+
+#. module: event
+#: view:report.event.registration:event.view_report_event_registration_search
+#: field:report.event.registration,event_state:0
+msgid "Event State"
+msgstr ""
+
+#. module: event
+#: view:event.event:event.view_event_search
+#: view:event.type:event.view_event_type_form
+#: view:event.type:event.view_event_type_tree field:event.type,name:0
+#: model:ir.model,name:event.model_event_type
+#: view:report.event.registration:event.view_report_event_registration_search
+#: field:report.event.registration,event_type:0
+msgid "Event Type"
+msgstr "Tipo de evento"
+
+#. module: event
+#: view:report.event.registration:event.report_event_registration_graph
+#: view:report.event.registration:event.view_report_event_registration_search
+msgid "Event on Registration"
+msgstr "Evento en el registro"
+
+#. module: event
+#: view:event.event:event.view_event_form
+#: view:event.event:event.view_event_search
+#: view:event.event:event.view_event_tree
+#: model:ir.actions.act_window,name:event.action_event_view
+#: model:ir.module.category,name:event.module_category_event_management
+#: model:ir.ui.menu,name:event.event_configuration
+#: model:ir.ui.menu,name:event.event_main_menu
+#: model:ir.ui.menu,name:event.menu_event_event
+#: model:ir.ui.menu,name:event.menu_reporting_events
+msgid "Events"
+msgstr "Eventos"
+
+#. module: event
+#: model:ir.actions.act_window,name:event.action_report_event_registration
+#: model:ir.ui.menu,name:event.menu_report_event_registration
+msgid "Events Analysis"
+msgstr "Análisis de eventos"
+
+#. module: event
+#: view:event.event:event.view_event_search
+msgid "Events in New state"
+msgstr ""
+
+#. module: event
+#: view:report.event.registration:event.view_report_event_registration_search
+msgid "Events which are in New state"
+msgstr ""
+
+#. module: event
+#: view:report.event.registration:event.view_report_event_registration_search
+msgid "Events which are in confirm state"
+msgstr ""
+
+#. module: event
+#: view:report.event.registration:event.view_report_event_registration_search
+msgid "Extended Filters..."
+msgstr "Filtros extendidos..."
+
+#. module: event
+#: view:event.event:event.view_event_form
+msgid "Finish Event"
+msgstr ""
+
+#. module: event
+#: field:event.event,message_follower_ids:0
+#: field:event.registration,message_follower_ids:0
+msgid "Followers"
+msgstr "Seguidores"
+
+#. module: event
+#: model:event.event,name:event.event_1
+msgid "Functional Webinar"
+msgstr ""
+
+#. module: event
+#: view:event.event:event.view_event_search
+#: view:event.registration:event.view_registration_search
+#: view:report.event.registration:event.view_report_event_registration_search
+msgid "Group By"
+msgstr "Agrupar por"
+
+#. module: event
+#: model:ir.module.category,description:event.module_category_event_management
+msgid "Helps you manage your Events."
+msgstr ""
+
+#. module: event
+#: help:event.event,message_summary:0
+#: help:event.registration,message_summary:0
+msgid ""
+"Holds the Chatter summary (number of messages, ...). This summary is "
+"directly in html format in order to be inserted in kanban views."
+msgstr "Contiene el resumen del chatter (nº de mensajes, ...). Este resumen viene directamente en formato HTML para poder ser insertado en las vistas kanban."
+
+#. module: event
+#: field:event.confirm,id:0 field:event.event,id:0
+#: field:event.registration,id:0 field:event.type,id:0
+#: field:report.event.registration,id:0
+msgid "ID"
+msgstr "ID"
+
+#. module: event
+#: help:event.event,message_unread:0 help:event.registration,message_unread:0
+msgid "If checked new messages require your attention."
+msgstr "Si se marca, los nuevos mensajes requieren su atención"
+
+#. module: event
+#: help:event.event,state:0
+msgid ""
+"If event is created, the status is 'Draft'. If event is confirmed for the "
+"particular dates the status is set to 'Confirmed'. If the event is over, the"
+" status is set to 'Done'. If event is cancelled the status is set to "
+"'Cancelled'."
+msgstr ""
+
+#. module: event
+#: help:event.event,email_confirmation_id:0
+msgid ""
+"If you set an email template, each participant will receive this email "
+"announcing the confirmation of the event."
+msgstr ""
+
+#. module: event
+#: field:event.event,message_is_follower:0
+#: field:event.registration,message_is_follower:0
+msgid "Is a Follower"
+msgstr "Es un seguidor."
+
+#. module: event
+#: help:event.type,default_email_event:0
+msgid ""
+"It will select this default confirmation event mail value when you choose "
+"this event"
+msgstr ""
+
+#. module: event
+#: help:event.type,default_email_registration:0
+msgid ""
+"It will select this default confirmation registration mail value when you "
+"choose this event"
+msgstr ""
+
+#. module: event
+#: help:event.type,default_registration_max:0
+msgid "It will select this default maximum value when you choose this event"
+msgstr ""
+
+#. module: event
+#: help:event.type,default_registration_min:0
+msgid "It will select this default minimum value when you choose this event"
+msgstr ""
+
+#. module: event
+#: field:event.event,message_last_post:0
+#: field:event.registration,message_last_post:0
+msgid "Last Message Date"
+msgstr "Fecha de último mensaje"
+
+#. module: event
+#: field:event.confirm,write_uid:0 field:event.event,write_uid:0
+#: field:event.registration,write_uid:0 field:event.type,write_uid:0
+msgid "Last Updated by"
+msgstr "Ultima actualizacion por"
+
+#. module: event
+#: field:event.confirm,write_date:0 field:event.event,write_date:0
+#: field:event.registration,write_date:0 field:event.type,write_date:0
+msgid "Last Updated on"
+msgstr "Ultima actualización realizada"
+
+#. module: event
+#: field:event.event,address_id:0
 msgid "Location"
 msgstr "Ubicación"
 
 #. module: event
-#: view:event.registration:0
-msgid "Reply"
-msgstr "Responder"
-
-#. module: event
-#: field:event.event,register_current:0
-#: view:report.event.registration:0
-msgid "Confirmed Registrations"
-msgstr "Registros confirmados"
-
-#. module: event
-#: field:event.event,mail_auto_registr:0
-msgid "Mail Auto Register"
-msgstr "Enviar correo auto registro"
-
-#. module: event
-#: field:event.event,type:0
-#: field:partner.event.registration,event_type:0
-msgid "Type"
-msgstr "Tipo"
-
-#. module: event
-#: field:event.registration,email_from:0
-msgid "Email"
-msgstr "Email"
-
-#. module: event
-#: field:event.registration,tobe_invoiced:0
-msgid "To be Invoiced"
-msgstr "Para ser facturado"
-
-#. module: event
-#: code:addons/event/event.py:394
+#: field:event.registration,log_ids:0
+msgid "Logs"
+msgstr "Registros"
+
+#. module: event
+#: model:res.groups,name:event.group_event_manager
+msgid "Manager"
+msgstr "Responsable"
+
+#. module: event
+#: field:report.event.registration,seats_max:0
+msgid "Max Seats"
+msgstr ""
+
+#. module: event
+#: field:event.event,seats_max:0
+msgid "Maximum Available Seats"
+msgstr ""
+
+#. module: event
+#: field:event.event,message_ids:0 field:event.registration,message_ids:0
+msgid "Messages"
+msgstr "Mensajes"
+
+#. module: event
+#: help:event.event,message_ids:0 help:event.registration,message_ids:0
+msgid "Messages and communication history"
+msgstr "Mensajes e historial de comunicación"
+
+#. module: event
+#: field:event.event,seats_min:0
+msgid "Minimum Reserved Seats"
+msgstr ""
+
+#. module: event
+#: view:event.event:event.view_event_search
+#: view:report.event.registration:event.view_report_event_registration_search
+msgid "My Events"
+msgstr "Mis eventos"
+
+#. module: event
+#: view:event.registration:event.view_registration_search
+msgid "My Registrations"
+msgstr "Mis registros"
+
+#. module: event
+#: view:event.event:event.view_event_tree field:event.registration,name:0
+msgid "Name"
+msgstr "Nombre"
+
+#. module: event
+#: view:event.registration:event.view_registration_search
+#: view:report.event.registration:event.view_report_event_registration_search
+msgid "New"
+msgstr "Nuevo"
+
+#. module: event
+#: model:mail.message.subtype,name:event.mt_event_registration
+msgid "New Registration"
+msgstr ""
+
+#. module: event
+#: code:addons/event/event.py:346
 #, python-format
-msgid "Error !"
-msgstr "¡Error!"
-
-#. module: event
-#: field:event.registration,create_date:0
-msgid "Creation Date"
-msgstr "Fecha de creación"
-
-#. module: event
-#: view:event.event:0
-#: view:event.registration:0
-#: view:res.partner:0
-msgid "Cancel Registration"
-msgstr "Cancelar registro"
-
-#. module: event
-#: code:addons/event/event.py:395
+msgid "New registration confirmed: %s."
+msgstr ""
+
+#. module: event
+#: code:addons/event/event.py:213 code:addons/event/event.py:337
 #, python-format
-msgid "Registered partner doesn't have an address to make the invoice."
-msgstr "La empresa registrada no tiene una dirección de facturación."
+msgid "No more available seats."
+msgstr ""
+
+#. module: event
+#: view:event.event:event.view_event_kanban
+msgid "No ticket available."
+msgstr ""
+
+#. module: event
+#: field:report.event.registration,nbevent:0
+msgid "Number of Events"
+msgstr ""
 
 #. module: event
 #: field:event.registration,nb_register:0
-msgid "Quantity"
-msgstr "Cantidad"
-
-#. module: event
-#: help:event.event,type:0
-msgid "Type of Event like Seminar, Exhibition, Conference, Training."
-msgstr "Tipo de evento como seminario, exhibición, conferencia, formación."
-
-#. module: event
-#: help:event.event,mail_confirm:0
-msgid ""
-"This email will be sent when the event gets confimed or when someone "
-"subscribes to a confirmed event. This is also the email sent to remind "
-"someone about the event."
-msgstr ""
-"Este correo electrónico se enviará cuando el evento sea confirmado o cuando "
-"alguien se suscriba a un evento confirmado. Este correo también se enviará "
-"para recordar a alguien sobre el evento."
-
-#. module: event
-#: help:event.event,register_prospect:0
-msgid "Total of Prospect Registrati./event/event.py:41:ons"
-msgstr "Total de registros previstos."
-
-#. module: event
-#: selection:report.event.registration,month:0
-msgid "July"
-msgstr "Julio"
-
-#. module: event
-#: view:event.event:0
-msgid "Event Organization"
-msgstr "Organización del evento"
-
-#. module: event
-#: view:event.registration:0
-msgid "History Information"
-msgstr "Información histórica"
-
-#. module: event
-#: view:event.registration:0
-msgid "Dates"
-msgstr "Fechas"
-
-#. module: event
-#: view:event.confirm:0
-#: view:event.confirm.registration:0
-msgid "Confirm Anyway"
-msgstr "Confirmar de todos modos"
-
-#. module: event
-#: code:addons/event/wizard/event_confirm_registration.py:54
-#, python-format
-msgid "Warning: The Event '%s' has reached its Maximum Limit (%s)."
-msgstr "Aviso: El evento '%s' ha alcanzado su límite máximo (%s)."
-
-#. module: event
-#: view:event.event:0
-#: view:event.registration:0
-#: field:event.registration.badge,registration_id:0
-#: model:ir.actions.act_window,name:event.act_event_list_register_event
-msgid "Registration"
-msgstr "Registro"
-
-#. module: event
-#: field:report.event.registration,nbevent:0
-msgid "Number Of Events"
-msgstr "Número de eventos"
-
-#. module: event
-#: help:event.event,state:0
-msgid ""
-"If event is created, the state is 'Draft'.If event is confirmed for the "
-"particular dates the state is set to 'Confirmed'. If the event is over, the "
-"state is set to 'Done'.If event is cancelled the state is set to 'Cancelled'."
-msgstr ""
-"Cuando se crea el evento, el estado es 'Borrador'. Si se confirma para unas "
-"fechas en concreto, el estado es 'Confirmado'. Si ya ha pasado, el estado es "
-"'Realizado'. Si se cancela el evento, el estado es 'Cancelado'."
-
-#. module: event
-#: view:event.event:0
-msgid "Cancel Event"
-msgstr "Cancelar evento"
-
-#. module: event
-#: view:event.event:0
-#: view:event.registration:0
-msgid "Contact"
-msgstr "Contacto"
-
-#. module: event
-#: view:report.event.registration:0
-msgid "Last 30 Days"
-msgstr "Últimos 30 días"
-
-#. module: event
-#: view:event.event:0
-#: view:event.registration:0
+msgid "Number of Participants"
+msgstr ""
+
+#. module: event
+#: field:event.event,seats_used:0
+msgid "Number of Participations"
+msgstr ""
+
+#. module: event
+#: field:report.event.registration,nbregistration:0
+msgid "Number of Registrations"
+msgstr ""
+
+#. module: event
+#: view:event.event:event.view_event_kanban
+msgid "Only"
+msgstr ""
+
+#. module: event
+#: model:event.event,name:event.event_0
+msgid "Open Days in Los Angeles"
+msgstr ""
+
+#. module: event
+#: model:ir.actions.client,name:event.action_client_event_menu
+msgid "Open Event Menu"
+msgstr ""
+
+#. module: event
+#: view:event.event:event.view_event_kanban
+msgid "Organized by"
+msgstr ""
+
+#. module: event
+#: field:event.event,organizer_id:0
+msgid "Organizer"
+msgstr ""
+
+#. module: event
+#: view:event.registration:event.view_registration_search
+#: view:report.event.registration:event.view_report_event_registration_search
+msgid "Participant"
+msgstr ""
+
+#. module: event
+#: field:report.event.registration,name_registration:0
+msgid "Participant / Contact Name"
+msgstr ""
+
+#. module: event
+#: view:event.registration:event.view_registration_search
 #: field:event.registration,partner_id:0
 #: model:ir.model,name:event.model_res_partner
 msgid "Partner"
 msgstr "Empresa"
 
 #. module: event
-#: view:board.board:0
-#: model:ir.actions.act_window,name:event.act_event_reg
-#: view:report.event.registration:0
-msgid "Events Filling Status"
-msgstr "Estado asistencia a eventos"
-
-#. module: event
-#: field:event.make.invoice,grouped:0
-msgid "Group the invoices"
-msgstr "Agrupar las facturas"
-
-#. module: event
-#: view:event.event:0
-msgid "Mailing"
-msgstr "Envío correo"
-
-#. module: event
-#: model:product.template,name:event.event_product_0_product_template
-msgid "Ticket for Concert"
-msgstr "Entrada para concierto"
-
-#. module: event
-#: view:board.board:0
-#: field:event.event,register_prospect:0
-msgid "Unconfirmed Registrations"
-msgstr "Registros sin confirmar"
-
-#. module: event
-#: field:event.registration,partner_invoice_id:0
-msgid "Partner Invoiced"
-msgstr "Empresa facturada"
-
-#. module: event
-#: field:event.registration,log_ids:0
-msgid "Logs"
+#: field:event.registration,phone:0
+msgid "Phone"
+msgstr "Teléfono"
+
+#. module: event
+#: help:event.registration,origin:0
+msgid "Reference of the sales order which created the registration"
+msgstr ""
+
+#. module: event
+#: field:report.event.registration,user_id_registration:0
+msgid "Register"
+msgstr ""
+
+#. module: event
+#: view:event.event:event.view_event_form
+msgid "Register with this event"
+msgstr ""
+
+#. module: event
+#: view:event.event:event.view_event_form
+#: view:event.registration:event.view_event_registration_form
+#: view:event.registration:event.view_event_registration_graph
+#: view:event.registration:event.view_event_registration_tree
+msgid "Registration"
+msgstr "Registro"
+
+#. module: event
+#: field:event.event,email_registration_id:0
+#: field:event.type,default_email_registration:0
+msgid "Registration Confirmation Email"
+msgstr ""
+
+#. module: event
+#: field:event.registration,date_open:0
+msgid "Registration Date"
+msgstr "Fecha de registro"
+
+#. module: event
+#: view:event.registration:event.view_registration_search
+msgid "Registration Day"
+msgstr ""
+
+#. module: event
+#: view:event.registration:event.view_registration_search
+msgid "Registration Month"
+msgstr ""
+
+#. module: event
+#: field:report.event.registration,registration_state:0
+msgid "Registration State"
+msgstr ""
+
+#. module: event
+#: view:report.event.registration:event.view_report_event_registration_search
+msgid "Registration contact"
+msgstr ""
+
+#. module: event
+#: view:event.event:event.view_event_form field:event.event,registration_ids:0
+#: model:ir.actions.act_window,name:event.act_event_list_register_event
+#: model:ir.actions.act_window,name:event.action_registration
+#: model:ir.ui.menu,name:event.menu_action_registration
+msgid "Registrations"
 msgstr "Registros"
 
 #. module: event
-#: view:event.event:0
-#: field:event.event,state:0
-#: view:event.registration:0
-#: field:event.registration,state:0
-#: view:report.event.registration:0
-#: field:report.event.registration,state:0
-msgid "State"
-msgstr "Estado"
-
-#. module: event
-#: selection:report.event.registration,month:0
-msgid "September"
-msgstr "Setiembre"
-
-#. module: event
-#: selection:report.event.registration,month:0
-msgid "December"
-msgstr "Diciembre"
-
-#. module: event
-#: field:event.registration,event_product:0
-msgid "Invoice Name"
-msgstr "Nombre factura"
-
-#. module: event
-#: field:report.event.registration,draft_state:0
-msgid " # No of Draft Registrations"
-msgstr " Nº de registros en borrador"
-
-#. module: event
-#: view:report.event.registration:0
-#: field:report.event.registration,month:0
-msgid "Month"
-msgstr "Mes"
-
-#. module: event
-#: view:event.event:0
-msgid "Event Done"
-msgstr "Evento realizado"
-
-#. module: event
-#: model:ir.module.module,description:event.module_meta_information
-msgid ""
-"Organization and management of Event.\n"
-"\n"
-"    This module allow you\n"
-"        * to manage your events and their registrations\n"
-"        * to use emails to automatically confirm and send acknowledgements "
-"for any registration to an event\n"
-"        * ...\n"
-"    A dashboard for associations that includes:\n"
-"    * Registration by Events (graph)\n"
-"    Note that:\n"
-"    - You can define new types of events in\n"
-"                Events / Configuration / Types of Events\n"
-"    - You can access predefined reports about number of registration per "
-"event or per event category in:\n"
-"                Events / Reporting\n"
-msgstr ""
-"Organización y gestión de eventos.\n"
-"\n"
-"    Este módulo le permite\n"
-"        * Gestionar sus eventos y sus registros\n"
-"        * Utilizar emails para confirmar y enviar acuses automáticamente "
-"para cada registro a un evento\n"
-"        * ...\n"
-"    Un tablero para asociaciones que incluye:\n"
-"        * Registros por evento (gráfico)\n"
-"    Tenga en cuenta que:\n"
-"    - Puede definir nuevos tipos de eventos en\n"
-"                Eventos / Configuración / Tipos de eventos\n"
-"    - Puede acceder a informes predefinidos sobre número de registros por "
-"evento o por categoría de evento en:\n"
-"                Eventos / Informes\n"
-
-#. module: event
-#: field:event.confirm.registration,msg:0
-msgid "Message"
-msgstr "Mensaje"
-
-#. module: event
-#: constraint:event.event:0
-msgid "Error ! You cannot create recursive event."
-msgstr "¡Error! No puede crear eventos recursivos."
-
-#. module: event
-#: field:event.registration,ref2:0
-msgid "Reference 2"
-msgstr "Referencia 2"
-
-#. module: event
-#: code:addons/event/event.py:357
-#: view:report.event.registration:0
-#, python-format
-msgid "Invoiced"
-msgstr "Facturado"
-
-#. module: event
-#: view:event.event:0
-#: view:report.event.registration:0
-msgid "My Events"
-msgstr "Mis eventos"
-
-#. module: event
-#: view:event.event:0
-msgid "Speakers"
-msgstr "Ponentes"
-
-#. module: event
-#: view:event.make.invoice:0
-msgid "Create invoices"
-msgstr "Crear facturas"
-
-#. module: event
-#: help:event.registration,email_cc:0
-msgid ""
-"These email addresses will be added to the CC field of all inbound and "
-"outbound emails for this record before being sent. Separate multiple email "
-"addresses with a comma"
-msgstr ""
-"Estas direcciones de correo serán añadidas al campo CC para todos los "
-"correos entrantes y salientes de este registro antes de ser enviados. Separe "
-"las diferentes direcciones de correo con una coma."
-
-#. module: event
-#: constraint:res.partner:0
-msgid "Error ! You can not create recursive associated members."
-msgstr "¡Error! No puede crear miembros asociados recursivos."
-
-#. module: event
-#: view:event.make.invoice:0
-msgid "Do you really want to create the invoice(s) ?"
-msgstr "¿Desea crear la(s) factura(s)?"
-
-#. module: event
-#: view:event.event:0
-msgid "Beginning Date"
-msgstr "Fecha de inicio"
-
-#. module: event
-#: field:event.registration,date_closed:0
-msgid "Closed"
-msgstr "Cerrado"
-
-#. module: event
-#: view:event.event:0
-#: model:ir.actions.act_window,name:event.action_event_view
-#: model:ir.ui.menu,name:event.menu_board_associations_manager
-#: model:ir.ui.menu,name:event.menu_event_event
-#: model:ir.ui.menu,name:event.menu_event_event_assiciation
-#: view:res.partner:0
-msgid "Events"
-msgstr "Eventos"
-
-#. module: event
-#: field:partner.event.registration,nb_register:0
-msgid "Number of Registration"
-msgstr "Número de registro"
-
-#. module: event
-#: field:event.event,child_ids:0
-msgid "Child Events"
-msgstr "Eventos hijos"
-
-#. module: event
-#: selection:report.event.registration,month:0
-msgid "August"
-msgstr "Agosto"
-
-#. module: event
-#: field:res.partner,event_ids:0
-#: field:res.partner,event_registration_ids:0
-msgid "unknown"
-msgstr "desconocido"
-
-#. module: event
-#: selection:report.event.registration,month:0
-msgid "June"
-msgstr "Junio"
-
-#. module: event
-#: help:event.event,mail_auto_registr:0
-msgid ""
-"Check this box if you want to use the automatic mailing for new registration"
-msgstr ""
-"Marque esta opción si desea utilizar el correo automático para nuevos "
-"registros"
-
-#. module: event
-#: field:event.registration,write_date:0
-msgid "Write Date"
-msgstr "Fecha de escritura"
-
-#. module: event
-#: view:event.registration:0
-msgid "My Registrations"
-msgstr "Mis registros"
-
-#. module: event
-#: view:event.confirm:0
-msgid ""
-"Warning: This Event has not reached its Minimum Registration Limit. Are you "
-"sure you want to confirm it?"
-msgstr ""
-"Aviso: Este evento no ha llegado a su límite de registros mínimo. ¿Está "
-"seguro que desea confirmarlo?"
-
-#. module: event
-#: field:event.registration,active:0
-msgid "Active"
-msgstr "Activo"
-
-#. module: event
-#: selection:report.event.registration,month:0
-msgid "November"
-msgstr "Noviembre"
-
-#. module: event
-#: view:report.event.registration:0
-msgid "Extended Filters..."
-msgstr "Filtros extendidos..."
-
-#. module: event
-<<<<<<< HEAD
-#: help:event.event,reply_to:0
-msgid "The email address put in the 'Reply-To' of all emails sent by OpenERP"
-msgstr ""
-"La dirección de correo usada como 'Responder a' de todos los correos "
-"enviados por OpenERP."
-=======
-#: field:event.event,message_last_post:0
-#: field:event.registration,message_last_post:0
-msgid "Last Message Date"
-msgstr "Fecha de último mensaje"
->>>>>>> f9f7669e
-
-#. module: event
-#: selection:report.event.registration,month:0
-msgid "October"
-msgstr "Octubre"
-
-#. module: event
-#: help:event.event,register_current:0
-msgid "Total of Open and Done Registrations"
-msgstr "Total de registros abiertos y realizados."
-
-#. module: event
-#: field:event.event,language:0
-msgid "Language"
-msgstr "Idioma"
-
-#. module: event
-#: view:event.registration:0
-#: field:event.registration,email_cc:0
-msgid "CC"
-msgstr "CC"
-
-#. module: event
-#: selection:report.event.registration,month:0
-msgid "January"
-msgstr "Enero"
-
-#. module: event
-#: help:event.registration,email_from:0
-msgid "These people will receive email."
-msgstr "Estas personas recibirán un email."
-
-#. module: event
-#: view:event.event:0
-msgid "Set To Draft"
-msgstr "Establecer en borrador"
-
-#. module: event
-#: code:addons/event/event.py:472
-#: view:event.event:0
-#: view:event.registration:0
-#: view:res.partner:0
-#, python-format
-msgid "Confirm Registration"
-msgstr "Confirmación registro"
-
-#. module: event
-#: view:event.event:0
-#: view:report.event.registration:0
-#: view:res.partner:0
-msgid "Date"
-msgstr "Fecha"
-
-#. module: event
-#: model:ir.ui.menu,name:event.board_associations
-msgid "Dashboard"
-msgstr "Tablero"
-
-#. module: event
-#: view:event.event:0
-msgid "Confirmation Email Body"
-msgstr "Cuerpo mensaje de confirmación"
-
-#. module: event
-#: view:event.registration:0
-#: view:res.partner:0
-msgid "History"
-msgstr "Histórico"
-
-#. module: event
-#: field:event.event,address_id:0
-msgid "Location Address"
-msgstr "Dirección ubicación"
-
-#. module: event
-#: model:ir.ui.menu,name:event.menu_event_type
-#: model:ir.ui.menu,name:event.menu_event_type_association
-msgid "Types of Events"
-msgstr "Tipos de eventos"
-
-#. module: event
-#: view:event.registration:0
-msgid "Attachments"
-msgstr "Adjuntos"
-
-#. module: event
-#: code:addons/event/wizard/event_make_invoice.py:59
-#, python-format
-msgid "Event related doesn't have any product defined"
-msgstr "El evento asociado no tiene ningún producto definido"
-
-#. module: event
-#: view:event.event:0
-msgid "Auto Confirmation Email"
-msgstr "Correo de confirmación automático"
-
-#. module: event
-#: view:report.event.registration:0
-msgid "Last 365 Days"
-msgstr "Últimos 365 días"
-
-#. module: event
-#: constraint:event.event:0
-msgid "Error ! Closing Date cannot be set before Beginning Date."
-msgstr "¡Error! La fecha de cierre no puede ser anterior a la de inicio."
-
-#. module: event
-#: code:addons/event/event.py:442
-#: selection:event.event,state:0
-#: view:event.make.invoice:0
-#: selection:event.registration,state:0
-#: selection:report.event.registration,state:0
-#, python-format
-msgid "Done"
-msgstr "Realizado"
-
-#. module: event
-#: field:event.event,date_begin:0
-msgid "Beginning date"
-msgstr "Fecha de inicio"
-
-#. module: event
-#: view:event.registration:0
-#: field:event.registration,invoice_id:0
-msgid "Invoice"
-msgstr "Factura"
-
-#. module: event
-#: view:report.event.registration:0
-#: field:report.event.registration,year:0
-msgid "Year"
-msgstr "Año"
-
-#. module: event
-#: code:addons/event/event.py:517
-#, python-format
-msgid "Cancel"
-msgstr "Cancelar"
-
-#. module: event
-#: view:event.confirm:0
-#: view:event.confirm.registration:0
-#: view:event.make.invoice:0
-msgid "Close"
-msgstr "Cerrar"
-
-#. module: event
-#: view:event.event:0
-msgid "Event by Registration"
-msgstr "Eventos por registro"
-
-#. module: event
-#: code:addons/event/event.py:432
-#, python-format
-msgid "Open"
-msgstr "Abrir"
+#: view:report.event.registration:event.view_report_event_registration_search
+msgid "Registrations in confirmed or done state"
+msgstr ""
+
+#. module: event
+#: view:event.registration:event.view_registration_search
+msgid "Registrations in unconfirmed state"
+msgstr ""
+
+#. module: event
+#: field:event.event,reply_to:0
+msgid "Reply-To Email"
+msgstr ""
+
+#. module: event
+#: field:event.event,seats_reserved:0
+msgid "Reserved Seats"
+msgstr ""
+
+#. module: event
+#: view:event.event:event.view_event_search
+#: view:event.registration:event.view_registration_search
+msgid "Responsible"
+msgstr "Responsable"
 
 #. module: event
 #: field:event.event,user_id:0
@@ -988,517 +1378,212 @@
 msgstr "Usuario responsable"
 
 #. module: event
-#: code:addons/event/event.py:538
-#: code:addons/event/event.py:545
-#, python-format
-msgid "Auto Confirmation: [%s] %s"
-msgstr "Autoconfirmación: [%s] %s"
-
-#. module: event
-#: view:event.event:0
-#: view:event.registration:0
-#: field:event.registration,user_id:0
-#: view:report.event.registration:0
-#: field:report.event.registration,user_id:0
-msgid "Responsible"
-msgstr "Responsable"
-
-#. module: event
-#: field:event.event,unit_price:0
-#: view:event.registration:0
-#: field:partner.event.registration,unit_price:0
-msgid "Registration Cost"
-msgstr "Coste registro"
-
-#. module: event
-#: view:event.event:0
-#: view:event.registration:0
-msgid "Current"
-msgstr "Actual"
-
-#. module: event
-#: field:event.registration,unit_price:0
-msgid "Unit Price"
-msgstr "Precio unitario"
-
-#. module: event
-#: view:report.event.registration:0
-#: field:report.event.registration,speaker_id:0
+#: view:event.registration:event.view_event_registration_form
+msgid "Send Email"
+msgstr "Enviar correo"
+
+#. module: event
+#: view:event.event:event.view_event_form
+msgid "Set To Draft"
+msgstr "Establecer en borrador"
+
+#. module: event
+#: view:event.registration:event.view_event_registration_form
+msgid "Set To Unconfirmed"
+msgstr ""
+
+#. module: event
+#: view:report.event.registration:event.view_report_event_registration_search
+msgid "Show Confirmed Registrations"
+msgstr ""
+
+#. module: event
+#: field:event.registration,origin:0
+msgid "Source Document"
+msgstr "Documento origen"
+
+#. module: event
 #: field:res.partner,speaker:0
 msgid "Speaker"
 msgstr "Ponente"
 
 #. module: event
-#: view:event.registration:0
-msgid "Details"
-msgstr "Detalles"
-
-#. module: event
-#: model:event.event,name:event.event_2
-msgid "Conference on ERP Buisness"
-msgstr "Conferencia en negocios ERP"
-
-#. module: event
-#: field:event.event,section_id:0
-#: field:event.registration,section_id:0
-#: view:report.event.registration:0
-#: field:report.event.registration,section_id:0
-msgid "Sale Team"
-msgstr "Equipo de ventas"
-
-#. module: event
-#: field:partner.event.registration,start_date:0
-msgid "Start date"
+#: field:event.event,date_begin:0
+msgid "Start Date"
 msgstr "Fecha inicial"
 
 #. module: event
-#: field:event.event,date_end:0
-#: field:partner.event.registration,end_date:0
-msgid "Closing date"
-msgstr "Fecha de cierre"
-
-#. module: event
-#: field:event.event,product_id:0
-#: view:report.event.registration:0
-#: field:report.event.registration,product_id:0
-msgid "Product"
-msgstr "Producto"
-
-#. module: event
-#: view:event.event:0
-#: field:event.event,note:0
-#: view:event.registration:0
-#: field:event.registration,description:0
-msgid "Description"
-msgstr "Descripción"
-
-#. module: event
-#: field:report.event.registration,confirm_state:0
-msgid " # No of Confirmed Registrations"
-msgstr " Nº de registros confirmados"
-
-#. module: event
+#: view:event.event:event.view_event_search
+msgid "Start Month"
+msgstr ""
+
+#. module: event
+#: view:event.event:event.view_event_search field:event.event,state:0
+#: view:event.registration:event.view_registration_search
+#: field:event.registration,state:0
+msgid "Status"
+msgstr "Estado"
+
+#. module: event
+#: view:event.event:event.view_event_kanban
 #: model:ir.actions.act_window,name:event.act_register_event_partner
 msgid "Subscribe"
 msgstr "Suscribir"
 
 #. module: event
-#: selection:report.event.registration,month:0
-msgid "May"
-msgstr "Mayo"
-
-#. module: event
-#: view:res.partner:0
-msgid "Events Registration"
-msgstr "Registro de eventos"
-
-#. module: event
-#: help:event.event,mail_registr:0
-msgid "This email will be sent when someone subscribes to the event."
-msgstr ""
-"Este correo electrónico se enviará cuando alguien se suscriba al evento."
-
-#. module: event
-#: model:product.template,name:event.event_product_2_product_template
-msgid "Ticket for Conference"
-msgstr "Entrada para conferencia"
-
-#. module: event
-#: field:event.registration.badge,address_id:0
-msgid "Address"
-msgstr "Dirección"
-
-#. module: event
-#: view:board.board:0
-#: model:ir.actions.act_window,name:event.act_event_view
-msgid "Next Events"
-msgstr "Próximos eventos"
-
-#. module: event
-#: view:partner.event.registration:0
-msgid "_Subcribe"
-msgstr "_Suscribir"
-
-#. module: event
-#: model:ir.model,name:event.model_partner_event_registration
-msgid "  event Registration "
-msgstr "  Registro de eventos "
-
-#. module: event
-#: help:event.event,date_begin:0
-#: help:partner.event.registration,start_date:0
-msgid "Beginning Date of Event"
-msgstr "Fecha de inicio del evento."
-
-#. module: event
+#: view:event.event:event.view_event_kanban
+msgid "Subscribed"
+msgstr "Suscrito"
+
+#. module: event
+#: field:event.event,message_summary:0
+#: field:event.registration,message_summary:0
+msgid "Summary"
+msgstr "Resumen"
+
+#. module: event
+#: model:event.event,name:event.event_3
+msgid "Technical Training"
+msgstr ""
+
+#. module: event
+#: help:event.event,reply_to:0
+msgid ""
+"The email address of the organizer is likely to be put here, with the effect"
+" to be in the 'Reply-To' of the mails sent automatically at event or "
+"registrations confirmation. You can also put the email address of your mail "
+"gateway if you use one."
+msgstr ""
+
+#. module: event
+#: help:event.type,default_reply_to:0
+msgid ""
+"The email address of the organizer which is put in the 'Reply-To' of all "
+"emails sent automatically at event or registrations confirmation. You can "
+"also put your email address of your mail gateway if you use one."
+msgstr ""
+
+#. module: event
+#: help:event.event,seats_max:0
+msgid ""
+"The maximum registration level is equal to the sum of the maximum "
+"registration of event ticket. If you have too much registrations you are not"
+" able to confirm your event. (0 to ignore this rule )"
+msgstr ""
+
+#. module: event
+#: help:event.event,email_registration_id:0
+msgid ""
+"This field contains the template of the mail that will be automatically sent"
+" each time a registration for this event is confirmed."
+msgstr ""
+
+#. module: event
+#: field:event.event,date_tz:0
+msgid "Timezone"
+msgstr ""
+
+#. module: event
+#: field:event.event,type:0
+msgid "Type of Event"
+msgstr ""
+
+#. module: event
+#: model:ir.actions.act_window,name:event.action_event_type
+#: model:ir.ui.menu,name:event.menu_event_type
+msgid "Types of Events"
+msgstr "Tipos de eventos"
+
+#. module: event
+#: view:event.event:event.view_event_search selection:event.event,state:0
 #: selection:event.registration,state:0
 msgid "Unconfirmed"
 msgstr "No confirmado"
 
 #. module: event
-#: code:addons/event/event.py:542
+#: field:event.event,seats_unconfirmed:0
+msgid "Unconfirmed Seat Reservations"
+msgstr ""
+
+#. module: event
+#: view:event.event:event.view_event_search field:event.event,message_unread:0
+#: view:event.registration:event.view_registration_search
+#: field:event.registration,message_unread:0
+msgid "Unread Messages"
+msgstr "Mensajes sin leer"
+
+#. module: event
+#: view:event.event:event.view_event_kanban
+msgid "Unsubscribe"
+msgstr ""
+
+#. module: event
+#: view:event.event:event.view_event_search
+msgid "Upcoming"
+msgstr ""
+
+#. module: event
+#: view:event.event:event.view_event_search
+msgid "Upcoming events from today"
+msgstr ""
+
+#. module: event
+#: field:event.registration,user_id:0
+#: model:res.groups,name:event.group_event_user
+msgid "User"
+msgstr "Usuario"
+
+#. module: event
+#: view:event.confirm:event.view_event_confirm
+msgid ""
+"Warning: This Event has not reached its Minimum Registration Limit. Are you "
+"sure you want to confirm it?"
+msgstr "Aviso: Este evento no ha llegado a su límite de registros mínimo. ¿Está seguro que desea confirmarlo?"
+
+#. module: event
+#: help:event.event,seats_min:0
+msgid ""
+"You can for each event define a minimum registration level. If you do not "
+"enough registrations you are not able to confirm your event. (put 0 to "
+"ignore this rule )"
+msgstr ""
+
+#. module: event
+#: code:addons/event/event.py:229
 #, python-format
-msgid "Auto Registration: [%s] %s"
-msgstr "Auto registro: [%s] %s"
-
-#. module: event
-#: field:event.registration,date_deadline:0
-msgid "End Date"
-msgstr "Fecha final"
-
-#. module: event
-#: selection:report.event.registration,month:0
-msgid "February"
-msgstr "Febrero"
-
-#. module: event
-#: view:board.board:0
-msgid "Association Dashboard"
-msgstr "Tablero de asociación"
-
-#. module: event
-#: view:event.event:0
-#: field:event.registration.badge,name:0
-msgid "Name"
-msgstr "Nombre"
-
-#. module: event
-#: help:event.event,mail_auto_confirm:0
-msgid ""
-"Check this box if you want ot use the automatic confirmation emailing or the "
-"reminder"
-msgstr ""
-"Marque esta opción si desea utilizar el correo de confirmación automático o "
-"el recordatorio"
-
-#. module: event
-#: field:event.event,country_id:0
-msgid "Country"
-msgstr "País"
-
-#. module: event
-#: code:addons/event/wizard/event_make_invoice.py:55
+msgid ""
+"You have already set a registration for this event as 'Attended'. Please "
+"reset it to draft if you want to cancel this event."
+msgstr ""
+
+#. module: event
+#: code:addons/event/event.py:364
 #, python-format
-msgid "Registration is set as Cannot be invoiced"
-msgstr "El registro está marcado como no facturable."
-
-#. module: event
-#: code:addons/event/event.py:500
-#: view:event.event:0
-#: view:event.registration:0
-#: view:res.partner:0
-#, python-format
-msgid "Close Registration"
-msgstr "Cerrar registro"
-
-#. module: event
-#: selection:report.event.registration,month:0
-msgid "April"
-msgstr "Abril"
-
-#. module: event
-#: field:event.event,name:0
-#: field:event.registration,name:0
-msgid "Summary"
-msgstr "Resumen"
-
-#. module: event
-#: view:event.event:0
-#: view:event.type:0
-#: view:report.event.registration:0
-#: field:report.event.registration,type:0
-msgid "Event Type"
-msgstr "Tipo de evento"
-
-#. module: event
-#: view:event.event:0
-#: field:event.event,registration_ids:0
-#: model:ir.actions.act_window,name:event.action_registration
-#: model:ir.ui.menu,name:event.menu_action_registration
-#: model:ir.ui.menu,name:event.menu_action_registration_association
-msgid "Registrations"
-msgstr "Registros"
-
-#. module: event
-#: field:event.registration,date:0
-msgid "Start Date"
-msgstr "Fecha inicial"
-
-#. module: event
-#: field:event.event,register_max:0
-#: field:report.event.registration,register_max:0
-msgid "Maximum Registrations"
-msgstr "Registros máximos"
-
-#. module: event
-#: field:report.event.registration,date:0
-msgid "Event Start Date"
-msgstr "Fecha inicio evento"
-
-#. module: event
-#: view:event.event:0
-msgid "Registration Email Body"
-msgstr "Cuerpo correo del registro"
-
-#. module: event
-#: view:partner.event.registration:0
-msgid "Event For Registration"
-msgstr "Evento a registrarse"
-
-#. module: event
-#: code:addons/event/wizard/event_make_invoice.py:51
-#, python-format
-msgid "Invoice cannot be created if the registration is in %s state."
-msgstr "No se puede crear la factura si el registro está en estado '%s'."
-
-#. module: event
-#: view:event.confirm:0
-#: model:ir.actions.act_window,name:event.action_event_confirm
-#: model:ir.model,name:event.model_event_confirm
-msgid "Event Confirmation"
-msgstr "Confirmación del evento"
-
-#. module: event
-#: view:event.event:0
-msgid "Auto Registration Email"
-msgstr "Correo de registro automático"
-
-#. module: event
-#: view:event.registration:0
-#: view:report.event.registration:0
-#: field:report.event.registration,total:0
-msgid "Total"
-msgstr "Total"
-
-#. module: event
-#: help:event.event,register_min:0
-msgid "Providee Minimum Number of Registrations"
-msgstr "Introduzca el número mínimo de registros."
-
-#. module: event
-#: field:event.event,speaker_confirmed:0
-msgid "Speaker Confirmed"
-msgstr "Ponente confirmado"
-
-#. module: event
-#: model:ir.actions.act_window,help:event.action_event_view
-msgid ""
-"Event is the low level object used by meeting and others documents that "
-"should be synchronized with mobile devices or calendar applications through "
-"caldav. Most of the users should work in the Calendar menu, and not in the "
-"list of events."
-msgstr ""
-"El evento es un objeto de bajo nivel utilizado por las reuniones y otros "
-"documentos que se deben sincronizar con dispositivos móviles o aplicaciones "
-"de calendario mediante CalDAV. La mayoría de los usuarios deberían trabajar "
-"en el menú agenda, y no en la lista de eventos."
-
-#~ msgid "Ending date"
-#~ msgstr "Fecha de finalización"
-
-#~ msgid "Invoice Created"
-#~ msgstr "Factura creada"
-
-#~ msgid "Statistics"
-#~ msgstr "Estadísticas"
-
-#~ msgid "References"
-#~ msgstr "Referencias"
-
-#~ msgid "All Events"
-#~ msgstr "Todos los eventos"
-
-#~ msgid "Case section"
-#~ msgstr "Sección del caso"
-
-#~ msgid "Configuration"
-#~ msgstr "Configuración"
-
-#~ msgid "Error Messages"
-#~ msgstr "Mensajes de error"
-
-#~ msgid "Canceled"
-#~ msgstr "Cancelado"
-
-#~ msgid "Event description"
-#~ msgstr "Descripción del evento"
-
-#~ msgid "Status"
-#~ msgstr "Estado"
-
-#~ msgid "Events by section"
-#~ msgstr "Eventos por sección"
-
-#~ msgid "General"
-#~ msgstr "General"
-
-#~ msgid "Confirmed Events"
-#~ msgstr "Eventos confirmados"
-
-#~ msgid "New event"
-#~ msgstr "Nuevo evento"
-
-#~ msgid "Draft Events"
-#~ msgstr "Eventos en borrador"
-
-#~ msgid "Case"
-#~ msgstr "Caso"
-
-#~ msgid "Payments"
-#~ msgstr "Pagos"
-
-#~ msgid "Actions"
-#~ msgstr "Acciones"
-
-#~ msgid "Reporting"
-#~ msgstr "Informe"
-
-#~ msgid "Error: Invalid ean code"
-#~ msgstr "Error: Código EAN erróneo"
-
-#~ msgid "Invalid XML for View Architecture!"
-#~ msgstr "¡XML inválido para la definición de la vista!"
-
-#~ msgid "Draft Registrations"
-#~ msgstr "Registros borrador"
-
-#~ msgid "Ok"
-#~ msgstr "Aceptar"
-
-#~ msgid "Create Invoices"
-#~ msgstr "Crear facturas"
-
-#~ msgid "Draft Registration"
-#~ msgstr "Registro borrador"
-
-#~ msgid "Invoice Rejected"
-#~ msgstr "Factura rechazada"
-
-#~ msgid "Error: UOS must be in a different category than the UOM"
-#~ msgstr "Error: La UdV debe estar en una categoría diferente que la UdM"
-
-#~ msgid "Registration Invoiced"
-#~ msgstr "Registro facturado"
-
-#~ msgid "Events by Categories"
-#~ msgstr "Eventos por categorías"
-
-#~ msgid "Confirm Registrations"
-#~ msgstr "Confirmar registros"
-
-#~ msgid "Registration By Event Types"
-#~ msgstr "Registro por tipos de evento"
-
-#~ msgid ""
-#~ "Error: The default UOM and the purchase UOM must be in the same category."
-#~ msgstr ""
-#~ "Error: La UdM por defecto y la UdM de compra deben estar en la misma "
-#~ "categoría."
-
-#~ msgid "Events On Registrations"
-#~ msgstr "Eventos en los registros"
-
-#~ msgid "Event type on registration"
-#~ msgstr "Tipo de evento en el registro"
-
-#~ msgid "Event Related"
-#~ msgstr "Evento relacionado"
-
-#~ msgid "All Registrations"
-#~ msgstr "Todos los registros"
-
-#~ msgid "Send Reminder"
-#~ msgstr "Enviar recordatorio"
-
-#~ msgid "Events on registrations"
-#~ msgstr "Eventos en los registros"
-
-#~ msgid ""
-#~ "The Object name must start with x_ and not contain any special character !"
-#~ msgstr ""
-#~ "¡El nombre del objeto debe empezar con x_ y no contener ningún carácter "
-#~ "especial!"
-
-#~ msgid "Events Organisation"
-#~ msgstr "Organización de eventos"
-
-#~ msgid "Badge Title"
-#~ msgstr "Título del distintivo"
-
-#~ msgid "Badge Partner"
-#~ msgstr "Empresa distinguida"
-
-#~ msgid "Badge"
-#~ msgstr "Distintivo"
-
-#~ msgid "The event limit is reached. What do you want to do?"
-#~ msgstr "Se ha alcanzado el límite del evento. ¿Qué desea hacer?"
-
-#, python-format
-#~ msgid ""
-#~ "You must define a reply-to address in order to mail the participant. You can "
-#~ "do this in the Mailing tab of your event. Note that this is also the place "
-#~ "where you can configure your event to not send emails automaticly while "
-#~ "registering"
-#~ msgstr ""
-#~ "﻿Debe definir una dirección respuesta para poder enviar un correo al "
-#~ "participante. Puede hacer esto en la pestaña de Correo electrónico de su "
-#~ "evento. Fíjese en que éste es también el lugar donde puede configurar su "
-#~ "evento para que no envíe correos electrónicos automáticos mientras se "
-#~ "inscriban"
-
-#~ msgid "Parent Category"
-#~ msgstr "Categoría padre"
-
-#, python-format
-#~ msgid "Error!"
-#~ msgstr "¡Error!"
-
-#~ msgid "Communication history"
-#~ msgstr "Histórico comunicación"
-
-#~ msgid "Label Invoice"
-#~ msgstr "Etiquetar factura"
-
-#~ msgid "List Register Partners"
-#~ msgstr "Listar empresas registradas"
-
-#~ msgid "Badge Name"
-#~ msgstr "Nombre de distintivo"
-
-#~ msgid "Error ! You cannot create recursive sections."
-#~ msgstr "¡Error! No puede crear secciones recursivas."
-
-#~ msgid ""
-#~ "Organization and management of events.\n"
-#~ "\n"
-#~ "    This module allow you\n"
-#~ "        * to manage your events and their registrations\n"
-#~ "        * to use emails to automatically confirm and send acknowledgements "
-#~ "for any registration to an event\n"
-#~ "        * ...\n"
-#~ "\n"
-#~ "    Note that:\n"
-#~ "    - You can define new types of events in\n"
-#~ "                Events / Configuration / Types of Events\n"
-#~ "    - You can access predefined reports about number of registration per "
-#~ "event or per event category in :\n"
-#~ "                Events / Reporting\n"
-#~ msgstr ""
-#~ "Organización y planificación de eventos.\n"
-#~ "\n"
-#~ "    Este módulo le permite\n"
-#~ "        * Gestionar sus eventos y sus registros\n"
-#~ "        * Usar emails para confirmar automáticamente y enviar confirmaciones "
-#~ "para cualquier registro a un evento\n"
-#~ "        * ...\n"
-#~ "\n"
-#~ "    Observe que:\n"
-#~ "    - Puede definir nuevos tipos de eventos en\n"
-#~ "                Eventos / Configuración / Tipos de eventos\n"
-#~ "    - Puede acceder a informes predefinidos referentes al número de "
-#~ "registros por evento o por categoría de evento en\n"
-#~ "                Eventos / Informe\n"
-
-#~ msgid "Invalid model name in the action definition."
-#~ msgstr "Nombre de modelo no válido en la definición de la acción."+msgid "You must wait for the starting day of the event to do this action."
+msgstr ""
+
+#. module: event
+#: model:email.template,subject:event.confirmation_event
+#: model:email.template,subject:event.confirmation_registration
+msgid "Your registration at ${object.event_id.name}"
+msgstr ""
+
+#. module: event
+#: view:event.event:event.view_event_kanban
+msgid "available."
+msgstr ""
+
+#. module: event
+#: view:event.confirm:event.view_event_confirm
+msgid "or"
+msgstr "o"
+
+#. module: event
+#: view:event.event:event.view_event_kanban
+msgid "ticket"
+msgstr ""
+
+#. module: event
+#: view:event.event:event.view_event_kanban
+msgid "tickets"
+msgstr ""