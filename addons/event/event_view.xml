<?xml version="1.0"?>
<openerp>
    <data>

        <menuitem  name="Events" id="event_main_menu"/>
        <menuitem name="Events Organisation" id="base.menu_event_main" parent="event_main_menu" />

    <!-- EVENTS  -->

    <!-- EVENTS/CONFIGURATION/TYPE OF EVENTS -->
        <record model="ir.ui.view" id="view_event_type_form">
            <field name="name">Event type</field>
            <field name="model">event.type</field>
            <field name="type">form</field>
            <field name="arch" type="xml">
                <form string="Event Type">
                    <field name="name" select="1"/>
                    <field name="default_reply_to"/>
                    <field name="default_email_event" domain="[('model_id.model','=','event.registration')]"/>
                    <field name="default_email_registration" domain="[('model_id.model','=','event.registration')]"/>
                    <field name="default_registration_min"/>
                    <field name="default_registration_max"/>
                </form>
            </field>
        </record>

        <record model="ir.ui.view" id="view_event_type_tree">
            <field name="name">Event type</field>
            <field name="model">event.type</field>
            <field name="type">tree</field>
            <field name="arch" type="xml">
                <tree string="Event Type">
                    <field name="name"/>
                </tree>
            </field>
        </record>

        <record model="ir.actions.act_window" id="action_event_type">
            <field name="name">Types of Events</field>
            <field name="res_model">event.type</field>
            <field name="view_type">form</field>
        </record>
        <menuitem name="Configuration" id="base.menu_marketing_config_root" parent="event_main_menu" sequence="30"/>
        <menuitem name="Types of Events" id="menu_event_type" action="action_event_type" parent="base.menu_marketing_config_root" groups="base.group_no_one"/>

    <!-- Events Organisation/CONFIGURATION/EVENTS -->

        <record model="ir.ui.view" id="view_event_form">
            <field name="name">Events</field>
            <field name="model">event.event</field>
            <field name="type">form</field>
            <field name="arch" type="xml">
<<<<<<< HEAD
                <form string="Events" layout="manual">
                    <sheet layout="auto">
                    <group col="6" colspan="4">
=======
                <form layout="manual">
                <div class="oe_form_topbar">
                    <button string="Confirm Event" name="button_confirm" states="draft" type="object"/>
                    <button string="Mark Done" name="button_done" states="confirm" type="object"/>
                    <button string="Set To Draft" name="button_draft" states="cancel,done" type="object"/>
                    <button string="Cancel Event" name="button_cancel" states="draft,confirm" type="object"/>
                    <div class="oe_right">
                        <field name="state" select="1" nolabel="1" widget="statusbar" statusbar_visible="draft,confirm,done"/>
                    </div>
                    <div class="oe_clear"/>
                </div>
                <sheet string="Events" layout="auto">
                    <group col="6" colspan="4" class="oe_form_header">
>>>>>>> b3fa4ccf
                        <field name="name"/>
                        <field name="date_begin"/>
                        <field name="date_end"/>
                        <field name="type" on_change="onchange_event_type(type,context)"/>
                        <field name="user_id"/>
                        <field name="address_id" />
                    </group>
                    <notebook colspan="4">
                    <page string="Event">
                        <separator string="Description" colspan="4"/>
                        <field name="note" colspan="4" nolabel="1"/>
                        <field name="registration_ids" colspan="4" nolabel="1" groups="event.group_event_manager,event.group_event_user">
                            <tree string="Registration" editable="top">
                                <field name="name" />
                                <field name="email" />
                                <field name="phone"/>
                                <field name="nb_register" />
                                <field name="state"/>
                                <button name="registration_open" string="Confirm Registration" states="draft" type="object" icon="gtk-apply"/>
                                <button name="button_reg_close" string="Attented the Event" states="open" type="object" icon="gtk-jump-to"/>
                                <button name="button_reg_cancel" string="Cancel Registration" states="draft,open" type="object" icon="gtk-cancel"/>
                            </tree>
                            <form string="Registration">
                                <field name="partner_id" attrs="{'readonly':[('state','!=', 'draft')]}" on_change="onchange_partner_id(partner_id, context)" />
                                <field name="name"/>
                                <group colspan="4" col="4">
                                <field name="email"/>
                                <field name="phone"/>
                                </group>
                                <group colspan="4" col="4">
                                    <field name="nb_register"/>
                                </group>
                                <group colspan="4" col="4">
                                </group>
                                    <group col="8" colspan="4">
                                        <separator string="" colspan="4"/>
                                        <newline/>
                                        <field name="state" select="1" colspan="2"/>
                                        <button name="registration_open" string="Confirm Registration" states="draft" type="object" icon="gtk-apply"/>
                                        <button name="button_reg_close" string="Attended the Event" states="open" type="object" icon="gtk-jump-to"/>
                                        <button name="button_reg_cancel" string="Cancel Registration" states="draft,open" type="object" icon="gtk-cancel"/>
                                    </group>
                            </form>
                            </field>
                    </page>
                    <page string="Speakers">
                        <field name="main_speaker_id" domain="[('speaker','=',True)]" context="{'default_speaker':1}"/>
                        <field name="speaker_confirmed"/>
                        <separator string="Other Speakers" colspan="4"/>
                        <field name="speaker_ids" domain="[('speaker','=',True)]" context="{'default_speaker':1}" colspan="4" nolabel="1"/>
                    </page>
                    <page string="Extra Info">
                        <group col="2" colspan="2">
                            <separator string="Registrations" colspan="2"/>
                            <field name="register_min"/>
                            <field name="register_max"/>
                            <field name="register_prospect"/>
                            <field name="register_current"/>
                            <field name="register_attended"/>
                        </group>
                        <group col="2" colspan="2">
                            <separator string="Emails" colspan="2"/>
                            <field name="reply_to"/>
                            <field name="email_registration_id" domain="[('model_id.model','=','event.registration')]"/>
                            <field name="email_confirmation_id" domain="[('model_id.model','=','event.registration')]"/>
                        </group>
                    </page>
                    </notebook>
<<<<<<< HEAD
                    </sheet>
                    <div class="oe_form_sheet_width">
                        <field name="message_ids" colspan="4" widget="ThreadView" nolabel="1"/>
                    </div>
=======
            </sheet>
>>>>>>> b3fa4ccf
            </form>
            </field>
        </record>

        <!-- Event tree view -->

        <record model="ir.ui.view" id="view_event_tree">
            <field name="name">event.event.tree</field>
            <field name="model">event.event</field>
            <field name="type">tree</field>
            <field name="arch" type="xml">
                <tree string="Events" colors="red:(register_min and register_min&gt;register_current) or (register_max and register_max&lt;register_current);grey:state=='cancel'">
                    <field name="name" string="Name"/>
                    <field name="type"/>
                    <field name="date_begin"/>
                    <field name="date_end"/>
                    <field name="register_current"/>
                    <field name="register_min"/>
                    <field name="register_max" invisible="1"/>
                    <field name="main_speaker_id" groups="base.extended"/>
                    <field name="user_id"/>
                    <field name="state"/>
                    <button string="Confirm Event" help="Confirm Event" name="button_confirm" states="draft" type="object" icon="gtk-apply"/>
                    <button string="Event Done" help="Event Done" name="button_done" states="confirm" type="object" icon="gtk-jump-to"/>
                    <button string="Cancel Event" help="Cancel Event" name="button_cancel" states="draft,confirm" type="object" icon="gtk-cancel"/>
                    <button string="Set To Draft" help="Set To Draft" name="button_draft" states="cancel,done" type="object" icon="gtk-convert"/>
                </tree>
            </field>
        </record>

        <!-- Event Kanban View -->

	<record model="ir.ui.view" id="view_event_kanban">
            <field name="name">event.event.kanban</field>
            <field name="model">event.event</field>
            <field name="type">kanban</field>
            <field name="arch" type="xml">
                <kanban>
                    <field name="register_max"/>
                    <field name="type"/>
                    <field name="user_id"/>
                    <field name="register_current"/>
                    <field name="is_subscribed"/>
                    <field name="country_id"/>
                    <field name="date_begin"/>
                    <field name="state"/>
                    <field name="register_avail"/>
                    <templates>
                    <t t-name="kanban-box">
                      <div class="oe_module_vignette">
                        <a type="edit" class="oe_module_icon">
                           <div class="oe_event_date "><t t-esc="record.date_begin.raw_value.getDate()"/></div>
                           <div class="oe_event_month_year">
                             <t t-esc="record.date_begin.raw_value.toString('MMM')"/>
                             <t t-esc="record.date_begin.raw_value.getFullYear()"/>
                           </div>
                           <div class="oe_event_time"><t t-esc="record.date_begin.raw_value.toString('hh:mm tt')"/></div>
                        </a>
                        <div class="oe_module_desc">
                            <h4><a type="edit"><field name="name"/></a></h4>
                            <p>
                              <t t-if="record.country_id.raw_value">@<field name="country_id"/><br/></t>
                              <t t-if="record.user_id.raw_value">Organized by <field name="user_id"/><br/></t>
                              <t t-if="record.register_avail.raw_value lte 10 and record.register_avail.raw_value gt 0"><i>Only</i></t>
                              <t t-if="record.register_avail.raw_value == 0"><i>No ticket available.</i></t>
                              <t t-if="record.register_avail.raw_value != 0">
                                <i><b><t t-if="record.register_avail.raw_value != 9999"><field name="register_avail"/></t></b></i>
                                <i>
                                    <t t-if="record.register_avail.raw_value > 1">tickets </t>
                                    <t t-if="record.register_avail.raw_value == 1 || !record.register_avail.raw_value > 1">ticket </t>
                                    available.
                                </i>
                              </t>
                            </p>
                            <t t-if="record.register_avail.raw_value != 0">
                              <t t-if="!record.is_subscribed.raw_value">
                                  <button type="object" name="subscribe_to_event" class="subscribe_button oe_event_button_subscribe">
                                  <span >Subscribe</span>
                                  </button>
                              </t>
                            </t>
                            <t t-if="record.is_subscribed.raw_value">
                              <button type="object" name="unsubscribe_to_event" class="unsubscribe_button oe_event_button_unsubscribe">
                                <span>Subscribed</span>
                                <span class="unsubscribe">Unsubscribe</span>
                              </button>
                            </t>
                        </div>
                      </div>
                    </t>
                    </templates>
                </kanban>
            </field>
        </record>

      <!-- Events  Calendar  View -->

        <record id="view_event_calendar" model="ir.ui.view">
            <field name="name">event.event.calendar</field>
            <field name="model">event.event</field>
            <field name="type">calendar</field>
            <field eval="2" name="priority"/>
            <field name="arch" type="xml">
                <calendar color="type" date_start="date_begin" date_stop="date_end" string="Event Organization">
                    <field name="name"/>
                    <field name="type"/>
                </calendar>
            </field>
        </record>

        <!-- Event Graph view -->

        <record model="ir.ui.view" id="view_event_graph">
            <field name="name">Event Graph</field>
            <field name="model">event.event</field>
            <field name="type">graph</field>
            <field name="arch" type="xml">
                <graph string="Event by Registration" type="bar" orientation="horizontal">
                    <field name="name"/>
                    <field name="register_current" operator="+"/>
                    <field name="register_prospect" operator="+"/>
                </graph>
            </field>
        </record>

    <!-- Event Search View -->

        <record model="ir.ui.view" id="view_event_search">
            <field name="name">Events</field>
            <field name="model">event.event</field>
            <field name="type">search</field>
            <field name="arch" type="xml">
                <search string="Events">
                    <group>
                        <filter icon="terp-check" string="Unconfirmed" name="draft" domain="[('state','=','draft')]" help="Events in New state"/>
                        <filter icon="terp-camera_test" string="Confirmed" domain="[('state','=','confirm')]" help="Confirmed events"/>
                        <separator orientation="vertical"/>
                        <filter icon="terp-go-today" string="Upcoming"
                                name="upcoming"
                                domain="[('date_begin','&gt;=', time.strftime('%%Y-%%m-%%d 00:00:00'))]"
                                help="Upcoming events from today" />
                        <field name="name"/>
                        <field name="type" widget="selection"/>
                        <field name="user_id" widget="selection">
                        <filter icon="terp-personal"
                              string="My Events"
                                help="My Events"
                              domain="[('user_id','=',uid)]"/>
                        </field>
                    </group>
                    <newline/>
                    <group expand="0" string="Group By...">
                        <filter string="Responsible"  icon="terp-personal" context="{'group_by': 'user_id'}"/>
                        <separator orientation="vertical"/>
                        <filter string="Event Type" icon="terp-crm"  context="{'group_by':'type'}"/>
                        <filter string="State" icon="terp-stock_effects-object-colorize" context="{'group_by':'state'}"/>
                        <separator orientation="vertical"/>
                        <filter string="Starting Date" icon="terp-go-month"
                            domain="[]" context="{'group_by':'date_begin'}"/>
                    </group>
                </search>
            </field>
        </record>


        <!-- Events Organisation/CONFIGURATION/EVENTS  -->
       <record model="ir.actions.act_window" id="action_event_view">
           <field name="name">Events</field>
           <field name="type">ir.actions.act_window</field>
           <field name="res_model">event.event</field>
           <field name="view_type">form</field>
           <field name="view_mode">kanban,calendar,tree,form,graph</field>
           <field name="context">{"search_default_upcoming":1}</field>
           <field name="search_view_id" ref="view_event_search"/>
           <field name="help">Event is the low level object used by meeting and others documents that should be synchronized with mobile devices or calendar applications through caldav. Most of the users should work in the Calendar menu, and not in the list of events.</field>
       </record>

      <act_window
            id="act_event_list_register_event"
            name="Registration"
            res_model="event.registration"
            src_model="event.event"
            view_mode="calendar,tree,form,graph"
            context="{'search_default_event_id': [active_id], 'default_event_id': active_id}"
            view_type="form"/>

      <act_window
            id="act_register_event_partner"
            name="Subscribe"
            res_model="event.registration"
            src_model="res.partner"
            view_mode="tree,form,calendar,graph"
            context="{'search_default_partner_id': [active_id], 'default_partner_id': active_id}"
            view_type="form"/>

       <menuitem name="Events" id="menu_event_event" action="action_event_view" parent="base.menu_event_main" />

    <!-- EVENTS/REGISTRATIONS/EVENTS  -->

        <record model="ir.ui.view" id="view_event_registration_tree">
            <field name="name">event.registration.tree</field>
            <field name="model">event.registration</field>
            <field name="type">tree</field>
            <field name="arch" type="xml">
                <tree string="Registration" >
                    <field name="create_date"/>
                    <field name="name"/>
                    <field name="email"/>
                    <field name="event_id" />
                    <field name="nb_register"/>
                    <field name="user_id"/>
                    <field name="origin"/>
                    <field name="state"/>
                    <button name="button_reg_cancel" string="Cancel Registration" states="draft,open" type="object" icon="gtk-cancel"/>
                    <button name="registration_open" string="Confirm Registration" states="draft" type="object" icon="gtk-apply"/>
                    <button name="button_reg_close" string="Attended" states="open" type="object" icon="gtk-apply"/>
                    <button string="Set To Unconfirmed" name="do_draft" states="cancel,done" type="object" icon="gtk-convert"/>
                </tree>
            </field>
        </record>

        <record model="ir.ui.view" id="view_event_registration_form">
            <field name="name">event.registration.form</field>
            <field name="model">event.registration</field>
            <field name="type">form</field>
            <field name="arch" type="xml">
<<<<<<< HEAD
                <form string="Registration" layout="manual">
                    <sheet layout="auto">
=======
                <form layout="manual">
                <div class="oe_form_topbar">
                    <button name="registration_open" string="Confirm" states="draft" type="object"/>
                    <button name="button_reg_close" string="Attended" states="open" type="object"/>
                    <button string="Set To Unconfirmed" name="do_draft" states="cancel,done" type="object"/>
                    <button name="button_reg_cancel" string="Cancel Registration" states="draft,open" type="object"/>
                    <div class="oe_right">
                        <field name="state" select="1" nolabel="1" colspan="2" widget="statusbar" statusbar_visible="draft,open,done"/>
                    </div>
                    <div class="oe_clear"/>
                </div>
                <sheet string="Registration" layout="auto">
>>>>>>> b3fa4ccf
                    <group col="6" colspan="4">
                        <field name="event_id" on_change="onchange_event(event_id, context)" domain="[('state','in',('draft','confirm'))]"/>
                        <field name="partner_id" attrs="{'readonly':[('state','!=', 'draft')]}" on_change="onchange_partner_id(partner_id, context)"/>
                        <field name="nb_register"/>
                        <field name="user_id" attrs="{'readonly':[('state','!=', 'draft')]}"/>
                        <field name="origin"/>
                    </group>
                    <notebook colspan="4">
                        <page string="Additional Information">
                            <group colspan="2" col="2">
                                <separator string="Contact Information" colspan="2"/>
                                <field name="name"/>
                                <field name="email"/>
                                <field name="phone"/>
                            </group>
                            <group colspan="2" col="2" groups="base.group_no_one">
                                <separator string="Dates" colspan="2"/>
                                <field name="create_date"/>
                                <field name="date_closed"/>
                                <field name="event_begin_date" />
                                <field name="event_end_date" />
                            </group>
                        </page>
                        <page string="Emails">
<!--
                            <field name="message_ids" colspan="4" nolabel="1" mode="tree">
                                <tree string="History">
                                    <field name="display_text" string="History Information"/>
                                    <field name="reply_to" invisible="1"/>
                                    <button
                                        string="Reply" attrs="{'invisible': [('reply_to', '=', False)]}"
                                        name="%(mail.action_email_compose_message_wizard)d"
                                        context="{'mail.compose.message.mode':'reply', 'message_id':active_id}"
                                        icon="terp-mail-replied" type="action" />
                                </tree>
                            </field>
-->
                            <button string="Send New Email"
                                name="%(mail.action_email_compose_message_wizard)d"
                                icon="terp-mail-message-new" context= '{"default_email_to":email}' type="action"/>
                           </page>

                    </notebook>
<<<<<<< HEAD
                    </sheet>
                    <div class="oe_form_sheet_width">
                        <field name="message_ids" colspan="4" widget="ThreadView" nolabel="1"/>
                    </div>
=======
                </sheet>
>>>>>>> b3fa4ccf
                </form>
            </field>
        </record>

         <!-- Calendar view of event registration -->
        <record id="view_event_registration_calendar" model="ir.ui.view">
            <field name="name">event.registration.calendar</field>
            <field name="model">event.registration</field>
            <field name="type">calendar</field>
            <field eval="2" name="priority"/>
            <field name="arch" type="xml">
                <calendar color="event_id" date_start="event_begin_date" date_stop="event_end_date" string="Event Registration">
                    <field name="event_id"/>
                    <field name="name"/>
                </calendar>
            </field>
        </record>

        <record model="ir.ui.view" id="view_event_registration_graph">
            <field name="name">Registration Graph</field>
            <field name="model">event.registration</field>
            <field name="type">graph</field>
            <field name="arch" type="xml">
                <graph string="Registration" type="bar" orientation="horizontal">
                    <field name="event_id"/>
                    <field name= "nb_register" operator="+"/>
                </graph>
            </field>
        </record>


        <!-- Search view of event registration -->
        <record model="ir.ui.view" id="view_registration_search">
            <field name="name">Registrations</field>
            <field name="model">event.registration</field>
            <field name="type">search</field>
            <field name="arch" type="xml">
                <search string="Event Registration">
                    <group>
                        <filter icon="terp-check" string="New" name="draft" domain="[('state','=','draft')]" help="Registrations in unconfirmed state"/>
                        <filter icon="terp-camera_test" string="Confirmed" domain="[('state','=','open')]" help="Confirmed registrations"/>
                        <separator orientation="vertical"/>
                        <field name="event_id" widget="selection"/>
                        <field name="name" string="Participant"
                            filter_domain="['|','|', ('name','ilike',self), ('partner_id','ilike',self), ('email','ilike',self)]"/>
                        <field name="user_id">
                        <filter icon="terp-personal"
                              string="My Registrations"
                                help="My Registrations"
                              domain="[('user_id','=',uid)]"/>
                        </field>
                        <field name="origin"/>
                    </group>
                    <newline/>
                    <group expand="0" string="Group By...">
                        <filter string="Responsible"  icon="terp-personal" domain="[]" context="{'group_by':'user_id'}"/>
                        <filter string="Partner" icon="terp-partner" domain="[]" context="{'group_by':'partner_id'}"/>
                        <separator orientation="vertical"/>
                        <filter string="Event" icon="terp-crm" domain="[]" context="{'group_by':'event_id'}"/>
                        <filter string="State" icon="terp-stock_effects-object-colorize" domain="[]" context="{'group_by':'state'}"/>
                   </group>

                </search>
            </field>
        </record>

        <record model="ir.actions.act_window" id="action_registration">
          <field name="name">Registrations</field>
          <field name="res_model">event.registration</field>
          <field name="view_type">form</field>
          <field name="domain"></field>
          <field name="view_mode">tree,form,calendar,graph</field>
          <field name="context">{}</field>
          <field name="search_view_id" ref="view_registration_search"/>
        </record>

        <menuitem
            name="Registrations"
            id="menu_action_registration" parent="base.menu_event_main"
            action="action_registration" groups="event.group_event_manager,event.group_event_user"/>


        <menuitem name="Reporting" id="base.menu_report_association" parent="event_main_menu" sequence="20"/>
    </data>
</openerp><|MERGE_RESOLUTION|>--- conflicted
+++ resolved
@@ -50,11 +50,6 @@
             <field name="model">event.event</field>
             <field name="type">form</field>
             <field name="arch" type="xml">
-<<<<<<< HEAD
-                <form string="Events" layout="manual">
-                    <sheet layout="auto">
-                    <group col="6" colspan="4">
-=======
                 <form layout="manual">
                 <div class="oe_form_topbar">
                     <button string="Confirm Event" name="button_confirm" states="draft" type="object"/>
@@ -68,7 +63,6 @@
                 </div>
                 <sheet string="Events" layout="auto">
                     <group col="6" colspan="4" class="oe_form_header">
->>>>>>> b3fa4ccf
                         <field name="name"/>
                         <field name="date_begin"/>
                         <field name="date_end"/>
@@ -137,14 +131,10 @@
                         </group>
                     </page>
                     </notebook>
-<<<<<<< HEAD
                     </sheet>
                     <div class="oe_form_sheet_width">
                         <field name="message_ids" colspan="4" widget="ThreadView" nolabel="1"/>
                     </div>
-=======
-            </sheet>
->>>>>>> b3fa4ccf
             </form>
             </field>
         </record>
@@ -371,10 +361,6 @@
             <field name="model">event.registration</field>
             <field name="type">form</field>
             <field name="arch" type="xml">
-<<<<<<< HEAD
-                <form string="Registration" layout="manual">
-                    <sheet layout="auto">
-=======
                 <form layout="manual">
                 <div class="oe_form_topbar">
                     <button name="registration_open" string="Confirm" states="draft" type="object"/>
@@ -387,7 +373,6 @@
                     <div class="oe_clear"/>
                 </div>
                 <sheet string="Registration" layout="auto">
->>>>>>> b3fa4ccf
                     <group col="6" colspan="4">
                         <field name="event_id" on_change="onchange_event(event_id, context)" domain="[('state','in',('draft','confirm'))]"/>
                         <field name="partner_id" attrs="{'readonly':[('state','!=', 'draft')]}" on_change="onchange_partner_id(partner_id, context)"/>
@@ -431,14 +416,10 @@
                            </page>
 
                     </notebook>
-<<<<<<< HEAD
                     </sheet>
                     <div class="oe_form_sheet_width">
                         <field name="message_ids" colspan="4" widget="ThreadView" nolabel="1"/>
                     </div>
-=======
-                </sheet>
->>>>>>> b3fa4ccf
                 </form>
             </field>
         </record>
