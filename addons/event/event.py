# -*- coding: utf-8 -*-
##############################################################################
#
#    OpenERP, Open Source Management Solution
#    Copyright (C) 2004-2010 Tiny SPRL (<http://tiny.be>).
#
#    This program is free software: you can redistribute it and/or modify
#    it under the terms of the GNU Affero General Public License as
#    published by the Free Software Foundation, either version 3 of the
#    License, or (at your option) any later version.
#
#    This program is distributed in the hope that it will be useful,
#    but WITHOUT ANY WARRANTY; without even the implied warranty of
#    MERCHANTABILITY or FITNESS FOR A PARTICULAR PURPOSE.  See the
#    GNU Affero General Public License for more details.
#
#    You should have received a copy of the GNU Affero General Public License
#    along with this program.  If not, see <http://www.gnu.org/licenses/>.
#
##############################################################################

from datetime import datetime, timedelta
from openerp.osv import fields, osv
from openerp.tools.translate import _
from openerp import SUPERUSER_ID

class event_type(osv.osv):
    """ Event Type """
    _name = 'event.type'
    _description = __doc__
    _columns = {
        'name': fields.char('Event Type', size=64, required=True),
        'default_reply_to': fields.char('Default Reply-To', size=64,help="The email address of the organizer which is put in the 'Reply-To' of all emails sent automatically at event or registrations confirmation. You can also put your email address of your mail gateway if you use one." ),
        'default_email_event': fields.many2one('email.template','Event Confirmation Email', help="It will select this default confirmation event mail value when you choose this event"),
        'default_email_registration': fields.many2one('email.template','Registration Confirmation Email', help="It will select this default confirmation registration mail value when you choose this event"),
        'default_registration_min': fields.integer('Default Minimum Registration', help="It will select this default minimum value when you choose this event"),
        'default_registration_max': fields.integer('Default Maximum Registration', help="It will select this default maximum value when you choose this event"),
    }
    _defaults = {
        'default_registration_min': 0,
        'default_registration_max': 0,
    }

class event_event(osv.osv):
    """Event"""
    _name = 'event.event'
    _description = __doc__
    _order = 'date_begin'
    _inherit = ['mail.thread', 'ir.needaction_mixin']

    def name_get(self, cr, uid, ids, context=None):
        if not ids:
            return []

        if isinstance(ids, (long, int)):
            ids = [ids]

        res = []
        for record in self.browse(cr, uid, ids, context=context):
            date = record.date_begin.split(" ")[0]
            date_end = record.date_end.split(" ")[0]
            if date != date_end:
                date += ' - ' + date_end
            display_name = record.name + ' (' + date + ')'
            res.append((record['id'], display_name))
        return res

    def copy(self, cr, uid, id, default=None, context=None):
        """ Reset the state and the registrations while copying an event
        """
        if not default:
            default = {}
        default.update({
            'state': 'draft',
            'registration_ids': False,
        })
        return super(event_event, self).copy(cr, uid, id, default=default, context=context)

    def button_draft(self, cr, uid, ids, context=None):
        return self.write(cr, uid, ids, {'state': 'draft'}, context=context)

    def button_cancel(self, cr, uid, ids, context=None):
        registration = self.pool.get('event.registration')
        reg_ids = registration.search(cr, uid, [('event_id','in',ids)], context=context)
        for event_reg in registration.browse(cr,uid,reg_ids,context=context):
            if event_reg.state == 'done':
                raise osv.except_osv(_('Error!'),_("You have already set a registration for this event as 'Attended'. Please reset it to draft if you want to cancel this event.") )
        registration.write(cr, uid, reg_ids, {'state': 'cancel'}, context=context)
        return self.write(cr, uid, ids, {'state': 'cancel'}, context=context)

    def button_done(self, cr, uid, ids, context=None):
        return self.write(cr, uid, ids, {'state': 'done'}, context=context)

    def confirm_event(self, cr, uid, ids, context=None):
        register_pool = self.pool.get('event.registration')
<<<<<<< HEAD
        for event in self.browse(cr, uid, ids, context=context):
            if event.email_confirmation_id:
            #send reminder that will confirm the event for all the people that were already confirmed
                reg_ids = register_pool.search(cr, uid, [
                                   ('event_id', '=', event.id),
                                   ('state', 'not in', ['draft', 'cancel'])], context=context)
                register_pool.mail_user_confirm(cr, uid, reg_ids)
=======
        if self.event.email_confirmation_id:
        #send reminder that will confirm the event for all the people that were already confirmed
            reg_ids = register_pool.search(cr, uid, [
                               ('event_id', '=', self.event.id),
                               ('state', 'not in', ['draft', 'cancel'])], context=context)
            register_pool.mail_user_confirm(cr, uid, reg_ids, context=context)
>>>>>>> b3485fb5
        return self.write(cr, uid, ids, {'state': 'confirm'}, context=context)

    def button_confirm(self, cr, uid, ids, context=None):
        """ Confirm Event and send confirmation email to all register peoples
        """
        return self.confirm_event(cr, uid, isinstance(ids, (int, long)) and [ids] or ids, context=context)

    def _get_seats(self, cr, uid, ids, fields, args, context=None):
        """Get reserved, available, reserved but unconfirmed and used seats.
        @return: Dictionary of function field values.
        """
        res = dict([(id, {}) for id in ids])
        for event in self.browse(cr, uid, ids, context=context):
            res[event.id]['seats_reserved'] = sum(reg.nb_register for reg in event.registration_ids if reg.state == "open")
            res[event.id]['seats_used'] = sum(reg.nb_register for reg in event.registration_ids if reg.state == "done")
            res[event.id]['seats_unconfirmed'] = sum(reg.nb_register for reg in event.registration_ids if reg.state == "draft")
            res[event.id]['seats_available'] = event.seats_max - \
                (res[event.id]['seats_reserved'] + res[event.id]['seats_used']) \
                if event.seats_max > 0 else None
        return res

    def _subscribe_fnc(self, cr, uid, ids, fields, args, context=None):
        """This functional fields compute if the current user (uid) is already subscribed or not to the event passed in parameter (ids)
        """
        register_pool = self.pool.get('event.registration')
        res = {}
        for event in self.browse(cr, uid, ids, context=context):
            res[event.id] = False
            curr_reg_id = register_pool.search(cr, uid, [('user_id', '=', uid), ('event_id', '=' ,event.id)], context=context)
            if curr_reg_id:
                for reg in register_pool.browse(cr, uid, curr_reg_id, context=context):
                    if reg.state in ('open','done'):
                        res[event.id]= True
                        continue
        return res

    _columns = {
        'name': fields.char('Event Name', size=64, required=True, translate=True, readonly=False, states={'done': [('readonly', True)]}),
        'user_id': fields.many2one('res.users', 'Responsible User', readonly=False, states={'done': [('readonly', True)]}),
        'type': fields.many2one('event.type', 'Type of Event', readonly=False, states={'done': [('readonly', True)]}),
        'seats_max': fields.integer('Maximum Available Seats', oldname='register_max', help="You can for each event define a maximum registration level. If you have too much registrations you are not able to confirm your event. (put 0 to ignore this rule )", readonly=True, states={'draft': [('readonly', False)]}),
        'seats_min': fields.integer('Minimum Reserved Seats', oldname='register_min', help="You can for each event define a minimum registration level. If you do not enough registrations you are not able to confirm your event. (put 0 to ignore this rule )", readonly=True, states={'draft': [('readonly', False)]}),
        'seats_reserved': fields.function(_get_seats, oldname='register_current', string='Reserved Seats', type='integer', multi='seats_reserved'),
        'seats_available': fields.function(_get_seats, oldname='register_avail', string='Available Seats', type='integer', multi='seats_reserved'),
        'seats_unconfirmed': fields.function(_get_seats, oldname='register_prospect', string='Unconfirmed Seat Reservations', type='integer', multi='seats_reserved'),
        'seats_used': fields.function(_get_seats, oldname='register_attended', string='Number of Participations', type='integer', multi='seats_reserved'),
        'registration_ids': fields.one2many('event.registration', 'event_id', 'Registrations', readonly=False, states={'done': [('readonly', True)]}),
        'date_begin': fields.datetime('Start Date', required=True, readonly=True, states={'draft': [('readonly', False)]}),
        'date_end': fields.datetime('End Date', required=True, readonly=True, states={'draft': [('readonly', False)]}),
        'state': fields.selection([
            ('draft', 'Unconfirmed'),
            ('cancel', 'Cancelled'),
            ('confirm', 'Confirmed'),
            ('done', 'Done')],
            'Status', readonly=True, required=True,
            help='If event is created, the status is \'Draft\'.If event is confirmed for the particular dates the status is set to \'Confirmed\'. If the event is over, the status is set to \'Done\'.If event is cancelled the status is set to \'Cancelled\'.'),
        'email_registration_id' : fields.many2one('email.template','Registration Confirmation Email', help='This field contains the template of the mail that will be automatically sent each time a registration for this event is confirmed.'),
        'email_confirmation_id' : fields.many2one('email.template','Event Confirmation Email', help="If you set an email template, each participant will receive this email announcing the confirmation of the event."),
        'reply_to': fields.char('Reply-To Email', size=64, readonly=False, states={'done': [('readonly', True)]}, help="The email address of the organizer is likely to be put here, with the effect to be in the 'Reply-To' of the mails sent automatically at event or registrations confirmation. You can also put the email address of your mail gateway if you use one."),
        'address_id': fields.many2one('res.partner','Location', readonly=False, states={'done': [('readonly', True)]}),
        'country_id': fields.related('address_id', 'country_id',
                    type='many2one', relation='res.country', string='Country', readonly=False, states={'done': [('readonly', True)]}, store=True),
        'description': fields.html(
            'Description', readonly=False,
            states={'done': [('readonly', True)]},
            oldname='note'),
        'company_id': fields.many2one('res.company', 'Company', required=False, change_default=True, readonly=False, states={'done': [('readonly', True)]}),
        'is_subscribed' : fields.function(_subscribe_fnc, type="boolean", string='Subscribed'),
        'organizer_id': fields.many2one('res.partner', "Organizer"),
    }
    _defaults = {
        'state': 'draft',
        'company_id': lambda self,cr,uid,c: self.pool.get('res.company')._company_default_get(cr, uid, 'event.event', context=c),
        'user_id': lambda obj, cr, uid, context: uid,
        'organizer_id': lambda self, cr, uid, c: self.pool.get('res.users').browse(cr, uid, uid, context=c).company_id.partner_id.id,
        'address_id': lambda self, cr, uid, c: self.pool.get('res.users').browse(cr, uid, uid, context=c).company_id.partner_id.id
    }

    def _check_seats_limit(self, cr, uid, ids, context=None):
        print "event _check_seats_limit"
        for event in self.browse(cr, uid, ids, context=context):
            if event.seats_max and event.seats_available < 0:
                return False
        return True

    _constraints = [
        (_check_seats_limit, 'No more available seats.', ['registration_ids','seats_max']),
    ]

    def subscribe_to_event(self, cr, uid, ids, context=None):
        register_pool = self.pool.get('event.registration')
        user_pool = self.pool.get('res.users')
        num_of_seats = int(context.get('ticket', 1))
        user = user_pool.browse(cr, uid, uid, context=context)
        curr_reg_ids = register_pool.search(cr, uid, [('user_id', '=', user.id), ('event_id', '=' , ids[0])])
        #the subscription is done with SUPERUSER_ID because in case we share the kanban view, we want anyone to be able to subscribe
        if not curr_reg_ids:
            curr_reg_ids = [register_pool.create(cr, SUPERUSER_ID, {'event_id': ids[0] ,'email': user.email, 'name':user.name, 'user_id': user.id, 'nb_register': num_of_seats}, context=context)]
        else:
            register_pool.write(cr, uid, curr_reg_ids, {'nb_register': num_of_seats}, context=context)
        return register_pool.confirm_registration(cr, SUPERUSER_ID, curr_reg_ids, context=context)

    def unsubscribe_to_event(self, cr, uid, ids, context=None):
        register_pool = self.pool.get('event.registration')
        #the unsubscription is done with SUPERUSER_ID because in case we share the kanban view, we want anyone to be able to unsubscribe
        curr_reg_ids = register_pool.search(cr, SUPERUSER_ID, [('user_id', '=', uid), ('event_id', '=', ids[0])], context=context)
        return register_pool.button_reg_cancel(cr, SUPERUSER_ID, curr_reg_ids, context=context)

    def _check_closing_date(self, cr, uid, ids, context=None):
        for event in self.browse(cr, uid, ids, context=context):
            if event.date_end < event.date_begin:
                return False
        return True

    _constraints = [
        (_check_closing_date, 'Error ! Closing Date cannot be set before Beginning Date.', ['date_end']),
    ]

    def onchange_event_type(self, cr, uid, ids, type_event, context=None):
        values = {}
        if type_event:
            type_info =  self.pool.get('event.type').browse(cr,uid,type_event, context=context)
            dic ={
              'reply_to': type_info.default_reply_to,
              'email_registration_id': type_info.default_email_registration.id,
              'email_confirmation_id': type_info.default_email_event.id,
              'seats_min': type_info.default_registration_min,
              'seats_max': type_info.default_registration_max,
            }
            values.update(dic)
        return values

    def onchange_start_date(self, cr, uid, ids, date_begin=False, date_end=False, context=None):
        res = {'value':{}}
        if date_end:
            return res
        if date_begin and isinstance(date_begin, str):
            date_begin = datetime.strptime(date_begin, "%Y-%m-%d %H:%M:%S")
            date_end = date_begin + timedelta(hours=1)
            res['value'] = {'date_end': date_end.strftime("%Y-%m-%d %H:%M:%S")}
        return res


class event_registration(osv.osv):
    """Event Registration"""
    _name= 'event.registration'
    _description = __doc__
    _inherit = ['mail.thread', 'ir.needaction_mixin']
    _columns = {
        'id': fields.integer('ID'),
        'origin': fields.char('Source Document', size=124,readonly=True,help="Reference of the sales order which created the registration"),
        'nb_register': fields.integer('Number of Participants', required=True, readonly=True, states={'draft': [('readonly', False)]}),
        'event_id': fields.many2one('event.event', 'Event', required=True, readonly=True, states={'draft': [('readonly', False)]}),
        'partner_id': fields.many2one('res.partner', 'Partner', states={'done': [('readonly', True)]}),
        'create_date': fields.datetime('Creation Date' , readonly=True),
        'date_closed': fields.datetime('Attended Date', readonly=True),
        'date_open': fields.datetime('Registration Date', readonly=True),
        'reply_to': fields.related('event_id','reply_to',string='Reply-to Email', type='char', size=128, readonly=True,),
        'log_ids': fields.one2many('mail.message', 'res_id', 'Logs', domain=[('model','=',_name)]),
        'event_end_date': fields.related('event_id','date_end', type='datetime', string="Event End Date", readonly=True),
        'event_begin_date': fields.related('event_id', 'date_begin', type='datetime', string="Event Start Date", readonly=True),
        'user_id': fields.many2one('res.users', 'User', states={'done': [('readonly', True)]}),
        'company_id': fields.related('event_id', 'company_id', type='many2one', relation='res.company', string='Company', store=True, readonly=True, states={'draft':[('readonly',False)]}),
        'state': fields.selection([('draft', 'Unconfirmed'),
                                    ('cancel', 'Cancelled'),
                                    ('open', 'Confirmed'),
                                    ('done', 'Attended')], 'Status',
                                    size=16, readonly=True),
        'email': fields.char('Email', size=64),
        'phone': fields.char('Phone', size=64),
        'name': fields.char('Name', size=128, select=True),
    }
    _defaults = {
        'nb_register': 1,
        'state': 'draft',
    }
    _order = 'name, create_date desc'


    def _check_seats_limit(self, cr, uid, ids, context=None):
        for registration in self.browse(cr, uid, ids, context=context):
            if registration.event_id.seats_max and \
                registration.event_id.seats_available < (registration.state == 'draft' and registration.nb_register or 0):
                return False
        return True

    _constraints = [
        (_check_seats_limit, 'No more available seats.', ['event_id','nb_register','state']),
    ]

    def do_draft(self, cr, uid, ids, context=None):
        return self.write(cr, uid, ids, {'state': 'draft'}, context=context)

    def confirm_registration(self, cr, uid, ids, context=None):
        for reg in self.browse(cr, uid, ids, context=context or {}):
            self.pool.get('event.event').message_post(cr, uid, [reg.event_id.id], body=_('New registration confirmed: %s.') % (reg.name or '', ),subtype="event.mt_event_registration", context=context)
        return self.write(cr, uid, ids, {'state': 'open'}, context=context)

    def registration_open(self, cr, uid, ids, context=None):
        """ Open Registration
        """
        res = self.confirm_registration(cr, uid, ids, context=context)
        self.mail_user(cr, uid, ids, context=context)
        return res

    def button_reg_close(self, cr, uid, ids, context=None):
        """ Close Registration
        """
        if context is None:
            context = {}
        today = fields.datetime.now()
        for registration in self.browse(cr, uid, ids, context=context):
            if today >= registration.event_id.date_begin:
                values = {'state': 'done', 'date_closed': today}
                self.write(cr, uid, ids, values)
            else:
                raise osv.except_osv(_('Error!'), _("You must wait for the starting day of the event to do this action."))
        return True

    def button_reg_cancel(self, cr, uid, ids, context=None, *args):
        return self.write(cr, uid, ids, {'state': 'cancel'})

    def mail_user(self, cr, uid, ids, context=None):
        """
        Send email to user with email_template when registration is done
        """
        for registration in self.browse(cr, uid, ids, context=context):
            if registration.event_id.state == 'confirm' and registration.event_id.email_confirmation_id.id:
                self.mail_user_confirm(cr, uid, ids, context=context)
            else:
                template_id = registration.event_id.email_registration_id.id
                if template_id:
                    self.pool.get('email.template').send_mail(cr,uid,template_id,registration.id, context=context)
        return True

    def mail_user_confirm(self, cr, uid, ids, context=None):
        """
        Send email to user when the event is confirmed
        """
        for registration in self.browse(cr, uid, ids, context=context):
            template_id = registration.event_id.email_confirmation_id.id
            if template_id:
                self.pool.get('email.template').send_mail(cr,uid,template_id,registration.id, context=context)
        return True

    def onchange_contact_id(self, cr, uid, ids, contact, partner, context=None):
        if not contact:
            return {}
        addr_obj = self.pool.get('res.partner')
        contact_id =  addr_obj.browse(cr, uid, contact, context=context)
        return {'value': {
            'email':contact_id.email,
            'name':contact_id.name,
            'phone':contact_id.phone,
            }}

    def onchange_partner_id(self, cr, uid, ids, part, context=None):
        res_obj = self.pool.get('res.partner')
        data = {}
        if not part:
            return {'value': data}
        addr = res_obj.address_get(cr, uid, [part]).get('default', False)
        if addr:
            d = self.onchange_contact_id(cr, uid, ids, addr, part, context)
            data.update(d['value'])
        return {'value': data}

# vim:expandtab:smartindent:tabstop=4:softtabstop=4:shiftwidth=4:<|MERGE_RESOLUTION|>--- conflicted
+++ resolved
@@ -93,22 +93,13 @@
 
     def confirm_event(self, cr, uid, ids, context=None):
         register_pool = self.pool.get('event.registration')
-<<<<<<< HEAD
         for event in self.browse(cr, uid, ids, context=context):
             if event.email_confirmation_id:
             #send reminder that will confirm the event for all the people that were already confirmed
                 reg_ids = register_pool.search(cr, uid, [
                                    ('event_id', '=', event.id),
                                    ('state', 'not in', ['draft', 'cancel'])], context=context)
-                register_pool.mail_user_confirm(cr, uid, reg_ids)
-=======
-        if self.event.email_confirmation_id:
-        #send reminder that will confirm the event for all the people that were already confirmed
-            reg_ids = register_pool.search(cr, uid, [
-                               ('event_id', '=', self.event.id),
-                               ('state', 'not in', ['draft', 'cancel'])], context=context)
-            register_pool.mail_user_confirm(cr, uid, reg_ids, context=context)
->>>>>>> b3485fb5
+                register_pool.mail_user_confirm(cr, uid, reg_ids, context=context)
         return self.write(cr, uid, ids, {'state': 'confirm'}, context=context)
 
     def button_confirm(self, cr, uid, ids, context=None):
