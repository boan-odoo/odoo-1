--- conflicted
+++ resolved
@@ -41,18 +41,6 @@
                                         ]
             </field>
         </record>
-<<<<<<< HEAD
-=======
-        <record model="ir.rule" id="report_event_registration_company_rule">
-            <field name="name">Event/Report Registration: multi-company</field>
-            <field name="model_id" ref="model_report_event_registration"/>
-            <field name="global" eval="True"/>
-            <field name="domain_force">['|',
-                                            ('company_id', '=', False),
-                                            ('company_id', 'child_of', [user.company_id.id]),
-                                        ]
-            </field>
-        </record>
         <record model="ir.rule" id="event_registration_portal">
             <field name="name">Event/Registration: Portal</field>
             <field name="model_id" ref="model_event_registration"/>
@@ -60,7 +48,5 @@
             <field name="domain_force">['|', ('email', '=', user.partner_id.email), ('partner_id', '=', user.partner_id.id)]
             </field>
         </record>
-
->>>>>>> e338542f
     </data>
 </odoo>