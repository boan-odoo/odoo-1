odoo.define('website_sale.cart', function (require) {
    "use strict";

    var base = require('web_editor.base');
    var core = require('web.core');
    var _t = core._t;

    var shopping_cart_link = $('ul#top_menu li a[href$="/shop/cart"]');
    var shopping_cart_link_counter;
    shopping_cart_link.popover({
        trigger: 'manual',
        animation: true,
        html: true,
        title: function () {
            return _t("My Cart");
        },
        container: 'body',
        placement: 'auto',
        template: '<div class="popover mycart-popover" role="tooltip"><div class="arrow"></div><h3 class="popover-title"></h3><div class="popover-content"></div></div>'
    }).on("mouseenter",function () {
        var self = this;
        clearTimeout(shopping_cart_link_counter);
        shopping_cart_link.not(self).popover('hide');
        shopping_cart_link_counter = setTimeout(function(){
            if($(self).is(':hover') && !$(".mycart-popover:visible").length)
            {
                $.get("/shop/cart", {'type': 'popover'})
                    .then(function (data) {
                        $(self).data("bs.popover").options.content =  data;
                        $(self).popover("show");
                        $(".popover").on("mouseleave", function () {
                            $(self).trigger('mouseleave');
                        });
                    });
            }
        }, 100);
    }).on("mouseleave", function () {
        var self = this;
        setTimeout(function () {
            if (!$(".popover:hover").length) {
                if(!$(self).is(':hover')) {
                   $(self).popover('hide');
                }
            }
        }, 1000);
    });
});

odoo.define('website_sale.website_sale_category', function (require) {
    "use strict";

    var base = require('web_editor.base');

    if(!$('#o_shop_collapse_category').length) {
        return $.Deferred().reject("DOM doesn't contain '#o_shop_collapse_category'");
    }

    $('#o_shop_collapse_category').on('click', '.fa-chevron-right',function(){
        $(this).parent().siblings().find('.fa-chevron-down:first').click();
        $(this).parents('li').find('ul:first').show('normal');
        $(this).toggleClass('fa-chevron-down fa-chevron-right');
    });

    $('#o_shop_collapse_category').on('click', '.fa-chevron-down',function(){
        $(this).parent().find('ul:first').hide('normal');
        $(this).toggleClass('fa-chevron-down fa-chevron-right');
    });
});

odoo.define('website_sale.website_sale', function (require) {
    "use strict";

    var base = require('web_editor.base');
    var ajax = require('web.ajax');

    if(!$('.oe_website_sale').length) {
        return $.Deferred().reject("DOM doesn't contain '.oe_website_sale'");
    }

    $('.oe_website_sale').each(function () {
        var oe_website_sale = this;

        $(oe_website_sale).on("change", 'input[name="add_qty"]', function (event) {
            var product_ids = [];
            var product_dom = $(".js_product .js_add_cart_variants[data-attribute_value_ids]").last();
            if (!product_dom.length) {
                return;
            }
            _.each(product_dom.data("attribute_value_ids"), function(entry) {
                product_ids.push(entry[0]);});
            var qty = $(event.target).closest('form').find('input[name="add_qty"]').val();

            if ($("#product_detail").length) {
                // display the reduction from the pricelist in function of the quantity
                ajax.jsonRpc("/shop/get_unit_price", 'call', {'product_ids': product_ids,'add_qty': parseInt(qty)})
                .then(function (data) {
                    var current = product_dom.data("attribute_value_ids");
                    for(var j=0; j < current.length; j++){
                        current[j][2] = data[current[j][0]];
                    }
                    product_dom.attr("data-attribute_value_ids", JSON.stringify(current)).trigger("change");
                });
            }
        });

        // change for css
        $(oe_website_sale).on('mouseup touchend', '.js_publish', function (ev) {
            $(ev.currentTarget).parents(".thumbnail").toggleClass("disabled");
        });

        var clickwatch = (function(){
              var timer = 0;
              return function(callback, ms){
                clearTimeout(timer);
                timer = setTimeout(callback, ms);
              };
        })();

        $(oe_website_sale).on("change", ".oe_cart input.js_quantity[data-product-id]", function () {
          var $input = $(this);
            if ($input.data('update_change')) {
                return;
            }
          var value = parseInt($input.val(), 10);
          var $dom = $(this).closest('tr');
          //var default_price = parseFloat($dom.find('.text-danger > span.oe_currency_value').text());
          var $dom_optional = $dom.nextUntil(':not(.optional_product.info)');
          var line_id = parseInt($input.data('line-id'),10);
          var product_ids = [parseInt($input.data('product-id'),10)];
          clickwatch(function(){
            $dom_optional.each(function(){
                $(this).find('.js_quantity').text(value);
                product_ids.push($(this).find('span[data-product-id]').data('product-id'));
            });
            $input.data('update_change', true);

            ajax.jsonRpc("/shop/cart/update_json", 'call', {
                'line_id': line_id,
                'product_id': parseInt($input.data('product-id'), 10),
                'set_qty': value
            }).then(function (data) {
                $input.data('update_change', false);
                if (value !== parseInt($input.val(), 10)) {
                    $input.trigger('change');
                    return;
                }
                var $q = $(".my_cart_quantity");
                if (data.cart_quantity) {
                    $q.parents('li:first').removeClass("hidden");
                }
                else {
                    $q.parents('li:first').addClass("hidden");
                    $('a[href^="/shop/checkout"]').addClass("hidden");
                }

                $q.html(data.cart_quantity).hide().fadeIn(600);
                $input.val(data.quantity);
                $('.js_quantity[data-line-id='+line_id+']').val(data.quantity).html(data.quantity);

                $(".js_cart_lines").first().before(data['website_sale.cart_lines']).end().remove();

                if (data.warning) {
                    var cart_alert = $('.oe_cart').parent().find('#data_warning');
                    if (cart_alert.length === 0) {
                        $('.oe_cart').prepend('<div class="alert alert-danger alert-dismissable" role="alert" id="data_warning">'+
                                '<button type="button" class="close" data-dismiss="alert" aria-hidden="true">&times;</button> ' + data.warning + '</div>');
                    }
                    else {
                        cart_alert.html('<button type="button" class="close" data-dismiss="alert" aria-hidden="true">&times;</button> ' + data.warning);
                    }
                    $input.val(data.quantity);
                }
            });
<<<<<<< HEAD
          }, 500);
        });
=======
        }
    });

    // change for css
    $(oe_website_sale).on('mouseup touchend', '.js_publish', function (ev) {
        $(ev.currentTarget).parents(".thumbnail").toggleClass("disabled");
    });

    var clickwatch = (function(){
          var timer = 0;
          return function(callback, ms){
            clearTimeout(timer);
            timer = setTimeout(callback, ms);
          };
    })();

    $(oe_website_sale).on("change", ".oe_cart input.js_quantity[data-product-id]", function () {
      var $input = $(this);
        if ($input.data('update_change')) {
            return;
        }
      var value = parseInt($input.val() || 0, 10);
      var $dom = $(this).closest('tr');
      var default_price = parseFloat($dom.find('.text-danger > span.oe_currency_value').text());
      var $dom_optional = $dom.nextUntil(':not(.optional_product.info)');
      var line_id = parseInt($input.data('line-id'),10);
      var product_id = parseInt($input.data('product-id'),10);
      var product_ids = [product_id];
      clickwatch(function(){

        $dom_optional.each(function(){
            $(this).find('.js_quantity').text(value);
            product_ids.push($(this).find('span[data-product-id]').data('product-id'));
        });
        $input.data('update_change', true);

        ajax.jsonRpc("/shop/cart/update_json", 'call', {
        'line_id': line_id,
        'product_id': parseInt($input.data('product-id'),10),
        'set_qty': value})
        .then(function (data) {
            $input.data('update_change', false);
            if (value !== parseInt($input.val() || 0, 10)) {
                $input.trigger('change');
                return;
            }
            var $q = $(".my_cart_quantity");
            if (data.cart_quantity) {
                $q.parent().parent().removeClass("hidden");
            }
            else {
                $q.parent().parent().addClass("hidden");
                $('a[href^="/shop/checkout"]').addClass("hidden")
            }
            $q.html(data.cart_quantity).hide().fadeIn(600);
>>>>>>> 3f3c88b4

        $(oe_website_sale).on("click", ".oe_cart a.js_add_suggested_products", function () {
            $(this).prev('input').val(1).trigger('change');
        });

        // hack to add and remove from cart with json
        $(oe_website_sale).on('click', 'a.js_add_cart_json', function (ev) {
            ev.preventDefault();
            var $link = $(ev.currentTarget);
            var $input = $link.parent().find("input");
            var product_id = +$input.closest('*:has(input[name="product_id"])').find('input[name="product_id"]').val();
            var min = parseFloat($input.data("min") || 0);
            var max = parseFloat($input.data("max") || Infinity);
            var quantity = ($link.has(".fa-minus").length ? -1 : 1) + parseFloat($input.val(),10);
            // if they are more of one input for this product (eg: option modal)
            $('input[name="'+$input.attr("name")+'"]').add($input).filter(function () {
                var $prod = $(this).closest('*:has(input[name="product_id"])');
                return !$prod.length || +$prod.find('input[name="product_id"]').val() === product_id;
            }).val(quantity > min ? (quantity < max ? quantity : max) : min);
            $input.change();
            return false;
        });

        $('.oe_website_sale .a-submit, #comment .a-submit').off('click').on('click', function (event) {
            if (!event.isDefaultPrevented() && !$(this).is(".disabled")) {
                $(this).closest('form').submit();
            }
        });
        $('form.js_attributes input, form.js_attributes select', oe_website_sale).on('change', function (event) {
            if (!event.isDefaultPrevented()) {
                $(this).closest("form").submit();
            }
        });

        // change price when they are variants
        $('form.js_add_cart_json label', oe_website_sale).on('mouseup touchend', function () {
            var $label = $(this);
            var $price = $label.parents("form:first").find(".oe_price .oe_currency_value");
            if (!$price.data("price")) {
                $price.data("price", parseFloat($price.text()));
            }
            var value = $price.data("price") + parseFloat($label.find(".badge span").text() || 0);

<<<<<<< HEAD
            var dec = value % 1;
            $price.html(value + (dec < 0.01 ? ".00" : (dec < 1 ? "0" : "") ));
        });
        // hightlight selected color
        $('.css_attribute_color input', oe_website_sale).on('change', function () {
            $('.css_attribute_color').removeClass("active");
            $('.css_attribute_color:has(input:checked)').addClass("active");
        });
=======
    // hack to add and rome from cart with json
    $(oe_website_sale).on('click', 'a.js_add_cart_json', function (ev) {
        ev.preventDefault();
        var $link = $(ev.currentTarget);
        var $input = $link.parent().find("input");
        var product_id = +$input.closest('*:has(input[name="product_id"])').find('input[name="product_id"]').val();
        var min = parseFloat($input.data("min") || 0);
        var max = parseFloat($input.data("max") || Infinity);
        var quantity = ($link.has(".fa-minus").length ? -1 : 1) + parseFloat($input.val() || 0, 10);
        // if they are more of one input for this product (eg: option modal)
        $('input[name="'+$input.attr("name")+'"]').add($input).filter(function () {
            var $prod = $(this).closest('*:has(input[name="product_id"])');
            return !$prod.length || +$prod.find('input[name="product_id"]').val() === product_id;
        }).val(quantity > min ? (quantity < max ? quantity : max) : min);
        $input.change();
        return false;
    });
>>>>>>> 3f3c88b4

        function price_to_str(price) {
            price = Math.round(price * 100) / 100;
            var dec = Math.round((price % 1) * 100);
            return price + (dec ? '' : '.0') + (dec%10 ? '' : '0');
        }

        function update_product_image(event_source, product_id) {
            var $img = $(event_source).closest('tr.js_product, .oe_website_sale').find('span[data-oe-model^="product."][data-oe-type="image"] img:first, img.product_detail_img');
            $img.attr("src", "/web/image/product.product/" + product_id + "/image");
            $img.parent().attr('data-oe-model', 'product.product').attr('data-oe-id', product_id)
                .data('oe-model', 'product.product').data('oe-id', product_id);
        }

        $(oe_website_sale).on('change', 'input.js_product_change', function () {
            var $parent = $(this).closest('.js_product');
            $parent.find(".oe_default_price:first .oe_currency_value").html( price_to_str(+$(this).data('lst_price')) );
            $parent.find(".oe_price:first .oe_currency_value").html(price_to_str(+$(this).data('price')) );
            update_product_image(this, +$(this).val());
        });

        $(oe_website_sale).on('change', 'input.js_variant_change, select.js_variant_change, ul[data-attribute_value_ids]', function (ev) {
            var $ul = $(ev.target).closest('.js_add_cart_variants');
            var $parent = $ul.closest('.js_product');
            var $product_id = $parent.find('input.product_id').first();
            var $price = $parent.find(".oe_price:first .oe_currency_value");
            var $default_price = $parent.find(".oe_default_price:first .oe_currency_value");
            var $optional_price = $parent.find(".oe_optional:first .oe_currency_value");
            var variant_ids = $ul.data("attribute_value_ids");
            var values = [];
            $parent.find('input.js_variant_change:checked, select.js_variant_change').each(function () {
                values.push(+$(this).val());
            });

            $parent.find("label").removeClass("text-muted css_not_available");

            var product_id = false;
            for (var k in variant_ids) {
                if (_.isEmpty(_.difference(variant_ids[k][1], values))) {
                    $price.html(price_to_str(variant_ids[k][2]));
                    $default_price.html(price_to_str(variant_ids[k][3]));
                    if (variant_ids[k][3]-variant_ids[k][2]>0.2) {
                        $default_price.closest('.oe_website_sale').addClass("discount");
                        $optional_price.closest('.oe_optional').show().css('text-decoration', 'line-through');
                    } else {
                        $default_price.closest('.oe_website_sale').removeClass("discount");
                        $optional_price.closest('.oe_optional').hide();
                    }
                    product_id = variant_ids[k][0];
                    update_product_image(this, product_id);
                    break;
                }
            }

            $parent.find("input.js_variant_change:radio, select.js_variant_change").each(function () {
                var $input = $(this);
                var id = +$input.val();
                var values = [id];

                $parent.find("ul:not(:has(input.js_variant_change[value='" + id + "'])) input.js_variant_change:checked, select").each(function () {
                    values.push(+$(this).val());
                });

                for (var k in variant_ids) {
                    if (!_.difference(values, variant_ids[k][1]).length) {
                        return;
                    }
                }
                $input.closest("label").addClass("css_not_available");
                $input.find("option[value='" + id + "']").addClass("css_not_available");
            });

            if (product_id) {
                $parent.removeClass("css_not_available");
                $product_id.val(product_id);
                $parent.find("#add_to_cart").removeClass("disabled");
            } else {
                $parent.addClass("css_not_available");
                $product_id.val(0);
                $parent.find("#add_to_cart").addClass("disabled");
            }
        });

        $('div.js_product', oe_website_sale).each(function () {
            $('input.js_product_change', this).first().trigger('change');
        });

        $('.js_add_cart_variants', oe_website_sale).each(function () {
            $('input.js_variant_change, select.js_variant_change', this).first().trigger('change');
        });

        $('.oe_cart').on('click', '.js_change_shipping', function() {
          if (!$('body.editor_enable').length) { //allow to edit button text with editor
            var $old = $('.all_shipping').find('.panel.border_primary');
            $old.find('.btn-ship').toggle();
            $old.addClass('js_change_shipping');
            $old.removeClass('border_primary');

            var $new = $(this).parent('div.one_kanban').find('.panel');
            $new.find('.btn-ship').toggle();
            $new.removeClass('js_change_shipping');
            $new.addClass('border_primary');

            var $form = $(this).parent('div.one_kanban').find('form.hide');
            $.post($form.attr('action'), $form.serialize()+'&xhr=1');
          }
        });
        $('.oe_cart').on('click', '.js_edit_address', function() {
            $(this).parent('div.one_kanban').find('form.hide').attr('action', '/shop/address').submit();
        });
        $('.oe_cart').on('click', '.js_delete_product', function(e) {
            e.preventDefault();
            $(this).closest('tr').find('.js_quantity').val(0).trigger('change');
        });

        if ($(".checkout_autoformat").length) {
            $(oe_website_sale).on('change', "select[name='country_id']", function () {
                clickwatch(function() {
                    if ($("#country_id").val()) {
                        ajax.jsonRpc("/shop/country_infos/" + $("#country_id").val(), 'call', {mode: 'shipping'}).then(
                            function(data) {
                                // placeholder phone_code
                                //$("input[name='phone']").attr('placeholder', data.phone_code !== 0 ? '+'+ data.phone_code : '');

                                // populate states and display
                                var selectStates = $("select[name='state_id']:visible");
                                // dont reload state at first loading (done in qweb)
                                if (selectStates.data('init')===1) {
                                    selectStates.data('init', 0);
                                }
                                else {
                                    if (data.states.length) {
                                        selectStates.html('');
                                        _.each(data.states, function(x) {
                                            var opt = $('<option>').text(x[1])
                                                .attr('value', x[0])
                                                .attr('data-code', x[2]);
                                            selectStates.append(opt);
                                        });
                                        selectStates.parent('div').show();
                                    }
                                    else{
                                        selectStates.val('').parent('div').hide();
                                    }
                                }

                                // manage fields order / visibility
                                if (data.fields) {
                                    if ($.inArray('zip', data.fields) > $.inArray('city', data.fields)){
                                        $(".div_zip").before($(".div_city"));
                                    }
                                    else {
                                        $(".div_zip").after($(".div_city"));
                                    }
                                    var all_fields = ["street", "zip", "city", "country_name"]; // "state_code"];
                                    _.each(all_fields, function(field) {
                                        $(".checkout_autoformat .div_" + field.split('_')[0]).toggle($.inArray(field, data.fields)>=0);
                                    });
                                }
                            }
                        );
                    }
                }, 500);
            });
        }
        $("select[name='country_id']").change();
    });
});<|MERGE_RESOLUTION|>--- conflicted
+++ resolved
@@ -121,7 +121,7 @@
             if ($input.data('update_change')) {
                 return;
             }
-          var value = parseInt($input.val(), 10);
+          var value = parseInt($input.val() || 0, 10);
           var $dom = $(this).closest('tr');
           //var default_price = parseFloat($dom.find('.text-danger > span.oe_currency_value').text());
           var $dom_optional = $dom.nextUntil(':not(.optional_product.info)');
@@ -140,7 +140,7 @@
                 'set_qty': value
             }).then(function (data) {
                 $input.data('update_change', false);
-                if (value !== parseInt($input.val(), 10)) {
+                if (value !== parseInt($input.val() || 0, 10)) {
                     $input.trigger('change');
                     return;
                 }
@@ -171,66 +171,8 @@
                     $input.val(data.quantity);
                 }
             });
-<<<<<<< HEAD
           }, 500);
         });
-=======
-        }
-    });
-
-    // change for css
-    $(oe_website_sale).on('mouseup touchend', '.js_publish', function (ev) {
-        $(ev.currentTarget).parents(".thumbnail").toggleClass("disabled");
-    });
-
-    var clickwatch = (function(){
-          var timer = 0;
-          return function(callback, ms){
-            clearTimeout(timer);
-            timer = setTimeout(callback, ms);
-          };
-    })();
-
-    $(oe_website_sale).on("change", ".oe_cart input.js_quantity[data-product-id]", function () {
-      var $input = $(this);
-        if ($input.data('update_change')) {
-            return;
-        }
-      var value = parseInt($input.val() || 0, 10);
-      var $dom = $(this).closest('tr');
-      var default_price = parseFloat($dom.find('.text-danger > span.oe_currency_value').text());
-      var $dom_optional = $dom.nextUntil(':not(.optional_product.info)');
-      var line_id = parseInt($input.data('line-id'),10);
-      var product_id = parseInt($input.data('product-id'),10);
-      var product_ids = [product_id];
-      clickwatch(function(){
-
-        $dom_optional.each(function(){
-            $(this).find('.js_quantity').text(value);
-            product_ids.push($(this).find('span[data-product-id]').data('product-id'));
-        });
-        $input.data('update_change', true);
-
-        ajax.jsonRpc("/shop/cart/update_json", 'call', {
-        'line_id': line_id,
-        'product_id': parseInt($input.data('product-id'),10),
-        'set_qty': value})
-        .then(function (data) {
-            $input.data('update_change', false);
-            if (value !== parseInt($input.val() || 0, 10)) {
-                $input.trigger('change');
-                return;
-            }
-            var $q = $(".my_cart_quantity");
-            if (data.cart_quantity) {
-                $q.parent().parent().removeClass("hidden");
-            }
-            else {
-                $q.parent().parent().addClass("hidden");
-                $('a[href^="/shop/checkout"]').addClass("hidden")
-            }
-            $q.html(data.cart_quantity).hide().fadeIn(600);
->>>>>>> 3f3c88b4
 
         $(oe_website_sale).on("click", ".oe_cart a.js_add_suggested_products", function () {
             $(this).prev('input').val(1).trigger('change');
@@ -244,7 +186,7 @@
             var product_id = +$input.closest('*:has(input[name="product_id"])').find('input[name="product_id"]').val();
             var min = parseFloat($input.data("min") || 0);
             var max = parseFloat($input.data("max") || Infinity);
-            var quantity = ($link.has(".fa-minus").length ? -1 : 1) + parseFloat($input.val(),10);
+            var quantity = ($link.has(".fa-minus").length ? -1 : 1) + parseFloat($input.val() || 0, 10);
             // if they are more of one input for this product (eg: option modal)
             $('input[name="'+$input.attr("name")+'"]').add($input).filter(function () {
                 var $prod = $(this).closest('*:has(input[name="product_id"])');
@@ -274,7 +216,6 @@
             }
             var value = $price.data("price") + parseFloat($label.find(".badge span").text() || 0);
 
-<<<<<<< HEAD
             var dec = value % 1;
             $price.html(value + (dec < 0.01 ? ".00" : (dec < 1 ? "0" : "") ));
         });
@@ -283,25 +224,6 @@
             $('.css_attribute_color').removeClass("active");
             $('.css_attribute_color:has(input:checked)').addClass("active");
         });
-=======
-    // hack to add and rome from cart with json
-    $(oe_website_sale).on('click', 'a.js_add_cart_json', function (ev) {
-        ev.preventDefault();
-        var $link = $(ev.currentTarget);
-        var $input = $link.parent().find("input");
-        var product_id = +$input.closest('*:has(input[name="product_id"])').find('input[name="product_id"]').val();
-        var min = parseFloat($input.data("min") || 0);
-        var max = parseFloat($input.data("max") || Infinity);
-        var quantity = ($link.has(".fa-minus").length ? -1 : 1) + parseFloat($input.val() || 0, 10);
-        // if they are more of one input for this product (eg: option modal)
-        $('input[name="'+$input.attr("name")+'"]').add($input).filter(function () {
-            var $prod = $(this).closest('*:has(input[name="product_id"])');
-            return !$prod.length || +$prod.find('input[name="product_id"]').val() === product_id;
-        }).val(quantity > min ? (quantity < max ? quantity : max) : min);
-        $input.change();
-        return false;
-    });
->>>>>>> 3f3c88b4
 
         function price_to_str(price) {
             price = Math.round(price * 100) / 100;
