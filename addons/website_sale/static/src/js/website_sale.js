--- conflicted
+++ resolved
@@ -168,7 +168,7 @@
                 }
                 else {
                     $q.parents('li:first').addClass("hidden");
-                    $('a[href^="/shop/checkout"]').addClass("hidden");
+                    $('a[href*="/shop/checkout"]').addClass("hidden");
                 }
 
                 $q.html(data.cart_quantity).hide().fadeIn(600);
@@ -191,34 +191,6 @@
             });
           }, 500);
         });
-<<<<<<< HEAD
-=======
-        $input.data('update_change', true);
-
-        ajax.jsonRpc("/shop/cart/update_json", 'call', {
-        'line_id': line_id,
-        'product_id': parseInt($input.data('product-id'),10),
-        'set_qty': value})
-        .then(function (data) {
-            $input.data('update_change', false);
-            var check_value = parseInt($input.val() || 0, 10);
-            if (isNaN(check_value)) {
-                check_value = 1;
-            }
-            if (value !== check_value) {
-                $input.trigger('change');
-                return;
-            }
-            var $q = $(".my_cart_quantity");
-            if (data.cart_quantity) {
-                $q.parent().parent().removeClass("hidden");
-            }
-            else {
-                $q.parent().parent().addClass("hidden");
-                $('a[href*="/shop/checkout"]').addClass("hidden");
-            }
-            $q.html(data.cart_quantity).hide().fadeIn(600);
->>>>>>> 62aa3be2
 
         $(oe_website_sale).on("click", ".oe_cart a.js_add_suggested_products", function () {
             $(this).prev('input').val(1).trigger('change');
