odoo.define('website_sale.cart', function (require) {
'use strict';

var publicWidget = require('web.public.widget');
var core = require('web.core');
var _t = core._t;

var timeout;

publicWidget.registry.websiteSaleCartLink = publicWidget.Widget.extend({
    selector: '#top_menu a[href$="/shop/cart"]',
    events: {
        'mouseenter': '_onMouseEnter',
        'mouseleave': '_onMouseLeave',
    },

    /**
     * @override
     */
    start: function () {
        this.$el.popover({
            trigger: 'manual',
            animation: true,
            html: true,
            title: function () {
                return _t("My Cart");
            },
            container: 'body',
            placement: 'auto',
            template: '<div class="popover mycart-popover" role="tooltip"><div class="arrow"></div><h3 class="popover-header"></h3><div class="popover-body"></div></div>'
        });
        return this._super.apply(this, arguments);
    },

    //--------------------------------------------------------------------------
    // Handlers
    //--------------------------------------------------------------------------

    /**
     * @private
     * @param {Event} ev
     */
    _onMouseEnter: function (ev) {
        var self = this;
        clearTimeout(timeout);
        $(this.selector).not(ev.currentTarget).popover('hide');
        timeout = setTimeout(function () {
            if (!self.$el.is(':hover') || $('.mycart-popover:visible').length) {
                return;
            }
            $.get("/shop/cart", {
                type: 'popover',
            }).then(function (data) {
                self.$el.data("bs.popover").config.content = data;
                self.$el.popover("show");
                $('.popover').on('mouseleave', function () {
                    self.$el.trigger('mouseleave');
                });
            });
        }, 100);
    },
    /**
     * @private
     * @param {Event} ev
     */
    _onMouseLeave: function (ev) {
        var self = this;
        setTimeout(function () {
            if ($('.popover:hover').length) {
                return;
            }
            if (!self.$el.is(':hover')) {
               self.$el.popover('hide');
            }
        }, 1000);
    },
});
});

odoo.define('website_sale.website_sale_category', function (require) {
'use strict';

var publicWidget = require('web.public.widget');

publicWidget.registry.websiteSaleCategory = publicWidget.Widget.extend({
    selector: '#o_shop_collapse_category',
    events: {
        'click .fa-chevron-right': '_onOpenClick',
        'click .fa-chevron-down': '_onCloseClick',
    },

    //--------------------------------------------------------------------------
    // Handlers
    //--------------------------------------------------------------------------

    /**
     * @private
     * @param {Event} ev
     */
    _onOpenClick: function (ev) {
        var $fa = $(ev.currentTarget);
        $fa.parent().siblings().find('.fa-chevron-down:first').click();
        $fa.parents('li').find('ul:first').show('normal');
        $fa.toggleClass('fa-chevron-down fa-chevron-right');
    },
    /**
     * @private
     * @param {Event} ev
     */
    _onCloseClick: function (ev) {
        var $fa = $(ev.currentTarget);
        $fa.parent().find('ul:first').hide('normal');
        $fa.toggleClass('fa-chevron-down fa-chevron-right');
    },
});
});

odoo.define('website_sale.website_sale', function (require) {
'use strict';

var core = require('web.core');
var config = require('web.config');
var concurrency = require('web.concurrency');
var publicWidget = require('web.public.widget');
var VariantMixin = require('sale.VariantMixin');
require("website.content.zoomodoo");

var qweb = core.qweb;

publicWidget.registry.WebsiteSale = publicWidget.Widget.extend(VariantMixin, {
    selector: '.oe_website_sale',
    events: _.extend({}, VariantMixin.events || {}, {
        'change form .js_product:first input[name="add_qty"]': '_onChangeAddQuantity',
        'mouseup .js_publish': '_onMouseupPublish',
        'touchend .js_publish': '_onMouseupPublish',
        'change .oe_cart input.js_quantity[data-product-id]': '_onChangeCartQuantity',
        'click .oe_cart a.js_add_suggested_products': '_onClickSuggestedProduct',
        'click a.js_add_cart_json': '_onClickAddCartJSON',
        'click .a-submit': '_onClickSubmit',
        'change form.js_attributes input, form.js_attributes select': '_onChangeAttribute',
        'mouseup form.js_add_cart_json label': '_onMouseupAddCartLabel',
        'touchend form.js_add_cart_json label': '_onMouseupAddCartLabel',
        'click .show_coupon': '_onClickShowCoupon',
        'submit .o_wsale_products_searchbar_form': '_onSubmitSaleSearch',
        'change select[name="country_id"]': '_onChangeCountry',
        'change #shipping_use_same': '_onChangeShippingUseSame',
        'click .toggle_summary': '_onToggleSummary',
        'click #add_to_cart, #products_grid .product_price .a-submit': 'async _onClickAdd',
        'click input.js_product_change': 'onChangeVariant',
        'change .js_main_product [data-attribute_exclusions]': 'onChangeVariant',
        'change oe_optional_products_modal [data-attribute_exclusions]': 'onChangeVariant',
    }),

    /**
     * @constructor
     */
    init: function () {
        this._super.apply(this, arguments);

        this._changeCartQuantity = _.debounce(this._changeCartQuantity.bind(this), 500);
        this._changeCountry = _.debounce(this._changeCountry.bind(this), 500);

        this.isWebsite = true;

        delete this.events['change .main_product:not(.in_cart) input.js_quantity'];
        delete this.events['change [data-attribute_exclusions]'];
    },
    /**
     * @override
     */
    start: function () {
        var def = this._super.apply(this, arguments);

        _.each(this.$('div.js_product'), function (product) {
            $('input.js_product_change', product).first().trigger('change');
        });

        // This has to be triggered to compute the "out of stock" feature
        this.triggerVariantChange(this.$el);

        this.$('select[name="country_id"]').change();

        this.$('#checkbox_cgv').trigger('change');

        core.bus.on('resize', this, function () {
            if (config.device.size_class === config.device.SIZES.XL) {
                $('.toggle_summary_div').addClass('d-none d-xl-block');
            }
        });

        this._startZoom();

        return def;
    },
    /**
     * The selector is different when using list view of variants.
     *
     * @override
     */
    getSelectedVariantValues: function ($container) {
        var combination = $container.find('input.js_product_change:checked')
            .data('combination');

        if (combination) {
            return JSON.parse(combination);
        }
        return VariantMixin.getSelectedVariantValues.apply(this, arguments);
    },

    //--------------------------------------------------------------------------
    // Private
    //--------------------------------------------------------------------------

    /**
     * @private
     */
    _changeCartQuantity: function ($input, value, $dom_optional, line_id, productIDs) {
        _.each($dom_optional, function (elem) {
            $(elem).find('.js_quantity').text(value);
            productIDs.push($(elem).find('span[data-product-id]').data('product-id'));
        });
        $input.data('update_change', true);

        this._rpc({
            route: "/shop/cart/update_json",
            params: {
                line_id: line_id,
                product_id: parseInt($input.data('product-id'), 10),
                set_qty: value
            },
        }).then(function (data) {
            $input.data('update_change', false);
            var check_value = parseInt($input.val() || 0, 10);
            if (isNaN(check_value)) {
                check_value = 1;
            }
            if (value !== check_value) {
                $input.trigger('change');
                return;
            }
            var $q = $(".my_cart_quantity");
            if (data.cart_quantity) {
                $q.parents('li:first').removeClass('d-none');
            }
            else {
                window.location = '/shop/cart';
            }

            $q.html(data.cart_quantity).hide().fadeIn(600);
            $input.val(data.quantity);
            $('.js_quantity[data-line-id='+line_id+']').val(data.quantity).html(data.quantity);

            $(".js_cart_lines").first().before(data['website_sale.cart_lines']).end().remove();
            $(".js_cart_summary").first().before(data['website_sale.short_cart_summary']).end().remove();

            if (data.warning) {
                var cart_alert = $('.oe_cart').parent().find('#data_warning');
                if (cart_alert.length === 0) {
                    $('.oe_cart').prepend('<div class="alert alert-danger alert-dismissable" role="alert" id="data_warning">'+
                            '<button type="button" class="close" data-dismiss="alert" aria-hidden="true">&times;</button> ' + data.warning + '</div>');
                }
                else {
                    cart_alert.html('<button type="button" class="close" data-dismiss="alert" aria-hidden="true">&times;</button> ' + data.warning);
                }
                $input.val(data.quantity);
            }
        });
    },
    /**
     * @private
     */
    _changeCountry: function () {
        if (!$("#country_id").val()) {
            return;
        }
        this._rpc({
            route: "/shop/country_infos/" + $("#country_id").val(),
            params: {
                mode: 'shipping',
            },
        }).then(function (data) {
            // placeholder phone_code
            //$("input[name='phone']").attr('placeholder', data.phone_code !== 0 ? '+'+ data.phone_code : '');

            // populate states and display
            var selectStates = $("select[name='state_id']");
            // dont reload state at first loading (done in qweb)
            if (selectStates.data('init')===0 || selectStates.find('option').length===1) {
                if (data.states.length) {
                    selectStates.html('');
                    _.each(data.states, function (x) {
                        var opt = $('<option>').text(x[1])
                            .attr('value', x[0])
                            .attr('data-code', x[2]);
                        selectStates.append(opt);
                    });
                    selectStates.parent('div').show();
                } else {
                    selectStates.val('').parent('div').hide();
                }
                selectStates.data('init', 0);
            } else {
                selectStates.data('init', 0);
            }

            // manage fields order / visibility
            if (data.fields) {
                if ($.inArray('zip', data.fields) > $.inArray('city', data.fields)){
                    $(".div_zip").before($(".div_city"));
                } else {
                    $(".div_zip").after($(".div_city"));
                }
                var all_fields = ["street", "zip", "city", "country_name"]; // "state_code"];
                _.each(all_fields, function (field) {
                    $(".checkout_autoformat .div_" + field.split('_')[0]).toggle($.inArray(field, data.fields)>=0);
                });
            }
        });
    },
    /**
     * This is overridden to handle the "List View of Variants" of the web shop.
     * That feature allows directly selecting the variant from a list instead of selecting the
     * attribute values.
     *
     * Since the layout is completely different, we need to fetch the product_id directly
     * from the selected variant.
     *
     * @override
     */
    _getProductId: function ($parent) {
        if ($parent.find('input.js_product_change').length !== 0) {
            return parseInt($parent.find('input.js_product_change:checked').val());
        }
        else {
            return VariantMixin._getProductId.apply(this, arguments);
        }
    },
    /**
     * @private
     */
    _startZoom: function () {
        // Do not activate image zoom for mobile devices, since it might prevent users from scrolling the page
        if (!config.device.isMobile) {
            var autoZoom = $('.ecom-zoomable').data('ecom-zoom-auto') || false,
            attach = '#o-carousel-product';
            _.each($('.ecom-zoomable img[data-zoom]'), function (el) {
                onImageLoaded(el, function () {
                    var $img = $(el);
                    $img.zoomOdoo({event: autoZoom ? 'mouseenter' : 'click', attach: attach});
                    $img.attr('data-zoom', 1);
                });
            });
        }

        function onImageLoaded(img, callback) {
            // On Chrome the load event already happened at this point so we
            // have to rely on complete. On Firefox it seems that the event is
            // always triggered after this so we can rely on it.
            //
            // However on the "complete" case we still want to keep listening to
            // the event because if the image is changed later (eg. product
            // configurator) a new load event will be triggered (both browsers).
            $(img).on('load', function () {
                callback();
            });
            if (img.complete) {
                callback();
            }
        }
    },
    /**
     * On website, we display a carousel instead of only one image
     *
     * @override
     * @private
     */
<<<<<<< HEAD
    _updateProductImage: function ($productContainer, displayImage, productId, productTemplateId, new_carousel) {
=======
    _updateProductImage: function ($productContainer, productId, productTemplateId, new_carousel, isCombinationPossible) {
>>>>>>> 995aa168
        var $img;
        var $carousel = $productContainer.find('#o-carousel-product');

        if (isCombinationPossible === undefined) {
            isCombinationPossible = this.isSelectedVariantAllowed;
        }

        if (new_carousel) {
            // When using the web editor, don't reload this or the images won't
            // be able to be edited depending on if this is done loading before
            // or after the editor is ready.
            if (window.location.search.indexOf('enable_editor') === -1) {
                var $new_carousel = $(new_carousel);
                $carousel.after($new_carousel);
                $carousel.remove();
                $carousel = $new_carousel;
                $carousel.carousel(0);
                this._startZoom();
                // fix issue with carousel height
                this.trigger_up('widgets_start_request', {$target: $carousel});
            }
        }
        else { // compatibility 12.0
            var model = productId ? 'product.product' : 'product.template';
            var modelId = productId || productTemplateId;
            var imageSrc = '/web/image/{0}/{1}/image'
                .replace("{0}", model)
                .replace("{1}", modelId);

            $img = $productContainer.find('img.js_variant_img');
            $img.attr("src", imageSrc);
            $img.parent().attr('data-oe-model', model).attr('data-oe-id', modelId)
                .data('oe-model', model).data('oe-id', modelId);

            var $thumbnail = $productContainer.find('img.js_variant_img_small');
            if ($thumbnail.length !== 0) { // if only one, thumbnails are not displayed
                $thumbnail.attr("src", "/web/image/{0}/{1}/image/90x90"
                    .replace('{0}', model)
                    .replace('{1}', modelId));
                $('.carousel').carousel(0);
            }

            // reset zooming constructs
            $img.filter('[data-zoom-image]').attr('data-zoom-image', $img.attr('src'));
            if ($img.data('zoomOdoo') !== undefined) {
                $img.data('zoomOdoo').isReady = false;
            }
        }

<<<<<<< HEAD
        $carousel.toggleClass('css_not_available',
            $productContainer.find('.js_main_product').hasClass('css_not_available'));
=======
        $carousel.toggleClass('css_not_available', !isCombinationPossible);
>>>>>>> 995aa168
    },

    //--------------------------------------------------------------------------
    // Handlers
    //--------------------------------------------------------------------------

    /**
     * @private
     * @param {MouseEvent} ev
     */
    _onClickAdd: function (ev) {
        ev.preventDefault();
        return this._handleAdd($(ev.currentTarget).closest('form'));
    },

    /**
     * Initializes the optional products modal
     * and add handlers to the modal events (confirm, back, ...)
     *
     * @private
     * @param {$.Element} $form the related webshop form
     */
    _handleAdd: function ($form) {
        var self = this;
        this.$form = $form;

        var productSelector = [
            'input[type="hidden"][name="product_id"]',
            'input[type="radio"][name="product_id"]:checked'
        ];

        var productReady = this.selectOrCreateProduct(
            $form,
            parseInt($form.find(productSelector.join(', ')).first().val(), 10),
            $form.find('.product_template_id').val(),
            false
        );

        return productReady.then(function (productId) {
            $form.find(productSelector.join(', ')).val(productId);

            self.rootProduct = {
                product_id: productId,
                quantity: parseFloat($form.find('input[name="add_qty"]').val() || 1),
                product_custom_attribute_values: self.getCustomVariantValues($form.find('.js_product')),
                variant_values: self.getSelectedVariantValues($form.find('.js_product')),
                no_variant_attribute_values: self.getNoVariantAttributeValues($form.find('.js_product'))
            };

            return self._onProductReady();
        });
    },

    _onProductReady: function () {
        return this._submitForm();
    },

    /**
     * Add custom variant values and attribute values that do not generate variants
     * in the form data and trigger submit.
     *
     * @private
     * @returns {Promise} never resolved
     */
    _submitForm: function () {
        var $productCustomVariantValues = $('<input>', {
            name: 'product_custom_attribute_values',
            type: "hidden",
            value: JSON.stringify(this.rootProduct.product_custom_attribute_values)
        });
        this.$form.append($productCustomVariantValues);

        var $productNoVariantAttributeValues = $('<input>', {
            name: 'no_variant_attribute_values',
            type: "hidden",
            value: JSON.stringify(this.rootProduct.no_variant_attribute_values)
        });
        this.$form.append($productNoVariantAttributeValues);

        this.$form.trigger('submit', [true]);

        return new Promise(function () {});
    },

    /**
     * @private
     * @param {MouseEvent} ev
     */
    _onClickAddCartJSON: function (ev){
        this.onClickAddCartJSON(ev);
    },
    /**
     * @private
     * @param {Event} ev
     */
    _onChangeAddQuantity: function (ev) {
        this.onChangeAddQuantity(ev);
    },
    /**
     * @private
     * @param {Event} ev
     */
    _onMouseupPublish: function (ev) {
        $(ev.currentTarget).parents('.thumbnail').toggleClass('disabled');
    },
    /**
     * @private
     * @param {Event} ev
     */
    _onChangeCartQuantity: function (ev) {
        var $input = $(ev.currentTarget);
        if ($input.data('update_change')) {
            return;
        }
        var value = parseInt($input.val() || 0, 10);
        if (isNaN(value)) {
            value = 1;
        }
        var $dom = $input.closest('tr');
        // var default_price = parseFloat($dom.find('.text-danger > span.oe_currency_value').text());
        var $dom_optional = $dom.nextUntil(':not(.optional_product.info)');
        var line_id = parseInt($input.data('line-id'), 10);
        var productIDs = [parseInt($input.data('product-id'), 10)];
        this._changeCartQuantity($input, value, $dom_optional, line_id, productIDs);
    },
    /**
     * @private
     * @param {Event} ev
     */
    _onClickSuggestedProduct: function (ev) {
        $(ev.currentTarget).prev('input').val(1).trigger('change');
    },
    /**
     * @private
     * @param {Event} ev
     */
    _onClickSubmit: function (ev, forceSubmit) {
        if ($(ev.currentTarget).is('#add_to_cart, #products_grid .a-submit') && !forceSubmit) {
            return;
        }
        var $aSubmit = $(ev.currentTarget);
        if (!ev.isDefaultPrevented() && !$aSubmit.is(".disabled")) {
            ev.preventDefault();
            $aSubmit.closest('form').submit();
        }
        if ($aSubmit.hasClass('a-submit-disable')){
            $aSubmit.addClass("disabled");
        }
        if ($aSubmit.hasClass('a-submit-loading')){
            var loading = '<span class="fa fa-cog fa-spin"/>';
            var fa_span = $aSubmit.find('span[class*="fa"]');
            if (fa_span.length){
                fa_span.replaceWith(loading);
            } else {
                $aSubmit.append(loading);
            }
        }
    },
    /**
     * @private
     * @param {Event} ev
     */
    _onChangeAttribute: function (ev) {
        if (!ev.isDefaultPrevented()) {
            ev.preventDefault();
            $(ev.currentTarget).closest("form").submit();
        }
    },
    /**
     * @private
     * @param {Event} ev
     */
    _onMouseupAddCartLabel: function (ev) { // change price when they are variants
        var $label = $(ev.currentTarget);
        var $price = $label.parents("form:first").find(".oe_price .oe_currency_value");
        if (!$price.data("price")) {
            $price.data("price", parseFloat($price.text()));
        }
        var value = $price.data("price") + parseFloat($label.find(".badge span").text() || 0);

        var dec = value % 1;
        $price.html(value + (dec < 0.01 ? ".00" : (dec < 1 ? "0" : "") ));
    },
    /**
     * @private
     * @param {Event} ev
     */
    _onClickShowCoupon: function (ev) {
        $(ev.currentTarget).hide();
        $('.coupon_form').removeClass('d-none');
    },
    /**
     * @private
     * @param {Event} ev
     */
    _onSubmitSaleSearch: function (ev) {
        if (!this.$('.dropdown_sorty_by').length) {
            return;
        }
        var $this = $(ev.currentTarget);
        if (!ev.isDefaultPrevented() && !$this.is(".disabled")) {
            ev.preventDefault();
            var oldurl = $this.attr('action');
            oldurl += (oldurl.indexOf("?")===-1) ? "?" : "";
            var search = $this.find('input.search-query');
            window.location = oldurl + '&' + search.attr('name') + '=' + encodeURIComponent(search.val());
        }
    },
    /**
     * @private
     * @param {Event} ev
     */
    _onChangeCountry: function (ev) {
        if (!this.$('.checkout_autoformat').length) {
            return;
        }
        this._changeCountry();
    },
    /**
     * @private
     * @param {Event} ev
     */
    _onChangeShippingUseSame: function (ev) {
        $('.ship_to_other').toggle(!$(ev.currentTarget).prop('checked'));
    },
    /**
     * Toggles the add to cart button depending on the possibility of the
     * current combination.
     *
     * @override
     */
    _toggleDisable: function ($parent, isCombinationPossible) {
        ProductConfiguratorMixin._toggleDisable.apply(this, arguments);
        $parent.find("#add_to_cart").toggleClass('disabled', !isCombinationPossible);
    },
    /**
     * Write the properties of the form elements in the DOM to prevent the
     * current selection from being lost when activating the web editor.
     *
     * @override
     */
    onChangeVariant: function (ev, data) {
        var $component = $(ev.currentTarget).closest('.js_product');
        $component.find('input').each(function () {
            var $el = $(this);
            $el.attr('checked', $el.is(':checked'));
        });
        $component.find('select option').each(function () {
            var $el = $(this);
            $el.attr('selected', $el.is(':selected'));
        });

        return VariantMixin.onChangeVariant.apply(this, arguments);
    },
    /**
     * @private
     */
    _onToggleSummary: function () {
        $('.toggle_summary_div').toggleClass('d-none');
        $('.toggle_summary_div').removeClass('d-xl-block');
    },
});

publicWidget.registry.websiteSaleCart = publicWidget.Widget.extend({
    selector: '.oe_website_sale .oe_cart',
    events: {
        'click .js_change_shipping': '_onClickChangeShipping',
        'click .js_edit_address': '_onClickEditAddress',
        'click .js_delete_product': '_onClickDeleteProduct',
    },

    //--------------------------------------------------------------------------
    // Handlers
    //--------------------------------------------------------------------------

    /**
     * @private
     * @param {Event} ev
     */
    _onClickChangeShipping: function (ev) {
        var $old = $('.all_shipping').find('.card.border_primary');
        $old.find('.btn-ship').toggle();
        $old.addClass('js_change_shipping');
        $old.removeClass('border_primary');

        var $new = $(ev.currentTarget).parent('div.one_kanban').find('.card');
        $new.find('.btn-ship').toggle();
        $new.removeClass('js_change_shipping');
        $new.addClass('border_primary');

        var $form = $(ev.currentTarget).parent('div.one_kanban').find('form.d-none');
        $.post($form.attr('action'), $form.serialize()+'&xhr=1');
    },
    /**
     * @private
     * @param {Event} ev
     */
    _onClickEditAddress: function (ev) {
        ev.preventDefault();
        $(ev.currentTarget).closest('div.one_kanban').find('form.d-none').attr('action', '/shop/address').submit();
    },
    /**
     * @private
     * @param {Event} ev
     */
    _onClickDeleteProduct: function (ev) {
        ev.preventDefault();
        $(ev.currentTarget).closest('tr').find('.js_quantity').val(0).trigger('change');
    },
});

/**
 * @todo maybe the custom autocomplete logic could be extract to be reusable
 */
publicWidget.registry.productsSearchBar = publicWidget.Widget.extend({
    selector: '.o_wsale_products_searchbar_form',
    xmlDependencies: ['/website_sale/static/src/xml/website_sale_utils.xml'],
    events: {
        'input .search-query': '_onInput',
        'focusout': '_onFocusOut',
        'keydown .search-query': '_onKeydown',
    },
    autocompleteMinWidth: 300,

    /**
     * @constructor
     */
    init: function () {
        this._super.apply(this, arguments);

        this._dp = new concurrency.DropPrevious();

        this._onInput = _.debounce(this._onInput, 400);
        this._onFocusOut = _.debounce(this._onFocusOut, 100);
    },
    /**
     * @override
     */
    start: function () {
        this.$input = this.$('.search-query');

        this.order = this.$('.o_wsale_search_order_by').val();
        this.limit = parseInt(this.$input.data('limit'));
        this.displayDescription = !!this.$input.data('displayDescription');
        this.displayPrice = !!this.$input.data('displayPrice');
        this.displayImage = !!this.$input.data('displayImage');

        if (this.limit) {
            this.$input.attr('autocomplete', 'off');
        }

        return this._super.apply(this, arguments);
    },

    //--------------------------------------------------------------------------
    // Private
    //--------------------------------------------------------------------------

    /**
     * @private
     */
    _fetch: function () {
        return this._rpc({
            route: '/shop/products/autocomplete',
            params: {
                'term': this.$input.val(),
                'options': {
                    'order': this.order,
                    'limit': this.limit,
                    'display_description': this.displayDescription,
                    'display_price': this.displayPrice,
                    'max_nb_chars': Math.round(Math.max(this.autocompleteMinWidth, parseInt(this.$el.width())) * 0.22),
                },
            },
        });
    },
    /**
     * @private
     */
    _render: function (res) {
        var $prevMenu = this.$menu;
        this.$el.toggleClass('dropdown show', !!res);
        if (res) {
            var products = res['products'];
            this.$menu = $(qweb.render('website_sale.productsSearchBar.autocomplete', {
                products: products,
                hasMoreProducts: products.length < res['products_count'],
                currency: res['currency'],
                widget: this,
            }));
            this.$menu.css('min-width', this.autocompleteMinWidth);
            this.$el.append(this.$menu);
        }
        if ($prevMenu) {
            $prevMenu.remove();
        }
    },

    //--------------------------------------------------------------------------
    // Handlers
    //--------------------------------------------------------------------------

    /**
     * @private
     */
    _onInput: function () {
        if (!this.limit) {
            return;
        }
        this._dp.add(this._fetch()).then(this._render.bind(this));
    },
    /**
     * @private
     */
    _onFocusOut: function () {
        if (!this.$el.has(document.activeElement).length) {
            this._render();
        }
    },
    /**
     * @private
     */
    _onKeydown: function (ev) {
        switch (ev.which) {
            case $.ui.keyCode.ESCAPE:
                this._render();
                break;
            case $.ui.keyCode.UP:
                ev.preventDefault();
                this.$menu.children().last().focus();
                break;
            case $.ui.keyCode.DOWN:
                ev.preventDefault();
                this.$menu.children().first().focus();
                break;
        }
    },
});
});<|MERGE_RESOLUTION|>--- conflicted
+++ resolved
@@ -374,11 +374,7 @@
      * @override
      * @private
      */
-<<<<<<< HEAD
-    _updateProductImage: function ($productContainer, displayImage, productId, productTemplateId, new_carousel) {
-=======
-    _updateProductImage: function ($productContainer, productId, productTemplateId, new_carousel, isCombinationPossible) {
->>>>>>> 995aa168
+    _updateProductImage: function ($productContainer, displayImage, productId, productTemplateId, new_carousel, isCombinationPossible) {
         var $img;
         var $carousel = $productContainer.find('#o-carousel-product');
 
@@ -428,12 +424,7 @@
             }
         }
 
-<<<<<<< HEAD
-        $carousel.toggleClass('css_not_available',
-            $productContainer.find('.js_main_product').hasClass('css_not_available'));
-=======
         $carousel.toggleClass('css_not_available', !isCombinationPossible);
->>>>>>> 995aa168
     },
 
     //--------------------------------------------------------------------------
