--- conflicted
+++ resolved
@@ -27,27 +27,20 @@
             tx_find_method_name = '_%s_form_get_tx_from_data' % acquirer_name
             if hasattr(self, tx_find_method_name):
                 tx = getattr(self, tx_find_method_name)(cr, uid, data, context=context)
-<<<<<<< HEAD
-            if tx and tx.state == 'done' and tx.acquirer_id.auto_confirm == 'at_pay_confirm' and tx.sale_order_id and tx.sale_order_id.state in ['draft', 'sent']:
-                self.pool['sale.order'].action_button_confirm(cr, SUPERUSER_ID, [tx.sale_order_id.id], context=dict(context, send_email=True))
-            elif tx and tx.state not in ['cancel'] and tx.sale_order_id and tx.sale_order_id.state in ['draft']:
-                self.pool['sale.order'].force_quotation_send(cr, SUPERUSER_ID, [tx.sale_order_id.id], context=context)
-=======
             _logger.info('<%s> transaction processed: tx ref:%s, tx amount: %s', acquirer_name, tx.reference if tx else 'n/a', tx.amount if tx else 'n/a')
 
             if tx and tx.sale_order_id:
                 # verify SO/TX match, excluding tx.fees which are currently not included in SO
                 amount_matches = (tx.sale_order_id.state in ['draft', 'sent'] and float_compare(tx.amount, tx.sale_order_id.amount_total, 2) == 0)
                 if amount_matches:
-                    if tx.state == 'done':
-                        _logger.info('<%s> transaction completed, confirming order %s (ID %s)', acquirer_name, tx.sale_order_id.name, tx.sale_order_id.id)
+                    if tx.state == 'done' and tx.acquirer_id.auto_confirm == 'at_pay_confirm':
+                        _logger.info('<%s> transaction completed, auto-confirming order %s (ID %s)', acquirer_name, tx.sale_order_id.name, tx.sale_order_id.id)
                         self.pool['sale.order'].action_button_confirm(cr, SUPERUSER_ID, [tx.sale_order_id.id], context=dict(context, send_email=True))
                     elif tx.state != 'cancel' and tx.sale_order_id.state == 'draft':
-                        _logger.info('<%s> transaction pending, sending quote email for order %s (ID %s)', acquirer_name, tx.sale_order_id.name, tx.sale_order_id.id)
+                        _logger.info('<%s> transaction pending/to confirm manually, sending quote email for order %s (ID %s)', acquirer_name, tx.sale_order_id.name, tx.sale_order_id.id)
                         self.pool['sale.order'].force_quotation_send(cr, SUPERUSER_ID, [tx.sale_order_id.id], context=context)
                 else:
                     _logger.warning('<%s> transaction MISMATCH for order %s (ID %s)', acquirer_name, tx.sale_order_id.name, tx.sale_order_id.id)
->>>>>>> 46c5f93b
         except Exception:
             _logger.exception('Fail to confirm the order or send the confirmation email%s', tx and ' for the transaction %s' % tx.reference or '')
 
