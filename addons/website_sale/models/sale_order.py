--- conflicted
+++ resolved
@@ -311,7 +311,7 @@
         values = {
             'partner_id': partner.id,
             'pricelist_id': pricelist.id,
-            'payment_term_id': partner.property_payment_term_id.id,
+            'payment_term_id': self.sale_get_payment_term(partner),
             'team_id': self.salesteam_id.id,
             'partner_invoice_id': addr['invoice'],
             'partner_shipping_id': addr['delivery'],
@@ -358,30 +358,8 @@
         # create so if needed
         if not sale_order and (force_create or code):
             # TODO cache partner_id session
-<<<<<<< HEAD
-            affiliate_id = request.session.get('affiliate_id')
-            if self.env['res.users'].sudo().browse(affiliate_id).exists():
-                salesperson_id = affiliate_id
-            else:
-                salesperson_id = request.website.salesperson_id.id
-            addr = partner.address_get(['delivery', 'invoice'])
-            so_data = {
-                'partner_id': partner.id,
-                'pricelist_id': pricelist_id,
-                'payment_term_id': self.sale_get_payment_term(partner),
-                'team_id': self.salesteam_id.id,
-                'partner_invoice_id': addr['invoice'],
-                'partner_shipping_id': addr['delivery'],
-                'user_id': salesperson_id or self.salesperson_id.id,
-            }
-            company = self.company_id or self.env['product.pricelist'].browse(pricelist_id).sudo().company_id
-            if company:
-                so_data['company_id'] = company.id
-
-=======
             pricelist = self.env['product.pricelist'].browse(pricelist_id).sudo()
             so_data = self._prepare_sale_order_values(partner, pricelist)
->>>>>>> a0aca47f
             sale_order = self.env['sale.order'].sudo().create(so_data)
 
             # set fiscal position
