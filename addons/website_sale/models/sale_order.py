# -*- coding: utf-8 -*-
import random
import openerp

from openerp import SUPERUSER_ID, tools
from openerp.osv import osv, orm, fields
from openerp.addons.web.http import request
from openerp.tools.translate import _
from openerp.exceptions import UserError


class sale_order(osv.Model):
    _inherit = "sale.order"

    def _cart_info(self, cr, uid, ids, field_name, arg, context=None):
        res = dict()
        for order in self.browse(cr, uid, ids, context=context):
            res[order.id] = {
                'cart_quantity': int(sum(l.product_uom_qty for l in (order.website_order_line or []))),
                'only_services': all(l.product_id and l.product_id.type in ('service', 'digital') for l in order.website_order_line)
            }
        return res

    _columns = {
        'website_order_line': fields.one2many(
            'sale.order.line', 'order_id',
            string='Order Lines displayed on Website', readonly=True,
            help='Order Lines to be displayed on the website. They should not be used for computation purpose.',
        ),
        'cart_quantity': fields.function(_cart_info, type='integer', string='Cart Quantity', multi='_cart_info'),
        'payment_acquirer_id': fields.many2one('payment.acquirer', 'Payment Acquirer', on_delete='set null', copy=False),
        'payment_tx_id': fields.many2one('payment.transaction', 'Transaction', on_delete='set null', copy=False),
        'only_services': fields.function(_cart_info, type='boolean', string='Only Services', multi='_cart_info'),
    }

    def _get_errors(self, cr, uid, order, context=None):
        return []

    def _get_website_data(self, cr, uid, order, context):
        return {
            'partner': order.partner_id.id,
            'order': order
        }

    def _cart_find_product_line(self, cr, uid, ids, product_id=None, line_id=None, context=None, **kwargs):
        for so in self.browse(cr, uid, ids, context=context):
            domain = [('order_id', '=', so.id), ('product_id', '=', product_id)]
            if line_id:
                domain += [('id', '=', line_id)]
            return self.pool.get('sale.order.line').search(cr, SUPERUSER_ID, domain, context=context)

    def _website_product_id_change(self, cr, uid, ids, order_id, product_id, qty=0, context=None):
        context = dict(context or {})
        order = self.pool['sale.order'].browse(cr, SUPERUSER_ID, order_id, context=context)
        product_context = context.copy()
        product_context.update({
            'lang': order.partner_id.lang,
            'partner': order.partner_id.id,
            'quantity': qty,
            'date': order.date_order,
            'pricelist': order.pricelist_id.id,
        })
        product = self.pool['product.product'].browse(cr, uid, product_id, context=product_context)

        values = {
            'product_id': product_id,
            'name': product.display_name,
            'product_uom_qty': qty,
            'order_id': order_id,
            'product_uom': product.uom_id.id,
            'price_unit': product.price,
        }
        if product.description_sale:
            values['name'] += '\n' + product.description_sale
        return values

    def _cart_update(self, cr, uid, ids, product_id=None, line_id=None, add_qty=0, set_qty=0, context=None, **kwargs):
        """ Add or set product quantity, add_qty can be negative """
        sol = self.pool.get('sale.order.line')

        quantity = 0
        for so in self.browse(cr, uid, ids, context=context):
            if so.state != 'draft':
                request.session['sale_order_id'] = None
                raise UserError(_('It is forbidden to modify a sale order which is not in draft status'))
            if line_id is not False:
                line_ids = so._cart_find_product_line(product_id, line_id, context=context, **kwargs)
                if line_ids:
                    line_id = line_ids[0]

            # Create line if no line with product_id can be located
            if not line_id:
                values = self._website_product_id_change(cr, uid, ids, so.id, product_id, qty=1, context=context)
                line_id = sol.create(cr, SUPERUSER_ID, values, context=context)
                sol._compute_tax_id(cr, SUPERUSER_ID, [line_id], context=context)
                if add_qty:
                    add_qty -= 1

            # compute new quantity
            if set_qty:
                quantity = set_qty
            elif add_qty is not None:
                quantity = sol.browse(cr, SUPERUSER_ID, line_id, context=context).product_uom_qty + (add_qty or 0)

            # Remove zero of negative lines
            if quantity <= 0:
                sol.unlink(cr, SUPERUSER_ID, [line_id], context=context)
            else:
                # update line
                values = self._website_product_id_change(cr, uid, ids, so.id, product_id, qty=quantity, context=context)
                sol.write(cr, SUPERUSER_ID, [line_id], values, context=context)

        return {'line_id': line_id, 'quantity': quantity}

    def _cart_accessories(self, cr, uid, ids, context=None):
        for order in self.browse(cr, uid, ids, context=context):
            s = set(j.id for l in (order.website_order_line or []) for j in (l.product_id.accessory_product_ids or []) if j.website_published)
            s -= set(l.product_id.id for l in order.order_line)
            product_ids = random.sample(s, min(len(s), 3))
            return self.pool['product.product'].browse(cr, uid, product_ids, context=context)


class website(orm.Model):
    _inherit = 'website'

    _columns = {
        'pricelist_id': fields.related(
            'user_id', 'partner_id', 'property_product_pricelist',
            type='many2one', relation='product.pricelist', string='Default Pricelist'),
        'currency_id': fields.related(
            'pricelist_id', 'currency_id',
            type='many2one', relation='res.currency', string='Default Currency'),
        'salesperson_id': fields.many2one('res.users', 'Salesperson'),
        'salesteam_id': fields.many2one('crm.team', 'Sales Team'),
        'website_pricelist_ids': fields.one2many('website_pricelist', 'website_id',
                                                 string='Price list available for this Ecommerce/Website'),
    }

    @tools.ormcache('uid', 'country_code', 'show_visible', 'website_pl', 'current_pl', 'all_pl')
    def _get_pl(self, cr, uid, country_code, show_visible, website_pl, current_pl, all_pl):
        """ Return the list of pricelists that can be used on website for the current user.

        :param str country_code: code iso or False, If set, we search only price list available for this country
        :param bool show_visible: if True, we don't display pricelist where selectable is False (Eg: Code promo)
        :param int website_pl: The default pricelist used on this website
        :param int current_pl: The current pricelist used on the website
                               (If not selectable but the current pricelist we had this pricelist anyway)
        :param list all_pl: List of all pricelist available for this website

        :returns: list of pricelist ids
        """
        pcs = []

        if country_code:
            groups = self.pool['res.country.group'].search(cr, uid, [('country_ids.code', '=', country_code)])
            for cgroup in self.pool['res.country.group'].browse(cr, uid, groups):
                for pll in cgroup.website_pricelist_ids:
                    if not show_visible or pll.selectable or pll.pricelist_id.id == current_pl:
                        pcs.append(pll.pricelist_id)

        if not pcs:  # no pricelist for this country, or no GeoIP
            pcs = [pll.pricelist_id for pll in all_pl
                   if not show_visible or pll.selectable or pll.pricelist_id.id == current_pl]

        partner = self.pool['res.users'].browse(cr, SUPERUSER_ID, uid).partner_id
        if not pcs or partner.property_product_pricelist.id != website_pl:
            pcs.append(partner.property_product_pricelist)
        # remove duplicates and sort by name
        pcs = sorted(set(pcs), key=lambda pl: pl.name)
        return [pl.id for pl in pcs]

    def get_pricelist_available(self, cr, uid, show_visible=False, context=None):
        """ Return the list of pricelists that can be used on website for the current user.
        Country restrictions will be detected with GeoIP (if installed).

        :param str country_code: code iso or False, If set, we search only price list available for this country
        :param bool show_visible: if True, we don't display pricelist where selectable is False (Eg: Code promo)

        :returns: pricelist recordset
        """
        isocountry = request.session.geoip and request.session.geoip.get('country_code') or False
        pl_ids = self._get_pl(cr, uid, isocountry, show_visible,
                              request.website.pricelist_id.id,
                              request.session.get('website_sale_current_pl'),
                              request.website.website_pricelist_ids)
        return self.pool['product.pricelist'].browse(cr, uid, pl_ids, context=context)

    def is_pricelist_available(self, cr, uid, pl_id, context=None):
        """ Return a boolean to specify if a specific pricelist can be manually set on the website.
        Warning: It check only if pricelist is in the 'selectable' pricelists or the current pricelist.

        :param int pl_id: The pricelist id to check

        :returns: Boolean, True if valid / available
        """
        return pl_id in [ppl.id for ppl in self.get_pricelist_available(cr, uid, show_visible=False, context=context)]

    def get_current_pricelist(self, cr, uid, context=None):
        """
        :returns: The current pricelist record
        """
        pl_id = request.session.get('website_sale_current_pl')
        if pl_id:
            return self.pool['product.pricelist'].browse(cr, uid, [pl_id], context=context)[0]
        else:
            pl = self.pool['res.users'].browse(cr, SUPERUSER_ID, uid, context=context).partner_id.property_product_pricelist
            request.session['website_sale_current_pl'] = pl.id
            return pl

    def sale_product_domain(self, cr, uid, ids, context=None):
        return [("sale_ok", "=", True)]

    def get_partner(self, cr, uid):
        return self.pool['res.users'].browse(cr, SUPERUSER_ID, uid).partner_id

    def sale_get_order(self, cr, uid, ids, force_create=False, code=None, update_pricelist=False, force_pricelist=False, context=None):
        """ Return the current sale order after mofications specified by params.

        :param bool force_create: Create sale order if not already existing
        :param str code: Code to force a pricelist (promo code)
                         If empty, it's a special case to reset the pricelist with the first available else the default.
        :param bool update_pricelist: Force to recompute all the lines from sale order to adapt the price with the current pricelist.
        :param int force_pricelist: pricelist_id - if set,  we change the pricelist with this one

        :returns: browse record for the current sale order
        """
        partner = self.get_partner(cr, uid)
        sale_order_obj = self.pool['sale.order']
<<<<<<< HEAD
        sale_order_id = request.session.get('sale_order_id') or (partner.last_website_so_id.id if partner.last_website_so_id and partner.last_website_so_id.state == 'draft' else False)

        sale_order = None
        pricelist_id = request.session.get('website_sale_current_pl')

        if force_pricelist and self.pool['product.pricelist'].search_count(cr, uid, [('id', '=', force_pricelist)], context=context):
            pricelist_id = force_pricelist
            request.session['website_sale_current_pl'] = pricelist_id
            update_pricelist = True
=======
        sale_order_id = request.session.get('sale_order_id')
        sale_order = None

        # Test validity of the sale_order_id
        if sale_order_id and sale_order_obj.exists(cr, SUPERUSER_ID, sale_order_id, context=context):
            sale_order = sale_order_obj.browse(cr, SUPERUSER_ID, sale_order_id, context=context)
        else:
            sale_order_id = None
>>>>>>> 6a306a03

        # create so if needed
        if not sale_order_id and (force_create or code):
            # TODO cache partner_id session
            user_obj = self.pool['res.users']
            affiliate_id = request.session.get('affiliate_id')
            salesperson_id = affiliate_id if user_obj.exists(cr, SUPERUSER_ID, affiliate_id, context=context) else request.website.salesperson_id.id
            for w in self.browse(cr, uid, ids):
                values = {
                    'partner_id': partner.id,
                    'pricelist_id': pricelist_id,
                    'team_id': w.salesteam_id.id,
                }
                sale_order_id = sale_order_obj.create(cr, SUPERUSER_ID, values, context=context)
                sale_order_obj.onchange_partner_id(cr, SUPERUSER_ID, [sale_order_id], context=context)
                values = {'user_id': salesperson_id or w.salesperson_id.id}

                sale_order_obj.write(cr, SUPERUSER_ID, [sale_order_id], values, context=context)
                request.session['sale_order_id'] = sale_order_id

<<<<<<< HEAD
                if request.website.partner_id.id != partner.id:
                    self.pool['res.partner'].write(cr, SUPERUSER_ID, partner.id, {'last_website_so_id': sale_order_id})
=======
        if sale_order_id:
            # TODO cache partner_id session
            partner = self.pool['res.users'].browse(cr, SUPERUSER_ID, uid, context=context).partner_id
            # check for change of pricelist with a coupon
            if code and code != sale_order.pricelist_id.code:
                pricelist_ids = self.pool['product.pricelist'].search(cr, SUPERUSER_ID, [('code', '=', code)], context=context)
                if pricelist_ids:
                    pricelist_id = pricelist_ids[0]
                    request.session['sale_order_code_pricelist_id'] = pricelist_id
                    update_pricelist = True
>>>>>>> 6a306a03

        if sale_order_id:
            sale_order = sale_order_obj.browse(cr, SUPERUSER_ID, sale_order_id, context=context)
            if not sale_order.exists():
                request.session['sale_order_id'] = None
                return None

            # check for change of pricelist with a coupon
            pricelist_id = pricelist_id or partner.property_product_pricelist.id

            # check for change of partner_id ie after signup
            if sale_order.partner_id.id != partner.id and request.website.partner_id.id != partner.id:
                flag_pricelist = False
                if pricelist_id != sale_order.pricelist_id.id:
                    flag_pricelist = True
                fiscal_position = sale_order.fiscal_position_id and sale_order.fiscal_position_id.id or False

                # change the partner, and trigger the onchange
                sale_order_obj.write(cr, SUPERUSER_ID, [sale_order_id], {'partner_id': partner.id}, context=context)
                sale_order_obj.onchange_partner_id(cr, SUPERUSER_ID, [sale_order_id], context=context)

                # check the pricelist : update it if the pricelist is not the 'forced' one
                values = {}
                if sale_order.pricelist_id:
                    if sale_order.pricelist_id.id != pricelist_id:
                        values['pricelist_id'] = pricelist_id
                        update_pricelist = True

                # if fiscal position, update the order lines taxes
                if sale_order.fiscal_position_id:
                    sale_order._compute_tax_id()

                # if values, then make the SO update
                if values:
                    sale_order_obj.write(cr, SUPERUSER_ID, [sale_order_id], values, context=context)

                # check if the fiscal position has changed with the partner_id update
                recent_fiscal_position = sale_order.fiscal_position_id and sale_order.fiscal_position_id.id or False
                if flag_pricelist or recent_fiscal_position != fiscal_position:
                    update_pricelist = True

            if code and code != sale_order.pricelist_id.code:
                pricelist_ids = self.pool['product.pricelist'].search(cr, uid, [('code', '=', code)], limit=1, context=context)
                if pricelist_ids:
                    pricelist_id = pricelist_ids[0]
                    update_pricelist = True
            elif code is not None and sale_order.pricelist_id.code:
                # code is not None when user removes code and click on "Apply"
                pricelist_id = partner.property_product_pricelist.id
                update_pricelist = True

            # update the pricelist
            if update_pricelist:
                request.session['website_sale_current_pl'] = pricelist_id
                values = {'pricelist_id': pricelist_id}
                sale_order.write(values)
                for line in sale_order.order_line:
                    if line.exists():
                        sale_order._cart_update(product_id=line.product_id.id, line_id=line.id, add_qty=0)

            # update browse record
            if (code and code != sale_order.pricelist_id.code) or sale_order.partner_id.id != partner.id or force_pricelist:
                sale_order = sale_order_obj.browse(cr, SUPERUSER_ID, sale_order.id, context=context)

        return sale_order

    def sale_get_transaction(self, cr, uid, ids, context=None):
        transaction_obj = self.pool.get('payment.transaction')
        tx_id = request.session.get('sale_transaction_id')
        if tx_id:
            tx_ids = transaction_obj.search(cr, SUPERUSER_ID, [('id', '=', tx_id), ('state', 'not in', ['cancel'])], context=context)
            if tx_ids:
                return transaction_obj.browse(cr, SUPERUSER_ID, tx_ids[0], context=context)
            else:
                request.session['sale_transaction_id'] = False
        return False

    def sale_reset(self, cr, uid, ids, context=None):
        request.session.update({
            'sale_order_id': False,
            'sale_transaction_id': False,
            'website_sale_current_pl': False,
        })


class website_pricelist(osv.Model):
    _name = 'website_pricelist'
    _description = 'Website Pricelist'

    def _get_display_name(self, cr, uid, ids, name, arg, context=None):
        result = {}
        for o in self.browse(cr, uid, ids, context=context):
            result[o.id] = _("Website Pricelist for %s") % o.pricelist_id.name
        return result

    _columns = {
        'name': fields.function(_get_display_name, string='Pricelist Name', type="char"),
        'website_id': fields.many2one('website', string="Website", required=True),
        'selectable': fields.boolean('Selectable', help="Allow the end user to choose this price list"),
        'pricelist_id': fields.many2one('product.pricelist', string='Pricelist'),
        'country_group_ids': fields.many2many('res.country.group', 'res_country_group_website_pricelist_rel',
                                              'website_pricelist_id', 'res_country_group_id', string='Country Groups'),
    }

    def clear_cache(self):
        # website._get_pl() is cached to avoid to recompute at each request the
        # list of available pricelists. So, we need to invalidate the cache when
        # we change the config of website price list to force to recompute.
        website = self.pool['website']
        website._get_pl.clear_cache(website)

    def create(self, cr, uid, data, context=None):
        res = super(website_pricelist, self).create(cr, uid, data, context=context)
        self.clear_cache()
        return res

    def write(self, cr, uid, ids, data, context=None):
        res = super(website_pricelist, self).write(cr, uid, ids, data, context=context)
        self.clear_cache()
        return res

    def unlink(self, cr, uid, ids, context=None):
        res = super(website_pricelist, self).unlink(cr, uid, ids, context=context)
        self.clear_cache()
        return res


class CountryGroup(osv.Model):
    _inherit = 'res.country.group'
    _columns = {
        'website_pricelist_ids': fields.many2many('website_pricelist', 'res_country_group_website_pricelist_rel',
                                                  'res_country_group_id', 'website_pricelist_id', string='Website Price Lists'),
    }


class res_partner(openerp.models.Model):
    _inherit = 'res.partner'

    last_website_so_id = openerp.fields.Many2one('sale.order', 'Last Online Sale Order')<|MERGE_RESOLUTION|>--- conflicted
+++ resolved
@@ -226,26 +226,20 @@
         """
         partner = self.get_partner(cr, uid)
         sale_order_obj = self.pool['sale.order']
-<<<<<<< HEAD
         sale_order_id = request.session.get('sale_order_id') or (partner.last_website_so_id.id if partner.last_website_so_id and partner.last_website_so_id.state == 'draft' else False)
 
         sale_order = None
-        pricelist_id = request.session.get('website_sale_current_pl')
-
-        if force_pricelist and self.pool['product.pricelist'].search_count(cr, uid, [('id', '=', force_pricelist)], context=context):
-            pricelist_id = force_pricelist
-            request.session['website_sale_current_pl'] = pricelist_id
-            update_pricelist = True
-=======
-        sale_order_id = request.session.get('sale_order_id')
-        sale_order = None
-
         # Test validity of the sale_order_id
         if sale_order_id and sale_order_obj.exists(cr, SUPERUSER_ID, sale_order_id, context=context):
             sale_order = sale_order_obj.browse(cr, SUPERUSER_ID, sale_order_id, context=context)
         else:
             sale_order_id = None
->>>>>>> 6a306a03
+        pricelist_id = request.session.get('website_sale_current_pl')
+
+        if force_pricelist and self.pool['product.pricelist'].search_count(cr, uid, [('id', '=', force_pricelist)], context=context):
+            pricelist_id = force_pricelist
+            request.session['website_sale_current_pl'] = pricelist_id
+            update_pricelist = True
 
         # create so if needed
         if not sale_order_id and (force_create or code):
@@ -265,28 +259,12 @@
 
                 sale_order_obj.write(cr, SUPERUSER_ID, [sale_order_id], values, context=context)
                 request.session['sale_order_id'] = sale_order_id
-
-<<<<<<< HEAD
+                sale_order = sale_order_obj.browse(cr, SUPERUSER_ID, sale_order_id, context=context)
+
                 if request.website.partner_id.id != partner.id:
                     self.pool['res.partner'].write(cr, SUPERUSER_ID, partner.id, {'last_website_so_id': sale_order_id})
-=======
+
         if sale_order_id:
-            # TODO cache partner_id session
-            partner = self.pool['res.users'].browse(cr, SUPERUSER_ID, uid, context=context).partner_id
-            # check for change of pricelist with a coupon
-            if code and code != sale_order.pricelist_id.code:
-                pricelist_ids = self.pool['product.pricelist'].search(cr, SUPERUSER_ID, [('code', '=', code)], context=context)
-                if pricelist_ids:
-                    pricelist_id = pricelist_ids[0]
-                    request.session['sale_order_code_pricelist_id'] = pricelist_id
-                    update_pricelist = True
->>>>>>> 6a306a03
-
-        if sale_order_id:
-            sale_order = sale_order_obj.browse(cr, SUPERUSER_ID, sale_order_id, context=context)
-            if not sale_order.exists():
-                request.session['sale_order_id'] = None
-                return None
 
             # check for change of pricelist with a coupon
             pricelist_id = pricelist_id or partner.property_product_pricelist.id
@@ -344,6 +322,10 @@
             # update browse record
             if (code and code != sale_order.pricelist_id.code) or sale_order.partner_id.id != partner.id or force_pricelist:
                 sale_order = sale_order_obj.browse(cr, SUPERUSER_ID, sale_order.id, context=context)
+
+        else:
+            request.session['sale_order_id'] = None
+            return None
 
         return sale_order
 
