# -*- coding: utf-8 -*-
from openerp.addons.website_sale.controllers.main import Ecommerce
from openerp.addons.web.http import request
from openerp.addons.website.models import website


class Ecommerce(Ecommerce):

    @website.route(['/shop/payment/'], type='http', auth="public", multilang=True)
    def payment(self, **post):
        cr, uid, context = request.cr, request.uid, request.context
        order = self.get_order()

        carrier_id = post.get('carrier_id')
        if order and carrier_id:
            # recompute delivery costs
            SaleOrder = request.registry['sale.order']
<<<<<<< HEAD
            SaleOrder.write(cr, uid, [order.id], {'carrier_id': carrier_id}, context=context)
            SaleOrder.delivery_set(cr, uid, [order.id], context=context)
=======
            SaleOrder.write(cr, SUPERUSER_ID, [order.id], {'carrier_id': carrier_id}, context=context)
            SaleOrder.delivery_set(cr, SUPERUSER_ID, [order.id], context=context)
            return request.redirect("/shop/payment/")
>>>>>>> 57505a1b

        res = super(Ecommerce, self).payment(**post)
        return res<|MERGE_RESOLUTION|>--- conflicted
+++ resolved
@@ -2,6 +2,7 @@
 from openerp.addons.website_sale.controllers.main import Ecommerce
 from openerp.addons.web.http import request
 from openerp.addons.website.models import website
+from openerp import SUPERUSER_ID
 
 
 class Ecommerce(Ecommerce):
@@ -15,14 +16,9 @@
         if order and carrier_id:
             # recompute delivery costs
             SaleOrder = request.registry['sale.order']
-<<<<<<< HEAD
-            SaleOrder.write(cr, uid, [order.id], {'carrier_id': carrier_id}, context=context)
-            SaleOrder.delivery_set(cr, uid, [order.id], context=context)
-=======
             SaleOrder.write(cr, SUPERUSER_ID, [order.id], {'carrier_id': carrier_id}, context=context)
             SaleOrder.delivery_set(cr, SUPERUSER_ID, [order.id], context=context)
             return request.redirect("/shop/payment/")
->>>>>>> 57505a1b
 
         res = super(Ecommerce, self).payment(**post)
         return res