--- conflicted
+++ resolved
@@ -177,30 +177,16 @@
             if factor.customer_name:
                 factor_name += ' - ' + factor.customer_name
 
-<<<<<<< HEAD
-                general_account = product.property_account_income_id or product.categ_id.property_account_income_categ_id
-                if not general_account:
-                    raise UserError(_("Configuration Error!") + '\n' + _("Please define income account for product '%s'.") % product.name)
-                taxes = product.taxes_id or general_account.tax_ids
-                tax = self.pool['account.fiscal.position'].map_tax(cr, uid, account.partner_id.property_account_position_id, taxes)
-                curr_invoice_line.update({
-                    'invoice_line_tax_ids': [(6, 0, tax)],
-                    'name': factor_name,
-                    'account_id': general_account.id,
-                })
-=======
-            general_account = product.property_account_income or product.categ_id.property_account_income_categ
+            general_account = product.property_account_income_id or product.categ_id.property_account_income_categ_id
             if not general_account:
                 raise UserError(_("Configuration Error!") + '\n' + _("Please define income account for product '%s'.") % product.name)
             taxes = product.taxes_id or general_account.tax_ids
-            tax = self.pool['account.fiscal.position'].map_tax(cr, uid, account.partner_id.property_account_position, taxes)
+            tax = self.pool['account.fiscal.position'].map_tax(cr, uid, account.partner_id.property_account_position_id, taxes)
             curr_invoice_line.update({
-                'invoice_line_tax_id': [(6, 0, tax)],
+                'invoice_line_tax_ids': [(6, 0, tax)],
                 'name': factor_name,
-                'invoice_line_tax_id': [(6, 0, tax)],
                 'account_id': general_account.id,
             })
->>>>>>> be58335f
 
             note = []
             for line in analytic_line_ids:
