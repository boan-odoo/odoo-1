--- conflicted
+++ resolved
@@ -155,7 +155,6 @@
         address = self.pool.get('res.partner').browse(cr, uid, partner_id, context=context)
         return {'value': {'email_from': address.email, 'partner_phone': address.phone}}
 
-<<<<<<< HEAD
     def create(self, cr, uid, vals, context=None):
         if context is None:
             context = {}
@@ -164,14 +163,13 @@
 
         # context: no_log, because subtype already handle this
         return super(crm_claim, self).create(cr, uid, vals, context=context)
-=======
+
     def copy(self, cr, uid, id, default=None, context=None):
         claim = self.browse(cr, uid, id, context=context)
         default = dict(default or {},
             stage_id = self._get_default_stage_id(cr, uid, context=context),
             name = _('%s (copy)') % claim.name)
         return super(crm_claim, self).copy(cr, uid, id, default, context=context)
->>>>>>> 4bfcbb2a
 
     # -------------------------------------------------------
     # Mail gateway
