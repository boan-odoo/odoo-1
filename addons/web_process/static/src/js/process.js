--- conflicted
+++ resolved
@@ -107,11 +107,7 @@
             if(this.process_id)
                 return def.resolve().promise();
 
-<<<<<<< HEAD
-            this.process_dataset = new openerp.web.DataSet(this, "process.process", this.session.context);
-=======
-            this.process_dataset = new instance.web.DataSetStatic(this, "process.process", this.session.context);
->>>>>>> f5c37eab
+            this.process_dataset = new instance.web.DataSet(this, "process.process", this.session.context);
             this.process_dataset
             .call("search_by_model", [self.process_model,self.session.context])
             .done(function(res) {
@@ -241,11 +237,7 @@
         },
         jump_to_view: function(model, id) {
             var self = this;
-<<<<<<< HEAD
-            var dataset = new openerp.web.DataSet(this, 'ir.values', this.session.context);
-=======
-            var dataset = new instance.web.DataSetStatic(this, 'ir.values', this.session.context);
->>>>>>> f5c37eab
+            var dataset = new instance.web.DataSet(this, 'ir.values', this.session.context);
             dataset.call('get',
                 ['action', 'tree_but_open',[['ir.ui.menu', id]], dataset.context],
                 function(res) {
