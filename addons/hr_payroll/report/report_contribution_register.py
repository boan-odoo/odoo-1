--- conflicted
+++ resolved
@@ -5,11 +5,7 @@
 from datetime import datetime
 from dateutil.relativedelta import relativedelta
 
-<<<<<<< HEAD
-from odoo import api, fields, models
-=======
 from odoo import api, fields, models, _
->>>>>>> 0a089f87
 from odoo.exceptions import UserError
 
 
@@ -35,11 +31,7 @@
     @api.model
     def render_html(self, docids, data=None):
         if not data.get('form'):
-<<<<<<< HEAD
             raise UserError(_("Some data are missing, this report cannot be printed."))
-=======
-            raise UserError(_("Form content is missing, this report cannot be printed."))
->>>>>>> 0a089f87
 
         register_ids = self.env.context.get('active_ids', [])
         contrib_registers = self.env['hr.contribution.register'].browse(register_ids)
