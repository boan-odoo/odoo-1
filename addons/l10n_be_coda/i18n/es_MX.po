--- conflicted
+++ resolved
@@ -1,19 +1,3 @@
-<<<<<<< HEAD
-# Spanish translation for openobject-addons
-# Copyright (c) 2010 Rosetta Contributors and Canonical Ltd 2010
-# This file is distributed under the same license as the openobject-addons package.
-# FIRST AUTHOR <EMAIL@ADDRESS>, 2010.
-#
-msgid ""
-msgstr ""
-"Project-Id-Version: openobject-addons\n"
-"Report-Msgid-Bugs-To: FULL NAME <EMAIL@ADDRESS>\n"
-"POT-Creation-Date: 2011-01-11 11:14+0000\n"
-"PO-Revision-Date: 2011-08-30 17:18+0000\n"
-"Last-Translator: Jordi Esteve (www.zikzakmedia.com) "
-"<jesteve@zikzakmedia.com>\n"
-"Language-Team: Spanish <es@li.org>\n"
-=======
 # Translation of OpenERP Server.
 # This file contains the translation of the following modules:
 # * l10n_be_coda
@@ -28,288 +12,679 @@
 "PO-Revision-Date: 2016-01-09 01:19+0000\n"
 "Last-Translator: Martin Trigaux\n"
 "Language-Team: Spanish (Mexico) (http://www.transifex.com/odoo/odoo-8/language/es_MX/)\n"
->>>>>>> 37ed5ce8
 "MIME-Version: 1.0\n"
 "Content-Type: text/plain; charset=UTF-8\n"
-"Content-Transfer-Encoding: 8bit\n"
-"X-Launchpad-Export-Date: 2011-09-05 05:45+0000\n"
-"X-Generator: Launchpad (build 13830)\n"
-
-#. module: account_coda
-#: help:account.coda,journal_id:0
-#: field:account.coda.import,journal_id:0
-msgid "Bank Journal"
-msgstr "Diario bancario"
-
-#. module: account_coda
-#: view:account.coda:0
-#: field:account.coda.import,note:0
-msgid "Log"
-msgstr "Registro"
-
-#. module: account_coda
-#: model:ir.model,name:account_coda.model_account_coda_import
-msgid "Account Coda Import"
-msgstr "Contabilidad Importación Coda"
-
-#. module: account_coda
-#: field:account.coda,name:0
-msgid "Coda file"
-msgstr "Fichero Coda"
-
-#. module: account_coda
-#: view:account.coda:0
-msgid "Group By..."
-msgstr "Agrupar por..."
-
-#. module: account_coda
-#: field:account.coda.import,awaiting_account:0
-msgid "Default Account for Unrecognized Movement"
-msgstr "Cuenta por defecto para movimientos no reconocidos"
-
-#. module: account_coda
-#: help:account.coda,date:0
+"Content-Transfer-Encoding: \n"
+"Language: es_MX\n"
+"Plural-Forms: nplurals=2; plural=(n != 1);\n"
+
+#. module: l10n_be_coda
+#: model:account.coda.trans.code,description:l10n_be_coda.actcc_09_21
+msgid "Cash withdrawal on card (PROTON)"
+msgstr ""
+
+#. module: l10n_be_coda
+#: model:account.coda.trans.category,description:l10n_be_coda.actrca_412
+msgid "Advice of expiry charges"
+msgstr ""
+
+#. module: l10n_be_coda
+#: model:account.coda.trans.code,description:l10n_be_coda.actcc_09_11
+msgid "Your purchase of luncheon vouchers"
+msgstr ""
+
+#. module: l10n_be_coda
+#: model:account.coda.trans.code,description:l10n_be_coda.actcc_11_05
+msgid "Partial payment subscription"
+msgstr ""
+
+#. module: l10n_be_coda
+#: model:account.coda.trans.code,description:l10n_be_coda.actcc_01_54
+msgid "Unexecutable transfer order"
+msgstr ""
+
+#. module: l10n_be_coda
+#: model:account.coda.trans.code,description:l10n_be_coda.actcc_01_02
+msgid "Individual transfer order initiated by the bank"
+msgstr ""
+
+#. module: l10n_be_coda
+#: model:account.coda.trans.code,comment:l10n_be_coda.actcc_80_21
+msgid "Charges for preparing pay packets"
+msgstr ""
+
+#. module: l10n_be_coda
+#: model:account.coda.trans.type,description:l10n_be_coda.actt_9
+msgid "Detail of 7. The records in a separate application keep type 9."
+msgstr ""
+
+#. module: l10n_be_coda
+#: model:account.coda.trans.category,description:l10n_be_coda.actrca_426
+msgid "Belgian broker's commission"
+msgstr ""
+
+#. module: l10n_be_coda
+#: model:account.coda.trans.category,description:l10n_be_coda.actrca_031
+msgid "Charges foreign cheque"
+msgstr ""
+
+#. module: l10n_be_coda
+#: model:account.coda.trans.category,description:l10n_be_coda.actrca_002
+msgid "Interest paid"
+msgstr ""
+
+#. module: l10n_be_coda
+#: field:account.coda.trans.type,parent_id:0
+msgid "Parent"
+msgstr "Padre"
+
+#. module: l10n_be_coda
+#: model:account.coda.trans.code,comment:l10n_be_coda.actcc_03_62
+msgid ""
+"cheques debited on account, but debit cancelled afterwards for lack of cover"
+" (double debit/contra-entry of transaction 01 or 05)"
+msgstr ""
+
+#. module: l10n_be_coda
+#: model:account.coda.trans.code,description:l10n_be_coda.actcc_47_05
+msgid "Bill claimed back"
+msgstr ""
+
+#. module: l10n_be_coda
+#: model:account.coda.trans.category,description:l10n_be_coda.actrca_016
+msgid "BLIW/IBLC dues"
+msgstr ""
+
+#. module: l10n_be_coda
+#: code:addons/l10n_be_coda/wizard/account_coda_import.py:909
+#, python-format
+msgid "CODA File is Imported  :"
+msgstr ""
+
+#. module: l10n_be_coda
+#: model:account.coda.trans.category,description:l10n_be_coda.actrca_066
+msgid "Fixed loan advance - reimbursement"
+msgstr ""
+
+#. module: l10n_be_coda
+#: model:account.coda.trans.code,description:l10n_be_coda.actcc_09_05
+msgid "Purchase of foreign bank notes"
+msgstr ""
+
+#. module: l10n_be_coda
+#: model:account.coda.trans.category,description:l10n_be_coda.actrca_030
+msgid "Account insurance"
+msgstr ""
+
+#. module: l10n_be_coda
+#: model:account.coda.trans.category,description:l10n_be_coda.actrca_042
+msgid "Payment card costs"
+msgstr ""
+
+#. module: l10n_be_coda
+#: model:account.coda.trans.category,description:l10n_be_coda.actrca_212
+msgid "Warehousing fee"
+msgstr ""
+
+#. module: l10n_be_coda
+#: code:addons/l10n_be_coda/wizard/account_coda_import.py:278
+#: code:addons/l10n_be_coda/wizard/account_coda_import.py:471
+#, python-format
+msgid ""
+"\n"
+"The File contains an invalid CODA Transaction Family : %s."
+msgstr ""
+
+#. module: l10n_be_coda
+#: model:account.coda.trans.code,description:l10n_be_coda.actcc_01_66
+msgid "Financial centralization"
+msgstr ""
+
+#. module: l10n_be_coda
+#: model:account.coda.trans.category,description:l10n_be_coda.actrca_420
+msgid "Retention charges"
+msgstr ""
+
+#. module: l10n_be_coda
+#: model:account.coda.trans.code,description:l10n_be_coda.actcc_01_50
+msgid "Transfer in your favour"
+msgstr ""
+
+#. module: l10n_be_coda
+#: model:account.coda.trans.code,description:l10n_be_coda.actcc_01_87
+#: model:account.coda.trans.code,description:l10n_be_coda.actcc_04_87
+#: model:account.coda.trans.code,description:l10n_be_coda.actcc_05_87
+#: model:account.coda.trans.code,description:l10n_be_coda.actcc_07_87
+#: model:account.coda.trans.code,description:l10n_be_coda.actcc_09_87
+#: model:account.coda.trans.code,description:l10n_be_coda.actcc_11_87
+#: model:account.coda.trans.code,description:l10n_be_coda.actcc_13_87
+#: model:account.coda.trans.code,description:l10n_be_coda.actcc_30_87
+#: model:account.coda.trans.code,description:l10n_be_coda.actcc_35_87
+#: model:account.coda.trans.code,description:l10n_be_coda.actcc_41_87
+#: model:account.coda.trans.code,description:l10n_be_coda.actcc_43_87
+#: model:account.coda.trans.code,description:l10n_be_coda.actcc_47_87
+msgid "Reimbursement of costs"
+msgstr ""
+
+#. module: l10n_be_coda
+#: model:account.coda.trans.code,description:l10n_be_coda.actcc_07_56
+msgid "Remittance of supplier's bill with guarantee"
+msgstr ""
+
+#. module: l10n_be_coda
+#: model:account.coda.comm.type,description:l10n_be_coda.acct_002
+msgid "Communication of the bank"
+msgstr ""
+
+#. module: l10n_be_coda
+#: field:coda.bank.statement.line,amount:0
+msgid "Amount"
+msgstr "Monto"
+
+#. module: l10n_be_coda
+#: model:account.coda.trans.code,comment:l10n_be_coda.actcc_11_70
+msgid "Only with stockbrokers when they deliver the securities to the bank"
+msgstr ""
+
+#. module: l10n_be_coda
+#: model:account.coda.trans.category,description:l10n_be_coda.actrca_413
+msgid "Acceptance charges"
+msgstr ""
+
+#. module: l10n_be_coda
+#: field:coda.bank.statement.line,counterparty_bic:0
+msgid "Counterparty BIC"
+msgstr "BIC de la contrapartida"
+
+#. module: l10n_be_coda
+#: help:coda.bank.account,def_receivable:0
+msgid ""
+"Set here the receivable account that will be used, by default, if the "
+"partner is not found."
+msgstr ""
+
+#. module: l10n_be_coda
+#: help:coda.bank.account,def_payable:0
+msgid ""
+"Set here the payable account that will be used, by default, if the partner "
+"is not found."
+msgstr ""
+
+#. module: l10n_be_coda
+#: model:account.coda.trans.code,description:l10n_be_coda.actcc_07_39
+msgid "Return of an irregular bill of exchange"
+msgstr ""
+
+#. module: l10n_be_coda
+#: model:account.coda.trans.category,description:l10n_be_coda.actrca_011
+msgid "VAT"
+msgstr "CIF/NIF"
+
+#. module: l10n_be_coda
+#: model:account.coda.trans.code,comment:l10n_be_coda.actcc_07_09
+msgid "Debit of the agios to the account of the drawee"
+msgstr ""
+
+#. module: l10n_be_coda
+#: view:account.coda.comm.type:0
+#: model:ir.actions.act_window,name:l10n_be_coda.action_account_coda_comm_type_form
+#: model:ir.ui.menu,name:l10n_be_coda.menu_action_account_coda_comm_type_form
+msgid "CODA Structured Communication Types"
+msgstr ""
+
+#. module: l10n_be_coda
+#: model:account.coda.trans.code,description:l10n_be_coda.actcc_30_50
+msgid "Spot sale of foreign exchange"
+msgstr ""
+
+#. module: l10n_be_coda
+#: code:addons/l10n_be_coda/wizard/account_coda_import.py:321
+#, python-format
+msgid ""
+"\n"
+"CODA parsing error on movement data record 2.2, seq nr %s.\n"
+"Please report this issue via your OpenERP support channel."
+msgstr ""
+
+#. module: l10n_be_coda
+#: model:account.coda.trans.code,description:l10n_be_coda.actcc_07_58
+msgid "Remittance of supplier's bill without guarantee"
+msgstr ""
+
+#. module: l10n_be_coda
+#: model:account.coda.trans.code,description:l10n_be_coda.actcc_07_03
+msgid "Payment receipt card"
+msgstr ""
+
+#. module: l10n_be_coda
+#: model:account.coda.trans.category,description:l10n_be_coda.actrca_207
+msgid "Non-conformity fee"
+msgstr ""
+
+#. module: l10n_be_coda
+#: model:account.coda.trans.category,description:l10n_be_coda.actrca_022
+msgid "Priority costs"
+msgstr ""
+
+#. module: l10n_be_coda
+#: code:addons/l10n_be_coda/wizard/account_coda_import.py:145
+#, python-format
+msgid "Warning!"
+msgstr "¡Aviso!"
+
+#. module: l10n_be_coda
+#: model:account.coda.trans.category,description:l10n_be_coda.actrca_045
+msgid "Handling costs"
+msgstr ""
+
+#. module: l10n_be_coda
+#: model:account.coda.trans.code,comment:l10n_be_coda.actcc_47_13
+msgid "Debit customer, payment of agios, interest, exchange commission, etc."
+msgstr ""
+
+#. module: l10n_be_coda
+#: field:account.coda,date:0
 msgid "Import Date"
 msgstr "Fecha de importación"
 
-#. module: account_coda
-#: field:account.coda,note:0
-msgid "Import log"
-msgstr "Registro de importación"
-
-#. module: account_coda
-#: view:account.coda.import:0
-msgid "Import"
-msgstr "Importar"
-
-#. module: account_coda
+#. module: l10n_be_coda
+#: model:account.coda.trans.category,description:l10n_be_coda.actrca_039
+msgid "Telecommunications"
+msgstr ""
+
+#. module: l10n_be_coda
+#: field:coda.bank.statement.line,globalisation_id:0
+msgid "Globalisation ID"
+msgstr "ID global"
+
+#. module: l10n_be_coda
+#: model:account.coda.trans.category,description:l10n_be_coda.actrca_000
+msgid "Net amount"
+msgstr ""
+
+#. module: l10n_be_coda
+#: model:account.coda.trans.code,description:l10n_be_coda.actcc_03_11
+msgid "Department store cheque"
+msgstr ""
+
+#. module: l10n_be_coda
+#: model:account.coda.trans.category,description:l10n_be_coda.actrca_206
+msgid "Surety fee/payment under reserve"
+msgstr ""
+
+#. module: l10n_be_coda
+#: model:account.coda.trans.code,description:l10n_be_coda.actcc_04_53
+msgid "Cash deposit at an ATM"
+msgstr ""
+
+#. module: l10n_be_coda
+#: model:account.coda.trans.code,description:l10n_be_coda.actcc_30_52
+msgid "Forward sale of foreign exchange"
+msgstr ""
+
+#. module: l10n_be_coda
+#: model:account.coda.trans.code,comment:l10n_be_coda.actcc_11_05
+msgid ""
+"Debit of the subscriber for the complementary payment of partly-paid shares"
+msgstr ""
+
+#. module: l10n_be_coda
+#: model:ir.model,name:l10n_be_coda.model_account_bank_statement_line_global
+msgid "Batch Payment Info"
+msgstr "Información del pago por lote"
+
+#. module: l10n_be_coda
+#: model:account.coda.trans.code,description:l10n_be_coda.actcc_00_33
+#: model:account.coda.trans.code,description:l10n_be_coda.actcc_00_83
+msgid "Value correction"
+msgstr ""
+
+#. module: l10n_be_coda
+#: model:account.coda.trans.code,comment:l10n_be_coda.actcc_80_27
+msgid "For publications of the financial institution"
+msgstr ""
+
+#. module: l10n_be_coda
+#: model:account.coda.trans.code,description:l10n_be_coda.actcc_47_01
+msgid "Payment of foreign bill"
+msgstr ""
+
+#. module: l10n_be_coda
+#: model:account.coda.trans.category,description:l10n_be_coda.actrca_024
+msgid "Growth premium"
+msgstr ""
+
+#. module: l10n_be_coda
+#: selection:account.coda.trans.code,type:0
+msgid "Transaction Code"
+msgstr ""
+
+#. module: l10n_be_coda
+#: model:account.coda.trans.code,description:l10n_be_coda.actcc_47_13
+msgid "Discount foreign supplier's bills"
+msgstr ""
+
+#. module: l10n_be_coda
+#: model:account.coda.trans.code,description:l10n_be_coda.actcf_05
+msgid "Direct debit"
+msgstr ""
+
+#. module: l10n_be_coda
+#: model:account.coda.trans.code,description:l10n_be_coda.actcf_00
+msgid "Undefined transactions"
+msgstr ""
+
+#. module: l10n_be_coda
+#: model:account.coda.trans.code,comment:l10n_be_coda.actcc_11_62
+msgid "When reimbursed separately to the subscriber"
+msgstr ""
+
+#. module: l10n_be_coda
+#: view:account.coda.trans.category:0
+msgid "CODA Transaction Category"
+msgstr ""
+
+#. module: l10n_be_coda
+#: model:account.coda.trans.category,description:l10n_be_coda.actrca_067
+msgid "Fixed loan advance - extension"
+msgstr ""
+
+#. module: l10n_be_coda
+#: model:account.coda.trans.code,description:l10n_be_coda.actcc_13_07
+msgid "Your repayment instalment credits"
+msgstr ""
+
+#. module: l10n_be_coda
+#: model:account.coda.trans.code,comment:l10n_be_coda.actcc_09_13
+msgid "On the account of the head office"
+msgstr ""
+
+#. module: l10n_be_coda
+#: constraint:account.bank.statement:0
+msgid "The journal and period chosen have to belong to the same company."
+msgstr ""
+
+#. module: l10n_be_coda
+#: model:account.coda.comm.type,description:l10n_be_coda.acct_115
+msgid "Terminal cash deposit"
+msgstr ""
+
+#. module: l10n_be_coda
+#: model:account.coda.trans.code,comment:l10n_be_coda.actcc_43_01
+msgid ""
+"Debit of a cheque in foreign currency or in EUR in favour of a foreigner"
+msgstr ""
+
+#. module: l10n_be_coda
+#: model:account.coda.trans.code,description:l10n_be_coda.actcc_47_54
+msgid "Discount abroad"
+msgstr ""
+
+#. module: l10n_be_coda
+#: model:account.coda.trans.code,description:l10n_be_coda.actcc_47_62
+msgid "Remittance of documents abroad - credit after collection"
+msgstr ""
+
+#. module: l10n_be_coda
+#: field:coda.bank.statement.line,name:0
+msgid "Communication"
+msgstr "Comunicación"
+
+#. module: l10n_be_coda
+#: model:account.coda.trans.code,description:l10n_be_coda.actcc_00_35
+#: model:account.coda.trans.code,description:l10n_be_coda.actcc_00_85
+msgid "Correction"
+msgstr ""
+
+#. module: l10n_be_coda
+#: code:addons/l10n_be_coda/l10n_be_coda.py:403
+#, python-format
+msgid "Delete operation not allowed."
+msgstr ""
+
+#. module: l10n_be_coda
+#: code:addons/l10n_be_coda/wizard/account_coda_import.py:269
+#, python-format
+msgid ""
+"\n"
+"The File contains an invalid CODA Transaction Type : %s."
+msgstr ""
+
+#. module: l10n_be_coda
+#: model:account.coda.trans.code,description:l10n_be_coda.actcc_30_33
+#: model:account.coda.trans.code,description:l10n_be_coda.actcc_30_83
+msgid "Value (date) correction"
+msgstr ""
+
+#. module: l10n_be_coda
+#: model:account.coda.trans.category,description:l10n_be_coda.actrca_063
+msgid "Rounding differences"
+msgstr ""
+
+#. module: l10n_be_coda
+#: code:addons/l10n_be_coda/wizard/account_coda_import.py:296
+#: code:addons/l10n_be_coda/wizard/account_coda_import.py:489
+#, python-format
+msgid "Transaction Category unknown, please consult your bank."
+msgstr ""
+
+#. module: l10n_be_coda
+#: view:account.coda.trans.code:0
+msgid "CODA Transaction Code"
+msgstr ""
+
+#. module: l10n_be_coda
+#: code:addons/l10n_be_coda/wizard/account_coda_import.py:171
+#, python-format
+msgid ""
+"\n"
+"Unsupported bank account structure."
+msgstr ""
+
+#. module: l10n_be_coda
+#: model:account.coda.trans.category,description:l10n_be_coda.actrca_052
+msgid "Residence state tax"
+msgstr ""
+
+#. module: l10n_be_coda
+#: code:addons/l10n_be_coda/wizard/account_coda_import.py:462
+#, python-format
+msgid ""
+"\n"
+"The File contains an invalid CODA Transaction Type : %s!"
+msgstr ""
+
+#. module: l10n_be_coda
 #: view:account.coda:0
-msgid "Coda import"
-msgstr "Importar Coda"
-
-#. module: account_coda
-#: code:addons/account_coda/account_coda.py:51
-#, python-format
-msgid "Coda file not found for bank statement !!"
-msgstr "¡No se ha encontrado el archivo Coda para el extracto bancario!"
-
-#. module: account_coda
-#: help:account.coda.import,awaiting_account:0
-msgid ""
-"Set here the default account that will be used, if the partner is found but "
-"does not have the bank account, or if he is domiciled"
-msgstr ""
-"Indique aquí la cuenta por defecto que se utilizará, si se encuentra la "
-"empresa pero no tiene la cuenta bancaria, o si está domiciliado."
-
-#. module: account_coda
-#: view:account.coda:0
-#: field:account.coda,company_id:0
-msgid "Company"
-msgstr "Compañía"
-
-#. module: account_coda
-#: help:account.coda.import,def_payable:0
-msgid ""
-"Set here the payable account that will be used, by default, if the partner "
-"is not found"
-msgstr ""
-"Indique aquí la cuenta a pagar que se utilizará por defecto, si no se "
-"encuentra la empresa."
-
-#. module: account_coda
-#: view:account.coda:0
-msgid "Search Coda"
-msgstr "Buscar Coda"
-
-#. module: account_coda
-#: view:account.coda:0
-#: field:account.coda,user_id:0
-msgid "User"
-msgstr "Usuario"
-
-#. module: account_coda
-#: view:account.coda:0
-#: field:account.coda,date:0
-msgid "Date"
-msgstr "Fecha"
-
-#. module: account_coda
-#: model:ir.ui.menu,name:account_coda.menu_account_coda_statement
-msgid "Coda Import Logs"
-msgstr "Historial importación Code"
-
-#. module: account_coda
-#: model:ir.model,name:account_coda.model_account_coda
-msgid "coda for an Account"
-msgstr "Coda para una cuenta"
-
-#. module: account_coda
-#: field:account.coda.import,def_payable:0
-msgid "Default Payable Account"
-msgstr "Cuenta a pagar por defecto"
-
-#. module: account_coda
-#: help:account.coda,name:0
-msgid "Store the detail of bank statements"
-msgstr "Guarda el detalle de extractos bancarios."
-
-#. module: account_coda
-#: view:account.coda.import:0
-msgid "Cancel"
-msgstr "Cancelar"
-
-#. module: account_coda
-#: view:account.coda.import:0
-msgid "Open Statements"
-msgstr "Abrir extractos"
-
-#. module: account_coda
-#: code:addons/account_coda/wizard/account_coda_import.py:167
-#, python-format
-msgid "The bank account %s is not defined for the partner %s.\n"
-msgstr "La cuenta bancaria %s no está definida para la empresa %s.\n"
-
-#. module: account_coda
-#: model:ir.ui.menu,name:account_coda.menu_account_coda_import
-msgid "Import Coda Statements"
-msgstr "Importar extractos Coda"
-
-#. module: account_coda
-#: view:account.coda.import:0
-#: model:ir.actions.act_window,name:account_coda.action_account_coda_import
-msgid "Import Coda Statement"
-msgstr "Importar extracto Coda"
-
-#. module: account_coda
-#: model:ir.module.module,description:account_coda.module_meta_information
+msgid "Additional Information"
+msgstr ""
+
+#. module: l10n_be_coda
+#: model:account.coda.comm.type,description:l10n_be_coda.acct_120
+msgid "Correction of a transaction"
+msgstr ""
+
+#. module: l10n_be_coda
+#: model:account.coda.trans.code,description:l10n_be_coda.actcc_01_64
+#: model:account.coda.trans.code,description:l10n_be_coda.actcc_41_64
+msgid "Transfer to your account"
+msgstr ""
+
+#. module: l10n_be_coda
+#: model:account.coda.comm.type,description:l10n_be_coda.acct_124
+msgid "Number of the credit card"
+msgstr ""
+
+#. module: l10n_be_coda
+#: model:account.coda.trans.code,description:l10n_be_coda.actcc_80_13
+msgid "Renting of safes"
+msgstr ""
+
+#. module: l10n_be_coda
+#: help:coda.bank.account,find_bbacom:0
+msgid ""
+"Partner lookup via the 'BBA' Structured Communication field of the Invoice."
+msgstr ""
+
+#. module: l10n_be_coda
+#: model:account.coda.comm.type,description:l10n_be_coda.acct_104
+msgid "Equivalent in EUR"
+msgstr ""
+
+#. module: l10n_be_coda
+#: model:account.coda.trans.code,description:l10n_be_coda.actcc_47_50
+msgid "Remittance of foreign bill credit after collection"
+msgstr ""
+
+#. module: l10n_be_coda
+#: code:addons/l10n_be_coda/wizard/account_coda_import.py:156
+#, python-format
 msgid ""
 "\n"
-"    Module provides functionality to import\n"
-"    bank statements from coda files.\n"
-"    "
-msgstr ""
+"Foreign bank accounts with BBAN structure are not supported."
+msgstr ""
+
+#. module: l10n_be_coda
+#: model:account.coda.trans.code,description:l10n_be_coda.actcc_03_03
+msgid "Your purchase by payment card"
+msgstr ""
+
+#. module: l10n_be_coda
+#: model:account.coda.trans.type,description:l10n_be_coda.actt_1
+msgid ""
+"Amount as totalised by the customer; e.g. a file regrouping payments of "
+"wages or payments made to suppliers or a file regrouping collections for "
+"which the customer is debited or credited with one single amount. As a "
+"matter of principle, this type is also used when no detailed data is "
+"following (type 5)."
+msgstr ""
+
+#. module: l10n_be_coda
+#: view:coda.bank.statement.line:0
+msgid "Credit Transactions."
+msgstr "Transacciones de crédito"
+
+#. module: l10n_be_coda
+#: field:account.coda.trans.type,type:0
+msgid "Transaction Type"
+msgstr ""
+
+#. module: l10n_be_coda
+#: model:ir.model,name:l10n_be_coda.model_account_coda
+msgid "Object to store CODA Data Files"
+msgstr ""
+
+#. module: l10n_be_coda
+#: model:account.coda.trans.category,description:l10n_be_coda.actrca_029
+msgid "Protest charges"
+msgstr ""
+
+#. module: l10n_be_coda
+#: code:addons/l10n_be_coda/wizard/account_coda_import.py:521
+#, python-format
+msgid ""
 "\n"
-"    Módulo que proporciona la funcionalidad para importar\n"
-"    extractos bancarios desde ficheros coda.\n"
-"    "
-
-#. module: account_coda
-#: view:account.coda:0
-msgid "Statements"
-msgstr "Extractos"
-
-#. module: account_coda
-#: field:account.bank.statement,coda_id:0
-msgid "Coda"
-msgstr "Coda"
-
-#. module: account_coda
-#: view:account.coda.import:0
-msgid "Results :"
-msgstr "Resultados :"
-
-#. module: account_coda
-#: view:account.coda.import:0
-msgid "Result of Imported Coda Statements"
-msgstr "Resultado de los extractos Coda importados"
-
-#. module: account_coda
-#: help:account.coda.import,def_receivable:0
-msgid ""
-"Set here the receivable account that will be used, by default, if the "
-"partner is not found"
-msgstr ""
-"Indique aquí la cuenta a cobrar que se utilizará por defecto, si no se "
-"encuentra la empresa."
-
-#. module: account_coda
-#: field:account.coda.import,coda:0
-#: model:ir.actions.act_window,name:account_coda.act_account_payment_account_bank_statement
-msgid "Coda File"
-msgstr "Fichero Coda"
-
-#. module: account_coda
-#: model:ir.model,name:account_coda.model_account_bank_statement
-msgid "Bank Statement"
-msgstr "Extracto bancario"
-
-#. module: account_coda
-#: model:ir.actions.act_window,name:account_coda.action_account_coda
-msgid "Coda Logs"
-msgstr "Historial Coda"
-
-#. module: account_coda
-#: code:addons/account_coda/wizard/account_coda_import.py:311
-#, python-format
-msgid "Result"
-msgstr "Resultado"
-
-#. module: account_coda
-#: view:account.coda.import:0
-msgid "Click on 'New' to select your file :"
-msgstr "Haga clic en 'Nuevo' para seleccionar su fichero :"
-
-#. module: account_coda
-#: field:account.coda.import,def_receivable:0
-msgid "Default Receivable Account"
-msgstr "Cuenta a cobrar por defecto"
-
-#. module: account_coda
-#: view:account.coda.import:0
-msgid "Close"
-msgstr "Cerrar"
-
-#. module: account_coda
-#: field:account.coda,statement_ids:0
-msgid "Generated Bank Statements"
-msgstr "Extractos bancarios generados"
-
-#. module: account_coda
-#: model:ir.module.module,shortdesc:account_coda.module_meta_information
-msgid "Account CODA - import bank statements from coda file"
-msgstr "Contabilidad CODA - importa extractos bancarios desde fichero Coda"
-
-#. module: account_coda
-#: view:account.coda.import:0
-msgid "Configure Your Journal and Account :"
-msgstr "Configure su diario y cuenta :"
-
-#. module: account_coda
-#: view:account.coda:0
-msgid "Coda Import"
-msgstr "Importación Coda"
-
-#. module: account_coda
-#: view:account.coda:0
-#: field:account.coda,journal_id:0
-msgid "Journal"
-msgstr "Diario"
-
-#~ msgid ""
-#~ "The Object name must start with x_ and not contain any special character !"
-#~ msgstr ""
-#~ "¡El objeto debe empezar con  x_ y no puede contener ningún carácter especial!"
-
-#~ msgid "Invalid model name in the action definition."
-#~ msgstr "Nombre de modelo inválido en la definición de acción."
-
-#~ msgid "Invalid XML for View Architecture!"
-#~ msgstr "¡XML inválido para la estructura de la vista!"
-
-#~ msgid "Default receivable Account"
-#~ msgstr "Cuenta a recibir por defecto"
-
-#~ msgid "_Close"
-#~ msgstr "_Cerrar"
-
-#~ msgid "Generated Bank Statement"
-#~ msgstr "Extracto bancario generado"
-
-<<<<<<< HEAD
-#~ msgid "_Ok"
-#~ msgstr "_Aceptar"
-=======
+"CODA parsing error on information data record 3.3, seq nr %s.\n"
+"Please report this issue via your OpenERP support channel."
+msgstr ""
+
+#. module: l10n_be_coda
+#: model:account.coda.trans.category,description:l10n_be_coda.actrca_003
+msgid "Credit commission"
+msgstr ""
+
+#. module: l10n_be_coda
+#: code:addons/l10n_be_coda/wizard/account_coda_import.py:632
+#, python-format
+msgid ""
+"\n"
+"Configuration Error!\n"
+"Please verify the Default Debit and Credit Account settings in journal %s."
+msgstr ""
+
+#. module: l10n_be_coda
+#: model:account.coda.trans.code,description:l10n_be_coda.actcc_43_58
+msgid "Remittance of foreign cheque credit after collection"
+msgstr ""
+
+#. module: l10n_be_coda
+#: model:account.coda.trans.type,description:l10n_be_coda.actt_8
+msgid "Detail of 3."
+msgstr ""
+
+#. module: l10n_be_coda
+#: model:account.coda.trans.code,comment:l10n_be_coda.actcc_05_58
+msgid ""
+"(cancellation of an undue debit of the debtor at the initiative of the "
+"financial institution or the debtor for lack of cover)"
+msgstr ""
+
+#. module: l10n_be_coda
+#: model:account.coda.trans.code,description:l10n_be_coda.actcc_11_11
+msgid "Payable coupons/repayable securities"
+msgstr ""
+
+#. module: l10n_be_coda
+#: model:account.coda.trans.code,description:l10n_be_coda.actcc_11_50
+msgid "Sale of securities"
+msgstr ""
+
+#. module: l10n_be_coda
+#: model:account.coda.trans.code,description:l10n_be_coda.actcc_01_51
+msgid "Transfer in your favour – initiated by the bank"
+msgstr ""
+
+#. module: l10n_be_coda
+#: view:account.coda:0 field:account.coda,coda_data:0
+#: field:account.coda.import,coda_data:0
+msgid "CODA File"
+msgstr ""
+
+#. module: l10n_be_coda
+#: model:account.coda.comm.type,description:l10n_be_coda.acct_003
+msgid "RBP data"
+msgstr ""
+
+#. module: l10n_be_coda
+#: model:account.coda.trans.code,description:l10n_be_coda.actcc_11_06
+msgid "Share option plan – exercising an option"
+msgstr ""
+
+#. module: l10n_be_coda
+#: model:account.coda.trans.category,description:l10n_be_coda.actrca_051
+msgid "Withholding tax"
+msgstr ""
+
+#. module: l10n_be_coda
+#: model:account.coda.comm.type,description:l10n_be_coda.acct_006
+msgid "Information concerning the detail amount"
+msgstr ""
+
+#. module: l10n_be_coda
+#: model:account.coda.trans.code,description:l10n_be_coda.actcc_43_37
+msgid "Costs relating to payment of foreign cheques"
+msgstr ""
+
+#. module: l10n_be_coda
+#: field:account.coda.trans.code,parent_id:0
+msgid "Family"
+msgstr ""
+
+#. module: l10n_be_coda
+#: model:account.coda.trans.code,description:l10n_be_coda.actcc_11_66
+msgid "Retrocession of issue commission"
+msgstr ""
+
+#. module: l10n_be_coda
+#: model:account.coda.trans.code,description:l10n_be_coda.actcc_04_68
+msgid "Credit after Proton payments"
+msgstr ""
+
+#. module: l10n_be_coda
+#: view:coda.bank.statement:0 field:coda.bank.statement,period_id:0
+msgid "Period"
+msgstr "Período"
+
 #. module: l10n_be_coda
 #: model:account.coda.trans.code,comment:l10n_be_coda.actcc_09_01
 msgid ""
@@ -3335,7 +3710,8 @@
 #: model:account.coda.trans.category,description:l10n_be_coda.actrca_430
 msgid "Recovery of foreign tax"
 msgstr ""
->>>>>>> 37ed5ce8
-
-#~ msgid "Select your bank journal :"
-#~ msgstr "Seleccione su diario bancario :"+
+#. module: l10n_be_coda
+#: model:account.coda.trans.code,description:l10n_be_coda.actcc_80_01
+msgid "Guarantee card charges"
+msgstr ""