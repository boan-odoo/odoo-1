--- conflicted
+++ resolved
@@ -998,12 +998,8 @@
                     self.write(cr, uid, [procurement.id], {'move_id': id, 'close_move':1})
                 else:
                     if procurement.procure_method=='make_to_stock' and procurement.move_id.state in ('draft','waiting',):
-<<<<<<< HEAD
-                        id = self.pool.get('stock.move').write(cr, uid, [procurement.move_id.id], {'state':'confirmed'})
-=======
                         # properly call action_confirm() on stock.move to abide by the location chaining etc.
                         id = self.pool.get('stock.move').action_confirm(cr, uid, [procurement.move_id.id], context=context)
->>>>>>> 6ddb5839
         self.write(cr, uid, ids, {'state':'confirmed','message':''})
         return True
 
