# -*- coding: utf-8 -*-
##############################################################################
#
#    OpenERP, Open Source Management Solution
#    Copyright (C) 2004-2010 Tiny SPRL (<http://tiny.be>).
#
#    This program is free software: you can redistribute it and/or modify
#    it under the terms of the GNU Affero General Public License as
#    published by the Free Software Foundation, either version 3 of the
#    License, or (at your option) any later version.
#
#    This program is distributed in the hope that it will be useful,
#    but WITHOUT ANY WARRANTY; without even the implied warranty of
#    MERCHANTABILITY or FITNESS FOR A PARTICULAR PURPOSE.  See the
#    GNU Affero General Public License for more details.
#
#    You should have received a copy of the GNU Affero General Public License
#    along with this program.  If not, see <http://www.gnu.org/licenses/>.
#
##############################################################################

import time
import openerp.addons.decimal_precision as dp
from openerp.osv import fields, osv, orm
from openerp.tools import DEFAULT_SERVER_DATETIME_FORMAT
from openerp.tools import float_compare
from openerp.tools.translate import _
from openerp import tools, SUPERUSER_ID
from openerp.addons.product import _common


class mrp_property_group(osv.osv):
    """
    Group of mrp properties.
    """
    _name = 'mrp.property.group'
    _description = 'Property Group'
    _columns = {
        'name': fields.char('Property Group', size=64, required=True),
        'description': fields.text('Description'),
    }

class mrp_property(osv.osv):
    """
    Properties of mrp.
    """
    _name = 'mrp.property'
    _description = 'Property'
    _columns = {
        'name': fields.char('Name', size=64, required=True),
        'composition': fields.selection([('min','min'),('max','max'),('plus','plus')], 'Properties composition', required=True, help="Not used in computations, for information purpose only."),
        'group_id': fields.many2one('mrp.property.group', 'Property Group', required=True),
        'description': fields.text('Description'),
    }
    _defaults = {
        'composition': lambda *a: 'min',
    }
#----------------------------------------------------------
# Work Centers
#----------------------------------------------------------
# capacity_hour : capacity per hour. default: 1.0.
#          Eg: If 5 concurrent operations at one time: capacity = 5 (because 5 employees)
# unit_per_cycle : how many units are produced for one cycle

class mrp_workcenter(osv.osv):
    _name = 'mrp.workcenter'
    _description = 'Work Center'
    _inherits = {'resource.resource':"resource_id"}
    _columns = {
        'note': fields.text('Description', help="Description of the Work Center. Explain here what's a cycle according to this Work Center."),
        'capacity_per_cycle': fields.float('Capacity per Cycle', help="Number of operations this Work Center can do in parallel. If this Work Center represents a team of 5 workers, the capacity per cycle is 5."),
        'time_cycle': fields.float('Time for 1 cycle (hour)', help="Time in hours for doing one cycle."),
        'time_start': fields.float('Time before prod.', help="Time in hours for the setup."),
        'time_stop': fields.float('Time after prod.', help="Time in hours for the cleaning."),
        'costs_hour': fields.float('Cost per hour', help="Specify Cost of Work Center per hour."),
        'costs_hour_account_id': fields.many2one('account.analytic.account', 'Hour Account', domain=[('type','!=','view')],
            help="Fill this only if you want automatic analytic accounting entries on production orders."),
        'costs_cycle': fields.float('Cost per cycle', help="Specify Cost of Work Center per cycle."),
        'costs_cycle_account_id': fields.many2one('account.analytic.account', 'Cycle Account', domain=[('type','!=','view')],
            help="Fill this only if you want automatic analytic accounting entries on production orders."),
        'costs_journal_id': fields.many2one('account.analytic.journal', 'Analytic Journal'),
        'costs_general_account_id': fields.many2one('account.account', 'General Account', domain=[('type','!=','view')]),
        'resource_id': fields.many2one('resource.resource','Resource', ondelete='cascade', required=True),
        'product_id': fields.many2one('product.product','Work Center Product', help="Fill this product to easily track your production costs in the analytic accounting."),
    }
    _defaults = {
        'capacity_per_cycle': 1.0,
        'resource_type': 'material',
     }

    def on_change_product_cost(self, cr, uid, ids, product_id, context=None):
        value = {}

        if product_id:
            cost = self.pool.get('product.product').browse(cr, uid, product_id, context=context)
            value = {'costs_hour': cost.standard_price}
        return {'value': value}

class mrp_routing(osv.osv):
    """
    For specifying the routings of Work Centers.
    """
    _name = 'mrp.routing'
    _description = 'Routing'
    _columns = {
        'name': fields.char('Name', size=64, required=True),
        'active': fields.boolean('Active', help="If the active field is set to False, it will allow you to hide the routing without removing it."),
        'code': fields.char('Code', size=8),

        'note': fields.text('Description'),
        'workcenter_lines': fields.one2many('mrp.routing.workcenter', 'routing_id', 'Work Centers'),

        'location_id': fields.many2one('stock.location', 'Production Location',
            help="Keep empty if you produce at the location where the finished products are needed." \
                "Set a location if you produce at a fixed location. This can be a partner location " \
                "if you subcontract the manufacturing operations."
        ),
        'company_id': fields.many2one('res.company', 'Company'),
    }
    _defaults = {
        'active': lambda *a: 1,
        'company_id': lambda self, cr, uid, context: self.pool.get('res.company')._company_default_get(cr, uid, 'mrp.routing', context=context)
    }

class mrp_routing_workcenter(osv.osv):
    """
    Defines working cycles and hours of a Work Center using routings.
    """
    _name = 'mrp.routing.workcenter'
    _description = 'Work Center Usage'
    _order = 'sequence'
    _columns = {
        'workcenter_id': fields.many2one('mrp.workcenter', 'Work Center', required=True),
        'name': fields.char('Name', size=64, required=True),
        'sequence': fields.integer('Sequence', help="Gives the sequence order when displaying a list of routing Work Centers."),
        'cycle_nbr': fields.float('Number of Cycles', required=True,
            help="Number of iterations this work center has to do in the specified operation of the routing."),
        'hour_nbr': fields.float('Number of Hours', required=True, help="Time in hours for this Work Center to achieve the operation of the specified routing."),
        'routing_id': fields.many2one('mrp.routing', 'Parent Routing', select=True, ondelete='cascade',
             help="Routing indicates all the Work Centers used, for how long and/or cycles." \
                "If Routing is indicated then,the third tab of a production order (Work Centers) will be automatically pre-completed."),
        'note': fields.text('Description'),
        'company_id': fields.related('routing_id', 'company_id', type='many2one', relation='res.company', string='Company', store=True, readonly=True),
    }
    _defaults = {
        'cycle_nbr': lambda *a: 1.0,
        'hour_nbr': lambda *a: 0.0,
    }

class mrp_bom(osv.osv):
    """
    Defines bills of material for a product.
    """
    _name = 'mrp.bom'
    _description = 'Bill of Material'
    _inherit = ['mail.thread']

    def _child_compute(self, cr, uid, ids, name, arg, context=None):
        """ Gets child bom.
        @param self: The object pointer
        @param cr: The current row, from the database cursor,
        @param uid: The current user ID for security checks
        @param ids: List of selected IDs
        @param name: Name of the field
        @param arg: User defined argument
        @param context: A standard dictionary for contextual values
        @return:  Dictionary of values
        """
        result = {}
        if context is None:
            context = {}
        bom_obj = self.pool.get('mrp.bom')
        bom_id = context and context.get('active_id', False) or False
        cr.execute('select id from mrp_bom')
        if all(bom_id != r[0] for r in cr.fetchall()):
            ids.sort()
            bom_id = ids[0]
        bom_parent = bom_obj.browse(cr, uid, bom_id, context=context)
        for bom in self.browse(cr, uid, ids, context=context):
            if (bom_parent) or (bom.id == bom_id):
                result[bom.id] = map(lambda x: x.id, bom.bom_lines)
            else:
                result[bom.id] = []
            if bom.bom_lines:
                continue
            ok = ((name=='child_complete_ids'))
            if (bom.type=='phantom' or ok):
                sids = bom_obj.search(cr, uid, [('bom_id','=',False),('product_id','=',bom.product_id.id)])
                if sids:
                    bom2 = bom_obj.browse(cr, uid, sids[0], context=context)
                    result[bom.id] += map(lambda x: x.id, bom2.bom_lines)

        return result

    _columns = {
        'name': fields.char('Name', size=64),
        'code': fields.char('Reference', size=16),
        'active': fields.boolean('Active', help="If the active field is set to False, it will allow you to hide the bills of material without removing it."),
        'type': fields.selection([('normal', 'Normal BoM'), ('phantom', 'Sets / Phantom')], 'BoM Type', required=True,
                                 help= "If a by-product is used in several products, it can be useful to create its own BoM. "\
                                 "Though if you don't want separated production orders for this by-product, select Set/Phantom as BoM type. "\
                                 "If a Phantom BoM is used for a root product, it will be sold and shipped as a set of components, instead of being produced."),
        'date_start': fields.date('Valid From', help="Validity of this BoM or component. Keep empty if it's always valid."),
        'date_stop': fields.date('Valid Until', help="Validity of this BoM or component. Keep empty if it's always valid."),
        'sequence': fields.integer('Sequence', help="Gives the sequence order when displaying a list of bills of material."),
        'position': fields.char('Internal Reference', size=64, help="Reference to a position in an external plan."),
        'product_id': fields.many2one('product.product', 'Product', required=True),
        'product_uos_qty': fields.float('Product UOS Qty'),
        'product_uos': fields.many2one('product.uom', 'Product UOS', help="Product UOS (Unit of Sale) is the unit of measurement for the invoicing and promotion of stock."),
        'product_qty': fields.float('Product Quantity', required=True, digits_compute=dp.get_precision('Product Unit of Measure')),
        'product_uom': fields.many2one('product.uom', 'Product Unit of Measure', required=True, help="Unit of Measure (Unit of Measure) is the unit of measurement for the inventory control"),
        'product_rounding': fields.float('Product Rounding', help="Rounding applied on the product quantity."),
        'product_efficiency': fields.float('Manufacturing Efficiency', required=True, help="A factor of 0.9 means a loss of 10% within the production process."),
        'bom_lines': fields.one2many('mrp.bom', 'bom_id', 'BoM Lines'),
        'bom_id': fields.many2one('mrp.bom', 'Parent BoM', ondelete='cascade', select=True),
        'routing_id': fields.many2one('mrp.routing', 'Routing', help="The list of operations (list of work centers) to produce the finished product. The routing is mainly used to compute work center costs during operations and to plan future loads on work centers based on production planning."),
        'property_ids': fields.many2many('mrp.property', 'mrp_bom_property_rel', 'bom_id', 'property_id', 'Properties'),
        'child_complete_ids': fields.function(_child_compute, relation='mrp.bom', string="BoM Hierarchy", type='many2many'),
        'company_id': fields.many2one('res.company', 'Company', required=True),
    }
    _defaults = {
        'active': lambda *a: 1,
        'product_efficiency': lambda *a: 1.0,
        'product_qty': lambda *a: 1.0,
        'product_rounding': lambda *a: 0.0,
        'type': lambda *a: 'normal',
        'company_id': lambda self, cr, uid, c: self.pool.get('res.company')._company_default_get(cr, uid, 'mrp.bom', context=c),
    }
    _order = "sequence"
    _parent_name = "bom_id"
    _sql_constraints = [
        ('bom_qty_zero', 'CHECK (product_qty>0)', 'All product quantities must be greater than 0.\n' \
            'You should install the mrp_byproduct module if you want to manage extra products on BoMs !'),
    ]

    def _check_recursion(self, cr, uid, ids, context=None):
        level = 100
        while len(ids):
            cr.execute('select distinct bom_id from mrp_bom where id IN %s', (tuple(ids),))
            ids = filter(None, map(lambda x: x[0], cr.fetchall()))
            if not level:
                return False
            level -= 1
        return True

    def _check_product(self, cr, uid, ids, context=None):
        all_prod = []
        boms = self.browse(cr, uid, ids, context=context)
        def check_bom(boms):
            res = True
            for bom in boms:
                if bom.product_id.id in all_prod:
                    res = res and False
                all_prod.append(bom.product_id.id)
                lines = bom.bom_lines
                if lines:
                    res = res and check_bom([bom_id for bom_id in lines if bom_id not in boms])
            return res
        return check_bom(boms)

    _constraints = [
        (_check_recursion, 'Error ! You cannot create recursive BoM.', ['parent_id']),
        (_check_product, 'BoM line product should not be same as BoM product.', ['product_id']),
    ]

    def onchange_product_id(self, cr, uid, ids, product_id, name, product_qty=0, context=None):
        """ Changes UoM and name if product_id changes.
        @param name: Name of the field
        @param product_id: Changed product_id
        @return:  Dictionary of changed values
        """
        res = {}
        if product_id:
            prod = self.pool.get('product.product').browse(cr, uid, product_id, context=context)
            res['value'] = {'name': prod.name, 'product_uom': prod.uom_id.id, 'product_uos_qty': 0, 'product_uos': False}
            if prod.uos_id.id:
                res['value']['product_uos_qty'] = product_qty * prod.uos_coeff
                res['value']['product_uos'] = prod.uos_id.id
        return res

    def onchange_uom(self, cr, uid, ids, product_id, product_uom, context=None):
        res = {'value': {}}
        if not product_uom or not product_id:
            return res
        product = self.pool.get('product.product').browse(cr, uid, product_id, context=context)
        uom = self.pool.get('product.uom').browse(cr, uid, product_uom, context=context)
        if uom.category_id.id != product.uom_id.category_id.id:
            res['warning'] = {'title': _('Warning'), 'message': _('The Product Unit of Measure you chose has a different category than in the product form.')}
            res['value'].update({'product_uom': product.uom_id.id})
        return res

    def _bom_find(self, cr, uid, product_id, product_uom, properties=None):
        """ Finds BoM for particular product and product uom.
        @param product_id: Selected product.
        @param product_uom: Unit of measure of a product.
        @param properties: List of related properties.
        @return: False or BoM id.
        """
        if properties is None:
            properties = []
        domain = [('product_id', '=', product_id), ('bom_id', '=', False),
            '|', ('date_start', '=', False), ('date_start', '<=', time.strftime(DEFAULT_SERVER_DATETIME_FORMAT)),
            '|', ('date_stop', '=', False), ('date_stop', '>=', time.strftime(DEFAULT_SERVER_DATETIME_FORMAT))]
        ids = self.search(cr, uid, domain)
        max_prop = 0
        result = False
        for bom in self.pool.get('mrp.bom').browse(cr, uid, ids):
            prop = 0
            for prop_id in bom.property_ids:
                if prop_id.id in properties:
                    prop += 1
            if (prop > max_prop) or ((max_prop == 0) and not result):
                result = bom.id
                max_prop = prop
        return result

    def _bom_explode(self, cr, uid, bom, factor, properties=None, addthis=False, level=0, routing_id=False):
        """ Finds Products and Work Centers for related BoM for manufacturing order.
        @param bom: BoM of particular product.
        @param factor: Factor of product UoM.
        @param properties: A List of properties Ids.
        @param addthis: If BoM found then True else False.
        @param level: Depth level to find BoM lines starts from 10.
        @return: result: List of dictionaries containing product details.
                 result2: List of dictionaries containing Work Center details.
        """
        routing_obj = self.pool.get('mrp.routing')
        factor = factor / (bom.product_efficiency or 1.0)
        factor = _common.ceiling(factor, bom.product_rounding)
        if factor < bom.product_rounding:
            factor = bom.product_rounding
        result = []
        result2 = []
        phantom = False
        if bom.type == 'phantom' and not bom.bom_lines:
            newbom = self._bom_find(cr, uid, bom.product_id.id, bom.product_uom.id, properties)

            if newbom:
                res = self._bom_explode(cr, uid, self.browse(cr, uid, [newbom])[0], factor * bom.product_qty, properties, addthis=True, level=level + 10)
                result = result + res[0]
                result2 = result2 + res[1]
                phantom = True
            else:
                phantom = False
        if not phantom:
            if addthis and not bom.bom_lines:
                result.append({
                    'name': bom.product_id.name,
                    'product_id': bom.product_id.id,
                    'product_qty': bom.product_qty * factor,
                    'product_uom': bom.product_uom.id,
                    'product_uos_qty': bom.product_uos and bom.product_uos_qty * factor or False,
                    'product_uos': bom.product_uos and bom.product_uos.id or False,
                })
            routing = (routing_id and routing_obj.browse(cr, uid, routing_id)) or bom.routing_id or False
            if routing:
                for wc_use in routing.workcenter_lines:
                    wc = wc_use.workcenter_id
                    d, m = divmod(factor, wc_use.workcenter_id.capacity_per_cycle)
                    mult = (d + (m and 1.0 or 0.0))
                    cycle = mult * wc_use.cycle_nbr
                    result2.append({
                        'name': tools.ustr(wc_use.name) + ' - ' + tools.ustr(bom.product_id.name),
                        'workcenter_id': wc.id,
                        'sequence': level + (wc_use.sequence or 0),
                        'cycle': cycle,
                        'hour': float(wc_use.hour_nbr * mult + ((wc.time_start or 0.0) + (wc.time_stop or 0.0) + cycle * (wc.time_cycle or 0.0)) * (wc.time_efficiency or 1.0)),
                    })
            for bom2 in bom.bom_lines:
                res = self._bom_explode(cr, uid, bom2, factor, properties, addthis=True, level=level + 10)
                result = result + res[0]
                result2 = result2 + res[1]
        return result, result2

    def copy_data(self, cr, uid, id, default=None, context=None):
        if default is None:
            default = {}
        bom_data = self.read(cr, uid, id, [], context=context)
        default.update(name=_("%s (copy)") % (bom_data['name']), bom_id=False)
        return super(mrp_bom, self).copy_data(cr, uid, id, default, context=context)


class mrp_production(osv.osv):
    """
    Production Orders / Manufacturing Orders
    """
    _name = 'mrp.production'
    _description = 'Manufacturing Order'
    _date_name = 'date_planned'
    _inherit = ['mail.thread', 'ir.needaction_mixin']

    def _production_calc(self, cr, uid, ids, prop, unknow_none, context=None):
        """ Calculates total hours and total no. of cycles for a production order.
        @param prop: Name of field.
        @param unknow_none:
        @return: Dictionary of values.
        """
        result = {}
        for prod in self.browse(cr, uid, ids, context=context):
            result[prod.id] = {
                'hour_total': 0.0,
                'cycle_total': 0.0,
            }
            for wc in prod.workcenter_lines:
                result[prod.id]['hour_total'] += wc.hour
                result[prod.id]['cycle_total'] += wc.cycle
        return result

    def _src_id_default(self, cr, uid, ids, context=None):
        try:
            location_model, location_id = self.pool.get('ir.model.data').get_object_reference(cr, uid, 'stock', 'stock_location_stock')
            self.pool.get('stock.location').check_access_rule(cr, uid, [location_id], 'read', context=context)
        except (orm.except_orm, ValueError):
            location_id = False
        return location_id

    def _dest_id_default(self, cr, uid, ids, context=None):
        try:
            location_model, location_id = self.pool.get('ir.model.data').get_object_reference(cr, uid, 'stock', 'stock_location_stock')
            self.pool.get('stock.location').check_access_rule(cr, uid, [location_id], 'read', context=context)
        except (orm.except_orm, ValueError):
            location_id = False
        return location_id

    def _get_progress(self, cr, uid, ids, name, arg, context=None):
        """ Return product quantity percentage """
        result = dict.fromkeys(ids, 100)
        for mrp_production in self.browse(cr, uid, ids, context=context):
            if mrp_production.product_qty:
                done = 0.0
                for move in mrp_production.move_created_ids2:
                    if not move.scrapped and move.product_id == mrp_production.product_id:
                        done += move.product_qty
                result[mrp_production.id] = done / mrp_production.product_qty * 100
        return result

    def _moves_assigned(self, cr, uid, ids, name, arg, context=None):
        """ Test whether all the consume lines are assigned """
        res = {}
        for production in self.browse(cr, uid, ids, context=context):
            res[production.id] = True
            states = [x.state != 'assigned' for x in production.move_lines if x]
            if any(states) or len(states) == 0:
                res[production.id] = False
        return res

    def _mrp_from_move(self, cr, uid, ids, context=None):
        """ Return mrp"""
        res = []
        for move in self.browse(cr, uid, ids, context=context):
            res += self.pool.get("mrp.production").search(cr, uid, [('move_lines', 'in', move.id)], context=context)
        return res

    _columns = {
        'name': fields.char('Reference', size=64, required=True, readonly=True, states={'draft': [('readonly', False)]}),
        'origin': fields.char('Source Document', size=64, readonly=True, states={'draft': [('readonly', False)]},
            help="Reference of the document that generated this production order request."),
        'priority': fields.selection([('0', 'Not urgent'), ('1', 'Normal'), ('2', 'Urgent'), ('3', 'Very Urgent')], 'Priority',
            select=True, readonly=True, states=dict.fromkeys(['draft', 'confirmed'], [('readonly', False)])),

        'product_id': fields.many2one('product.product', 'Product', required=True, readonly=True, states={'draft': [('readonly', False)]}),
        'product_qty': fields.float('Product Quantity', digits_compute=dp.get_precision('Product Unit of Measure'), required=True, readonly=True, states={'draft': [('readonly', False)]}),
        'product_uom': fields.many2one('product.uom', 'Product Unit of Measure', required=True, readonly=True, states={'draft': [('readonly', False)]}),
        'product_uos_qty': fields.float('Product UoS Quantity', readonly=True, states={'draft': [('readonly', False)]}),
        'product_uos': fields.many2one('product.uom', 'Product UoS', readonly=True, states={'draft': [('readonly', False)]}),
        'progress': fields.function(_get_progress, type='float',
            string='Production progress'),

        'location_src_id': fields.many2one('stock.location', 'Raw Materials Location', required=True,
            readonly=True, states={'draft': [('readonly', False)]},
            help="Location where the system will look for components."),
        'location_dest_id': fields.many2one('stock.location', 'Finished Products Location', required=True,
            readonly=True, states={'draft': [('readonly', False)]},
            help="Location where the system will stock the finished products."),
        'date_planned': fields.datetime('Scheduled Date', required=True, select=1, readonly=True, states={'draft': [('readonly', False)]}),
        'date_start': fields.datetime('Start Date', select=True, readonly=True),
        'date_finished': fields.datetime('End Date', select=True, readonly=True),
        'bom_id': fields.many2one('mrp.bom', 'Bill of Material', domain=[('bom_id', '=', False)], readonly=True, states={'draft': [('readonly', False)]},
            help="Bill of Materials allow you to define the list of required raw materials to make a finished product."),
        'routing_id': fields.many2one('mrp.routing', string='Routing', on_delete='set null', readonly=True, states={'draft': [('readonly', False)]},
            help="The list of operations (list of work centers) to produce the finished product. The routing is mainly used to compute work center costs during operations and to plan future loads on work centers based on production plannification."),
        'move_prod_id': fields.many2one('stock.move', 'Product Move', readonly=True),
        'move_lines': fields.one2many('stock.move', 'raw_material_production_id', 'Products to Consume',
            domain=[('state', 'not in', ('done', 'cancel'))], readonly=True, states={'draft': [('readonly', False)]}),
        'move_lines2': fields.one2many('stock.move', 'raw_material_production_id', 'Consumed Products',
            domain=[('state', 'in', ('done', 'cancel'))], readonly=True),
        'move_created_ids': fields.one2many('stock.move', 'production_id', 'Products to Produce',
            domain=[('state', 'not in', ('done', 'cancel'))], readonly=True),
        'move_created_ids2': fields.one2many('stock.move', 'production_id', 'Produced Products',
            domain=[('state', 'in', ('done', 'cancel'))], readonly=True),
        'product_lines': fields.one2many('mrp.production.product.line', 'production_id', 'Scheduled goods',
            readonly=True),
        'workcenter_lines': fields.one2many('mrp.production.workcenter.line', 'production_id', 'Work Centers Utilisation',
            readonly=True, states={'draft': [('readonly', False)]}),
        'state': fields.selection(
            [('draft', 'New'), ('cancel', 'Cancelled'), ('picking_except', 'Picking Exception'), ('confirmed', 'Awaiting Raw Materials'),
                ('ready', 'Ready to Produce'), ('in_production', 'Production Started'), ('done', 'Done')],
            string='Status', readonly=True,
            track_visibility='onchange',
            help="When the production order is created the status is set to 'Draft'.\n\
                If the order is confirmed the status is set to 'Waiting Goods'.\n\
                If any exceptions are there, the status is set to 'Picking Exception'.\n\
                If the stock is available then the status is set to 'Ready to Produce'.\n\
                When the production gets started then the status is set to 'In Production'.\n\
                When the production is over, the status is set to 'Done'."),
        'hour_total': fields.function(_production_calc, type='float', string='Total Hours', multi='workorder', store=True),
        'cycle_total': fields.function(_production_calc, type='float', string='Total Cycles', multi='workorder', store=True),
        'user_id': fields.many2one('res.users', 'Responsible'),
        'company_id': fields.many2one('res.company', 'Company', required=True),
        'ready_production': fields.function(_moves_assigned, type='boolean', store={'stock.move': (_mrp_from_move, ['state'], 10)}),
    }

    _defaults = {
        'priority': lambda *a: '1',
        'state': lambda *a: 'draft',
        'date_planned': lambda *a: time.strftime('%Y-%m-%d %H:%M:%S'),
        'product_qty': lambda *a: 1.0,
        'user_id': lambda self, cr, uid, c: uid,
        'name': lambda x, y, z, c: x.pool.get('ir.sequence').get(y, z, 'mrp.production') or '/',
        'company_id': lambda self, cr, uid, c: self.pool.get('res.company')._company_default_get(cr, uid, 'mrp.production', context=c),
        'location_src_id': _src_id_default,
        'location_dest_id': _dest_id_default
    }

    _sql_constraints = [
        ('name_uniq', 'unique(name, company_id)', 'Reference must be unique per Company!'),
    ]

    _order = 'priority desc, date_planned asc'

    def _check_qty(self, cr, uid, ids, context=None):
        for order in self.browse(cr, uid, ids, context=context):
            if order.product_qty <= 0:
                return False
        return True

    _constraints = [
        (_check_qty, 'Order quantity cannot be negative or zero!', ['product_qty']),
    ]

    def unlink(self, cr, uid, ids, context=None):
        for production in self.browse(cr, uid, ids, context=context):
            if production.state not in ('draft', 'cancel'):
                raise osv.except_osv(_('Invalid Action!'), _('Cannot delete a manufacturing order in state \'%s\'.') % production.state)
        return super(mrp_production, self).unlink(cr, uid, ids, context=context)

    def copy(self, cr, uid, id, default=None, context=None):
        if default is None:
            default = {}
        default.update({
            'name': self.pool.get('ir.sequence').get(cr, uid, 'mrp.production'),
            'move_lines': [],
            'move_lines2': [],
            'move_created_ids': [],
            'move_created_ids2': [],
            'product_lines': [],
            'move_prod_id': False,
        })
        return super(mrp_production, self).copy(cr, uid, id, default, context)

    def location_id_change(self, cr, uid, ids, src, dest, context=None):
        """ Changes destination location if source location is changed.
        @param src: Source location id.
        @param dest: Destination location id.
        @return: Dictionary of values.
        """
        if dest:
            return {}
        if src:
            return {'value': {'location_dest_id': src}}
        return {}

    def product_id_change(self, cr, uid, ids, product_id, product_qty=0, context=None):
        """ Finds UoM of changed product.
        @param product_id: Id of changed product.
        @return: Dictionary of values.
        """
        result = {}
        if not product_id:
            return {'value': {
                'product_uom': False,
                'bom_id': False,
                'routing_id': False,
                'product_uos_qty': 0,
                'product_uos': False
            }}
        bom_obj = self.pool.get('mrp.bom')
        product = self.pool.get('product.product').browse(cr, uid, product_id, context=context)
        bom_id = bom_obj._bom_find(cr, uid, product.id, product.uom_id and product.uom_id.id, [])
        routing_id = False
        if bom_id:
            bom_point = bom_obj.browse(cr, uid, bom_id, context=context)
            routing_id = bom_point.routing_id.id or False
        product_uom_id = product.uom_id and product.uom_id.id or False
        result['value'] = {'product_uos_qty': 0, 'product_uos': False, 'product_uom': product_uom_id, 'bom_id': bom_id, 'routing_id': routing_id}
        if product.uos_id.id:
            result['value']['product_uos_qty'] = product_qty * product.uos_coeff
            result['value']['product_uos'] = product.uos_id.id
        return result

    def bom_id_change(self, cr, uid, ids, bom_id, context=None):
        """ Finds routing for changed BoM.
        @param product: Id of product.
        @return: Dictionary of values.
        """
        if not bom_id:
            return {'value': {
                'routing_id': False
            }}
        bom_point = self.pool.get('mrp.bom').browse(cr, uid, bom_id, context=context)
        routing_id = bom_point.routing_id.id or False
        result = {
            'routing_id': routing_id
        }
        return {'value': result}

    def action_picking_except(self, cr, uid, ids):
        """ Changes the state to Exception.
        @return: True
        """
        self.write(cr, uid, ids, {'state': 'picking_except'})
        return True

    def _action_compute_lines(self, cr, uid, ids, properties=None, context=None):
        """ Compute product_lines and workcenter_lines from BoM structure
        @return: product_lines
        """
        if properties is None:
            properties = []
        results = []
        bom_obj = self.pool.get('mrp.bom')
        uom_obj = self.pool.get('product.uom')
        prod_line_obj = self.pool.get('mrp.production.product.line')
        workcenter_line_obj = self.pool.get('mrp.production.workcenter.line')
        for production in self.browse(cr, uid, ids, context=context):
            #unlink product_lines
            prod_line_obj.unlink(cr, SUPERUSER_ID, [line.id for line in production.product_lines], context=context)
            #unlink workcenter_lines
            workcenter_line_obj.unlink(cr, SUPERUSER_ID, [line.id for line in production.workcenter_lines], context=context)
            # search BoM structure and route
            bom_point = production.bom_id
            bom_id = production.bom_id.id
            if not bom_point:
                bom_id = bom_obj._bom_find(cr, uid, production.product_id.id, production.product_uom.id, properties)
                if bom_id:
                    bom_point = bom_obj.browse(cr, uid, bom_id)
                    routing_id = bom_point.routing_id.id or False
                    self.write(cr, uid, [production.id], {'bom_id': bom_id, 'routing_id': routing_id})
    
            if not bom_id:
                raise osv.except_osv(_('Error!'), _("Cannot find a bill of material for this product."))

            # get components and workcenter_lines from BoM structure
            factor = uom_obj._compute_qty(cr, uid, production.product_uom.id, production.product_qty, bom_point.product_uom.id)
            res = bom_obj._bom_explode(cr, uid, bom_point, factor / bom_point.product_qty, properties, routing_id=production.routing_id.id)
            results = res[0]  # product_lines
            results2 = res[1]  # workcenter_lines
            # reset product_lines in production order
            for line in results:
                line['production_id'] = production.id
                prod_line_obj.create(cr, uid, line)

            #reset workcenter_lines in production order
            for line in results2:
                line['production_id'] = production.id
                workcenter_line_obj.create(cr, uid, line)
        return results

    def action_compute(self, cr, uid, ids, properties=None, context=None):
        """ Computes bills of material of a product.
        @param properties: List containing dictionaries of properties.
        @return: No. of products.
        """
        return len(self._action_compute_lines(cr, uid, ids, properties=properties, context=context))

    def action_cancel(self, cr, uid, ids, context=None):
        """ Cancels the production order and related stock moves.
        @return: True
        """
        if context is None:
            context = {}
        move_obj = self.pool.get('stock.move')
        for production in self.browse(cr, uid, ids, context=context):
            if production.move_created_ids:
                move_obj.action_cancel(cr, uid, [x.id for x in production.move_created_ids])
            move_obj.action_cancel(cr, uid, [x.id for x in production.move_lines])
        self.write(cr, uid, ids, {'state': 'cancel'})
        return True

    def action_ready(self, cr, uid, ids, context=None):
        """ Changes the production state to Ready and location id of stock move.
        @return: True
        """
        move_obj = self.pool.get('stock.move')
        self.write(cr, uid, ids, {'state': 'ready'})

        for production in self.browse(cr, uid, ids, context=context):
            if not production.move_created_ids:
                self._make_production_produce_line(cr, uid, production, context=context)
                for scheduled in production.product_lines:
                    self._make_production_line_procurement(cr, uid, scheduled, False, context=context)

            if production.move_prod_id and production.move_prod_id.location_id.id != production.location_dest_id.id:
                move_obj.write(cr, uid, [production.move_prod_id.id],
                        {'location_id': production.location_dest_id.id})
        return True

    def action_production_end(self, cr, uid, ids, context=None):
        """ Changes production state to Finish and writes finished date.
        @return: True
        """
        for production in self.browse(cr, uid, ids):
            self._costs_generate(cr, uid, production)
        write_res = self.write(cr, uid, ids, {'state': 'done', 'date_finished': time.strftime('%Y-%m-%d %H:%M:%S')})
        return write_res

    def test_production_done(self, cr, uid, ids):
        """ Tests whether production is done or not.
        @return: True or False
        """
        res = True
        for production in self.browse(cr, uid, ids):
            if production.move_lines:
                res = False

            if production.move_created_ids:
                res = False
        return res

    def _get_subproduct_factor(self, cr, uid, production_id, move_id=None, context=None):
        """ Compute the factor to compute the qty of procucts to produce for the given production_id. By default,
            it's always equal to the quantity encoded in the production order or the production wizard, but if the
            module mrp_subproduct is installed, then we must use the move_id to identify the product to produce
            and its quantity.
        :param production_id: ID of the mrp.order
        :param move_id: ID of the stock move that needs to be produced. Will be used in mrp_subproduct.
        :return: The factor to apply to the quantity that we should produce for the given production order.
        """
        return 1

    def _get_produced_qty(self, cr, uid, production, context=None):
        ''' returns the produced quantity of product 'production.product_id' for the given production, in the product UoM
        '''
        produced_qty = 0
        for produced_product in production.move_created_ids2:
            if (produced_product.scrapped) or (produced_product.product_id.id != production.product_id.id):
                continue
            produced_qty += produced_product.product_qty
        return produced_qty

    def _get_consumed_data(self, cr, uid, production, context=None):
        ''' returns a dictionary containing for each raw material of the given production, its quantity already consumed (in the raw material UoM)
        '''
        consumed_data = {}
        # Calculate already consumed qtys
        for consumed in production.move_lines2:
            if consumed.scrapped:
                continue
            if not consumed_data.get(consumed.product_id.id, False):
                consumed_data[consumed.product_id.id] = 0
            consumed_data[consumed.product_id.id] += consumed.product_qty
        return consumed_data

    def _calculate_qty(self, cr, uid, production, product_qty=0.0, context=None):
        """
            Calculates the quantity still needed to produce an extra number of products
        """
        quant_obj = self.pool.get("stock.quant")
        produced_qty = self._get_produced_qty(cr, uid, production, context=context)
        consumed_data = self._get_consumed_data(cr, uid, production, context=context)

        #In case no product_qty is given, take the remaining qty to produce for the given production
        if not product_qty:
            product_qty = production.product_qty - produced_qty

        dicts = {}
        # Find product qty to be consumed and consume it
        for scheduled in production.product_lines:
            consumed_qty = consumed_data.get(scheduled.product_id.id, 0.0)
            # qty available for consume and produce
            qty_avail = scheduled.product_qty - consumed_qty
            if qty_avail <= 0.0:
                # there will be nothing to consume for this raw material
                continue

            if not dicts.get(scheduled.product_id.id):
                dicts[scheduled.product_id.id] = {}

            # total qty of consumed product we need after this consumption
            total_consume = ((product_qty + produced_qty) * scheduled.product_qty / production.product_qty)
            qty = total_consume - consumed_qty

            # Search for quants related to this related move
            for move in production.move_lines:
                if qty <= 0.0:
                    break
                if move.product_id.id != scheduled.product_id.id:
                    continue
                product_id = scheduled.product_id.id

                q = min(move.product_qty, qty)
                quants = quant_obj.quants_get_prefered_domain(cr, uid, move.location_id, scheduled.product_id, q, domain=[('qty', '>', 0.0)],
                                                     prefered_domain=[('reservation_id', '=', move.id)], fallback_domain=[('reservation_id', '=', False)], context=context)
                for quant, quant_qty in quants:
                    if quant:
                        lot_id = quant.lot_id.id
                        if not product_id in dicts.keys():
                            dicts[product_id] = {lot_id: quant_qty}
                        elif lot_id in dicts[product_id].keys():
                            dicts[product_id][lot_id] += quant_qty
                        else:
                            dicts[product_id][lot_id] = quant_qty
                        qty -= quant_qty
            if qty > 0:
                if dicts[product_id].get(False):
                    dicts[product_id][False] += qty
                else:
                    dicts[product_id][False] = qty

        consume_lines = []
        for prod in dicts.keys():
            for lot, qty in dicts[prod].items():
                consume_lines.append({'product_id': prod, 'product_qty': qty, 'lot_id': lot})
        return consume_lines

    def action_produce(self, cr, uid, production_id, production_qty, production_mode, wiz=False, context=None):
        """ To produce final product based on production mode (consume/consume&produce).
        If Production mode is consume, all stock move lines of raw materials will be done/consumed.
        If Production mode is consume & produce, all stock move lines of raw materials will be done/consumed
        and stock move lines of final product will be also done/produced.
        @param production_id: the ID of mrp.production object
        @param production_qty: specify qty to produce
        @param production_mode: specify production mode (consume/consume&produce).
        @param wiz: the mrp produce product wizard, which will tell the amount of consumed products needed
        @return: True
        """
        stock_mov_obj = self.pool.get('stock.move')
        production = self.browse(cr, uid, production_id, context=context)
        if not production.move_lines and production.state == 'ready':
            # trigger workflow if not products to consume (eg: services)
            self.signal_button_produce(cr, uid, [production_id])

        produced_qty = self._get_produced_qty(cr, uid, production, context=context)

        main_production_move = False
        if production_mode == 'consume_produce':
            # To produce remaining qty of final product
            #vals = {'state':'confirmed'}
            #final_product_todo = [x.id for x in production.move_created_ids]
            #stock_mov_obj.write(cr, uid, final_product_todo, vals)
            #stock_mov_obj.action_confirm(cr, uid, final_product_todo, context)
            produced_products = {}
            for produced_product in production.move_created_ids2:
                if produced_product.scrapped:
                    continue
                if not produced_products.get(produced_product.product_id.id, False):
                    produced_products[produced_product.product_id.id] = 0
                produced_products[produced_product.product_id.id] += produced_product.product_qty

            for produce_product in production.move_created_ids:
                produced_qty = produced_products.get(produce_product.product_id.id, 0)
                subproduct_factor = self._get_subproduct_factor(cr, uid, production.id, produce_product.id, context=context)
                rest_qty = (subproduct_factor * production.product_qty) - produced_qty
                if float_compare(rest_qty, (subproduct_factor * production_qty), precision_rounding=produce_product.product_id.uom_id.rounding) < 0:
                    prod_name = produce_product.product_id.name_get()[0][1]
                    raise osv.except_osv(_('Warning!'), _('You are going to produce total %s quantities of "%s".\nBut you can only produce up to total %s quantities.') % ((subproduct_factor * production_qty), prod_name, rest_qty))
                if float_compare(rest_qty, 0, precision_rounding=produce_product.product_id.uom_id.rounding) > 0:
                    lot_id = False
                    if wiz:
                        lot_id = wiz.lot_id.id
                    new_moves = stock_mov_obj.action_consume(cr, uid, [produce_product.id], (subproduct_factor * production_qty), location_id=produce_product.location_id.id, restrict_lot_id=lot_id, context=context)
                    if produce_product.product_id.id == production.product_id.id and new_moves:
                        main_production_move = new_moves[0]

        if production_mode in ['consume', 'consume_produce']:
            if wiz:
                consume_lines = []
                for cons in wiz.consume_lines:
                    consume_lines.append({'product_id': cons.product_id.id, 'lot_id': cons.lot_id.id, 'product_qty': cons.product_qty})
            else:
                consume_lines = self._calculate_qty(cr, uid, production, production_qty, context=context)
            for consume in consume_lines:
                remaining_qty = consume['product_qty']
                for raw_material_line in production.move_lines:
                    if remaining_qty <= 0:
                        break
                    if consume['product_id'] != raw_material_line.product_id.id:
                        continue
                    consumed_qty = min(remaining_qty, raw_material_line.product_qty)
                    stock_mov_obj.action_consume(cr, uid, [raw_material_line.id], consumed_qty, raw_material_line.location_id.id, restrict_lot_id=consume['lot_id'], consumed_for=main_production_move, context=context)
                    remaining_qty -= consumed_qty

        self.message_post(cr, uid, production_id, body=_("%s produced") % self._description, context=context)
        self.signal_button_produce_done(cr, uid, [production_id])
        return True

    def _costs_generate(self, cr, uid, production):
        """ Calculates total costs at the end of the production.
        @param production: Id of production order.
        @return: Calculated amount.
        """
        amount = 0.0
        analytic_line_obj = self.pool.get('account.analytic.line')
        for wc_line in production.workcenter_lines:
            wc = wc_line.workcenter_id
            if wc.costs_journal_id and wc.costs_general_account_id:
                # Cost per hour
                value = wc_line.hour * wc.costs_hour
                account = wc.costs_hour_account_id.id
                if value and account:
                    amount += value
                    # we user SUPERUSER_ID as we do not garantee an mrp user
                    # has access to account analytic lines but still should be
                    # able to produce orders
                    analytic_line_obj.create(cr, SUPERUSER_ID, {
                        'name': wc_line.name + ' (H)',
                        'amount': value,
                        'account_id': account,
                        'general_account_id': wc.costs_general_account_id.id,
                        'journal_id': wc.costs_journal_id.id,
                        'ref': wc.code,
                        'product_id': wc.product_id.id,
                        'unit_amount': wc_line.hour,
                        'product_uom_id': wc.product_id and wc.product_id.uom_id.id or False
                    })
                # Cost per cycle
                value = wc_line.cycle * wc.costs_cycle
                account = wc.costs_cycle_account_id.id
                if value and account:
                    amount += value
                    analytic_line_obj.create(cr, SUPERUSER_ID, {
                        'name': wc_line.name + ' (C)',
                        'amount': value,
                        'account_id': account,
                        'general_account_id': wc.costs_general_account_id.id,
                        'journal_id': wc.costs_journal_id.id,
                        'ref': wc.code,
                        'product_id': wc.product_id.id,
                        'unit_amount': wc_line.cycle,
                        'product_uom_id': wc.product_id and wc.product_id.uom_id.id or False
                    })
        return amount

    def action_in_production(self, cr, uid, ids, context=None):
        """ Changes state to In Production and writes starting date.
        @return: True
        """
        return self.write(cr, uid, ids, {'state': 'in_production', 'date_start': time.strftime('%Y-%m-%d %H:%M:%S')})

    def consume_lines_get(self, cr, uid, ids, *args):
        res = []
        for order in self.browse(cr, uid, ids, context={}):
            res += [x.id for x in order.move_lines]
        return res

    def test_ready(self, cr, uid, ids):
        res = False
        for production in self.browse(cr, uid, ids):
            if production.ready_production:
                res = True
        return res

    def _make_production_line_procurement(self, cr, uid, production_line, shipment_move_id, context=None):
        procurement_order = self.pool.get('procurement.order')
        production = production_line.production_id
        location_id = production.location_src_id.id
        date_planned = production.date_planned
        procurement_name = (production.origin or '').split(':')[0] + ':' + production.name
        procurement_id = procurement_order.create(cr, uid, {
                    'name': procurement_name,
                    'origin': procurement_name,
                    'date_planned': date_planned,
                    'product_id': production_line.product_id.id,
                    'product_qty': production_line.product_qty,
                    'product_uom': production_line.product_uom.id,
                    'product_uos_qty': production_line.product_uos and production_line.product_qty or False,
                    'product_uos': production_line.product_uos and production_line.product_uos.id or False,
                    'location_id': location_id,
                    'move_id': shipment_move_id,
                    'company_id': production.company_id.id,
        })
        procurement_order.signal_button_confirm(cr, uid, [procurement_id])
        return procurement_id

    def _make_production_produce_line(self, cr, uid, production, context=None):
        stock_move = self.pool.get('stock.move')
        source_location_id = production.product_id.property_stock_production.id
        destination_location_id = production.location_dest_id.id
        data = {
            'name': production.name,
            'date': production.date_planned,
            'product_id': production.product_id.id,
            'product_qty': production.product_qty,
            'product_uom': production.product_uom.id,
            'product_uom_qty': production.product_qty,
            'product_uos_qty': production.product_uos and production.product_uos_qty or False,
            'product_uos': production.product_uos and production.product_uos.id or False,
            'location_id': source_location_id,
            'location_dest_id': destination_location_id,
            'move_dest_id': production.move_prod_id.id,
            'company_id': production.company_id.id,
            'production_id': production.id,
        }
        move_id = stock_move.create(cr, uid, data, context=context)
        #a phantom bom cannot be used in mrp order so it's ok to assume the list returned by action_confirm
        #is 1 element long, so we can take the first.
        return stock_move.action_confirm(cr, uid, [move_id], context=context)[0]

<<<<<<< HEAD
    def _get_raw_material_procure_method(self, cr, uid, product, context=None):
        '''This method returns the procure_method to use when creating the stock move for the production raw materials'''
        try:
            mto_route = self.pool.get('ir.model.data').get_object_reference(cr, uid, 'stock', 'route_warehouse0_mto')[1]
        except:
            return "make_to_stock"
        routes = product.route_ids + product.categ_id.total_route_ids
        if mto_route in [x.id for x in routes]:
            return "make_to_order"
        return "make_to_stock"

    def _make_production_consume_line(self, cr, uid, production_line, parent_move_id, source_location_id=False, context=None):
=======
    def _make_production_consume_line(self, cr, uid, production_line, parent_move_id, source_location_id=False, confirm_move=True, context=None):
>>>>>>> ab7926a4
        stock_move = self.pool.get('stock.move')
        production = production_line.production_id
        # Internal shipment is created for Stockable and Consumer Products
        if production_line.product_id.type not in ('product', 'consu'):
            return False
        destination_location_id = production.product_id.property_stock_production.id
        if not source_location_id:
            source_location_id = production.location_src_id.id
        move_id = stock_move.create(cr, uid, {
            'name': production.name,
            'date': production.date_planned,
            'product_id': production_line.product_id.id,
            'product_uom_qty': production_line.product_qty,
            'product_uom': production_line.product_uom.id,
            'product_uos_qty': production_line.product_uos and production_line.product_uos_qty or False,
            'product_uos': production_line.product_uos and production_line.product_uos.id or False,
            'location_id': source_location_id,
            'location_dest_id': destination_location_id,
            'company_id': production.company_id.id,
            'procure_method': self._get_raw_material_procure_method(cr, uid, production_line.product_id, context=context),
            'raw_material_production_id': production.id,
            #this saves us a browse in create()
            'price_unit': production_line.product_id.standard_price,
        })
        if confirm_move:
            stock_move.action_confirm(cr, uid, [move_id], context=context)
        return move_id

    def action_confirm(self, cr, uid, ids, context=None):
        """ Confirms production order.
        @return: Newly generated Shipment Id.
        """
        uncompute_ids = filter(lambda x: x, [not x.product_lines and x.id or False for x in self.browse(cr, uid, ids, context=context)])
        self.action_compute(cr, uid, uncompute_ids, context=context)
        for production in self.browse(cr, uid, ids, context=context):
            produce_move_id = self._make_production_produce_line(cr, uid, production, context=context)

            # Take routing location as a Source Location.
            source_location_id = production.location_src_id.id
            if production.bom_id.routing_id and production.bom_id.routing_id.location_id:
                source_location_id = production.bom_id.routing_id.location_id.id

            stock_moves = []
            for line in production.product_lines:
                stock_move_id = self._make_production_consume_line(
                    cr, uid, line, produce_move_id,
                    source_location_id=source_location_id,
                    confirm_move=False, context=context)
                if stock_move_id:
                    stock_moves.append(stock_move_id)
            self.pool.get('stock.move').action_confirm(cr, uid, stock_moves, context=context)
            production.write({'state': 'confirmed'}, context=context)
        return 0

    def force_production(self, cr, uid, ids, *args):
        """ Assigns products.
        @param *args: Arguments
        @return: True
        """
        move_obj = self.pool.get('stock.move')
        for order in self.browse(cr, uid, ids):
            move_obj.force_assign(cr, uid, [x.id for x in order.move_lines])
        return True


class mrp_production_workcenter_line(osv.osv):
    _name = 'mrp.production.workcenter.line'
    _description = 'Work Order'
    _order = 'sequence'
    _inherit = ['mail.thread']

    _columns = {
        'name': fields.char('Work Order', size=64, required=True),
        'workcenter_id': fields.many2one('mrp.workcenter', 'Work Center', required=True),
        'cycle': fields.float('Number of Cycles', digits=(16, 2)),
        'hour': fields.float('Number of Hours', digits=(16, 2)),
        'sequence': fields.integer('Sequence', required=True, help="Gives the sequence order when displaying a list of work orders."),
        'production_id': fields.many2one('mrp.production', 'Manufacturing Order',
            track_visibility='onchange', select=True, ondelete='cascade', required=True),
    }
    _defaults = {
        'sequence': lambda *a: 1,
        'hour': lambda *a: 0,
        'cycle': lambda *a: 0,
    }

class mrp_production_product_line(osv.osv):
    _name = 'mrp.production.product.line'
    _description = 'Production Scheduled Product'
    _columns = {
        'name': fields.char('Name', size=64, required=True),
        'product_id': fields.many2one('product.product', 'Product', required=True),
        'product_qty': fields.float('Product Quantity', digits_compute=dp.get_precision('Product Unit of Measure'), required=True),
        'product_uom': fields.many2one('product.uom', 'Product Unit of Measure', required=True),
        'product_uos_qty': fields.float('Product UOS Quantity'),
        'product_uos': fields.many2one('product.uom', 'Product UOS'),
        'production_id': fields.many2one('mrp.production', 'Production Order', select=True),
    }

class product_product(osv.osv):
    _inherit = "product.product"
    _columns = {
        'bom_ids': fields.one2many('mrp.bom', 'product_id', 'Bill of Materials'),
    }

# vim:expandtab:smartindent:tabstop=4:softtabstop=4:shiftwidth=4:<|MERGE_RESOLUTION|>--- conflicted
+++ resolved
@@ -1006,7 +1006,6 @@
         #is 1 element long, so we can take the first.
         return stock_move.action_confirm(cr, uid, [move_id], context=context)[0]
 
-<<<<<<< HEAD
     def _get_raw_material_procure_method(self, cr, uid, product, context=None):
         '''This method returns the procure_method to use when creating the stock move for the production raw materials'''
         try:
@@ -1019,9 +1018,6 @@
         return "make_to_stock"
 
     def _make_production_consume_line(self, cr, uid, production_line, parent_move_id, source_location_id=False, context=None):
-=======
-    def _make_production_consume_line(self, cr, uid, production_line, parent_move_id, source_location_id=False, confirm_move=True, context=None):
->>>>>>> ab7926a4
         stock_move = self.pool.get('stock.move')
         production = production_line.production_id
         # Internal shipment is created for Stockable and Consumer Products
@@ -1046,8 +1042,6 @@
             #this saves us a browse in create()
             'price_unit': production_line.product_id.standard_price,
         })
-        if confirm_move:
-            stock_move.action_confirm(cr, uid, [move_id], context=context)
         return move_id
 
     def action_confirm(self, cr, uid, ids, context=None):
@@ -1066,10 +1060,7 @@
 
             stock_moves = []
             for line in production.product_lines:
-                stock_move_id = self._make_production_consume_line(
-                    cr, uid, line, produce_move_id,
-                    source_location_id=source_location_id,
-                    confirm_move=False, context=context)
+                stock_move_id = self._make_production_consume_line(cr, uid, line, produce_move_id, source_location_id=source_location_id, context=context)
                 if stock_move_id:
                     stock_moves.append(stock_move_id)
             self.pool.get('stock.move').action_confirm(cr, uid, stock_moves, context=context)
