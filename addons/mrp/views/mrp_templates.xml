--- conflicted
+++ resolved
@@ -3,10 +3,6 @@
     <template id="assets_backend" name="mrp assets" inherit_id="web.assets_backend">
         <xpath expr="." position="inside">
             <script type="text/javascript" src="/mrp/static/src/js/mrp.js"></script>
-<<<<<<< HEAD
-            <link rel="stylesheet" type="text/scss" href="/mrp/static/src/scss/mrp.scss"/>
-=======
->>>>>>> 3be46428
             <script type="text/javascript" src="/mrp/static/src/js/mrp_bom_report.js"></script>
         </xpath>
    </template>
