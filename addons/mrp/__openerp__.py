--- conflicted
+++ resolved
@@ -25,12 +25,8 @@
     "version" : "1.1",
     "author" : "OpenERP SA",
     "website" : "http://www.openerp.com",
-<<<<<<< HEAD
     "category" : "Manufacturing",
-=======
-    "category" : "Generic Modules/Production",
     "images" : ["images/bill_of_materials.jpeg", "images/manufacturing_order.jpeg", "images/planning_manufacturing_order.jpeg", "images/production_analysis.jpeg", "images/production_dashboard.jpeg","images/routings.jpeg","images/work_centers.jpeg"],
->>>>>>> a00f7aa9
     "depends" : ["procurement", "stock", "resource", "purchase", "product","process"],
     "description": """
     This is the base module to manage the manufacturing process in OpenERP.
