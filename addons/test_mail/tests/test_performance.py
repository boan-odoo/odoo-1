# -*- coding: utf-8 -*-
# Part of Odoo. See LICENSE file for full copyright and licensing details.

from email.utils import formataddr

from odoo.tests.common import TransactionCase, users, warmup
from odoo.tools import mute_logger


class TestMailPerformance(TransactionCase):

    def setUp(self):
        super(TestMailPerformance, self).setUp()
        self.user_employee = self.env['res.users'].with_context({
            'no_reset_password': True,
            'mail_create_nolog': True,
            'mail_create_nosubscribe': True,
            'mail_notrack': True,
        }).create({
            'name': 'Ernest Employee',
            'login': 'emp',
            'email': 'e.e@example.com',
            'notification_type': 'inbox',
            'groups_id': [(6, 0, [self.env.ref('base.group_user').id])],
        })

    @users('admin', 'demo')
    @warmup
    def test_read_mail(self):
        """ Read records inheriting from 'mail.thread'. """
        records = self.env['test_performance.mail'].search([])
        self.assertEqual(len(records), 5)

        with self.assertQueryCount(admin=3, demo=3):
            # without cache
            for record in records:
                record.partner_id.country_id.name

        with self.assertQueryCount(0):
            # with cache
            for record in records:
                record.partner_id.country_id.name

        with self.assertQueryCount(0):
            # value_pc must have been prefetched, too
            for record in records:
                record.value_pc

    @users('admin', 'demo')
    @warmup
    def test_write_mail(self):
        """ Write records inheriting from 'mail.thread' (no recomputation). """
        records = self.env['test_performance.mail'].search([])
        self.assertEqual(len(records), 5)

        with self.assertQueryCount(admin=3, demo=3):  # test_mail only: 3 - 3
            records.write({'name': 'X'})

    @users('admin', 'demo')
    @warmup
    def test_write_mail_with_recomputation(self):
        """ Write records inheriting from 'mail.thread' (with recomputation). """
        records = self.env['test_performance.mail'].search([])
        self.assertEqual(len(records), 5)

        with self.assertQueryCount(admin=5, demo=5):  # test_mail only: 5 - 5
            records.write({'value': 42})

    @users('admin', 'demo')
    @warmup
    def test_write_mail_with_tracking(self):
        """ Write records inheriting from 'mail.thread' (with field tracking). """
        record = self.env['test_performance.mail'].create({
            'name': 'Test',
            'track': 'Y',
            'value': 40,
            'partner_id': self.env.ref('base.res_partner_12').id,
        })

        with self.assertQueryCount(admin=10, demo=10):  # test_mail only: 8 - 8
            record.track = 'X'

    @users('admin', 'demo')
    @warmup
    def test_create_mail(self):
        """ Create records inheriting from 'mail.thread' (without field tracking). """
        model = self.env['test_performance.mail']

        with self.assertQueryCount(admin=3, demo=3):  # test_mail only: 3 - 3
            model.with_context(tracking_disable=True).create({'name': 'X'})

    @users('admin', 'demo')
    @warmup
    def test_create_mail_with_tracking(self):
        """ Create records inheriting from 'mail.thread' (with field tracking). """
        with self.assertQueryCount(admin=22, demo=22):  # test_mail only: 18 - 18
            self.env['test_performance.mail'].create({'name': 'X'})

    @users('admin', 'emp')
    @warmup
    def test_create_mail_simple(self):
        with self.assertQueryCount(admin=12, emp=12):  # test_mail only: 10 - 10
            self.env['mail.test.simple'].create({'name': 'Test'})

    @users('admin', 'emp')
    @warmup
    def test_write_mail_simple(self):
        rec = self.env['mail.test.simple'].create({'name': 'Test'})
        with self.assertQueryCount(admin=1, emp=1):  # test_mail only: 1 - 1
            rec.write({
                'name': 'Test2',
                'email_from': 'test@test.com',
            })


class TestAdvMailPerformance(TransactionCase):

    def setUp(self):
        super(TestAdvMailPerformance, self).setUp()
        self._quick_create_ctx = {
            'no_reset_password': True,
            'mail_create_nolog': True,
            'mail_create_nosubscribe': True,
            'mail_notrack': True,
        }
        self.user_employee = self.env['res.users'].with_context(self._quick_create_ctx).create({
            'name': 'Ernest Employee',
            'login': 'emp',
            'email': 'e.e@example.com',
            'signature': '--\nErnest',
            'notification_type': 'inbox',
            'groups_id': [(6, 0, [self.env.ref('base.group_user').id])],
        })

    @users('admin', 'emp')
    @warmup
    def test_adv_activity(self):
        model = self.env['mail.test.activity']

        with self.assertQueryCount(admin=12, emp=12):  # test_mail only: 10 - 10
            model.create({'name': 'Test'})

    @users('admin', 'emp')
    @warmup
    @mute_logger('odoo.models.unlink')
    def test_adv_activity_full(self):
        record = self.env['mail.test.activity'].create({'name': 'Test'})
        model = self.env['mail.activity'].with_context({
            'default_res_model': 'mail.test.activity',
        })

<<<<<<< HEAD
        with self.assertQueryCount(admin=26, emp=32):  # test_mail only: 26 - 32
=======
        with self.assertQueryCount(admin=47, emp=54):  # com runbot 46 - 52 // test_mail only: 35 - 41
>>>>>>> 0f02dcb6
            model.create({
                'summary': 'Test Activity',
                'res_id': record.id,
                'activity_type_id': self.env.ref('mail.mail_activity_data_todo').id,
            })


class TestHeavyMailPerformance(TransactionCase):

    def setUp(self):
        super(TestHeavyMailPerformance, self).setUp()
        self._quick_create_ctx = {
            'no_reset_password': True,
            'mail_create_nolog': True,
            'mail_create_nosubscribe': True,
            'mail_notrack': True,
        }
        self.user_employee = self.env['res.users'].with_context(self._quick_create_ctx).create({
            'name': 'Ernest Employee',
            'login': 'emp',
            'email': 'e.e@example.com',
            'signature': '--\nErnest',
            'notification_type': 'inbox',
            'groups_id': [(6, 0, [self.env.ref('base.group_user').id])],
        })
        self.user_portal = self.env['res.users'].with_context(self._quick_create_ctx).create({
            'name': 'Olivia Portal',
            'login': 'port',
            'email': 'p.p@example.com',
            'signature': '--\nOlivia',
            'notification_type': 'email',
            'groups_id': [(6, 0, [self.env.ref('base.group_portal').id])],
        })

        self.admin = self.env.user
        self.admin.login = 'admin'

        # setup mail gateway
        self.env['ir.config_parameter'].sudo().set_param('mail.catchall.domain', 'example.com')
        self.env['ir.config_parameter'].sudo().set_param('mail.catchall.alias', 'test-catchall')
        self.env['ir.config_parameter'].sudo().set_param('mail.bounce.alias', 'test-bounce')

        # prepare recipients to test for more realistic workload
        self.customer = self.env['res.partner'].with_context(self._quick_create_ctx).create({
            'name': 'Test Customer',
            'email': 'test@example.com'
        })
        self.umbrella = self.env['mail.test'].with_context(mail_create_nosubscribe=True).create({
            'name': 'Test Umbrella',
            'customer_id': self.customer.id,
            'alias_name': 'test-alias',
        })
        Partners = self.env['res.partner'].with_context(self._quick_create_ctx)
        self.partners = self.env['res.partner']
        for x in range(0, 10):
            self.partners |= Partners.create({'name': 'Test %s' % x, 'email': 'test%s@example.com' % x})
        self.umbrella.message_subscribe(self.partners.ids, subtype_ids=[
            self.env.ref('mail.mt_comment').id,
            self.env.ref('test_mail.st_mail_test_child_full').id]
        )

    @mute_logger('odoo.tests', 'odoo.addons.mail.models.mail_mail', 'odoo.models.unlink')
    @users('admin', 'emp')
    @warmup
    def test_complex_mail_mail_send(self):
        message = self.env['mail.message'].sudo().create({
            'subject': 'Test',
            'body': '<p>Test</p>',
            'author_id': self.env.user.partner_id.id,
            'email_from': self.env.user.partner_id.email,
            'model': 'mail.test',
            'res_id': self.umbrella.id,
        })
        mail = self.env['mail.mail'].sudo().create({
            'body_html': '<p>Test</p>',
            'mail_message_id': message.id,
            'recipient_ids': [(4, pid) for pid in self.partners.ids],
        })
        mail_ids = mail.ids

        with self.assertQueryCount(admin=16, emp=24):  # com runbot 16 - 24 // test_mail only: 14 - 22
            self.env['mail.mail'].browse(mail_ids).send()

        self.assertEqual(mail.body_html, '<p>Test</p>')
        self.assertEqual(mail.reply_to, formataddr(('%s %s' % (self.env.user.company_id.name, self.umbrella.name), 'test-alias@example.com')))

    @mute_logger('odoo.tests', 'odoo.addons.mail.models.mail_mail', 'odoo.models.unlink')
    @users('admin', 'emp')
    @warmup
    def test_complex_message_post(self):
        self.umbrella.message_subscribe(self.user_portal.partner_id.ids)
        record = self.umbrella.sudo(self.env.user)

        with self.assertQueryCount(admin=124, emp=157):  # com runbot 122 - 155 // test_mail only: 118 - 150
            record.message_post(
                body='<p>Test Post Performances</p>',
                message_type='comment',
                subtype='mail.mt_comment')

        self.assertEqual(record.message_ids[0].body, '<p>Test Post Performances</p>')
        self.assertEqual(record.message_ids[0].needaction_partner_ids, self.partners | self.user_portal.partner_id)

    @mute_logger('odoo.tests', 'odoo.addons.mail.models.mail_mail', 'odoo.models.unlink')
    @users('admin', 'emp')
    @warmup
    def test_complex_message_post_template(self):
        self.umbrella.message_subscribe(self.user_portal.partner_id.ids)
        record = self.umbrella.sudo(self.env.user)
        template_id = self.env.ref('test_mail.mail_test_tpl').id

        with self.assertQueryCount(admin=149, emp=197):  # com runbot 147 - 195 // test_mail only: 141 - 187
            record.message_post_with_template(template_id, message_type='comment', composition_mode='comment')

        self.assertEqual(record.message_ids[0].body, '<p>Adding stuff on %s</p>' % record.name)
        self.assertEqual(record.message_ids[0].needaction_partner_ids, self.partners | self.user_portal.partner_id | self.customer)

    @mute_logger('odoo.tests', 'odoo.addons.mail.models.mail_mail', 'odoo.models.unlink')
    @users('admin', 'emp')
    @warmup
    def test_complex_create_tracking_subscription(self):
        """ Create record using most features: auto subscription, tracking
        and templates. """
        umbrella_id = self.umbrella.id
        customer_id = self.customer.id
        user_id = self.user_portal.id

        with self.assertQueryCount(admin=325, emp=389):  # test_mail only: 308 - 368
            rec = self.env['mail.test.full'].create({
                'name': 'Test',
                'umbrella_id': umbrella_id,
                'customer_id': customer_id,
                'user_id': user_id,
            })

        self.assertEqual(rec.message_partner_ids, self.partners | self.env.user.partner_id | self.user_portal.partner_id)
        # tracking message
        self.assertEqual(rec.message_ids[0].subtype_id, self.env.ref('test_mail.st_mail_test_full_umbrella_upd'))
        self.assertEqual(rec.message_ids[0].needaction_partner_ids, self.partners | self.user_portal.partner_id)
        # creation message
        self.assertEqual(rec.message_ids[1].subtype_id, self.env.ref('mail.mt_note'))
        self.assertEqual(rec.message_ids[1].needaction_partner_ids, self.env['res.partner'])

    @mute_logger('odoo.tests', 'odoo.addons.mail.models.mail_mail', 'odoo.models.unlink')
    @users('admin', 'emp')
    @warmup
    def test_complex_write_tracking_subscription(self):
        """ Create record using most features: auto subscription, tracking
        and templates. """
        umbrella_id = self.umbrella.id
        customer_id = self.customer.id
        user_id = self.user_portal.id
        umbrella2 = self.env['mail.test'].with_context(mail_create_nosubscribe=True).create({
            'name': 'Test Umbrella 2',
            'customer_id': False,
            'alias_name': False,
        })

        rec = self.env['mail.test.full'].create({
            'name': 'Test',
            'umbrella_id': umbrella2.id,
            'customer_id': False,
            'user_id': user_id,
        })
        self.assertEqual(rec.message_partner_ids, self.user_portal.partner_id | self.env.user.partner_id)

        with self.assertQueryCount(admin=239, emp=279):  # test_mail only: 233 - 271
            rec.write({
                'name': 'Test2',
                'umbrella_id': umbrella_id,
                'customer_id': customer_id,
                })

        self.assertEqual(rec.message_partner_ids, self.partners | self.env.user.partner_id | self.user_portal.partner_id)
        # write tracking message
        self.assertEqual(rec.message_ids[0].subtype_id, self.env.ref('test_mail.st_mail_test_full_umbrella_upd'))
        self.assertEqual(rec.message_ids[0].needaction_partner_ids, self.partners | self.user_portal.partner_id)
        # create tracking message
        self.assertEqual(rec.message_ids[1].subtype_id, self.env.ref('test_mail.st_mail_test_full_umbrella_upd'))
        self.assertEqual(rec.message_ids[1].needaction_partner_ids, self.user_portal.partner_id)
        # creation message
        self.assertEqual(rec.message_ids[2].subtype_id, self.env.ref('mail.mt_note'))
        self.assertEqual(rec.message_ids[2].needaction_partner_ids, self.env['res.partner'])<|MERGE_RESOLUTION|>--- conflicted
+++ resolved
@@ -149,11 +149,7 @@
             'default_res_model': 'mail.test.activity',
         })
 
-<<<<<<< HEAD
         with self.assertQueryCount(admin=26, emp=32):  # test_mail only: 26 - 32
-=======
-        with self.assertQueryCount(admin=47, emp=54):  # com runbot 46 - 52 // test_mail only: 35 - 41
->>>>>>> 0f02dcb6
             model.create({
                 'summary': 'Test Activity',
                 'res_id': record.id,
