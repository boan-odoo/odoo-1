(function () {
    'use strict';

    var website = openerp.website;
    var _t = openerp._t;

    website.EditorBar.include({
        start: function () {
            this.registerTour(new website.Tour.Blog(this));
            return this._super();
        },
    });

    website.Tour.Blog = website.Tour.extend({
        id: 'blog',
        name: "Create a blog post",
        testPath: '/(blog|blogpost)',
        init: function () {
            var self = this;
            self.steps = [
                {
                    title:     _t("New Blog Post"),
                    content:   _t("Let's go through the first steps to write beautiful blog posts."),
                    template:  self.popover({ next: _t("Start Tutorial"), end: _t("Skip") }),
                },
                {
                    element:   '#content-menu-button',
                    placement: 'left',
                    title:     _t("Add Content"),
                    content:   _t("Create new pages, blogs, menu items and products through the <em>'Content'</em> menu."),
                    template:  self.popover({ fixed: true }),
                },
                {
                    element:   'a[data-action=new_blog_post]',
                    placement: 'left',
                    title:     _t("New Blog Post"),
                    content:   _t("Select this menu item to create a new blog post."),
                    template:  self.popover({ fixed: true }),
                },
                {
<<<<<<< HEAD
                    element:   '.modal button.btn-primary',
                    placement: 'bottom',
                    title:     _t("Create Blog Post"),
                    content:   _t("Click <em>Continue</em> to create the blog post."),
                },
                {
                    waitNot:   '.modal',
                    title:     _t("Blog Post Created"),
                    content:   _t("This is your new blog post. Let's edit it."),
                    template:  self.popover({ next: _t("Continue") }),
=======
                    element:   '.modal:has(#editor_new_blog) button.btn-primary',
                    placement: 'right',
                    title:     "Create Blog Post",
                    content:   "Click <em>Continue</em> to create the blog post.",
                },
                {
                    waitNot:   '.modal',
                    waitFor:   'body:has(button[data-action=save]:visible):has(.js_blog)',
                    title:     "Blog Post Created",
                    content:   "This is your new blog post. Let's edit it.",
                    template:  self.popover({ next: "Continue" }),
>>>>>>> 2f682975
                },
                {
                    element:   'h1[data-oe-expression="blog_post.name"]',
                    placement: 'bottom',
                    sampleText: 'New Blog',
                    title:     _t("Set a Title"),
                    content:   _t("Click on this area and set a catchy title for your blog post."),
                },
                {
                    waitNot:   '#wrap h1[data-oe-model="blog.post"]:contains("Blog Post Title")',
                    element:   'button[data-action=snippet]',
                    placement: 'bottom',
                    title:     _t("Layout Your Blog Post"),
                    content:   _t("Use well designed building blocks to structure the content of your blog. Click 'Insert Blocks' to add new content."),
                    template:  self.popover({ fixed: true }),
                },
                {
                    snippet:   'image-text',
                    placement: 'bottom',
                    title:     _t("Drag & Drop a Block"),
                    content:   _t("Drag the <em>'Image-Text'</em> block and drop it in your page."),
                    template:  self.popover({ fixed: true }),
                },
                {
                    element:   'button[data-action=snippet]',
                    placement: 'bottom',
                    title:     _t("Add Another Block"),
                    content:   _t("Let's add another block to your post."),
                    template:  self.popover({ fixed: true }),
                },
                {
                    snippet:   'text-block',
                    placement: 'bottom',
                    title:     _t("Drag & Drop a block"),
                    content:   _t("Drag the <em>'Text Block'</em> block and drop it below the image block."),
                    template:  self.popover({ fixed: true }),
                },
                {
                    element:   '.oe_active .oe_snippet_remove',
                    placement: 'top',
                    title:     _t("Delete the Title"),
                    content:   _t("From this toolbar you can move, duplicate or delete the selected zone. Click on the garbage can image to delete the title."),
                },
                {
                    waitNot:   '.oe_active .oe_snippet_remove:visible',
                    element:   'button[data-action=save]',
                    placement: 'right',
                    title:     _t("Save Your Blog"),
                    content:   _t("Click the <em>Save</em> button to record changes on the page."),
                    template:  self.popover({ fixed: true }),
                },
                {
                    waitFor:   'button[data-action=edit]:visible',
                    element:   'button.btn-danger.js_publish_btn',
                    placement: 'top',
                    title:     _t("Publish Your Post"),
                    content:   _t("Your blog post is not yet published. You can update this draft version and publish it once you are ready."),
                },
                {
                    waitFor:   '.js_publish_management button.js_publish_btn.btn-success:visible',
                    title:     "Thanks!",
                    content:   _t("This tutorial is finished. To discover more features, improve the content of this page and try the <em>Promote</em> button in the top right menu."),
                    template:  self.popover({ end: _t("Close Tutorial") }),
                },
            ];
            return this._super();
        },
    });

}());<|MERGE_RESOLUTION|>--- conflicted
+++ resolved
@@ -38,30 +38,17 @@
                     template:  self.popover({ fixed: true }),
                 },
                 {
-<<<<<<< HEAD
-                    element:   '.modal button.btn-primary',
+                    element:   '.modal:has(#editor_new_blog) button.btn-primary',
                     placement: 'bottom',
                     title:     _t("Create Blog Post"),
                     content:   _t("Click <em>Continue</em> to create the blog post."),
                 },
                 {
                     waitNot:   '.modal',
+                    waitFor:   'body:has(button[data-action=save]:visible):has(.js_blog)',
                     title:     _t("Blog Post Created"),
                     content:   _t("This is your new blog post. Let's edit it."),
                     template:  self.popover({ next: _t("Continue") }),
-=======
-                    element:   '.modal:has(#editor_new_blog) button.btn-primary',
-                    placement: 'right',
-                    title:     "Create Blog Post",
-                    content:   "Click <em>Continue</em> to create the blog post.",
-                },
-                {
-                    waitNot:   '.modal',
-                    waitFor:   'body:has(button[data-action=save]:visible):has(.js_blog)',
-                    title:     "Blog Post Created",
-                    content:   "This is your new blog post. Let's edit it.",
-                    template:  self.popover({ next: "Continue" }),
->>>>>>> 2f682975
                 },
                 {
                     element:   'h1[data-oe-expression="blog_post.name"]',
