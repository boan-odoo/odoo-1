odoo.define('website_blog.new_blog_post', function (require) {
"use strict";

var core = require('web.core');
var base = require('web_editor.base');
var Model = require('web.Model');
var website = require('website.website');
var contentMenu = require('website.contentMenu');

var _t = core._t;

contentMenu.TopBar.include({
    new_blog_post: function () {
        var model = new Model('blog.blog');
        model.call('name_search', [], { context: base.get_context() }).then(function (blog_ids) {
            if (blog_ids.length === 1) {
                document.location = '/blog/' + blog_ids[0][0] + '/post/new';
            } else if (blog_ids.length > 1) {
                website.prompt({
                    id: "editor_new_blog",
                    window_title: _t("New Blog Post"),
                    select: "Select Blog",
                    init: function (field) {
                        return blog_ids;
                    },
                }).then(function (blog_id) {
                    document.location = '/blog/' + blog_id + '/post/new';
                });
            }
        });
    },
});
});

odoo.define('website_blog.editor', function (require) {
    "use strict";

    var ajax = require('web.ajax');
    var widget = require('web_editor.widget');
    var options = require('web_editor.snippets.options');
    var rte = require('web_editor.rte');

    if(!$('.website_blog').length) {
        return $.Deferred().reject("DOM doesn't contain '.website_blog'");
    }

    rte.Class.include({
        // Destroy popOver and stop listening mouseup event on edit mode
        start: function () {
            $(".js_tweet, .js_comment").off('mouseup').trigger('mousedown');
            return this._super.apply(this, arguments);
        },
        saveElement: function ($el, context) {
            if ($el.is('.o_blog_cover_container')) {
                return ajax.jsonRpc("/blog/post_change_background", 'call', {
                    'post_id' : parseInt($el.closest("[name=\"blog_post\"], .website_blog").find("[data-oe-model=\"blog.post\"]").first().data("oe-id"), 10),
                    'cover_properties' : {
                        "background-image": $el.children(".o_blog_cover_image").css("background-image").replace(/"/g, ''),
                        "background-color": $el.data("filter_color"),
                        "opacity": $el.data("filter_value"),
                        "resize_class": $el.data("cover_class"),
                    }
                });
            }
            return this._super.apply(this, arguments);
        },
    });

    options.registry.many2one.include({
        select_record: function (li) {
            var self = this;
            this._super(li);
            if (this.$target.data('oe-field') === "author_id") {
                var $nodes = $('[data-oe-model="blog.post"][data-oe-id="'+this.$target.data('oe-id')+'"][data-oe-field="author_avatar"]');
                $nodes.each(function () {
                    var $img = $(this).find("img");
                    var css = window.getComputedStyle($img[0]);
                    $img.css({ width: css.width, height: css.height });
                    $img.attr("src", "/web/image/res.partner/"+self.ID+"/image");
                });
                setTimeout(function () { $nodes.removeClass('o_dirty'); },0);
            }
        }
    });

    options.registry.blog_cover = options.Class.extend({
        init: function () {
            this._super.apply(this, arguments);

            this.$image = this.$target.children(".o_blog_cover_image");
            this.$filter = this.$target.children(".o_blog_cover_filter");

            this.$filter_value_options = this.$el.find('li[data-filter_value]');
            this.$filter_color_options = this.$el.find('li[data-filter_color]');

            this.filter_color_classes = this.$filter_color_options.map(function () {
                return $(this).data("filter_color");
            }).get().join(" ");
        },
        clear: function (type, value, $li) {
            if (type !== 'click') return;

            this.select_class(type, "", $());
            this.$image.css("background-image", "");
            this.$target.addClass("o_dirty");
        },
        change: function (type, value, $li) {
            if (type !== 'click') return;
<<<<<<< HEAD

            var $image = $("<img/>", {src: this.$image.css("background-image")});

            var editor = new widget.MediaDialog(null, {only_images: true}, $image, $image[0]).open();
            editor.on("saved", this, function (event, img) {
                var src = $image.attr("src");
                this.$image.css("background-image", src ? ("url(" + src + ")") : "");
                if (!this.$target.hasClass("cover")) {
                    var $li = this.$el.find("[data-select_class]").first();
                    this.select_class(type, $li.data("select_class"), $li);
                }
                this.set_active();
                this.$target.addClass("o_dirty");
=======
            var self = this;
            var editor  = new widget.MediaDialog(null, {only_images: true}, this.$image, this.$image[0]).open();
            editor.on('save', self, function (event, img) {
                var url = self.$image.attr('src');
                self.$cover.css({"background-image": url ? 'url(' + url + ')' : "", 'min-height': $(window).height()-this.$cover.offset().top});
                if (!self.$target.hasClass("cover")) {
                    var $li = self.$el.find("[data-cover_class]").first();
                    self.cover_class(type, $li.data("cover_class"), $li);
                }
                self.set_active();
                self.$target.addClass("o_dirty");
>>>>>>> 7134affc
            });
        },
        filter_value: function (type, value, $li) {
            this.$filter.css("opacity", value);
            this.$target.addClass('o_dirty');
        },
        filter_color: function (type, value, $li) {
            this.$filter.removeClass(this.filter_color_classes);
            if (value) {
                this.$filter.addClass(value);
            }
            this.$target.addClass("o_dirty");

            var $first_visible_filter_option = this.$filter_value_options.eq(1);
            if (parseFloat(this.$filter.css('opacity')) < parseFloat($first_visible_filter_option.data("filter_value"))) {
                this.filter_value(type, $first_visible_filter_option.data("filter_value"), $first_visible_filter_option);
            }
        },
        set_active: function () {
            this._super.apply(this, arguments);
            var self = this;

            this.$el.filter(":not([data-change])").toggleClass("hidden", !this.$target.hasClass("cover"));
            this.$el.filter("li:has(li[data-select_class])").toggleClass("hidden", this.$target.hasClass("o_list_cover"));

            this.$filter_value_options.removeClass("active");
            this.$filter_color_options.removeClass("active");

            var active_filter_value = this.$filter_value_options
                .filter(function () {
                    return (parseFloat($(this).data('filter_value')).toFixed(1) === parseFloat(self.$filter.css('opacity')).toFixed(1));
                }).addClass("active").data("filter_value");

            var active_filter_color = this.$filter_color_options
                .filter(function () {
                    return self.$filter.hasClass($(this).data("filter_color"));
                }).addClass("active").data("filter_color");

            this.$target.data("cover_class", this.$el.find(".active[data-select_class]").data("select_class") || "");
            this.$target.data("filter_value", active_filter_value || 0.0);
            this.$target.data("filter_color", active_filter_color || "");
        },
    });
});<|MERGE_RESOLUTION|>--- conflicted
+++ resolved
@@ -106,12 +106,11 @@
         },
         change: function (type, value, $li) {
             if (type !== 'click') return;
-<<<<<<< HEAD
 
             var $image = $("<img/>", {src: this.$image.css("background-image")});
 
             var editor = new widget.MediaDialog(null, {only_images: true}, $image, $image[0]).open();
-            editor.on("saved", this, function (event, img) {
+            editor.on("save", this, function (event, img) {
                 var src = $image.attr("src");
                 this.$image.css("background-image", src ? ("url(" + src + ")") : "");
                 if (!this.$target.hasClass("cover")) {
@@ -120,19 +119,6 @@
                 }
                 this.set_active();
                 this.$target.addClass("o_dirty");
-=======
-            var self = this;
-            var editor  = new widget.MediaDialog(null, {only_images: true}, this.$image, this.$image[0]).open();
-            editor.on('save', self, function (event, img) {
-                var url = self.$image.attr('src');
-                self.$cover.css({"background-image": url ? 'url(' + url + ')' : "", 'min-height': $(window).height()-this.$cover.offset().top});
-                if (!self.$target.hasClass("cover")) {
-                    var $li = self.$el.find("[data-cover_class]").first();
-                    self.cover_class(type, $li.data("cover_class"), $li);
-                }
-                self.set_active();
-                self.$target.addClass("o_dirty");
->>>>>>> 7134affc
             });
         },
         filter_value: function (type, value, $li) {
