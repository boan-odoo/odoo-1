<?xml version="1.0" encoding="utf-8"?>
<odoo>

<template id="_assets_primary_variables" inherit_id="web._assets_primary_variables">
    <xpath expr="//link[last()]" position="after">
        <link rel="stylesheet" type="text/scss" href="/website_blog/static/src/scss/primary_variables.scss"/>
    </xpath>
</template>

<template id="assets_editor" inherit_id="website.assets_editor" name="Blog Editor">
    <xpath expr="." position="inside">
        <script type="text/javascript" src="/website_blog/static/src/js/website_blog.editor.js"></script>
        <script type="text/javascript" src="/website_blog/static/src/js/s_latest_posts_editor.js"/>
        <script type="text/javascript" src="/website_blog/static/src/js/website.tour.blog.js"></script>
    </xpath>
</template>

<template id="assets_frontend" inherit_id="website.assets_frontend" name="Blog Front-end assets">
    <xpath expr="." position="inside">
        <link rel="stylesheet" type="text/scss" href="/website_blog/static/src/scss/website_blog.scss"/>

        <script type="text/javascript" src="/website_blog/static/src/js/contentshare.js"/>
        <script type="text/javascript" src="/website_blog/static/src/js/website_blog.js"/>
        <script type="text/javascript" src="/website_blog/static/src/js/s_latest_posts_frontend.js"/>
    </xpath>
</template>

<!-- Overview of all blog posts -->
<template id="latest_blogs" name="Latest Blogs">
    <t t-call="website.layout">
        <div id="wrap">
            <div class="oe_structure" id="oe_structure_website_blog_latest_blogs_1"/>
            <section class="container">
                <div class="alert alert-warning alert-dismissable mt16" groups="website.group_website_publisher" role="status">
                   <button type="button" class="close" data-dismiss="alert" aria-label="Close">&amp;times;</button>
                   <p>
                   This page is great to improve your <strong>Search Engine Optimization</strong>;
                   You can review titles, keywords and descriptions of all blogs at once.
                   </p><p>
                   You should <strong>add a banner on the top</strong> as it is a frequent landing page for new visitors.
                   <span class="text-muted">This box will not be visible to your visitors.</span>
                   </p>
                </div>
                <t t-call="website.pager" >
                    <t t-set="classname">float-right</t>
                </t>
            </section>
            <section class="container">
                <div class="row">
                    <div class="col-lg-12 text-center">
                        <h1>Latest Posts</h1>
                    </div>
                </div>
            </section>
            <section class="container">
                <div class="row">
                    <t t-set="count" t-value="0"/>
                    <t t-foreach="posts" t-as="post">
                      <div class="col-lg-4">
                        <h4>
                            <a t-attf-href="#{blog_url('', ['blog', 'post'], blog=post.blog_id, post=post)}" t-field="post.name"></a>
                            <span t-if="not post.website_published" class="text-warning">
                                <span class="fa fa-exclamation-triangle ml8" title="Unpublished" role="img" aria-label="Unpublished"/>
                            </span>
                        </h4>
                        <div class="text-muted">
                            <span class="fa fa-calendar mr8" role="img" aria-label="Post date" title="Post date" />
                            <span t-field="post.post_date"/>
                            <span class="fa fa-folder-open" /> In
                            <a class="mr8" t-attf-href="#{blog_url(blog=post.blog_id)}">
                            <span t-field="post.blog_id"/>
                            </a>
                        </div>
                        <div class="text-muted">
                            <span t-if="editable or post.tag_ids" class="fa fa-tags" role="img" aria-label="Tags" title="Tags"/>
                            <t t-foreach="post.tag_ids" t-as="one_tag">
                              <a class="badge badge-primary mr8" t-attf-href="#{blog_url('', ['blog', 'post'], blog=post.blog_id, tag=one_tag.id)}" t-esc="one_tag.name"/>
                            </t>
                            <span t-if="editable and not post.tag_ids" class="badge badge-danger">
                                No tags defined!
                            </span>
                        </div>
                        <div class="text-muted" t-if="len(post.message_ids) &gt; 0">
                            <span class="fa fa-comment-o"/>
                            <a t-attf-href="#{blog_url('', ['blogpost'], blogpost=post)}#comments">
                                <t t-if="len(post.message_ids) &lt;= 1" ><t t-esc="len(post.message_ids)"/> comment</t>
                                <t t-if="len(post.message_ids) > 1"><t t-esc="len(post.message_ids)"/> comments</t>
                            </a>
                        </div>
                        <div class="text-muted mb16" t-field="post.website_meta_description"/>
                      </div>
                      <t t-set="count" t-value="count+1"/>
                      <div class="clearfix" t-if="(count % 3) == 0"/>
                    </t>
                </div>
            </section>
            <div class="oe_structure" id="oe_structure_website_blog_latest_blogs_2"/>
        </div>
    </t>
</template>

<!-- Blog Post List: Displaying a list of Blog Posts -->
<template id="blog_post_short" name="Blog Posts">
    <t t-call="website_blog.index">
        <t t-set="head">
            <link t-att-href="'/blog/%s/feed' % (blog.id)" type="application/atom+xml" rel="alternate" title="Atom Feed"/>
            <meta t-if="len(active_tag_ids) > 0" name="robots" t-attf-content="#{len(active_tag_ids) > 1 and 'noindex,'} nofollow"/>
        </t>
        <div class="oe_structure" id="oe_structure_website_blog_post_short_1"/>
        <div class="container">
            <t t-call="website.pager" >
                <t t-set="classname">float-right</t>
            </t>
        </div>
        <div class="oe_structure">
            <section class="mb0">
                <div class="container">
                    <div class="row">
                        <div class="col-lg-12 mb32 mt16 text-center">
                            <h1 t-field="blog.name"/>
                            <h3 class="text-muted" t-field="blog.subtitle"/>
                        </div>
                    </div>
                </div>
            </section>
        </div>
        <div class="container">
            <div class="row">
<<<<<<< HEAD
                <div class="col-lg-8 offset-lg-2" t-ignore="True" id="main_column">
                    <t t-if="not blog_posts">
                        <p class="h2">No blog post yet.</p>
                        <p groups="website.group_website_designer">Click on "New" in the top-right corner to write your first blog post.</p>
                    </t>
                    <t t-foreach="blog_posts" t-as="blog_post">
                        <div class="card mb-3" name="blog_post">
                            <div class="card-body">
                                <a t-attf-href="/blog/#{slug(blog_post.blog_id)}/post/#{slug(blog_post)}">
                                    <h2 t-field="blog_post.name" class="mb4 o_blog_post_title">Untitled Post</h2>
                                </a>
                                <div t-field="blog_post.teaser" class="text-muted o_blog_post_teaser"/>
                            </div>
                            <div class="card-footer text-muted">
                                <div class="row align-items-center">
                                    <div class="col col-sm-auto">
                                        <span t-field="blog_post.author_id" style="display: inline-block;" t-options='{
                                            "widget": "contact",
                                            "fields": ["name"]
                                        }'/>
                                        &amp;mdash; <span t-field="blog_post.post_date" t-options='{"format": "MMMM yyyy"}'/>
                                        <span t-if="len(blog_post.message_ids) &gt; 0">
                                            &amp;mdash; <t t-esc="len(blog_post.message_ids)"/>
                                            <t t-if="len(blog_post.message_ids) &lt;= 1" >comment</t>
                                            <t t-if="len(blog_post.message_ids) &gt; 1">comments</t>
                                        </span>
                                        <span t-if="blog_post.visits &gt; 0">
                                            &amp;mdash; <t t-esc="blog_post.visits"/>
                                            <t t-if="blog_post.visits &lt;= 1" >view</t>
                                            <t t-if="blog_post.visits &gt; 1">views</t>
                                        </span>
                                        <span t-if="not blog_post.website_published" class="badge badge-danger">unpublished</span>
                                    </div>
                                    <!-- To display tags //no options -->
                                    <div class="col-12 col-sm my-1 o_wblog_post_short_tag_section">
                                        <span t-if="len(blog_post.tag_ids)" class="fa fa-tags" role="img" aria-label="Tags" title="Tags"/>
                                        <t t-foreach="blog_post.tag_ids" t-as="one_tag">
                                            <a class="badge badge-primary" t-attf-href="#{blog_url(tag=one_tag.id, date_begin=False, date_end=False)}" t-esc="one_tag.name"/>
                                        </t>
                                    </div>
                                    <div class="col-sm-auto my-1">
                                        <a href="#" class="fa fa-lg fa-twitter-square text-twitter o_twitter" aria-label="Twitter" title="Twitter"/>
                                        <a href="#" class="fa fa-lg fa-facebook-square text-facebook o_facebook" aria-label="Facebook" title="Facebook"/>
                                        <a href="#" class="fa fa-lg fa-linkedin-square text-linkedin o_linkedin" aria-label="LinkedIn" title="LinkedIn"/>
                                        <a href="#" class="fa fa-lg fa-google-plus-square text-google-plus o_google" aria-label="Google Plus" title="Google Plus"/>
                                    </div>
                                </div>
=======
              <div class="col-lg-8 offset-lg-2" t-ignore="True" id="main_column">

                <div t-if="not blog_posts" class="container mb64">
                    <p class="css_editable_hidden">
                        <h1>No blog post yet.</h1>
                    </p>
                  <p groups="website.group_website_designer">
                        Click on "New Page" in the top-right corner to write your first blog post.
                    </p>
                </div>

                <div t-foreach="blog_posts" t-as="blog_post" class="mb32" name="blog_post">
                    <a t-attf-href="/blog/#{ slug(blog_post.blog_id) }/post/#{ slug(blog_post) }">
                        <h2 t-field="blog_post.name" class="mb4 o_blog_post_title">Untitled Post</h2>
                    </a>
                    <div class="text-muted">
                        <div t-field="blog_post.teaser" class="mb12 mt12 o_blog_post_teaser"/>
                        <div name='blog_post_data' class='mb0'>
                            <span t-field="blog_post.author_id" style="display: inline-block;" t-options='{
                                "widget": "contact",
                                "fields": ["name"]
                            }'/>
                            &amp;mdash; <span t-field="blog_post.post_date" t-options='{"format": "MMMM yyyy"}'/>
                            <span t-if="len(blog_post.message_ids) &gt; 0">
                                &amp;mdash; <t t-esc="len(blog_post.message_ids)"/>
                                <t t-if="len(blog_post.message_ids) &lt;= 1" >comment</t>
                                <t t-if="len(blog_post.message_ids) &gt; 1">comments</t>
                            </span>
                            <span t-if="blog_post.visits &gt; 0">
                                &amp;mdash; <t t-esc="blog_post.visits"/>
                                <t t-if="blog_post.visits &lt;= 1" >view</t>
                                <t t-if="blog_post.visits &gt; 1">views</t>
                            </span>
                            <span t-if="not blog_post.website_published" class="badge badge-danger">unpublished</span>
                            <span class="fa fa-tags" role="img" aria-label="Tags" title="Tags"/>

                            <!-- To display tags //no options -->
                            <t t-foreach="blog_post.tag_ids" t-as="one_tag">
                                <a class="mr8" t-attf-href="#{blog_url(tag=slug(one_tag), date_begin=False, date_end=False)}" t-esc="one_tag.name"/>
                            </t>
                            <div class="o_sharing_links">
                                <a class="fa fa-twitter-square o_twitter" aria-label="Twitter" title="Twitter"></a>
                                <a class="fa fa-facebook-square o_facebook" aria-label="Facebook" title="Facebook"></a>
                                <a class="fa fa-linkedin-square o_linkedin" aria-label="LinkedIn" title="LinkedIn"></a>
                                <a class="fa fa-google-plus-square o_google" aria-label="Google Plus" title="Google Plus"></a>
>>>>>>> 82c0e9b6
                            </div>
                        </div>
                    </t>
                </div>
            </div>
        </div>

        <div class="oe_structure" id="oe_structure_website_blog_post_short_2"/>
    </t>
</template>

<template id="blog_cover">
    <div t-attf-class="o_blog_cover_container #{cover_properties.get('resize_class')} #{additionnal_classes or ''}">
        <div class="o_blog_cover_component o_blog_cover_image" t-attf-style="background-image: #{cover_properties.get('background-image')};"/>
        <div t-attf-class="o_blog_cover_component o_blog_cover_filter #{cover_properties.get('background-color')}" t-attf-style="opacity: #{cover_properties.get('opacity', 0.0)};"/>
        <t t-raw="0"/>
    </div>
</template>

<!-- Option: Blog Post List: cover image -->
<template id="opt_blog_post_cover_image" name="Cover image"
        customize_show="True" active="True" inherit_id="website_blog.blog_post_short">
    <xpath expr="//div[@name='blog_post']/div[hasclass('card-body')]" position="before">
        <t t-call="website_blog.blog_cover">
            <t t-set="cover_properties" t-value="blog_posts_cover_properties[blog_post_index]"/>
            <t t-set="additionnal_classes" t-value="'o_list_cover card-img-top'"/>
        </t>
    </xpath>
</template>

<!-- Option: Blog Post List: grid layout -->
<template id="opt_blog_post_grid_layout" name="Grid view"
        customize_show="True" active="False" inherit_id="website_blog.blog_post_short">
    <xpath expr="//t[@t-foreach='blog_posts']" position="replace">
        <div class="row">
            <t>$0</t>
        </div>
    </xpath>
    <xpath expr="//div[@name='blog_post']" position="attributes">
        <attribute name="class" add="h-100" remove="mb-3" separator=" "/>
    </xpath>
    <xpath expr="//div[@name='blog_post']" position="replace">
        <div class="col-md-6 mb-3">
            <t>$0</t>
        </div>
    </xpath>
    <xpath expr="//div[hasclass('o_wblog_post_short_tag_section')]" position="before">
        <div class="w-100"/>
    </xpath>
</template>

<!-- Option: Blog Post List: display the author avatar -->
<template id="opt_blog_post_author_avatar" name="Author avatar"
        customize_show="True" active="False" inherit_id="website_blog.blog_post_short">
    <xpath expr="//span[@t-field='blog_post.author_id']/.." position="before">
        <div t-if="blog_post.author_avatar" class="col-auto">
            <div t-field="blog_post.author_avatar" class="o_not_editable" style="display:inline" t-options='{"widget": "image", "class": "rounded-circle o_author_avatar_little "}' />
        </div>
    </xpath>
</template>

<!-- Blog Post Complete -->
<template id="blog_edit_options" inherit_id="website.user_navbar" name="Edit Blog Options">
    <xpath expr="//a[@id='edit-in-backend']" position="after">
        <t groups="website.group_website_designer" t-if="main_object._name == 'blog.post'">
            <form class="duplicate d-none" action="/blog/post_duplicate" method="POST">
                <input type="hidden" name="csrf_token" t-att-value="request.csrf_token()"/>
                <input name="blog_post_id" t-att-value="blog_post.id if blog_post else None"/>
            </form>
            <a href="#" class="duplicate dropdown-item" onclick="$(this).prev('form').submit()">Duplicate</a>
        </t>
    </xpath>
</template>
<template id="blog_post_complete" name="Blog Post">
    <t t-call="website_blog.index">
        <div id="title" class="blog_header" t-ignore="True">
            <t t-call="website_blog.blog_cover">
                <t t-set="cover_properties" t-value="blog_post_cover_properties"/>

                <div class="blog_title">
                    <h1 t-field="blog_post.name" id="blog_post_name" t-att-data-blog-id="blog_post.id" placeholder="Blog Post Title"/>
                    <h2 t-field="blog_post.subtitle" placeholder="Subtitle"/>
                    <p class="post-meta text-muted text-center" name="blog_post_data"/>
                    <p class="post-meta text-muted text-center" t-if="len(blog_post.tag_ids)">
                        <span class="fa fa-tags" role="img" aria-label="Tags" title="Tags"/>
                        <t t-foreach="blog_post.tag_ids" t-as="one_tag">
                            <a class="badge badge-primary mr8" t-attf-href="#{blog_url(tag=slug(one_tag))}" t-esc="one_tag.name"/>
                        </t>
                    </p>
                    <div t-if="'cover_full' in blog_post_cover_properties.get('resize_class', '')" id="blog_angle_down">
                        <strong><a href="#blog_content" class="fa fa-angle-down fa-3x fa-inverse mt4" aria-label="To blog content" title="To blog content"/></strong>
                    </div>
                </div>
            </t>
        </div>

        <div id="blog_content" t-field="blog_post.content" class="blog_content mt32"/>

        <div class="o_blog_post_complete o_sharing_links">
            <a class="fa fa-twitter-square o_twitter_complete" id="o_twitter_complete" aria-label="Twitter" title="Twitter"></a>
            <a class="fa fa-facebook-square o_facebook_complete" id="o_facebook_complete" aria-label="Facebook" title="Facebook"></a>
            <a class="fa fa-linkedin-square o_linkedin_complete" id="o_linkedin_complete" aria-label="LinkedIn" title="LinkedIn"></a>
            <a class="fa fa-google-plus-square o_google_complete" id="o_google_complete" aria-label="Google Plus" title="Google Plus"></a>
        </div>
    </t>
</template>

<!-- Options: Blog Post: breadcrumb -->
<template id="blog_breadcrumb" name="Breadcrumb"
        inherit_id="website_blog.blog_post_complete" active="False" customize_show="True">
    <xpath expr="//div[@id='title']" position="before">
        <div class="container">
          <div class="row">
            <div class="col-md-9">
                <ol class="breadcrumb">
                    <li class="breadcrumb-item"><a t-attf-href="#{blog_url(tag=None, date_begin=None, date_end=None)}"><span t-field="blog.name"/></a></li>
                    <li t-if="tag" class="breadcrumb-item"><a t-attf-href="#{blog_url(date_begin=None, date_end=None)}"><span t-field="tag.name"/></a></li>
                    <li t-if="date" class="breadcrumb-item"><a t-attf-href="#{blog_url(tag=None)}" t-esc="date"/></li>
                    <li class="breadcrumb-item active"><span t-field="blog_post.name"/></li>
                </ol>
            </div><div class="col-md-3">
            </div>
          </div>
        </div>
    </xpath>
</template>

<!-- Options: Blog Post: user can reply -->
<template id="opt_blog_post_complete_comment" name="Allow blog post comment" inherit_id="website_blog.blog_post_complete" active="False" customize_show="True">
    <xpath expr="//div[hasclass('o_blog_post_complete','o_sharing_links')]" position="after">
        <section id="comments" class="read_width">
            <t t-call="portal.message_thread">
              <t t-set="object" t-value="blog_post"/>
            </t>
        </section>
    </xpath>
</template>

<!-- Options: Blog Post : Read Next Article  -->
<template id="opt_blog_post_complete_read_next" name="Read next article"
        inherit_id="website_blog.blog_post_complete" active="True" customize_show="True">
    <xpath expr="//div[@id='comments']|//div[hasclass('o_blog_post_complete','o_sharing_links')]" position="after">
        <t t-if="next_post">
            <t t-call="website_blog.blog_cover">
                <t t-set="cover_properties" t-value="next_post_cover_properties"/>
                <t t-set="additionnal_classes" t-value="'cover_footer'"/>

                <div class="blog_title">
                    <a class="d-none js_next" t-attf-href="/blog/#{ slug(next_post.blog_id) }/post/#{ slug(next_post) }/#wrap"/>
                    <h1 t-field="next_post.name" placeholder="Blog Post Title"/>
                    <h2 t-field="next_post.subtitle" placeholder="Subtitle"/>
                    <div>
                        <t t-if="next_post.author_avatar">
                            <span t-field="next_post.author_avatar" t-options='{"widget": "image", "class": "rounded-circle", "style":"width: 30px; margin-right: 10px; display:inline"}' />
                        </t>
                        <span t-field="next_post.author_id" style="display: inline-block;" t-options='{
                            "widget": "contact",
                            "fields": ["name"]
                        }'/>
                    </div>
                    <p class="mt32">Read Next <span class="fa fa-long-arrow-right"/></p>
                </div>
            </t>
        </t>
    </xpath>
</template>

<!-- Options: Blog Post: display the author avatar -->
<template id="opt_blog_post_author_avatar_display" name="Author Avatar"
        inherit_id="website_blog.blog_post_complete" active="False" customize_show="True">
    <xpath expr="//p[@name='blog_post_data']" position="after">
        <div>
            <t t-if="blog_post.author_avatar">
                <span t-field="blog_post.author_avatar" class="o_not_editable" t-options='{"widget": "image", "class": "rounded-circle", "style":"width: 30px; margin-right: 10px; display:inline"}' />
            </t>
            <span t-field="blog_post.author_id" style="display: inline-block;" t-options='{
                "widget": "contact",
                "fields": ["name"]
            }'/>
        </div>
    </xpath>
</template>

<template id="opt_blog_post_select_to_tweet" name="Select to Tweet"
        inherit_id="website_blog.blog_post_complete" active="False" customize_show="True">
    <xpath expr="//div[@id='blog_content']" position="attributes">
        <attribute name="class" add="js_tweet" separator=" "/>
    </xpath>
    <xpath expr="//div[@id='title']//div[hasclass('blog_title')]" position="attributes">
        <attribute name="class" add="js_tweet" separator=" "/>
    </xpath>
</template>

<template id="opt_blog_post_select_to_comment" name="Select to comment"
        inherit_id="website_blog.opt_blog_post_complete_comment" customize_show="False">
    <xpath expr="//div[@id='blog_content']" position="attributes">
        <attribute name="class" add="js_comment" separator=" "/>
    </xpath>
    <xpath expr="//div[@id='title']//div[hasclass('blog_title')]" position="attributes">
        <attribute name="class" add="js_comment" separator=" "/>
    </xpath>
</template>

<!-- Page -->
<template id="index" name="Blog Navigation">
    <t t-call="website.layout">
        <div id="wrap" class="js_blog website_blog">
            <t t-raw="0"/>
        </div>
    </t>
</template>

<!-- Option:Right Column for extra info -->

<template id="index_right" name="Right Column"
        inherit_id="website_blog.blog_post_short">
    <xpath expr="//div[@id='main_column']" position="after">
        <div class="col-xl-3 col-lg-4" id="blog_right_column"/>
    </xpath>
</template>

<!-- Option:Right Column: tags -->

<template id="tag_category" name="Tags List">
<<<<<<< HEAD
    <t t-if="tags">
        <div t-if='not hide_title' class='text-muted mt8'><i class='fa fa-tag' role="img" aria-label="Tag category" title="Tag category"/> <t t-esc='categ_title' /></div>
        <t t-foreach="tags" t-as="tag">
            <t t-if="tag.post_ids">
                <a t-attf-href="#{blog_url(tag=tags_list(active_tag_ids, tag.id))}"
                    t-attf-class="badge #{tag.id in active_tag_ids and 'badge-primary' or 'badge-secondary'}">
                    <span t-field="tag.name"/>
                </a>
=======
    <ul class="nav nav-pills ml16">
        <t t-if="tags">
            <div t-if='not hide_title' class='text-muted mt8'><i class='fa fa-tag' role="img" aria-label="Tag category" title="Tag category"/> <t t-esc='categ_title' /></div>
            <t t-foreach="tags" t-as="tag">
                <t t-if="tag.post_ids">
                    <li class="nav-item">
                        <a t-att-rel="'nofollow' if active_tag_ids else None" t-attf-href="#{blog_url(tag=tags_list(active_tag_ids, tag.id))}" t-attf-class="nav-link#{tag.id in active_tag_ids and ' active' or ''}">
                            <span t-field="tag.name"/>
                        </a>
                    </li>
                </t>
>>>>>>> 82c0e9b6
            </t>
        </t>
    </t>
</template>

<template id="opt_blog_rc_tags" name="Tags"
        inherit_id="website_blog.index_right" active="True" customize_show="True">
    <xpath expr="//div[@id='main_column']" position="attributes">
        <attribute name="class">col</attribute>
    </xpath>
    <xpath expr="//div[@id='blog_right_column']" position="inside">
        <div class="card mb-3 bg-secondary">
            <h6 class="card-header">Tags</h6>
            <div class="card-body">
                <t t-foreach="tag_category" t-as="nav_tag_category">
                    <t t-call="website_blog.tag_category">
                        <t t-set='categ_title' t-value="nav_tag_category.name"/>
                        <t t-set='tags' t-value='nav_tag_category.tag_ids' />
                    </t>
                </t>
                <t t-call="website_blog.tag_category">
                    <t t-set='hide_title' t-value='not len(tag_category)' />
                    <t t-set='categ_title'>Others</t>
                    <t t-set='tags' t-value='other_tags' />
                </t>
            </div>
        </div>
    </xpath>
</template>

<!-- Option:Right Column: archives -->
<template id="opt_blog_rc_history" name="Archives"
        inherit_id="website_blog.index_right" active="True" customize_show="True">
    <xpath expr="//div[@id='main_column']" position="attributes">
        <attribute name="class">col</attribute>
    </xpath>
    <xpath expr="//div[@id='blog_right_column']" position="inside">
<<<<<<< HEAD
        <div class="card mb-3 bg-secondary">
            <h6 class="card-header">Archives</h6>
            <div class="card-body">
                <ul class="nav nav-pills flex-column">
                    <t t-foreach="nav_list" t-as="year">
                        <li data-toggle="collapse" t-att-data-target="'#b_' + year" aria-expanded="false" class="nav-item blog_post_year_collapse mt8">
                            <i t-attf-class="fa #{'fa-chevron-down' if not date and year_index == 0 else 'fa-chevron-right'} mr4" role="img" aria-label="Next year" title="Next year"/><span t-esc="year"/>
=======
        <section class="mt32">
        <h4>Archives</h4>
        <ul class="nav nav-pills flex-column">
            <t t-foreach="nav_list" t-as="year">
                <li data-toggle="collapse" t-att-data-target="'#b_' + year" aria-expanded="false" class="nav-item blog_post_year_collapse mt8">
                    <i t-attf-class="fa #{'fa-chevron-down' if not date and year_index == 0 else 'fa-chevron-right'} mr4" role="img" aria-label="Next year" title="Next year"/><span t-esc="year"/>
                </li>
                <ul t-attf-class="blog_post_year collapse nav nav-pills flex-column #{not date and year_index == 0 and 'in'}" t-att-id="'b_' + year" role="menu">
                    <t t-foreach="nav_list[year]" t-as="months">
                        <li t-if="months['date_begin'] == date" class="nav-item">
                            <a role="menuitem" rel="nofollow" t-ignore="True" t-attf-href="#{blog_url(date_begin=False, date_end=False)}" class="nav-link active"><t t-esc="months['month']"/><span class="float-right badge badge-pill" t-esc="months['post_date_count']"/></a>
                        </li>
                        <li t-else="1" class="nav-item">
                            <a role="menuitem" rel="nofollow" t-ignore="True" t-attf-href="#{blog_url(date_begin=months['date_begin'], date_end=months['date_end'])}" class="nav-link"><t t-esc="months['month']"/><span class="float-right badge badge-pill" t-esc="months['post_date_count']"/></a>
>>>>>>> 82c0e9b6
                        </li>
                        <ul t-attf-class="blog_post_year collapse nav nav-pills flex-column #{not date and year_index == 0 and 'in'}" t-att-id="'b_' + year" role="menu">
                            <t t-foreach="nav_list[year]" t-as="months">
                                <li t-if="months['date_begin'] == date" class="nav-item">
                                    <a role="menuitem" t-ignore="True" t-attf-href="#{blog_url(date_begin=False, date_end=False)}" class="nav-link active"><t t-esc="months['month']"/><span class="float-right badge badge-pill" t-esc="months['post_date_count']"/></a>
                                </li>
                                <li t-else="1" class="nav-item">
                                    <a role="menuitem" t-ignore="True" t-attf-href="#{blog_url(date_begin=months['date_begin'], date_end=months['date_end'])}" class="nav-link"><t t-esc="months['month']"/><span class="float-right badge badge-pill" t-esc="months['post_date_count']"/></a>
                                </li>
                            </t>
                        </ul>
                    </t>
                </ul>
            </div>
        </div>
    </xpath>
</template>

<!-- Option:Right Column: about us -->
<template id="opt_blog_rc_about_us" name="About Us" priority="8"
        inherit_id="website_blog.index_right" active="True" customize_show="True">
    <xpath expr="//div[@id='main_column']" position="attributes">
        <attribute name="class">col</attribute>
    </xpath>
    <xpath expr="//div[@id='blog_right_column']" position="inside">
        <div class="card mb-3 bg-secondary">
            <h6 class="card-header">About us</h6>
            <div class="card-body">
                Write a small text here for when <b>new visitors</b> find your website
                through your <b>blog entries</b>, referenced in Google.
            </div>
        </div>
    </xpath>
</template>

<!-- Option:Right Column: follow us -->
<template id="opt_blog_rc_follow_us" name="Subscription" priority="12"
        inherit_id="website_blog.index_right" active="True" customize_show="True">
    <xpath expr="//div[@id='main_column']" position="attributes">
        <attribute name="class">col</attribute>
    </xpath>
    <xpath expr="//div[@id='blog_right_column']" position="inside">
        <div class="card mb-3 bg-secondary">
            <h6 class="card-header">Stay updated</h6>
            <div class="card-body">
                <p class="h6">Participate on our social stream.</p>
                <div class="h5">
                    <a t-if="website.social_facebook" t-att-href="website.social_facebook" class="fa fa-lg fa-facebook-square text-facebook" aria-label="Facebook" title="Facebook"/>
                    <a t-if="website.social_twitter" t-att-href="website.social_twitter" class="fa fa-lg fa-twitter text-twitter" aria-label="Twitter" title="Twitter"/>
                    <a t-if="website.social_linkedin" t-att-href="website.social_linkedin" class="fa fa-lg fa-linkedin text-linkedin" aria-label="LinkedIn" title="LinkedIn"/>
                    <a t-if="website.social_youtube" t-att-href="website.social_youtube" class="fa fa-lg fa-youtube-play text-youtube" aria-label="Youtube" title="Youtube"/>
                    <a t-if="website.social_googleplus" t-att-href="website.social_googleplus" class="fa fa-lg fa-google-plus-square text-google-plus" aria-label="Google Plus" title="Google Plus"/>
                    <a t-if="website.social_github" t-att-href="website.social_github" class="fa fa-lg fa-github text-github" aria-label="Github" title="Github"/>
                    <a t-if="website.social_instagram" t-att-href="website.social_instagram" class="fa fa-lg fa-instagram text-instagram" aria-label="Instagram" title="Instagram"/>
                    <a t-att-href="'/blog/%s/feed' % (blog.id)" class="fa fa-lg fa-rss-square" aria-label="RSS" title="RSS"/>
                </div>
                <hr/>
                <t t-if="blog">
                    <t t-call="website_mail.follow">
                        <t t-set="email" t-value="user_id.email"/>
                        <t t-set="object" t-value="blog"/>
                        <t t-set="div_class" t-value="'mx-auto'"/>
                    </t>
                </t>
            </div>
        </div>
    </xpath>
</template>

<!-- Option:Right Column: status -->
<template id="opt_blog_rc_status" name="Status" priority="2"
        inherit_id="website_blog.index_right" active="True" customize_show="True">
    <xpath expr="//div[@id='main_column']" position="attributes">
        <attribute name="class">col</attribute>
    </xpath>
    <xpath expr="//div[@id='blog_right_column']" position="inside">
        <div class="mb-3" groups="website.group_website_designer">
            <h3 class="h4">Status</h3>
            <ul class="nav nav-pills flex-column">
                <t t-set="state" t-value="state_info['state']"/>
                <li class="nav-item">
                    <a t-attf-class="nav-link #{state == 'published' and 'active' or ''}"
                        t-attf-href="#{state == 'published' and blog_url(state='') or blog_url(state='published')}">
                        <i class="fa fa-eye mr-2"></i>
                        <strong><span t-esc="state_info['published']" /></strong> published
                    </a>
                </li>
                <li class="nav-item">
                    <a t-attf-class="nav-link #{state == 'unpublished' and 'active' or ''}"
                        t-attf-href="#{state == 'unpublished' and blog_url(state='') or blog_url(state='unpublished')}">
                        <i class="fa fa-edit mr-2"></i>
                        <strong><span t-esc="state_info['unpublished']" /></strong> unpublished
                    </a>
                </li>
            </ul>
        </div>
    </xpath>
</template>

<!-- Option:Right Column: blogs -->
<template id="opt_blog_rc_blogs" name="Our Blogs" priority="4"
        inherit_id="website_blog.index_right" active="True" customize_show="True">
    <xpath expr="//div[@id='main_column']" position="attributes">
        <attribute name="class">col</attribute>
    </xpath>
    <xpath expr="//div[@id='blog_right_column']" position="inside">
        <div class="mb-3">
            <h3 class="h4">Our Blogs</h3>
            <ul class="nav nav-pills flex-column">
                <t t-foreach="blogs" t-as="nav_blog">
                    <li class="nav-item">
                        <a t-attf-href="#{blog_url(blog=nav_blog, tag=False, date_begin=False, date_end=False)}"
                            t-attf-class="nav-link #{nav_blog.id == blog.id and 'active' or ''}">
                            <span t-field="nav_blog.name"/>
                        </a>
                    </li>
                </t>
            </ul>
        </div>
    </xpath>
</template>

<!-- User Navbar -->
<template id="user_navbar_inherit_website_blog" inherit_id="website.user_navbar">
    <xpath expr="//div[@id='o_new_content_menu_choices']//div[@name='module_website_blog']" position="attributes">
        <attribute name="name"/>
        <attribute name="t-att-data-module-id"/>
        <attribute name="t-att-data-module-shortdesc"/>
        <attribute name="groups">website.group_website_designer</attribute>
    </xpath>
</template>

<!-- Atom Feed -->
<template id="blog_feed">&lt;?xml version="1.0" encoding="utf-8"?&gt;
<feed t-att-xmlns="'http://www.w3.org/2005/Atom'">
    <title t-esc="blog.name"/>
    <link t-att-href="'%s/blog/%s' % (base_url ,blog.id)"/>
    <id t-esc="'%s/blog/%s' % (base_url, blog.id)"/>
    <updated t-esc="str((posts[0] if posts else blog).post_date).replace(' ', 'T') + 'Z'"/>
    <entry t-foreach="posts" t-as="post">
        <title t-esc="post.name"/>
        <link t-att-href="'%s%s' % (base_url, post.website_url)"/>
        <id t-esc="'%s%s' % (base_url, post.website_url)"/>
        <author><name t-esc="post.sudo().author_id.name"/></author>
        <summary t-esc="html2plaintext(post.teaser)"/>
        <updated t-esc="str(post.post_date).replace(' ', 'T') + 'Z'"/>
    </entry>
</feed>
</template>

<!-- Chatter templates -->
<template id="blog_post_template_new_post">
    <p>A new post <t t-esc="post.name" /> has been published on the <t t-esc="object.name" /> blog. Click here to access the blog :</p>
    <p style="margin-left: 30px; margin-top: 10 px; margin-bottom: 10px;">
        <a href="/blog/#{slug(object)}/post/#{slug(post)}"
            style="padding: 5px 10px; font-size: 12px; line-height: 18px; color: #FFFFFF; border-color:#875A7B; text-decoration: none; display: inline-block; margin-bottom: 0px; font-weight: 400; text-align: center; vertical-align: middle; cursor: pointer;background-color: #875A7B; border: 1px solid #875A7B; border-radius:3px">
            Access post
        </a>
    </p>
</template>

<template id="s_latest_posts" name="Latest Posts - List">
    <section class="s_latest_posts pt16 pb16">
        <div class="container">
            <h2 class="text-center">Latest Posts</h2>
            <div class="row s_col_no_bgcolor js_get_posts"
                data-loading="true"
                data-template="website_blog.s_latest_posts_list_template"/>
        </div>
    </section>
</template>

<template id="s_latest_posts_big_picture" name="Latest Posts - Big Images">
    <section class="s_latest_posts_big_picture pt16 pb16">
        <div class="container-fluid">
            <h2 class="text-center">Latest Posts</h2>
            <div class="row s_col_no_bgcolor js_get_posts"
                data-loading="true"
                data-template="website_blog.s_latest_posts_big_picture_template"/>
        </div>
    </section>
</template>

<template id="s_latest_posts_list_template">
    <t t-foreach="posts" t-as="p">
        <t t-set="properties" t-value="json.loads(p.cover_properties)"/>
        <div class="col-12 media mt-3 s_latest_posts_post">
            <a t-attf-href="/blog/#{p.blog_id.id}/post/#{p.id}">
                <t t-call="website_blog.blog_cover">
                    <t t-set="cover_properties" t-value="properties"/>
                    <t t-set="additionnal_classes" t-value="'loading_container thumb'"/>
                </t>
            </a>
            <div class="media-body ml-3 pb-2">
                <h4 t-field="p.name"/>
                <p t-field="p.subtitle"/>
                <a class="btn btn-sm btn-secondary" t-attf-href="/blog/#{p.blog_id.id}/post/#{p.id}">Read More</a>
            </div>
        </div>
    </t>
</template>

<template id="s_latest_posts_big_picture_template">
    <t t-foreach="posts" t-as="p">
        <t t-set="properties" t-value="json.loads(p.cover_properties)"/>
        <div class="col-12 col-md-6 my-3 loading_container s_latest_posts_post">
            <t t-call="website_blog.blog_cover">
                <t t-set="cover_properties" t-value="properties"/>
                <t t-set="additionnal_classes" t-value="'thumb'"/>
            </t>
            <div>
                <h2 t-field="p.name"/>
                <p t-field="p.subtitle"/>
                <a t-attf-href="/blog/#{p.blog_id.id}/post/#{p.id}">Read More</a>
            </div>
        </div>
    </t>
</template>

</odoo><|MERGE_RESOLUTION|>--- conflicted
+++ resolved
@@ -126,7 +126,6 @@
         </div>
         <div class="container">
             <div class="row">
-<<<<<<< HEAD
                 <div class="col-lg-8 offset-lg-2" t-ignore="True" id="main_column">
                     <t t-if="not blog_posts">
                         <p class="h2">No blog post yet.</p>
@@ -164,7 +163,7 @@
                                     <div class="col-12 col-sm my-1 o_wblog_post_short_tag_section">
                                         <span t-if="len(blog_post.tag_ids)" class="fa fa-tags" role="img" aria-label="Tags" title="Tags"/>
                                         <t t-foreach="blog_post.tag_ids" t-as="one_tag">
-                                            <a class="badge badge-primary" t-attf-href="#{blog_url(tag=one_tag.id, date_begin=False, date_end=False)}" t-esc="one_tag.name"/>
+                                            <a class="badge badge-primary" t-attf-href="#{blog_url(tag=slug(one_tag), date_begin=False, date_end=False)}" t-esc="one_tag.name"/>
                                         </t>
                                     </div>
                                     <div class="col-sm-auto my-1">
@@ -174,53 +173,6 @@
                                         <a href="#" class="fa fa-lg fa-google-plus-square text-google-plus o_google" aria-label="Google Plus" title="Google Plus"/>
                                     </div>
                                 </div>
-=======
-              <div class="col-lg-8 offset-lg-2" t-ignore="True" id="main_column">
-
-                <div t-if="not blog_posts" class="container mb64">
-                    <p class="css_editable_hidden">
-                        <h1>No blog post yet.</h1>
-                    </p>
-                  <p groups="website.group_website_designer">
-                        Click on "New Page" in the top-right corner to write your first blog post.
-                    </p>
-                </div>
-
-                <div t-foreach="blog_posts" t-as="blog_post" class="mb32" name="blog_post">
-                    <a t-attf-href="/blog/#{ slug(blog_post.blog_id) }/post/#{ slug(blog_post) }">
-                        <h2 t-field="blog_post.name" class="mb4 o_blog_post_title">Untitled Post</h2>
-                    </a>
-                    <div class="text-muted">
-                        <div t-field="blog_post.teaser" class="mb12 mt12 o_blog_post_teaser"/>
-                        <div name='blog_post_data' class='mb0'>
-                            <span t-field="blog_post.author_id" style="display: inline-block;" t-options='{
-                                "widget": "contact",
-                                "fields": ["name"]
-                            }'/>
-                            &amp;mdash; <span t-field="blog_post.post_date" t-options='{"format": "MMMM yyyy"}'/>
-                            <span t-if="len(blog_post.message_ids) &gt; 0">
-                                &amp;mdash; <t t-esc="len(blog_post.message_ids)"/>
-                                <t t-if="len(blog_post.message_ids) &lt;= 1" >comment</t>
-                                <t t-if="len(blog_post.message_ids) &gt; 1">comments</t>
-                            </span>
-                            <span t-if="blog_post.visits &gt; 0">
-                                &amp;mdash; <t t-esc="blog_post.visits"/>
-                                <t t-if="blog_post.visits &lt;= 1" >view</t>
-                                <t t-if="blog_post.visits &gt; 1">views</t>
-                            </span>
-                            <span t-if="not blog_post.website_published" class="badge badge-danger">unpublished</span>
-                            <span class="fa fa-tags" role="img" aria-label="Tags" title="Tags"/>
-
-                            <!-- To display tags //no options -->
-                            <t t-foreach="blog_post.tag_ids" t-as="one_tag">
-                                <a class="mr8" t-attf-href="#{blog_url(tag=slug(one_tag), date_begin=False, date_end=False)}" t-esc="one_tag.name"/>
-                            </t>
-                            <div class="o_sharing_links">
-                                <a class="fa fa-twitter-square o_twitter" aria-label="Twitter" title="Twitter"></a>
-                                <a class="fa fa-facebook-square o_facebook" aria-label="Facebook" title="Facebook"></a>
-                                <a class="fa fa-linkedin-square o_linkedin" aria-label="LinkedIn" title="LinkedIn"></a>
-                                <a class="fa fa-google-plus-square o_google" aria-label="Google Plus" title="Google Plus"></a>
->>>>>>> 82c0e9b6
                             </div>
                         </div>
                     </t>
@@ -445,28 +397,15 @@
 <!-- Option:Right Column: tags -->
 
 <template id="tag_category" name="Tags List">
-<<<<<<< HEAD
     <t t-if="tags">
         <div t-if='not hide_title' class='text-muted mt8'><i class='fa fa-tag' role="img" aria-label="Tag category" title="Tag category"/> <t t-esc='categ_title' /></div>
         <t t-foreach="tags" t-as="tag">
             <t t-if="tag.post_ids">
                 <a t-attf-href="#{blog_url(tag=tags_list(active_tag_ids, tag.id))}"
+                    t-att-rel="'nofollow' if active_tag_ids else None"
                     t-attf-class="badge #{tag.id in active_tag_ids and 'badge-primary' or 'badge-secondary'}">
                     <span t-field="tag.name"/>
                 </a>
-=======
-    <ul class="nav nav-pills ml16">
-        <t t-if="tags">
-            <div t-if='not hide_title' class='text-muted mt8'><i class='fa fa-tag' role="img" aria-label="Tag category" title="Tag category"/> <t t-esc='categ_title' /></div>
-            <t t-foreach="tags" t-as="tag">
-                <t t-if="tag.post_ids">
-                    <li class="nav-item">
-                        <a t-att-rel="'nofollow' if active_tag_ids else None" t-attf-href="#{blog_url(tag=tags_list(active_tag_ids, tag.id))}" t-attf-class="nav-link#{tag.id in active_tag_ids and ' active' or ''}">
-                            <span t-field="tag.name"/>
-                        </a>
-                    </li>
-                </t>
->>>>>>> 82c0e9b6
             </t>
         </t>
     </t>
@@ -504,7 +443,6 @@
         <attribute name="class">col</attribute>
     </xpath>
     <xpath expr="//div[@id='blog_right_column']" position="inside">
-<<<<<<< HEAD
         <div class="card mb-3 bg-secondary">
             <h6 class="card-header">Archives</h6>
             <div class="card-body">
@@ -512,30 +450,14 @@
                     <t t-foreach="nav_list" t-as="year">
                         <li data-toggle="collapse" t-att-data-target="'#b_' + year" aria-expanded="false" class="nav-item blog_post_year_collapse mt8">
                             <i t-attf-class="fa #{'fa-chevron-down' if not date and year_index == 0 else 'fa-chevron-right'} mr4" role="img" aria-label="Next year" title="Next year"/><span t-esc="year"/>
-=======
-        <section class="mt32">
-        <h4>Archives</h4>
-        <ul class="nav nav-pills flex-column">
-            <t t-foreach="nav_list" t-as="year">
-                <li data-toggle="collapse" t-att-data-target="'#b_' + year" aria-expanded="false" class="nav-item blog_post_year_collapse mt8">
-                    <i t-attf-class="fa #{'fa-chevron-down' if not date and year_index == 0 else 'fa-chevron-right'} mr4" role="img" aria-label="Next year" title="Next year"/><span t-esc="year"/>
-                </li>
-                <ul t-attf-class="blog_post_year collapse nav nav-pills flex-column #{not date and year_index == 0 and 'in'}" t-att-id="'b_' + year" role="menu">
-                    <t t-foreach="nav_list[year]" t-as="months">
-                        <li t-if="months['date_begin'] == date" class="nav-item">
-                            <a role="menuitem" rel="nofollow" t-ignore="True" t-attf-href="#{blog_url(date_begin=False, date_end=False)}" class="nav-link active"><t t-esc="months['month']"/><span class="float-right badge badge-pill" t-esc="months['post_date_count']"/></a>
-                        </li>
-                        <li t-else="1" class="nav-item">
-                            <a role="menuitem" rel="nofollow" t-ignore="True" t-attf-href="#{blog_url(date_begin=months['date_begin'], date_end=months['date_end'])}" class="nav-link"><t t-esc="months['month']"/><span class="float-right badge badge-pill" t-esc="months['post_date_count']"/></a>
->>>>>>> 82c0e9b6
                         </li>
                         <ul t-attf-class="blog_post_year collapse nav nav-pills flex-column #{not date and year_index == 0 and 'in'}" t-att-id="'b_' + year" role="menu">
                             <t t-foreach="nav_list[year]" t-as="months">
                                 <li t-if="months['date_begin'] == date" class="nav-item">
-                                    <a role="menuitem" t-ignore="True" t-attf-href="#{blog_url(date_begin=False, date_end=False)}" class="nav-link active"><t t-esc="months['month']"/><span class="float-right badge badge-pill" t-esc="months['post_date_count']"/></a>
+                                    <a role="menuitem" rel="nofollow" t-ignore="True" t-attf-href="#{blog_url(date_begin=False, date_end=False)}" class="nav-link active"><t t-esc="months['month']"/><span class="float-right badge badge-pill" t-esc="months['post_date_count']"/></a>
                                 </li>
                                 <li t-else="1" class="nav-item">
-                                    <a role="menuitem" t-ignore="True" t-attf-href="#{blog_url(date_begin=months['date_begin'], date_end=months['date_end'])}" class="nav-link"><t t-esc="months['month']"/><span class="float-right badge badge-pill" t-esc="months['post_date_count']"/></a>
+                                    <a role="menuitem" rel="nofollow" t-ignore="True" t-attf-href="#{blog_url(date_begin=months['date_begin'], date_end=months['date_end'])}" class="nav-link"><t t-esc="months['month']"/><span class="float-right badge badge-pill" t-esc="months['post_date_count']"/></a>
                                 </li>
                             </t>
                         </ul>
