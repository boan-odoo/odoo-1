# Russian translation for openobject-addons
# Copyright (c) 2014 Rosetta Contributors and Canonical Ltd 2014
# This file is distributed under the same license as the openobject-addons package.
# FIRST AUTHOR <EMAIL@ADDRESS>, 2014.
#
msgid ""
msgstr ""
<<<<<<< HEAD
"Project-Id-Version: openobject-addons\n"
"Report-Msgid-Bugs-To: FULL NAME <EMAIL@ADDRESS>\n"
"POT-Creation-Date: 2014-08-14 13:08+0000\n"
"PO-Revision-Date: 2014-08-14 16:10+0000\n"
"Last-Translator: FULL NAME <EMAIL@ADDRESS>\n"
"Language-Team: Russian <ru@li.org>\n"
=======
"Project-Id-Version: Odoo 8.0\n"
"Report-Msgid-Bugs-To: \n"
"POT-Creation-Date: 2015-01-21 14:07+0000\n"
"PO-Revision-Date: 2016-01-20 15:37+0000\n"
"Last-Translator: Alexey Bilkevich <mmmbrsk@gmail.com>\n"
"Language-Team: Russian (http://www.transifex.com/odoo/odoo-8/language/ru/)\n"
>>>>>>> ab245fca
"MIME-Version: 1.0\n"
"Content-Type: text/plain; charset=UTF-8\n"
"Content-Transfer-Encoding: 8bit\n"
"X-Launchpad-Export-Date: 2014-08-15 06:52+0000\n"
"X-Generator: Launchpad (build 17156)\n"

#. module: account_test
#: model:ir.actions.act_window,help:account_test.action_accounting_assert
msgid ""
"<p class=\"oe_view_nocontent_create\">\n"
"                Click to create Accounting Test.\n"
"              </p>\n"
"            "
msgstr ""

#. module: account_test
#: model:ir.actions.act_window,name:account_test.action_accounting_assert
#: model:ir.actions.report.xml,name:account_test.account_assert_test_report
#: model:ir.ui.menu,name:account_test.menu_action_license
msgid "Accounting Tests"
msgstr ""

#. module: account_test
#: view:website:account_test.report_accounttest
msgid "Accouting tests on"
msgstr ""

#. module: account_test
#: field:accounting.assert.test,active:0
msgid "Active"
msgstr ""

#. module: account_test
#: model:accounting.assert.test,desc:account_test.account_test_03
<<<<<<< HEAD
msgid ""
"Check if movement lines are balanced and have the same date and period"
msgstr ""
=======
msgid "Check if movement lines are balanced and have the same date and period"
msgstr "Проверьте, линии движения сбалансированы и имеют ту же дату и период"
>>>>>>> ab245fca

#. module: account_test
#: model:accounting.assert.test,desc:account_test.account_test_02
msgid ""
"Check if the balance of the new opened fiscal year matches with last year's "
"balance"
msgstr ""

#. module: account_test
#: model:accounting.assert.test,desc:account_test.account_test_04
msgid "Check if the totally reconciled movements are balanced"
msgstr ""

#. module: account_test
#: model:accounting.assert.test,desc:account_test.account_test_07
msgid ""
<<<<<<< HEAD
"Check on bank statement that the Closing Balance = Starting Balance + sum of "
"statement lines"
msgstr ""
=======
"Check on bank statement that the Closing Balance = Starting Balance + sum of"
" statement lines"
msgstr "Проверить по банковской выписке, что Конечный Баланс = Начальный Баланс + сумма строк выписки"
>>>>>>> ab245fca

#. module: account_test
#: model:accounting.assert.test,desc:account_test.account_test_08
msgid "Check that general accounts and partners on account moves are active"
msgstr ""

#. module: account_test
#: model:accounting.assert.test,desc:account_test.account_test_06
msgid "Check that paid/reconciled invoices are not in 'Open' state"
msgstr "Проверьте, что оплаченные/сверенные счета-фактуры не в статусе 'Открыто'"

#. module: account_test
#: model:accounting.assert.test,desc:account_test.account_test_05_2
msgid ""
"Check that reconciled account moves, that define Payable and Receivable "
"accounts, are belonging to reconciled invoices"
msgstr "Проверьте, что сверенные движения по счету, которые определены как счета кредиторской и дебиторской задолженности, входят в состав сверенных счет-фактур"

#. module: account_test
#: model:accounting.assert.test,desc:account_test.account_test_05
msgid ""
<<<<<<< HEAD
"Check that reconciled invoice for Sales/Purchases has reconciled entries for "
"Payable and Receivable Accounts"
msgstr ""
=======
"Check that reconciled invoice for Sales/Purchases has reconciled entries for"
" Payable and Receivable Accounts"
msgstr "Проверьте, что сверенный счет на Продажи/Покупки имеет примеренные записи для Счетов Кредиторской и Дебиторской задолженности"
>>>>>>> ab245fca

#. module: account_test
#: model:accounting.assert.test,desc:account_test.account_test_06_1
msgid "Check that there's no move for any account with « View » account type"
msgstr ""

#. module: account_test
#: model:accounting.assert.test,desc:account_test.account_test_01
msgid "Check the balance: Debit sum = Credit sum"
msgstr "Проверяет баланс: сумма дебита = сумма кредита"

#. module: account_test
#: view:accounting.assert.test:account_test.account_assert_form
msgid "Code Help"
msgstr "Код Помощь"

#. module: account_test
#: view:accounting.assert.test:account_test.account_assert_form
msgid ""
"Code should always set a variable named `result` with the result of your "
"test, that can be a list or\n"
"a dictionary. If `result` is an empty list, it means that the test was "
"succesful. Otherwise it will\n"
"try to translate and print what is inside `result`.\n"
"\n"
"If the result of your test is a dictionary, you can set a variable named "
"`column_order` to choose in\n"
"what order you want to print `result`'s content.\n"
"\n"
"Should you need them, you can also use the following variables into your "
"code:\n"
"    * cr: cursor to the database\n"
"    * uid: ID of the current user\n"
"\n"
"In any ways, the code must be legal python statements with correct "
"indentation (if needed).\n"
"\n"
"Example: \n"
"    sql = '''SELECT id, name, ref, date\n"
"             FROM account_move_line \n"
"             WHERE account_id IN (SELECT id FROM account_account WHERE type "
"= 'view')\n"
"          '''\n"
"    cr.execute(sql)\n"
"    result = cr.dictfetchall()"
msgstr "Код должен всегда задать переменную с именем `результат` с результатом теста, это может быть список или словарь. Если результатом является пустой список, то это означает, что тест прошел успешно. В противном случае он будет пытаться перевести и напечатать то, что внутри `результат`. \n\nЕсли результат вашего теста-это словарь, вы можете установить переменную `column_order`, чтобы выбрать в\nкакой порядок вы хотите напечатать \" результат` контента.\n\nЕсли вы нуждаетесь в них, вы также можете использовать следующие переменные в коде:\n* cr: cursor to the database\n* uid: ID текущего пользователя\n\nКод питона должен быть  корректным с правильными отступами (если требуется).\n\nПример: \nsql = '''SELECT id, name, ref, date\nFROM account_move_line \nWHERE account_id IN (SELECT id FROM account_account WHERE type = 'view')\n'''\ncr.execute(sql)\nresult = cr.dictfetchall()"

#. module: account_test
#: field:accounting.assert.test,create_uid:0
msgid "Created by"
msgstr ""

#. module: account_test
#: field:accounting.assert.test,create_date:0
msgid "Created on"
msgstr ""

#. module: account_test
#: view:accounting.assert.test:account_test.account_assert_form
msgid "Description"
msgstr "Описание"

#. module: account_test
#: view:website:account_test.report_accounttest
msgid "Description:"
msgstr ""

#. module: account_test
#: view:accounting.assert.test:account_test.account_assert_form
msgid "Expression"
msgstr ""

#. module: account_test
#: field:accounting.assert.test,id:0
#: field:report.account_test.report_accounttest,id:0
msgid "ID"
msgstr ""

#. module: account_test
#: field:accounting.assert.test,write_uid:0
msgid "Last Updated by"
msgstr ""

#. module: account_test
#: field:accounting.assert.test,write_date:0
msgid "Last Updated on"
msgstr ""

#. module: account_test
#: view:website:account_test.report_accounttest
msgid "Name:"
msgstr ""

#. module: account_test
#: view:accounting.assert.test:account_test.account_assert_form
msgid "Python Code"
msgstr "Код на Python"

#. module: account_test
#: field:accounting.assert.test,code_exec:0
msgid "Python code"
msgstr "Код на Python"

#. module: account_test
#: field:accounting.assert.test,sequence:0
msgid "Sequence"
msgstr ""

#. module: account_test
#: model:accounting.assert.test,name:account_test.account_test_01
msgid "Test 1: General balance"
msgstr "Проверка 1: Общий баланс"

#. module: account_test
#: model:accounting.assert.test,name:account_test.account_test_02
msgid "Test 2: Opening a fiscal year"
msgstr "Проверка 2: Открытие фискального года"

#. module: account_test
#: model:accounting.assert.test,name:account_test.account_test_03
msgid "Test 3: Movement lines"
msgstr "Тест 3: Линии Движения"

#. module: account_test
#: model:accounting.assert.test,name:account_test.account_test_04
msgid "Test 4: Totally reconciled mouvements"
msgstr ""

#. module: account_test
#: model:accounting.assert.test,name:account_test.account_test_05
msgid ""
"Test 5.1 : Payable and Receivable accountant lines of reconciled invoices"
msgstr "Тест 5.1 : Строки Кредиторской и Дебиторской задолженности сверенных счета-фактур"

#. module: account_test
#: model:accounting.assert.test,name:account_test.account_test_05_2
msgid "Test 5.2 : Reconcilied invoices and Payable/Receivable accounts"
msgstr "Тест 5.2 : Сверка счета-фактур и кредиторской/дебиторской задолженности"

#. module: account_test
#: model:accounting.assert.test,name:account_test.account_test_06
msgid "Test 6 : Invoices status"
msgstr "Тест 6: Статус счет-фактур"

#. module: account_test
#: model:accounting.assert.test,name:account_test.account_test_06_1
msgid "Test 7: « View  » account type"
msgstr ""

#. module: account_test
#: model:accounting.assert.test,name:account_test.account_test_07
msgid "Test 8 : Closing balance on bank statements"
msgstr ""

#. module: account_test
#: model:accounting.assert.test,name:account_test.account_test_08
msgid "Test 9 : Accounts and partners on account moves"
msgstr ""

#. module: account_test
#: field:accounting.assert.test,desc:0
msgid "Test Description"
msgstr "Описание проверки"

#. module: account_test
#: field:accounting.assert.test,name:0
msgid "Test Name"
msgstr "Тест Имя"

#. module: account_test
#: view:accounting.assert.test:account_test.account_assert_form
#: view:accounting.assert.test:account_test.account_assert_tree
msgid "Tests"
msgstr "Проверки"

#. module: account_test
#: code:addons/account_test/report/account_test_report.py:78
#, python-format
msgid "The test was passed successfully"
msgstr "Проверка прошла успешно"<|MERGE_RESOLUTION|>--- conflicted
+++ resolved
@@ -1,30 +1,23 @@
-# Russian translation for openobject-addons
-# Copyright (c) 2014 Rosetta Contributors and Canonical Ltd 2014
-# This file is distributed under the same license as the openobject-addons package.
-# FIRST AUTHOR <EMAIL@ADDRESS>, 2014.
-#
-msgid ""
-msgstr ""
-<<<<<<< HEAD
-"Project-Id-Version: openobject-addons\n"
-"Report-Msgid-Bugs-To: FULL NAME <EMAIL@ADDRESS>\n"
-"POT-Creation-Date: 2014-08-14 13:08+0000\n"
-"PO-Revision-Date: 2014-08-14 16:10+0000\n"
-"Last-Translator: FULL NAME <EMAIL@ADDRESS>\n"
-"Language-Team: Russian <ru@li.org>\n"
-=======
+# Translation of Odoo Server.
+# This file contains the translation of the following modules:
+# * account_test
+# 
+# Translators:
+# Alexey Bilkevich <mmmbrsk@gmail.com>, 2015
+# FIRST AUTHOR <EMAIL@ADDRESS>, 2014
+msgid ""
+msgstr ""
 "Project-Id-Version: Odoo 8.0\n"
 "Report-Msgid-Bugs-To: \n"
 "POT-Creation-Date: 2015-01-21 14:07+0000\n"
 "PO-Revision-Date: 2016-01-20 15:37+0000\n"
 "Last-Translator: Alexey Bilkevich <mmmbrsk@gmail.com>\n"
 "Language-Team: Russian (http://www.transifex.com/odoo/odoo-8/language/ru/)\n"
->>>>>>> ab245fca
 "MIME-Version: 1.0\n"
 "Content-Type: text/plain; charset=UTF-8\n"
-"Content-Transfer-Encoding: 8bit\n"
-"X-Launchpad-Export-Date: 2014-08-15 06:52+0000\n"
-"X-Generator: Launchpad (build 17156)\n"
+"Content-Transfer-Encoding: \n"
+"Language: ru\n"
+"Plural-Forms: nplurals=4; plural=(n%10==1 && n%100!=11 ? 0 : n%10>=2 && n%10<=4 && (n%100<12 || n%100>14) ? 1 : n%10==0 || (n%10>=5 && n%10<=9) || (n%100>=11 && n%100<=14)? 2 : 3);\n"
 
 #. module: account_test
 #: model:ir.actions.act_window,help:account_test.action_accounting_assert
@@ -40,28 +33,22 @@
 #: model:ir.actions.report.xml,name:account_test.account_assert_test_report
 #: model:ir.ui.menu,name:account_test.menu_action_license
 msgid "Accounting Tests"
-msgstr ""
+msgstr "Бухгалтерский учет"
 
 #. module: account_test
 #: view:website:account_test.report_accounttest
 msgid "Accouting tests on"
-msgstr ""
+msgstr "Тесты бухгалтерского учета на"
 
 #. module: account_test
 #: field:accounting.assert.test,active:0
 msgid "Active"
-msgstr ""
+msgstr "Активный"
 
 #. module: account_test
 #: model:accounting.assert.test,desc:account_test.account_test_03
-<<<<<<< HEAD
-msgid ""
-"Check if movement lines are balanced and have the same date and period"
-msgstr ""
-=======
 msgid "Check if movement lines are balanced and have the same date and period"
 msgstr "Проверьте, линии движения сбалансированы и имеют ту же дату и период"
->>>>>>> ab245fca
 
 #. module: account_test
 #: model:accounting.assert.test,desc:account_test.account_test_02
@@ -78,15 +65,9 @@
 #. module: account_test
 #: model:accounting.assert.test,desc:account_test.account_test_07
 msgid ""
-<<<<<<< HEAD
-"Check on bank statement that the Closing Balance = Starting Balance + sum of "
-"statement lines"
-msgstr ""
-=======
 "Check on bank statement that the Closing Balance = Starting Balance + sum of"
 " statement lines"
 msgstr "Проверить по банковской выписке, что Конечный Баланс = Начальный Баланс + сумма строк выписки"
->>>>>>> ab245fca
 
 #. module: account_test
 #: model:accounting.assert.test,desc:account_test.account_test_08
@@ -108,15 +89,9 @@
 #. module: account_test
 #: model:accounting.assert.test,desc:account_test.account_test_05
 msgid ""
-<<<<<<< HEAD
-"Check that reconciled invoice for Sales/Purchases has reconciled entries for "
-"Payable and Receivable Accounts"
-msgstr ""
-=======
 "Check that reconciled invoice for Sales/Purchases has reconciled entries for"
 " Payable and Receivable Accounts"
 msgstr "Проверьте, что сверенный счет на Продажи/Покупки имеет примеренные записи для Счетов Кредиторской и Дебиторской задолженности"
->>>>>>> ab245fca
 
 #. module: account_test
 #: model:accounting.assert.test,desc:account_test.account_test_06_1
@@ -136,29 +111,23 @@
 #. module: account_test
 #: view:accounting.assert.test:account_test.account_assert_form
 msgid ""
-"Code should always set a variable named `result` with the result of your "
-"test, that can be a list or\n"
-"a dictionary. If `result` is an empty list, it means that the test was "
-"succesful. Otherwise it will\n"
+"Code should always set a variable named `result` with the result of your test, that can be a list or\n"
+"a dictionary. If `result` is an empty list, it means that the test was succesful. Otherwise it will\n"
 "try to translate and print what is inside `result`.\n"
 "\n"
-"If the result of your test is a dictionary, you can set a variable named "
-"`column_order` to choose in\n"
+"If the result of your test is a dictionary, you can set a variable named `column_order` to choose in\n"
 "what order you want to print `result`'s content.\n"
 "\n"
-"Should you need them, you can also use the following variables into your "
-"code:\n"
+"Should you need them, you can also use the following variables into your code:\n"
 "    * cr: cursor to the database\n"
 "    * uid: ID of the current user\n"
 "\n"
-"In any ways, the code must be legal python statements with correct "
-"indentation (if needed).\n"
+"In any ways, the code must be legal python statements with correct indentation (if needed).\n"
 "\n"
 "Example: \n"
 "    sql = '''SELECT id, name, ref, date\n"
 "             FROM account_move_line \n"
-"             WHERE account_id IN (SELECT id FROM account_account WHERE type "
-"= 'view')\n"
+"             WHERE account_id IN (SELECT id FROM account_account WHERE type = 'view')\n"
 "          '''\n"
 "    cr.execute(sql)\n"
 "    result = cr.dictfetchall()"
@@ -167,12 +136,12 @@
 #. module: account_test
 #: field:accounting.assert.test,create_uid:0
 msgid "Created by"
-msgstr ""
+msgstr "Создано"
 
 #. module: account_test
 #: field:accounting.assert.test,create_date:0
 msgid "Created on"
-msgstr ""
+msgstr "Создан"
 
 #. module: account_test
 #: view:accounting.assert.test:account_test.account_assert_form
@@ -182,33 +151,33 @@
 #. module: account_test
 #: view:website:account_test.report_accounttest
 msgid "Description:"
-msgstr ""
+msgstr "Описание:"
 
 #. module: account_test
 #: view:accounting.assert.test:account_test.account_assert_form
 msgid "Expression"
-msgstr ""
+msgstr "Выражение"
 
 #. module: account_test
 #: field:accounting.assert.test,id:0
 #: field:report.account_test.report_accounttest,id:0
 msgid "ID"
-msgstr ""
+msgstr "ID"
 
 #. module: account_test
 #: field:accounting.assert.test,write_uid:0
 msgid "Last Updated by"
-msgstr ""
+msgstr "Последний раз обновлено"
 
 #. module: account_test
 #: field:accounting.assert.test,write_date:0
 msgid "Last Updated on"
-msgstr ""
+msgstr "Последний раз обновлено"
 
 #. module: account_test
 #: view:website:account_test.report_accounttest
 msgid "Name:"
-msgstr ""
+msgstr "Имя:"
 
 #. module: account_test
 #: view:accounting.assert.test:account_test.account_assert_form
@@ -223,7 +192,7 @@
 #. module: account_test
 #: field:accounting.assert.test,sequence:0
 msgid "Sequence"
-msgstr ""
+msgstr "Последовательность"
 
 #. module: account_test
 #: model:accounting.assert.test,name:account_test.account_test_01
