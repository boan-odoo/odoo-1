--- conflicted
+++ resolved
@@ -85,13 +85,8 @@
                                 <field name="layout_category_id" groups="sale.group_sale_layout"/>
                                 <field name="name"/>
                                 <field name="quantity"/>
-<<<<<<< HEAD
                                 <field name="uom_id" groups="uom.group_uom"/>
-                                <field name="price_unit" invisible="1"/>
-=======
-                                <field name="uom_id" groups="product.group_uom"/>
                                 <field name="price_unit"/>
->>>>>>> 0375c017
                                 <field name="discount" groups="sale.group_discount_per_so_line"/>
                                 <field name="website_description" invisible="1"/>
                               </tree>
