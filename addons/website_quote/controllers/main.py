--- conflicted
+++ resolved
@@ -26,9 +26,8 @@
             # Log only once a day
             if order and request.session.get('view_quote', False) != now:
                 request.session['view_quote'] = now
-<<<<<<< HEAD
                 body = _('Quotation viewed by customer')
-                _message_post_helper(res_model='sale.order', res_id=order.id, message=body, token=token, token_field="access_token", message_type='notification')
+                _message_post_helper(res_model='sale.order', res_id=order.id, message=body, token=token, token_field="access_token", message_type='notification', subtype="mail.mt_note", partner_ids=order.user_id.partner_id.ids)
         else:
             order = request.env['sale.order'].search([('id', '=', order_id)])
 
@@ -36,10 +35,6 @@
             return request.website.render('website.404')
 
         dummy, action = request.env['ir.model.data'].get_object_reference('sale', 'action_quotations')
-=======
-                body=_('Quotation viewed by customer')
-                _message_post_helper(res_model='sale.order', res_id=order.id, message=body, token=token, token_field="access_token", message_type='notification', subtype="mail.mt_note", partner_ids=order.user_id.partner_id.ids)
->>>>>>> e634a52c
         days = 0
         if order.validity_date:
             days = (datetime.datetime.strptime(order.validity_date, '%Y-%m-%d') - datetime.datetime.now()).days + 1
