<?xml version="1.0" encoding="utf-8"?>
<openerp>
    <data>
<<<<<<< HEAD
        <menuitem id="base.menu_crm_configuration" name="Cases"
            parent="base.menu_base_config" sequence="0"/>
=======
        <menuitem id="menu_crm_configuration" name="Cases"
            parent="base.menu_base_config" sequence="0" groups="base.group_extended"/>
>>>>>>> d7c1fcbf

        <menuitem id="base.next_id_64" name="Reporting"
        	parent="base.menu_base_partner" sequence="8" />

        <!-- Case Sections Form View -->

        <record id="crm_case_section_view_form" model="ir.ui.view">
            <field name="name">crm.case.section.form</field>
            <field name="model">crm.case.section</field>
            <field name="type">form</field>
            <field name="arch" type="xml">
                <form string="Sales Team">
                    <group col="6" colspan="4">
                        <field name="name" select="1" colspan="4"/>
                        <field name="code" select="1"/>
                        <newline/>
                        <field name="resource_calendar_id" select="2"/>
                    </group>
                    <notebook colspan="4">
                        <page string="Sales Team">
                            <group col="2" colspan="1">
                                <separator string="Responsible" colspan="2"/>
                                <field name="parent_id" select="2" widget="selection"/>
                                <field name="user_id" select="2"/>
                            </group>
                            <group col="2" colspan="1">
                                <separator string="Contact Information" colspan="2"/>
                                <field name="server_id" select="2"/>
                                <field name="reply_to" select="2"/>
                            </group>
                            <group col="2" colspan="1">
                                <separator string="Sales Team Property" colspan="2"/>
                                <field name="active" select="2"/>
                                <field name="allow_unlink" select="2"/>
                            </group>
                            <separator string="Members List" colspan="4"/>
                            <field name="member_ids" nolabel="1" colspan="4"/>
                            <separator string="Note" colspan="4"/>
                            <field name="note" select="1" colspan="4" nolabel="1"/>
                        </page>
                    </notebook>
                </form>
            </field>
        </record>

<!-- Case Sections Tree View -->

        <record id="crm_case_section_view_tree" model="ir.ui.view">
            <field name="name">crm.case.section.tree</field>
            <field name="model">crm.case.section</field>
            <field name="type">tree</field>
            <field name="field_parent">child_ids</field>
            <field name="arch" type="xml">
                <tree string="Sales Team">
                    <field name="name" select="1"/>
                    <field name="code" select="1"/>
                    <field name="user_id" select="1"/>
                </tree>
            </field>
        </record>

<!-- Case Sections Action -->

        <record id="crm_case_section_act" model="ir.actions.act_window">
            <field name="name">Sales Team</field>
            <field name="res_model">crm.case.section</field>
            <field name="view_type">form</field>
            <field name="view_id" ref="crm_case_section_view_tree"/>
        </record>

<!-- CRM Stage Tree View -->

        <record model="ir.ui.view" id="crm_case_stage_tree">
            <field name="name">crm.case.stage.tree</field>
            <field name="model">crm.case.stage</field>
            <field name="type">tree</field>
            <field name="arch" type="xml">
                <tree string="Stages">
                    <field name="sequence"/>
                    <field name="name"/>
                    <field name="probability"/>
                    <field name="section_id"/>

                </tree>
            </field>
        </record>

<!-- CRM Stage Form View -->

        <record model="ir.ui.view" id="crm_case_stage_form">
            <field name="name">crm.case.stage.form</field>
            <field name="model">crm.case.stage</field>
            <field name="type">form</field>
            <field name="arch" type="xml">
                <form string="Stage">
                    <separator string="Stage Definition" colspan="4"/>
                    <field name="name" select="1"/>
                    <field name="section_id" select="1" widget="selection"/>
                    <field name="object_id" invisible="1" />
                    <field name="sequence"/>
                    <field name="probability"/>
                    <field name="on_change"/>
                    <separator string="Requirements" colspan="4"/>
                    <field name="requirements" nolabel="1" colspan="4"/>
                </form>
            </field>
        </record>

<!-- CRM Stage Action -->

        <record id="crm_case_stage_act" model="ir.actions.act_window">
            <field name="name">Stages</field>
            <field name="res_model">crm.case.stage</field>
            <field name="view_type">form</field>
            <field name="view_id" ref="crm_case_stage_tree"/>
        </record>

<<<<<<< HEAD
        <menuitem  id="menu_crm_case_stage" name="Stages" parent="base.menu_crm_configuration"/>
=======
        <menuitem  id="menu_crm_case_stage" name="Stages" parent="crm.menu_crm_configuration" groups="base.group_extended"/>
>>>>>>> d7c1fcbf


<!-- Case Categories Form View -->

        <record id="crm_case_categ-view" model="ir.ui.view">
            <field name="name">crm.case.categ.form</field>
            <field name="model">crm.case.categ</field>
            <field name="type">form</field>
            <field name="arch" type="xml">
                <form string="Case Category">
                    <field name="name" select="1"/>
                    <field name="section_id" select="1" widget="selection"/>
                    <field name="object_id"  invisible="1" />
                </form>
            </field>
        </record>

<!-- Case Categories Tree View -->

        <record id="crm_case_categ_tree-view" model="ir.ui.view">
            <field name="name">crm.case.categ.tree</field>
            <field name="model">crm.case.categ</field>
            <field name="type">tree</field>
            <field name="arch" type="xml">
                <tree string="Case Category">
                    <field name="name"/>
                    <field name="section_id"/>
                </tree>
            </field>
        </record>

<!-- Case Categories Action -->

        <record id="crm_case_categ-act" model="ir.actions.act_window">
            <field name="name">Categories</field>
            <field name="res_model">crm.case.categ</field>
            <field name="view_type">form</field>
            <field name="view_id" ref="crm_case_categ_tree-view"/>
        </record>
<<<<<<< HEAD
        <menuitem id="menu_crm_case_categ"   name="Categories"  parent="base.menu_crm_configuration"/>
=======
        <menuitem id="menu_crm_case_categ"   name="Categories"  parent="crm.menu_crm_configuration" groups="base.group_extended"/>
>>>>>>> d7c1fcbf

        <menuitem action="crm_case_section_act"
            id="menu_crm_case_section_act"
            parent="base.menu_crm_configuration" />


<!-- Resource Type of case Tree View -->

        <record model="ir.ui.view" id="crm_case_resource_type_tree">
            <field name="name">crm.case.resource.type.tree</field>
            <field name="model">crm.case.resource.type</field>
            <field name="type">tree</field>
            <field name="arch" type="xml">
                <tree string="Resource Type">
                    <field name="name"/>
                    <field name="object_id"/>
                    <field name="section_id"/>
                </tree>
            </field>
        </record>

<!-- Resource Type of case Form View -->

        <record model="ir.ui.view" id="crm_case_resource_type_form">
            <field name="name">crm.case.resource.type.form</field>
            <field name="model">crm.case.resource.type</field>
            <field name="type">form</field>
            <field name="arch" type="xml">
                <form string="Resource Type">
                    <field name="name" select="1"/>
                    <field name="section_id" select="1" widget="selection"/>
                    <field name="object_id"  />
                </form>
            </field>
        </record>

<!-- Resource Type of case Action -->

        <record id="crm_case_resource_type_act" model="ir.actions.act_window">
            <field name="name">Resource Type</field>
            <field name="res_model">crm.case.resource.type</field>
            <field name="view_type">form</field>
            <field name="view_id" ref="crm_case_resource_type_tree"/>
        </record>
        <menuitem id="menu_crm_case_resource_type" name="Resource Type"
<<<<<<< HEAD
            parent="base.menu_crm_configuration" />
=======
            parent="crm.menu_crm_configuration" groups="base.group_extended" />
>>>>>>> d7c1fcbf

        <record id="crm_case_section_act_tree" model="ir.actions.act_window">
            <field name="name">Cases by section</field>
            <field name="res_model">crm.case.section</field>
            <field name="domain">[('parent_id','=',False)]</field>
            <field name="view_type">tree</field>
            <field name="view_id" ref="crm_case_section_view_tree"/>
        </record>

<!-- Cases Tree View  -->

        <record id="crm_case_log_tree-view" model="ir.ui.view">
            <field name="name">crm.case.log.tree</field>
            <field name="model">crm.case.log</field>
            <field name="type">tree</field>
            <field name="arch" type="xml">
                <tree string="Case logs">
                    <field name="date"/>
                    <field name="name"/>
                    <field name="user_id"/>
                    <field name="section_id"/>
                    <!--
                    <field name="som"/>
                    <field name="canal_id"/>
                    -->
                </tree>
            </field>
        </record>

<!--Case History Tree View  -->

        <record id="crm_case_history_tree-view" model="ir.ui.view">
            <field name="name">crm.case.history.tree</field>
            <field name="model">crm.case.history</field>
            <field name="type">tree</field>
            <field name="arch" type="xml">
                <tree string="Case History">
                    <field name="date"/>
                    <field name="name"/>
                    <field name="user_id"/>
                    <!--
                    <field name="som"/>
                    <field name="canal_id"/>
                    -->
                </tree>
            </field>
        </record>

<!-- Case Calendar View  -->

        <record id="crm_case_calendar-view" model="ir.ui.view">
            <field name="name">crm.case.calendar</field>
            <field name="model">mailgate.thread</field>
            <field name="type">calendar</field>
            <field name="arch" type="xml">
                <calendar color="user_id" date_start="create_date"
                    date_stop="date_deadline" day_length="12"
                    string="Cases">
                    <field name="name" />
                    <field name="partner_id" />
                    <field name="state" />
                </calendar>
            </field>
        </record>

<!-- Case Tree View  -->

        <record id="crm_case_tree-view" model="ir.ui.view">
            <field name="name">crm.case.tree</field>
            <field name="model">mailgate.thread</field>
            <field name="type">tree</field>
            <field name="arch" type="xml">
                <tree colors="red:date_deadline&lt;current_date and state=='open';black:state in ('draft', 'cancel','done','pending')" string="Cases">
                    <field name="id"/>
                    <field name="section_id"/>
                    <field name="create_date"/>
                    <field name="date_deadline"/>
                    <field name="name"/>
                    <field name="partner_id"/>
                    <field name="user_id"/>
                    <field name="state"/>
                    <button name="case_close"
                        states="open,draft,pending" string="Close"
                        type="object" icon="gtk-close" />
                    <button name="case_open" states="draft,pending"
                        string="Open" type="object" icon="gtk-go-forward" />
                    <button name="case_cancel"
                        states="draft,open,pending" string="Cancel"
                        type="object" icon="gtk-cancel" />
                    <button name="case_pending" states="draft,open"
                        string="Pending" type="object"
                        icon="gtk-media-pause" />
                    <button name="case_escalate"
                        states="open,draft,pending" string="Escalate"
                        groups="base.group_extended"
                        type="object" icon="gtk-go-up" />
                    <button name="case_reset" states="done,cancel"
                        string="Reset to Draft" type="object"
                        icon="gtk-convert" />
                </tree>
            </field>
        </record>

<!-- Case Form View  -->

        <record id="crm_case-view" model="ir.ui.view">
            <field name="name">crm.case.form</field>
            <field name="model">mailgate.thread</field>
            <field name="type">form</field>
            <field name="priority" eval="1"/>
            <field name="arch" type="xml">
                <form string="Cases">
                    <field colspan="4" name="name" select="1"/>
                    <field colspan="2" name="section_id" widget="selection"/>
                    <field name="create_date" select="1"/>
                    <field name="date_deadline"/>
                    <newline />
                    <notebook colspan="4">
                        <page string="General">
                            <group col="8" colspan="4">
                                <field colspan="4" name="partner_id"
                                    on_change="onchange_partner_id(partner_id, email_from)"
                                    select="1" />
                                <field colspan="3"
                                    name="partner_address_id"
                                    on_change="onchange_partner_address_id(partner_address_id, email_from)"
                                    />
                                <newline />
                                <field colspan="3" name="email_from"
                                    />
                                <button name="remind_partner"
                                    states="open,pending"
                                    string="Send Reminder" type="object"
                                    icon="gtk-go-forward" />
                                <field name="user_id" select="1" />
                                <button name="remind_user"
                                    states="open,pending"
                                    string="Send Reminder" type="object"
                                    icon="gtk-go-forward" />
                            </group>
                            <separator colspan="4" string="Description"/>
                            <field name="description" colspan="4" nolabel="1"/>
                            <separator colspan="4"/>
                            <group col="8" colspan="4">
                                <field name="state" select="1"/>
                                <button name="case_close"
                                    states="open,draft,pending"
                                    string="Close" type="object"
                                    icon="gtk-close" />
                                <button name="case_open"
                                    states="draft,pending" string="Open"
                                    type="object" icon="gtk-go-forward" />
                                <button name="case_cancel"
                                    states="draft,open,pending"
                                    string="Cancel" type="object"
                                    icon="gtk-cancel" />
                                <button name="case_pending"
                                    states="draft,open" string="Pending"
                                    type="object" icon="gtk-media-pause" />
                                <button name="case_escalate"
                                    states="open,draft,pending"
                                    string="Escalate" type="object"
                                    groups="base.group_extended"
                                    icon="gtk-go-up" />
                                <button name="case_reset"
                                    states="done,cancel"
                                    string="Reset to Draft" type="object"
                                    icon="gtk-convert" />
                            </group>
                        </page>
                        <page string="History" groups="base.group_extended">
                            <field name="id" select="1"/>
                            <field name="active"/>
                            <separator colspan="4" string="Dates"/>
                            <field name="create_date"/>
                            <field colspan="4" name="log_ids" nolabel="1">
                                <form string="Actions">
                                    <separator colspan="4" string="Action Information"/>
                                    <field colspan="4" name="name"/>
                                    <field name="date"/>
                                    <field name="user_id"/>
                                </form>
                            </field>
                        </page>
                        <page string="Emails" groups="base.group_extended">
                           <group colspan="4">
                               <field colspan="4" name="email_cc" string="CC"/>
                           </group>
                           <field name="message_ids" colspan="4" nolabel="1" mode="form,tree">
                               <form string="Communication history">
                                   <group col="6" colspan="4">
                                       <field name="date"/>
                                       <field name="email_to"/>
                                       <field name="email_from"/>
                                   </group>
                                   <newline/>
                                   <field name="description" colspan="4" nolabel="1"/>
                                   <button colspan="4"
                                       string="Reply to Last Email"
                                       name="%(action_crm_send_mail)d"
                                       context="{'mail':'reply', 'model': 'crm.case'}"
                                       icon="gtk-undo" type="action" />
                               </form>
                               <tree string="Communication history">
                                   <field name="description"/>
                                   <field name="email_to"/>
                                   <field name="date"/>
                               </tree>
                           </field>
                           <button colspan="4" string="Send New Email"
                               name="%(action_crm_send_mail)d"
                               context="{'mail':'new', 'model': 'crm.case'}"
                               icon="gtk-go-forward" type="action" />
                        </page>
                    </notebook>
                </form>
            </field>
        </record>

<!-- Case Search View  -->

		
        <record id="view_crm_case_filter" model="ir.ui.view">
            <field name="name">crm.case.select</field>
            <field name="model">mailgate.thread</field>
            <field name="type">search</field>
            <field name="arch" type="xml">
                <search string="Search Case">
                    <group col='6' colspan='4'>
                        <filter icon="terp-partner" string="My Cases"
                            domain="[('user_id','=',uid)]" separator="1"
                            default="1" help="Cases Related to Current User" />
                        <field name="state" select="1">
                            <filter icon="gtk-new"
                                domain="[('state','in',('draft', 'open'))]"
                                help="Current Cases" />
                            <filter icon="gtk-yes"
                                domain="[('state','=','open')]" help="Open Cases" />
                            <filter icon="gtk-media-pause"
                                domain="[('state','=','pending')]"
                                help="Pending Cases" />
                        </field>
                        <separator orientation="vertical" />
                        <field name="name" select='1' />
                        <field name="user_id" select="1"
                            widget="selection" />
                    </group>
                    <field name="section_id"
                        default="context.get('section_id', False)" select="1"
                        widget="selection"/>
                </search>
            </field>
        </record>

        <record id="crm_case_categ0-act" model="ir.actions.act_window">
            <field name="name">Cases</field>
            <field name="res_model">mailgate.thread</field>
            <field name="view_type">form</field>
            <field name="view_id" ref="crm_case_tree-view"/>
            <field name="search_view_id" ref="view_crm_case_filter"/>
        </record>

        <record id="crm_case_categ0-act_open" model="ir.actions.act_window">
            <field name="name">Open Cases</field>
            <field name="res_model">mailgate.thread</field>
            <field name="view_type">form</field>
            <field name="domain">
                [('state','&lt;&gt;','done'),('state','&lt;&gt;','cancel'),('state','&lt;&gt;','pending')]
            </field>
            <field name="search_view_id" ref="view_crm_case_filter"/>
        </record>

        <record id="crm_case_section_open_act" model="ir.actions.act_window">
            <field name="name">Cases</field>
            <field name="res_model">mailgate.thread</field>
            <field name="domain">[('section_id','child_of',[active_id])]</field>
            <field name="view_type">form</field>
            <field name="view_mode">tree,form,calendar</field>
        </record>
        <record id="ir_open_section_case" model="ir.values">
            <field eval="'tree_but_open'" name="key2"/>
            <field eval="'crm.case.section'" name="model"/>
            <field name="name">Open Cases</field>
            <field eval="'ir.actions.act_window,%d'%crm_case_section_open_act" name="value"/>
            <field eval="True" name="object"/>
        </record>

<!--Case History Form View  -->

        <record id="crm_case_history-view" model="ir.ui.view">
            <field name="name">crm.case.history.form</field>
            <field name="model">crm.case.history</field>
            <field name="type">form</field>
            <field name="arch" type="xml">
                <form string="Cases">
                    <separator colspan="4" string="Case Description"/>
                    <field colspan="4" name="name" select="1"/>
                    <field name="date" select="1"/>
                    <field name="user_id" select="1"/>
                    <field name="model_id"/>
                    <field name="res_id"/>
                    <field name="som"/>
                    <field name="canal_id"/>
                    <field colspan="4" name="description"/>
                </form>
            </field>
        </record>

<!--Case History Search View  -->

        <record id="crm_case_history_search" model="ir.ui.view">
        <field name="name">crm.case.history.select</field>
        <field name="model">crm.case.history</field>
        <field name="type">search</field>
        <field name="arch" type="xml">
                <search string="Search Histories">
                       <filter icon="terp-crm" string="My Histories"
                           domain="[('user_id','=',uid)]"
                           help="My Histories" />
                       <separator orientation="vertical"/>
                     <group col="6" colspan="2">
                       <field name="date" select="1"/>
                    <field name="user_id" select="1" widget="selection"/>
                    <field name="section_id"
                        default="context.get('section_id', False)"
                        select="1" widget="selection"/>
                     </group>
                </search>
            </field>
        </record>

<!--Case History Action -->

        <record id="crm_case_history-act" model="ir.actions.act_window">
            <field name="name">Histories</field>
            <field name="res_model">crm.case.history</field>
            <field name="view_type">form</field>
            <field name="view_mode">tree,form</field>
            <field name="view_id" ref="crm_case_history_tree-view"/>
            <field name="search_view_id" ref="crm_case_history_search"/>
        </record>

<!-- Segmentation line Tree View  -->

        <record id="crm_segmentation_line_tree-view" model="ir.ui.view">
            <field name="name">crm.segmentation.line.tree</field>
            <field name="model">crm.segmentation.line</field>
            <field name="type">tree</field>
            <field name="arch" type="xml">
                <tree string="Partner Segmentation Lines">
                    <field name="name"/>
                    <field name="expr_name"/>
                    <field name="expr_operator"/>
                    <field name="expr_value"/>
                    <field name="operator"/>
                </tree>
            </field>
        </record>

<!-- Segmentation line Form View  -->

        <record id="crm_segmentation_line-view" model="ir.ui.view">
            <field name="name">crm.segmentation.line.form</field>
            <field name="model">crm.segmentation.line</field>
            <field name="type">form</field>
            <field name="arch" type="xml">
                <form string="Partner Segmentation Lines">
                    <field colspan="4" name="name" select="1"/>
                    <group col="2" colspan="4">
                        <field name="expr_name"/>
                        <field name="expr_operator"/>
                        <field name="expr_value"/>
                    </group>
                    <newline/>
                    <field name="operator"/>
                </form>
            </field>
        </record>

<!-- CRM Segmentation  Form View  -->

        <record id="crm_segmentation-view" model="ir.ui.view">
            <field name="name">crm.segmentation.form</field>
            <field name="model">crm.segmentation</field>
            <field name="type">form</field>
            <field name="arch" type="xml">
                <form string="Partner Segmentation">
                    <group col="6" colspan="4">
                        <field name="name" select="1"/>
                        <field name="categ_id"/>
                        <field name="exclusif"/>
                    </group>
                    <notebook colspan="4">
                        <page string="Sales Purchase">
                            <field name="sales_purchase_active"/>
                            <separator colspan="4" string="State of Mind Computation"/>
                            <field name="som_interval"/>
                            <field name="som_interval_max"/>
                            <field name="som_interval_decrease"/>
                            <field name="som_interval_default"/>
                            <separator colspan="4" string="Segmentation Test"/>
                            <field colspan="4" name="segmentation_line" widget="one2many_list" nolabel="1"/>
                        </page>
                        <page string="Description">
                               <field colspan="4" name="description" nolabel="1"/>
                           </page>
                    </notebook>
                    <field name="state"/>
                    <group col="3" colspan="2">
                        <button name="process_start"
                            states="not running"
                            string="Compute Segmentation" type="object"
                            icon="gtk-execute" />
                        <button name="process_stop" states="running"
                            string="Stop Process" type="object"
                            icon="gtk-cancel" />
                        <button name="process_continue" states="running"
                            string="Continue Process" type="object"
                            icon="gtk-go-forward" />
                    </group>
                </form>
            </field>
        </record>

<!-- CRM Segmentation  Tree View  -->

        <record id="crm_segmentation_tree-view" model="ir.ui.view">
            <field name="name">crm.segmentation.tree</field>
            <field name="model">crm.segmentation</field>
            <field name="type">tree</field>
            <field name="arch" type="xml">
                <tree string="Partner Segmentations">
                    <field name="name"/>
                    <field name="description"/>
                    <field name="categ_id"/>
                </tree>
            </field>
        </record>

        <record id="crm_segmentation-act" model="ir.actions.act_window">
            <field name="name">Segmentations</field>
            <field name="res_model">crm.segmentation</field>
            <field name="view_type">form</field>
            <field name="view_id" ref="crm_segmentation-view"/>
        </record>

        <record id="crm_segmentation_tree-act" model="ir.actions.act_window">
            <field name="name">Segmentations</field>
            <field name="res_model">crm.segmentation</field>
            <field name="view_type">form</field>
            <field name="view_mode">tree,form</field>
        </record>
        <menuitem action="crm_segmentation_tree-act"
            id="menu_crm_segmentation-act"
            groups="base.group_extended"
            parent="base.menu_crm_configuration" />

        <record model="ir.ui.view" id="view_users_form_simple_modif_inherited1">
            <field name="name">view.users.form.crm.modif.inherited1</field>
            <field name="model">res.users</field>
            <field name="inherit_id" ref="base.view_users_form_simple_modif" />
            <field name="type">form</field>
            <field name="arch" type="xml">
                <page string="Current Activity" position="inside">
                    <field name="context_section_id" completion="1"
                        widget="selection"
                        context="{'user_prefence':True}" />
                </page>
            </field>
        </record>

        <record id="view_users_form_simple_modif_inherited2" model="ir.ui.view">
                <field name="name">view.users.form.crm.modif.inherited2</field>
                <field name="model">res.users</field>
                <field name="type">form</field>
                <field name="inherit_id" ref="base.view_users_form"/>
                <field eval="18" name="priority"/>
                <field name="arch" type="xml">
                    <field name="password" position="after">
                        <field name="context_section_id" completion="1" widget="selection"/>
                    </field>
                </field>
        </record>

<!-- Inherit View From Partner  -->

        <record id="view_partners_form_crm1" model="ir.ui.view">
                <field name="name">view.res.partner.form.crm.inherited1</field>
                <field name="model">res.partner</field>
                <field name="type">form</field>
                <field name="inherit_id" ref="base.view_partner_form"/>
                <field eval="18" name="priority"/>
                <field name="arch" type="xml">
                    <field name="parent_id" position="after">
                        <field name="section_id" completion="1" widget="selection"
                            groups="base.group_extended"/>
                    </field>
                </field>
        </record>

        <record id="view_partners_form_crm2" model="ir.ui.view">
                <field name="name">view.res.partner.tree.crm.inherited2</field>
                <field name="model">res.partner</field>
                <field name="type">tree</field>
                <field name="inherit_id" ref="base.view_partner_tree"/>
                <field eval="18" name="priority"/>
                <field name="arch" type="xml">
                    <field name="lang" position="after">
                        <field name="section_id" completion="1" widget="selection"
                            groups="base.group_extended"/>
                    </field>
                </field>
        </record>

        <record id="view_partners_form_crm3" model="ir.ui.view">
                <field name="name">view.res.partner.search.crm.inherited3</field>
                <field name="model">res.partner</field>
                <field name="type">search</field>
                <field name="inherit_id" ref="base.view_res_partner_filter"/>
                <field eval="18" name="priority"/>
                <field name="arch" type="xml">
                    <field name="category_id" position="after">
                        <field name="section_id" completion="1" widget="selection"
                            groups="base.group_extended"/>
                    </field>
                </field>
        </record>
    </data>
</openerp><|MERGE_RESOLUTION|>--- conflicted
+++ resolved
@@ -1,13 +1,8 @@
 <?xml version="1.0" encoding="utf-8"?>
 <openerp>
     <data>
-<<<<<<< HEAD
         <menuitem id="base.menu_crm_configuration" name="Cases"
-            parent="base.menu_base_config" sequence="0"/>
-=======
-        <menuitem id="menu_crm_configuration" name="Cases"
             parent="base.menu_base_config" sequence="0" groups="base.group_extended"/>
->>>>>>> d7c1fcbf
 
         <menuitem id="base.next_id_64" name="Reporting"
         	parent="base.menu_base_partner" sequence="8" />
@@ -125,11 +120,7 @@
             <field name="view_id" ref="crm_case_stage_tree"/>
         </record>
 
-<<<<<<< HEAD
-        <menuitem  id="menu_crm_case_stage" name="Stages" parent="base.menu_crm_configuration"/>
-=======
-        <menuitem  id="menu_crm_case_stage" name="Stages" parent="crm.menu_crm_configuration" groups="base.group_extended"/>
->>>>>>> d7c1fcbf
+        <menuitem  id="menu_crm_case_stage" name="Stages" parent="base.menu_crm_configuration" groups="base.group_extended"/>
 
 
 <!-- Case Categories Form View -->
@@ -169,11 +160,7 @@
             <field name="view_type">form</field>
             <field name="view_id" ref="crm_case_categ_tree-view"/>
         </record>
-<<<<<<< HEAD
-        <menuitem id="menu_crm_case_categ"   name="Categories"  parent="base.menu_crm_configuration"/>
-=======
-        <menuitem id="menu_crm_case_categ"   name="Categories"  parent="crm.menu_crm_configuration" groups="base.group_extended"/>
->>>>>>> d7c1fcbf
+        <menuitem id="menu_crm_case_categ"   name="Categories"  parent="base.menu_crm_configuration" groups="base.group_extended"/>
 
         <menuitem action="crm_case_section_act"
             id="menu_crm_case_section_act"
@@ -219,11 +206,7 @@
             <field name="view_id" ref="crm_case_resource_type_tree"/>
         </record>
         <menuitem id="menu_crm_case_resource_type" name="Resource Type"
-<<<<<<< HEAD
-            parent="base.menu_crm_configuration" />
-=======
-            parent="crm.menu_crm_configuration" groups="base.group_extended" />
->>>>>>> d7c1fcbf
+            parent="base.menu_crm_configuration" groups="base.group_extended" />
 
         <record id="crm_case_section_act_tree" model="ir.actions.act_window">
             <field name="name">Cases by section</field>
