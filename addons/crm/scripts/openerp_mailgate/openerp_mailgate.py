#!/usr/bin/env python
# -*- coding: utf-8 -*-
##############################################################################
#    
#    OpenERP, Open Source Management Solution
#    Copyright (C) 2004-2010 Tiny SPRL (<http://tiny.be>).
#
#    This program is free software: you can redistribute it and/or modify
#    it under the terms of the GNU Affero General Public License as
#    published by the Free Software Foundation, either version 3 of the
#    License, or (at your option) any later version.
#
#    This program is distributed in the hope that it will be useful,
#    but WITHOUT ANY WARRANTY; without even the implied warranty of
#    MERCHANTABILITY or FITNESS FOR A PARTICULAR PURPOSE.  See the
#    GNU Affero General Public License for more details.
#
#    You should have received a copy of the GNU Affero General Public License
#    along with this program.  If not, see <http://www.gnu.org/licenses/>.     
#
###########################################################################################

import re
import smtplib
import email, mimetypes
from email.Header import decode_header
from email.MIMEText import MIMEText
import xmlrpclib
import os
import binascii
import time, socket

<<<<<<< HEAD
email_re = re.compile(r"""
    ([a-zA-Z][\w\.-]*[a-zA-Z0-9]     # username part
    @                                # mandatory @ sign
    [a-zA-Z0-9][\w\.-]*              # domain must start with a letter ... Ged> why do we include a 0-9 then?
     \.
     [a-z]{2,3}                      # TLD
    )
    """, re.VERBOSE)
=======

email_re = re.compile(r"([A-Za-z0-9._%+-]+@[A-Za-z0-9.-]+\.[A-Za-z]{2,6})")
>>>>>>> b6b93ef9
case_re = re.compile(r"\[([0-9]+)\]", re.UNICODE)
command_re = re.compile("^Set-([a-z]+) *: *(.+)$", re.I + re.UNICODE)
reference_re = re.compile("<.*-tinycrm-(\\d+)@(.*)>", re.UNICODE)

priorities = {
    '1': '1 (Highest)', 
    '2': '2 (High)', 
    '3': '3 (Normal)', 
    '4': '4 (Low)', 
    '5': '5 (Lowest)', 
}

def html2plaintext(html, body_id=None, encoding='utf-8'):
    ## (c) Fry-IT, www.fry-it.com, 2007
    ## <peter@fry-it.com>
    ## download here: http://www.peterbe.com/plog/html2plaintext
    
    
    """ from an HTML text, convert the HTML to plain text.
    If @body_id is provided then this is the tag where the 
    body (not necessarily <body>) starts.
    """
    try:
        from BeautifulSoup import BeautifulSoup, SoupStrainer, Comment
    except:
        return html
            
    urls = []
    if body_id is not None:
        strainer = SoupStrainer(id=body_id)
    else:
        strainer = SoupStrainer('body')
    
    soup = BeautifulSoup(html, parseOnlyThese=strainer, fromEncoding=encoding)
    for link in soup.findAll('a'):
        title = link.renderContents()
        for url in [x[1] for x in link.attrs if x[0]=='href']:
            urls.append(dict(url=url, tag=str(link), title=title))

    html = soup.__str__()
            
    url_index = []
    i = 0
    for d in urls:
        if d['title'] == d['url'] or 'http://'+d['title'] == d['url']:
            html = html.replace(d['tag'], d['url'])
        else:
            i += 1
            html = html.replace(d['tag'], '%s [%s]' % (d['title'], i))
            url_index.append(d['url'])

    html = html.replace('<strong>', '*').replace('</strong>', '*')
    html = html.replace('<b>', '*').replace('</b>', '*')
    html = html.replace('<h3>', '*').replace('</h3>', '*')
    html = html.replace('<h2>', '**').replace('</h2>', '**')
    html = html.replace('<h1>', '**').replace('</h1>', '**')
    html = html.replace('<em>', '/').replace('</em>', '/')
    

    # the only line breaks we respect is those of ending tags and 
    # breaks
    
    html = html.replace('\n', ' ')
    html = html.replace('<br>', '\n')
    html = html.replace('<tr>', '\n')
    html = html.replace('</p>', '\n\n')
    html = re.sub('<br\s*/>', '\n', html)
    html = html.replace(' ' * 2, ' ')


    # for all other tags we failed to clean up, just remove then and 
    # complain about them on the stderr
    def desperate_fixer(g):
        #print >>sys.stderr, "failed to clean up %s" % str(g.group())
        return ' '

    html = re.sub('<.*?>', desperate_fixer, html)

    # lstrip all lines
    html = '\n'.join([x.lstrip() for x in html.splitlines()])

    for i, url in enumerate(url_index):
        if i == 0:
            html += '\n\n'
        html += '[%s] %s\n' % (i+1, url)       
    return html

class rpc_proxy(object):
    def __init__(self, uid, passwd, host='localhost', port=8069, path='object', dbname='terp'):        
        self.rpc = xmlrpclib.ServerProxy('http://%s:%s/xmlrpc/%s' % (host, port, path))
        self.user_id = uid
        self.passwd = passwd
        self.dbname = dbname

    def __call__(self, *request, **kwargs):
        return self.rpc.execute(self.dbname, self.user_id, self.passwd, *request, **kwargs)

class email_parser(object):
    def __init__(self, uid, password, model, email, email_default, dbname, host, port):        
        self.rpc = rpc_proxy(uid, password, host=host, port=port, dbname=dbname)
        try:
            self.model_id = int(model)
            self.model = str(model)
        except:
            self.model_id = self.rpc('ir.model', 'search', [('model', '=', model)])[0]
            self.model = str(model)
        self.email = email
        self.email_default = email_default
        self.canal_id = False

    def email_get(self, email_from):
        res = email_re.search(email_from)
        return res and res.group(1)

    def partner_get(self, email):
        mail = self.email_get(email)
        adr_ids = self.rpc('res.partner.address', 'search', [('email', '=', mail)])
        if not adr_ids:
            return {}
        adr = self.rpc('res.partner.address', 'read', adr_ids, ['partner_id'])
        return {
            'partner_address_id': adr[0]['id'], 
            'partner_id': adr[0].get('partner_id', False) and adr[0]['partner_id'][0] or False
        }

    def _decode_header(self, s):
        from email.Header import decode_header
        s = decode_header(s)
        return ''.join(map(lambda x:x[0].decode(x[1] or 'ascii', 'replace'), s))

    def msg_new(self, msg):
        message = self.msg_body_get(msg)
        data = {
            'name': self._decode_header(msg['Subject']), 
            'email_from': self._decode_header(msg['From']), 
            'email_cc': self._decode_header(msg['Cc'] or ''), 
            'canal_id': self.canal_id, 
            'user_id': False, 
            'description': message['body'], 
        }
        data.update(self.partner_get(self._decode_header(msg['From'])))

        try:
            id = self.rpc(self.model, 'create', data)
            self.rpc(self.model, 'history', [id], 'send', False, msg['From'], message['body'])
            self.rpc(self.model, 'case_open', [id])
        except Exception, e:
            if getattr(e, 'faultCode', '') and 'AccessError' in e.faultCode:
                e = '\n\nThe Specified user does not have an access to the CRM case.'
            print e
        attachments = message['attachment']

        for attach in attachments or []:
            data_attach = {
                'name': str(attach), 
                'datas': binascii.b2a_base64(str(attachments[attach])), 
                'datas_fname': str(attach), 
                'description': 'Mail attachment', 
                'res_model': self.model, 
                'res_id': id
            }
            self.rpc('ir.attachment', 'create', data_attach)

        return id

#   #change the return type format to dictionary
#   {
#       'body':'body part',
#       'attachment':{
#                       'file_name':'file data',
#                       'file_name':'file data',
#                       'file_name':'file data',
#                   }
#   }
#   #
    def msg_body_get(self, msg):
        message = {};
        message['body'] = '';
        message['attachment'] = {};
        attachment = message['attachment'];
        counter = 1;
        def replace(match):
            return ''
            
        for part in msg.walk():
            if part.get_content_maintype() == 'multipart':
                continue

            if part.get_content_maintype()=='text':
                buf = part.get_payload(decode=True)
                if buf:
                    txt = buf.decode(part.get_charsets()[0] or 'ascii', 'replace')
                    txt = re.sub("<(\w)>", replace, txt)
                    txt = re.sub("<\/(\w)>", replace, txt)
                if txt and part.get_content_subtype() == 'plain':
                    message['body'] += txt 
                elif txt and part.get_content_subtype() == 'html':                                                               
                    message['body'] += html2plaintext(txt)  
                
                filename = part.get_filename();
                if filename :
                    attachment[filename] = part.get_payload(decode=True);
                    
            elif part.get_content_maintype()=='application' or part.get_content_maintype()=='image' or part.get_content_maintype()=='text':
                filename = part.get_filename();
                if filename :
                    attachment[filename] = part.get_payload(decode=True);
                else:
                    filename = 'attach_file'+str(counter);
                    counter += 1;
                    attachment[filename] = part.get_payload(decode=True);
                #end if
            #end if
            message['attachment'] = attachment
        #end for        
        return message

    def msg_user(self, msg, id):
        body = self.msg_body_get(msg)

        # handle email body commands (ex: Set-State: Draft)
        actions = {}
        body_data=''
        for line in body['body'].split('\n'):
            res = command_re.match(line)
            if res:
                actions[res.group(1).lower()] = res.group(2).lower()
            else:
                body_data += line+'\n'
        body['body'] = body_data

        data = {
            'description': body['body'], 
        }
        act = 'case_pending'
        if 'state' in actions:
            if actions['state'] in ['draft', 'close', 'cancel', 'open', 'pending']:
                act = 'case_' + actions['state']

        for k1, k2 in [('cost', 'planned_cost'), ('revenue', 'planned_revenue'), ('probability', 'probability')]:
            try:
                data[k2] = float(actions[k1])
            except:
                pass

        if 'priority' in actions:
            if actions['priority'] in ('1', '2', '3', '4', '5'):
                data['priority'] = actions['priority']

        if 'partner' in actions:
            data['email_from'] = actions['partner'][:128]

        if 'user' in actions:
            uids = self.rpc('res.users', 'name_search', actions['user'])
            if uids:
                data['user_id'] = uids[0][0]

        self.rpc(self.model, act, [id])
        self.rpc(self.model, 'write', [id], data)
        self.rpc(self.model, 'history', [id], 'send', False, msg['From'], message['body'])
        return id

    def msg_send(self, msg, emails, priority=None):
        if not len(emails):
            return False
        del msg['To']
        msg['To'] = emails[0]
        if len(emails)>1:
            if 'Cc' in msg:
                del msg['Cc']
            msg['Cc'] = ','.join(emails[1:])
        del msg['Reply-To']
        msg['Reply-To'] = self.email
        if priority:
            msg['X-Priority'] = priorities.get(priority, '3 (Normal)')
        s = smtplib.SMTP()
        s.connect()
        s.sendmail(self.email, emails, msg.as_string())
        s.close()
        return True

    def msg_partner(self, msg, id):
        message = self.msg_body_get(msg)
        body = message['body']
        act = 'case_open'
        self.rpc(self.model, act, [id])
        body2 = '\n'.join(map(lambda l: '> '+l, (body or '').split('\n')))
        data = {
            'description':body, 
        }
        self.rpc(self.model, 'write', [id], data)
        self.rpc(self.model, 'history', [id], 'send', False, msg['From'], message['body'])
        return id

    def msg_test(self, msg, case_str):
        if not case_str:
            return (False, False)
        emails = self.rpc(self.model, 'emails_get', int(case_str))
        return (int(case_str), emails)

    def parse(self, msg):
        case_str = reference_re.search(msg.get('References', ''))
        if case_str:
            case_str = case_str.group(1)
        else:
            case_str = case_re.search(msg.get('Subject', ''))
            if case_str:
                case_str = case_str.group(1)
        (case_id, emails) = self.msg_test(msg, case_str)
        if case_id:
            if emails[0] and self.email_get(emails[0])==self.email_get(self._decode_header(msg['From'])):
                self.msg_user(msg, case_id)
            else:
                self.msg_partner(msg, case_id)
        else:
            case_id = self.msg_new(msg)
            subject = self._decode_header(msg['subject'])
            if msg.get('Subject', ''):
                del msg['Subject']
            msg['Subject'] = '['+str(case_id)+'] '+subject
            msg['Message-Id'] = '<'+str(time.time())+'-openerpcrm-'+str(case_id)+'@'+socket.gethostname()+'>'

        emails = self.rpc(self.model, 'emails_get', case_id)
        priority = emails[3]
        em = [emails[0], emails[1]] + (emails[2] or '').split(',')
        emails = map(self.email_get, filter(None, em))

        mm = [self._decode_header(msg['From']), self._decode_header(msg['To'])]+self._decode_header(msg.get('Cc', '')).split(',')
        msg_mails = map(self.email_get, filter(None, mm))

        emails = filter(lambda m: m and m not in msg_mails, emails)
        try:
            self.msg_send(msg, emails, priority)
        except:
            if self.email_default:
                a = self._decode_header(msg['Subject'])
                del msg['Subject']
                msg['Subject'] = '[OpenERP-CaseError] ' + a
                self.msg_send(msg, self.email_default.split(','))
        return case_id, emails

if __name__ == '__main__':
    import sys, optparse
    parser = optparse.OptionParser( usage='usage: %prog [options]', version='%prog v1.0')
    group = optparse.OptionGroup(parser, "Note", 
        "This program parse a mail from standard input and communicate "
        "with the Open ERP server for case management in the CRM module.")
    parser.add_option_group(group)
    parser.add_option("-u", "--user", dest="userid", help="ID of the user in Open ERP", default=1, type='int')
    parser.add_option("-p", "--password", dest="password", help="Password of the user in Open ERP", default='admin')
    parser.add_option("-e", "--email", dest="email", help="Email address used in the From field of outgoing messages")
    parser.add_option("-o", "--model", dest="model", help="Name or ID of crm model", default="crm.lead")
    parser.add_option("-m", "--default", dest="default", help="Default eMail in case of any trouble.", default=None)
    parser.add_option("-d", "--dbname", dest="dbname", help="Database name (default: terp)", default='terp')
    parser.add_option("--host", dest="host", help="Hostname of the Open ERP Server", default="localhost")
    parser.add_option("--port", dest="port", help="Port of the Open ERP Server", default="8069")


    (options, args) = parser.parse_args()
    parser = email_parser(options.userid, options.password, options.model, options.email, options.default, dbname=options.dbname, host=options.host, port=options.port)

    msg_txt = email.message_from_file(sys.stdin)

    parser.parse(msg_txt)
 
# vim:expandtab:smartindent:tabstop=4:softtabstop=4:shiftwidth=4:<|MERGE_RESOLUTION|>--- conflicted
+++ resolved
@@ -30,19 +30,8 @@
 import binascii
 import time, socket
 
-<<<<<<< HEAD
-email_re = re.compile(r"""
-    ([a-zA-Z][\w\.-]*[a-zA-Z0-9]     # username part
-    @                                # mandatory @ sign
-    [a-zA-Z0-9][\w\.-]*              # domain must start with a letter ... Ged> why do we include a 0-9 then?
-     \.
-     [a-z]{2,3}                      # TLD
-    )
-    """, re.VERBOSE)
-=======
 
 email_re = re.compile(r"([A-Za-z0-9._%+-]+@[A-Za-z0-9.-]+\.[A-Za-z]{2,6})")
->>>>>>> b6b93ef9
 case_re = re.compile(r"\[([0-9]+)\]", re.UNICODE)
 command_re = re.compile("^Set-([a-z]+) *: *(.+)$", re.I + re.UNICODE)
 reference_re = re.compile("<.*-tinycrm-(\\d+)@(.*)>", re.UNICODE)
