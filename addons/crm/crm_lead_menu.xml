--- conflicted
+++ resolved
@@ -69,12 +69,8 @@
                 'default_type': 'opportunity',
                 'default_user_id': uid,
                 'search_default_assigned_to_me': 1,
-<<<<<<< HEAD
         }</field>
-=======
-}</field>
         <field name="view_id" ref="crm.crm_case_form_view_oppor"/>
->>>>>>> 1d81bb06
         <field name="search_view_id" ref="crm.view_crm_case_opportunities_filter"/>
         <field name="help" type="html">
             <p>
