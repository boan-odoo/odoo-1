--- conflicted
+++ resolved
@@ -35,7 +35,7 @@
 
 def caldevIDs2readIDs(caldev_ID = None):
     if caldev_ID:
-        if isinstance(caldev_ID,str):
+        if isinstance(caldev_ID, str):
             return int(caldev_ID.split('-')[0])
         return caldev_ID
 
@@ -74,19 +74,20 @@
 
     _columns = {
                 'cutype' : fields.selection([('INDIVIDUAL', 'INDIVIDUAL'), ('GROUP', 'GROUP'), \
-                        ('RESOURCE', 'RESOURCE'), ('ROOM', 'ROOM'), ('UNKNOWN', 'UNKNOWN') ], 'CUTYPE'),
-                'member' : fields.char('Member', size=124),
+                        ('RESOURCE', 'RESOURCE'), ('ROOM', 'ROOM'), ('UNKNOWN', 'UNKNOWN') ], 'CUTYPE'), 
+                'member' : fields.char('Member', size=124), 
                 'role' : fields.selection([('CHAIR', 'CHAIR'), ('REQ-PARTICIPANT', 'REQ-PARTICIPANT'), \
-                        ('OPT-PARTICIPANT', 'OPT-PARTICIPANT'), ('NON-PARTICIPANT', 'NON-PARTICIPANT')], 'ROLE'),
+                        ('OPT-PARTICIPANT', 'OPT-PARTICIPANT'), ('NON-PARTICIPANT', 'NON-PARTICIPANT')], 'ROLE'), 
                 'partstat' : fields.selection([('NEEDS-ACTION', 'NEEDS-ACTION'), ('ACCEPTED', 'ACCEPTED'), \
-                        ('DECLINED', 'DECLINED'), ('TENTATIVE', 'TENTATIVE'), ('DELEGATED', 'DELEGATED')], 'PARTSTAT'),
-                'rsvp' :  fields.boolean('RSVP'),
-                'delegated_to' : fields.char('DELEGATED-TO', size=124),
-                'delegated_from' : fields.char('DELEGATED-FROM', size=124),
-                'sent_by' : fields.char('SENT-BY', size=124),
-                'cn' : fields.char('CN', size=124),
-                'dir' : fields.char('DIR', size=124),
-                'language' : fields.char('LANGUAGE', size=124),
+                                ('DECLINED', 'DECLINED'), ('TENTATIVE', 'TENTATIVE'), \
+                                ('DELEGATED', 'DELEGATED')], 'PARTSTAT'), 
+                'rsvp' :  fields.boolean('RSVP'), 
+                'delegated_to' : fields.char('DELEGATED-TO', size=124), 
+                'delegated_from' : fields.char('DELEGATED-FROM', size=124), 
+                'sent_by' : fields.char('SENT-BY', size=124), 
+                'cn' : fields.char('CN', size=124), 
+                'dir' : fields.char('DIR', size=124), 
+                'language' : fields.char('LANGUAGE', size=124), 
                 }
     _defaults = {
         'cn' :  lambda *x: 'MAILTO:', 
@@ -107,14 +108,15 @@
                 'action' : fields.selection([('AUDIO', 'AUDIO'), ('DISPLAY', 'DISPLAY'), \
                         ('PROCEDURE', 'PROCEDURE'), ('EMAIL', 'EMAIL') ], 'Action' , required=True), 
                 'description' : fields.text('Description'), 
-                'attendee': fields.many2many('crm.caldav.attendee', 'alarm_attendee_rel', 'alarm_id', 'attendee_id', 'Attendees'),
-                'trigger_related' : fields.selection([('BEFORE', 'BEFORE'),('AFTER', 'AFTER')]\
+                'attendee': fields.many2many('crm.caldav.attendee', 'alarm_attendee_rel', \
+                                              'alarm_id', 'attendee_id', 'Attendees'), 
+                'trigger_related' : fields.selection([('BEFORE', 'BEFORE'), ('AFTER', 'AFTER')]\
                                                  , 'Trigger time', required=True), 
                 'trigger_duration' : fields.selection([('MINUTES', 'MINUTES'), ('HOURS', 'HOURS'), \
                         ('DAYS', 'DAYS')], 'Trugger duration', required=True), 
                 'trigger_interval' :  fields.integer('TIme' , required=True), 
-                'trigger_occurs' :  fields.selection([('starts', 'The event starts'),('ends', 'The event ends')],\
-                                              'Trigger Occures at', required=True),
+                'trigger_occurs' :  fields.selection([('starts', 'The event starts'), ('ends', \
+                                               'The event ends')], 'Trigger Occures at', required=True), 
                 'duration' : fields.integer('Duration'), 
                 'repeat' : fields.integer('Repeat'), # TODO 
                 'attach' : fields.binary('Attachment'), 
@@ -123,9 +125,9 @@
     _defaults = {
         'action' :  lambda *x: 'EMAIL', 
         'trigger_interval' :  lambda *x: 5, 
-        'trigger_duration' : lambda *x: 'MINUTES',
-        'trigger_related' : lambda *x: 'BEFORE',
-        'trigger_occurs' : lambda *x: 'starts',
+        'trigger_duration' : lambda *x: 'MINUTES', 
+        'trigger_related' : lambda *x: 'BEFORE', 
+        'trigger_occurs' : lambda *x: 'starts', 
                  }
     
 crm_caldav_alarm()
@@ -136,18 +138,17 @@
     _description = 'Cases'
 
     __attribute__ = {
-        'class' : {'field':'class', 'type':'text'},
+        'class' : {'field':'class', 'type':'text'}, 
         'created' : {'field':'create_date', 'type':'datetime'}, # keep none for now
-        'description' : {'field':'description', 'type':'text'},
-        'dtstart' : {'field':'date', 'type':'datetime'},
+        'description' : {'field':'description', 'type':'text'}, 
+        'dtstart' : {'field':'date', 'type':'datetime'}, 
         #'last-mod' : {'field':'write_date', 'type':'datetime'},
-        'location' : {'field':'location', 'type':'text'},
-        'organizer' : {'field':'partner_id', 'sub-field':'name', 'type':'many2one'},
-        'priority' : {'field':'priority', 'type':'int'},
-        'dtstamp'  : {'field':'date', 'type':'datetime'},
-        'seq' : None,
+        'location' : {'field':'location', 'type':'text'}, 
+        'organizer' : {'field':'partner_id', 'sub-field':'name', 'type':'many2one'}, 
+        'priority' : {'field':'priority', 'type':'int'}, 
+        'dtstamp'  : {'field':'date', 'type':'datetime'}, 
+        'seq' : None, 
         'status' : {'field':'state', 'type':'selection', 'mapping' : {'TENTATIVE' : 'draft', \
-<<<<<<< HEAD
                                                   'CONFIRMED' : 'open' , 'CANCELLED' : 'cancel'}}, 
         'summary' : {'field':'name', 'type':'text'}, 
         'transp' : {'field':'transparent', 'type':'text'}, 
@@ -156,31 +157,21 @@
         'recurid' : None, 
 #        'attach' : {'field':'attachment_ids', 'sub-field':'datas', 'type':'list'}, 
         'attendee' : {'field':'attendees', 'type':'many2many', 'object' : 'crm.caldav.attendee'}, 
-=======
-                                                  'CONFIRMED' : 'open' , 'CANCELLED' : 'cancel'}},
-        'summary' : {'field':'name', 'type':'text'},
-        'transp' : {'field':'transparent', 'type':'text'},
-        'uid' : {'field':'id', 'type':'text'},
-        'url' : {'field':'caldav_url', 'type':'text'},
-        'recurid' : None,
-#        'attach' : {'field':'attachment_ids', 'sub-field':'datas', 'type':'list'},
-        'attendee' : {'field':'attendees', 'type':'text'},
->>>>>>> ee60a6ed
 #        'categories' : {'field':'categ_id', 'sub-field':'name'},
 #        'categories' : {'field':None , 'sub-field':'name', 'type':'text'}, # keep none for now
-        'comment' : None,
-        'contact' : None,
-        'exdate'  : None,
-        'exrule'  : None,
-        'rstatus' : None,
-        'related' : None,
-        'resources' : None,
-        'rdate' : None,
-        'rrule' : {'field':'rrule', 'type':'text'},
-        'x-openobject-id' : {'field':'id', 'type':'text'},
-        'x-openobject-model' : {'value':_name, 'type':'text'},
+        'comment' : None, 
+        'contact' : None, 
+        'exdate'  : None, 
+        'exrule'  : None, 
+        'rstatus' : None, 
+        'related' : None, 
+        'resources' : None, 
+        'rdate' : None, 
+        'rrule' : {'field':'rrule', 'type':'text'}, 
+        'x-openobject-id' : {'field':'id', 'type':'text'}, 
+        'x-openobject-model' : {'value':_name, 'type':'text'}, 
 #        'duration' : {'field':'duration'},
-        'dtend' : {'field':'date_closed', 'type':'datetime'},
+        'dtend' : {'field':'date_closed', 'type':'datetime'}, 
     }
 
     def _get_location(self, cr, uid, ids, name, arg, context=None):
@@ -211,46 +202,36 @@
 
     _columns = {
         'class' : fields.selection([('PUBLIC', 'PUBLIC'), ('PRIVATE', 'PRIVATE'), \
-<<<<<<< HEAD
                  ('CONFIDENTIAL', 'CONFIDENTIAL')], 'Class'), 
-        'location' : fields.function(_get_location, method=True, store=True, string='Location', type='text'), 
+        'location' : fields.function(_get_location, method=True, store=True, \
+                                     string='Location', type='text'), 
         'freebusy' : fields.text('FreeBusy'), 
         'transparent' : fields.selection([('OPAQUE', 'OPAQUE'), ('TRANSPARENT', 'TRANSPARENT')], 'Trensparent'), 
         'caldav_url' : fields.char('Caldav URL', size=34), 
         'rrule' : fields.text('Recurrent Rule'), 
         'rdates' : fields.function(_get_rdates, method=True, string='Recurrent Dates', \
                                    store=True, type='text'), 
-       'attendees': fields.many2many('crm.caldav.attendee', 'crm_attendee_rel', 'case_id', 'attendee_id', 'Attendees'),
-       'alarm_id' : fields.many2one('crm.caldav.alarm', 'Alarm'),  
-=======
-                 ('CONFIDENTIAL', 'CONFIDENTIAL')], 'Class'),
-        'location' : fields.function(_get_location, method=True, store = True, string='Location', type='text'),
-        'freebusy' : fields.text('FreeBusy'),
-        'transparent' : fields.selection([('OPAQUE', 'OPAQUE'), ('TRANSPARENT', 'TRANSPARENT')], 'Trensparent'),
-        'caldav_url' : fields.char('Caldav URL', size=34),
-        'rrule' : fields.text('Recurrent Rule'),
-        'rdates' : fields.function(_get_rdates, method=True, string='Recurrent Dates', \
-                                   store=True, type='text'),
-       'attendees': fields.many2many('crm.caldav.attendee', 'crm_attendee_rel', 'case_id', 'attendee_id', 'Attendees'),
->>>>>>> ee60a6ed
+       'attendees': fields.many2many('crm.caldav.attendee', 'crm_attendee_rel', 'case_id', \
+                                      'attendee_id', 'Attendees'), 
+       'alarm_id' : fields.many2one('crm.caldav.alarm', 'Alarm'), 
     }
 
     _defaults = {
-             'caldav_url': lambda *a: 'http://localhost:8080',
-             'class': lambda *a: 'PUBLIC',
-             'transparent': lambda *a: 'OPAQUE',
+             'caldav_url': lambda *a: 'http://localhost:8080', 
+             'class': lambda *a: 'PUBLIC', 
+             'transparent': lambda *a: 'OPAQUE', 
         }
-<<<<<<< HEAD
     
     
-    def run_scheduler(self, cr, uid, automatic=False, use_new_cursor=False, context=None):
+    def run_scheduler(self, cr, uid, automatic=False, use_new_cursor=False, \
+                       context=None):
         if not context:
             context={}
         cr.execute('select c.id as id, c.date as date, alarm.id as alarm_id, alarm.name as name,\
                                 alarm.trigger_interval, alarm.trigger_duration, alarm.trigger_related, \
                                 alarm.trigger_occurs from crm_case c \
                                    join crm_caldav_alarm alarm on (alarm.id=c.alarm_id) \
-                               where alarm_id is not null and alarm.active=True' )
+                               where alarm_id is not null and alarm.active=True')
         case_with_alarm = cr.dictfetchall() 
         case_obj = self.pool.get('crm.case')
         attendee_obj = self.pool.get('crm.caldav.attendee')
@@ -263,7 +244,7 @@
                 delta = datetime.timedelta(hours=alarmdata['trigger_interval'])
             if alarmdata['trigger_duration'] == 'MINUTES':
                 delta = datetime.timedelta(minutes=alarmdata['trigger_interval'])
-            alarm_time =  dtstart + ( alarmdata['trigger_related']== 'AFTER' and delta or -delta)
+            alarm_time =  dtstart + (alarmdata['trigger_related']== 'AFTER' and delta or -delta)
             if datetime.datetime.now() >= alarm_time:
                 case_val = case_obj.browse(cr, uid, alarmdata.get('id'), context)
                 for att in case_val.attendees:
@@ -271,21 +252,19 @@
                         mail_to.append(att.cn[7:])
                 if mail_to:
                     sub = 'Event Reminder for ' +  case_val.name or '' 
-                    body = (case_val.name or '' )+ '\n\t' + ( case_val.description or '') + '\n\nEvent time: ' \
-                                    +(case_val.date) + '\n\nLocation: ' + (case_val.location or '' ) + \
+                    body = (case_val.name or '')+ '\n\t' + (case_val.description or '') + '\n\nEvent time: ' \
+                                    +(case_val.date) + '\n\nLocation: ' + (case_val.location or '') + \
                                     '\n\nMembers Details: ' + '\n'.join(mail_to)
                     tools.email_send(
-                        case_val.user_id.address_id.email,
-                        mail_to,
-                        sub,
+                        case_val.user_id.address_id.email, 
+                        mail_to, 
+                        sub, 
                         body
                     )
                 cr.execute('update crm_caldav_alarm set active=False\
                          where id = %s' % alarmdata['alarm_id'])
                 cr.commit()
         return True
-=======
->>>>>>> ee60a6ed
 
     def export_cal(self, cr, uid, ids, context={}):
         crm_data = self.read(cr, uid, ids, [], context ={'read' :True})
@@ -298,11 +277,7 @@
                 if key == 'uid':
                     uid_val += str(crm[val['field']])
                     continue
-<<<<<<< HEAD
                 if val == None or key == 'rrule' or not val.has_key('field') or not crm[val['field']]:  
-=======
-                if val == None or key == 'rrule':
->>>>>>> ee60a6ed
                     continue
                 if key == "attendee":
                     attendee_object = self.pool.get('crm.caldav.attendee')
@@ -325,12 +300,14 @@
                     if val['type'] == "text":
                         vevent.add(key).value = str(crm[val['field']])
                     elif val['type'] == 'datetime' and crm[val['field']]:
-                        vevent.add(key).value = datetime.datetime.strptime(crm[val['field']], "%Y-%m-%d %H:%M:%S")
+                        vevent.add(key).value = datetime.datetime.strptime(crm[val['field']], \
+                                                                           "%Y-%m-%d %H:%M:%S")
             if crm[self.__attribute__['rrule']['field']]:
                 startdate = datetime.datetime.strptime(crm['date'], "%Y-%m-%d %H:%M:%S")
                 if not startdate:
                     startdate = datetime.now()
-                rset1 = rrulestr(str(crm[self.__attribute__['rrule']['field']]), dtstart=startdate, forceset=True)
+                rset1 = rrulestr(str(crm[self.__attribute__['rrule']['field']]), \
+                                 dtstart=startdate, forceset=True)
                 vevent.rruleset = rset1
             vevent.add('uid').value = uid_val
         return ical.serialize()#.replace(vobject.icalendar.CRLF, vobject.icalendar.LF).strip()
@@ -353,9 +330,9 @@
         case_id = self.create(cr, uid, vals)
         return
 
-    def search(self, cr, uid, args, offset=0, limit=None, order=None,
+    def search(self, cr, uid, args, offset=0, limit=None, order=None, 
             context=None, count=False):
-        res = super(crm_case, self).search(cr, uid, args, offset,
+        res = super(crm_case, self).search(cr, uid, args, offset, 
                 limit, order, context, count)
         return res
 
@@ -371,19 +348,21 @@
         return res
 
     def browse(self, cr, uid, select, context=None, list_class=None, fields_process={}):
-        if not isinstance(select,list): select = [select]
+        if not isinstance(select, list): select = [select]
         select = map(lambda x:caldevIDs2readIDs(x), select)
         return super(crm_case, self).browse(cr, uid, select, context, list_class, fields_process)
 
-    def read(self, cr, uid, ids, fields=None, context={},
+    def read(self, cr, uid, ids, fields=None, context={}, 
             load='_classic_read'):
         """         logic for recurrent event
          example : 123-20091111170822"""
         if context and context.has_key('read'):
-            return super(crm_case, self).read(cr, uid, ids, fields=fields, context=context, load=load)
+            return super(crm_case, self).read(cr, uid, ids, fields=fields, context=context, \
+                                              load=load)
         if not type(ids) == list :
             # Called from code
-            return super(crm_case, self).read(cr, uid, caldevIDs2readIDs(ids), fields=fields, context=context, load=load)
+            return super(crm_case, self).read(cr, uid, caldevIDs2readIDs(ids), fields=fields, \
+                                               context=context, load=load)
         else:
             ids = map(lambda x:caldevIDs2readIDs(x), ids)
         res = super(crm_case, self).read(cr, uid, ids, fields=fields, context=context, load=load)
@@ -422,21 +401,20 @@
         #TODO: Change RRULE
         for id in ids:
             if len(str(id).split('-')) > 1:
-                date_new = time.strftime("%Y-%m-%d %H:%M:%S", time.strptime(str(str(id).split('-')[1]), "%Y%m%d%H%M%S"))
+                date_new = time.strftime("%Y-%m-%d %H:%M:%S", \
+                                 time.strptime(str(str(id).split('-')[1]), "%Y%m%d%H%M%S"))
                 for record in self.read(cr, uid, [caldevIDs2readIDs(id)], ['date', 'rdates', 'rrule']):
                     if record['date'] == date_new:
-                        self.write(cr, uid, [caldevIDs2readIDs(id)], {'rrule' : record['rrule'] +"\n" + str(date_new)})
+                        self.write(cr, uid, [caldevIDs2readIDs(id)], \
+                                   {'rrule' : record['rrule'] +"\n" + str(date_new)})
             else:
                 return super(crm_case, self).unlink(cr, uid, ids)
 
-<<<<<<< HEAD
-=======
     def create(self, cr, uid, vals, context={}):
         if 'case_id' in vals:
             vals['case_id'] = caldevIDs2readIDs(vals['case_id'])
         return super(crm_case, self).create(cr, uid, vals, context)
 
->>>>>>> ee60a6ed
 crm_case()
 
 
@@ -450,66 +428,77 @@
             args1.append(map(lambda x:str(x).split('-')[0], arg))
         return super(ir_attachment, self).search_count(cr, user, args1, context)
 
-    def search(self, cr, uid, args, offset=0, limit=None, order=None,
+    def search(self, cr, uid, args, offset=0, limit=None, order=None, 
             context=None, count=False):
         new_args = []
         if len(args) > 1:
             new_args = [args[0]]
             if args[1][0] == 'res_id':
-                new_args.append((args[1][0],args[1][1],caldevIDs2readIDs(args[1][2])))
+                new_args.append((args[1][0], args[1][1], caldevIDs2readIDs(args[1][2])))
         if new_args:
             args = new_args
-        return super(ir_attachment, self).search(cr, uid, args, offset=offset,
-                                                limit=limit, order=order,
+        return super(ir_attachment, self).search(cr, uid, args, offset=offset, 
+                                                limit=limit, order=order, 
                                                 context=context, count=False)
 ir_attachment()
 
 class ir_values(osv.osv):
     _inherit = 'ir.values'
 
-    def set(self, cr, uid, key, key2, name, models, value, replace=True, isobject=False, meta=False, preserve_user=False, company=False):
+    def set(self, cr, uid, key, key2, name, models, value, replace=True, isobject=False, \
+                         meta=False, preserve_user=False, company=False):
         new_model = []
         for data in models:
-            if type(data) in (list,tuple):
-                new_model.append((data[0],caldevIDs2readIDs(data[1])))
+            if type(data) in (list, tuple):
+                new_model.append((data[0], caldevIDs2readIDs(data[1])))
             else:
                 new_model.append(data)
-        return super(ir_values,self).set(cr, uid, key, key2, name, new_model, value, replace, isobject, meta, preserve_user, company)
-
-    def get(self, cr, uid, key, key2, models, meta=False, context={}, res_id_req=False, without_user=True, key2_req=True):
+        return super(ir_values, self).set(cr, uid, key, key2, name, new_model, value, \
+                                   replace, isobject, meta, preserve_user, company)
+
+    def get(self, cr, uid, key, key2, models, meta=False, context={}, res_id_req=False, \
+                    without_user=True, key2_req=True):
         new_model = []
         for data in models:
-            if type(data) in (list,tuple):
-                new_model.append((data[0],caldevIDs2readIDs(data[1])))
+            if type(data) in (list, tuple):
+                new_model.append((data[0], caldevIDs2readIDs(data[1])))
             else:
                 new_model.append(data)
-        return super(ir_values,self).get(cr, uid, key, key2, new_model, meta, context, res_id_req, without_user, key2_req)
+        return super(ir_values, self).get(cr, uid, key, key2, new_model, meta, context, \
+                                      res_id_req, without_user, key2_req)
 
 ir_values()
 
 class ir_model(osv.osv):
+
     _inherit = 'ir.model'
-    def read(self, cr, uid, ids, fields=None, context={},
+
+    def read(self, cr, uid, ids, fields=None, context={}, 
             load='_classic_read'):
         data = super(ir_model, self).read(cr, uid, ids, fields=fields, context=context, load=load)
         if data:
             for val in data:
                 val['id'] = caldevIDs2readIDs(val['id'])
         return data
+    
+ir_model()
 
 class virtual_report_spool(web_services.report_spool):
+
     def exp_report(self, db, uid, object, ids, datas=None, context=None):
         if object == 'printscreen.list':
-            return super(virtual_report_spool,self).exp_report( db, uid, object, ids, datas, context)
+            return super(virtual_report_spool, self).exp_report(db, uid, object, ids, datas, context)
         new_ids = []
         for id in ids:
             new_ids.append(caldevIDs2readIDs(id))
         datas['id'] = caldevIDs2readIDs(datas['id'])
-        super(virtual_report_spool,self).exp_report( db, uid, object, new_ids, datas, context)
-        return super(virtual_report_spool,self).exp_report( db, uid, object, new_ids, datas, context)
+        super(virtual_report_spool, self).exp_report(db, uid, object, new_ids, datas, context)
+        return super(virtual_report_spool, self).exp_report(db, uid, object, new_ids, datas, context)
+
 virtual_report_spool()
 
 class virtual_wizard(web_services.wizard):
+
     def exp_execute(self, db, uid, wiz_id, datas, action='init', context=None):
         new_ids = []
         if 'id' in datas:
@@ -517,6 +506,7 @@
             for id in datas['ids']:
                new_ids.append(caldevIDs2readIDs(id))
             datas['ids'] = new_ids
-        res=super(virtual_wizard,self).exp_execute(db, uid, wiz_id, datas, action, context)
+        res=super(virtual_wizard, self).exp_execute(db, uid, wiz_id, datas, action, context)
         return res
+
 virtual_wizard()