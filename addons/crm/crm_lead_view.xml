--- conflicted
+++ resolved
@@ -211,7 +211,7 @@
                                 <field name="type_id" widget="selection"/>
                                 <field name="channel_id" widget="selection"/>
                                 <field name="referred"/>
-                                <field name="state" invisible="1"/>
+                                <field name="state" groups="base.group_no_one"/>
                             </group>
                             <group string="Mailings">
                                 <field name="opt_out" />
@@ -556,13 +556,8 @@
                     <field name="section_id" invisible="context.get('invisible_section', True)" />
                     <field name="user_id"/>
                     <field name="priority" invisible="1"/>
-<<<<<<< HEAD
                     <field name="state" groups="base.group_no_one"/>
                     <field name="message_unread" invisible="1"/>
-=======
-                    <field name="state" invisible="1"/>
-                    <field name="needaction_pending" invisible="1"/>
->>>>>>> 29b4e07e
                 </tree>
             </field>
         </record>
