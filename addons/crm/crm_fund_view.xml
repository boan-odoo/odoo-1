--- conflicted
+++ resolved
@@ -174,7 +174,7 @@
                             <separator string="Action Information" colspan="4"/>
                             <field name="name" colspan="4"/>
                             <field name="date"/>
-                            <field name="user_id"/>                            
+                            <field name="user_id"/>
                         </form>
                     </field>
                 </page>
@@ -186,8 +186,8 @@
                        <form string="Communication history">
                             <group col="7" colspan="4">
                                 <field name="date"/>
-                                <field name="email_to"/>                                
-                                <field name="email_from"/> 
+                                <field name="email_to"/>
+                                <field name="email_from"/>
                                 <button
                                      string="Add a CC"
                                                name="%(crm.action_view_crm_email_add_cc_wizard)d"
@@ -282,13 +282,7 @@
                                domain="[('user_id','=', False)]"
                                help="Unassigned" />
                        </field>
-<<<<<<< HEAD
-                       <field name="section_id" select="1"
-                           widget="selection"
-                           default="context.get('section_id', False)">
-=======
                        <field name="section_id" select="1" widget="selection" string="Sales Team">
->>>>>>> 5e9e4eaa
                            <filter icon="terp-crm"
                                domain="[('section_id','=',context.get('section_id',False))]"
                                help="My section" />
