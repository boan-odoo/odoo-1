# -*- coding: utf-8 -*-
##############################################################################
#
#    OpenERP, Open Source Management Solution
#    Copyright (C) 2004-today OpenERP SA (<http://www.openerp.com>)
#
#    This program is free software: you can redistribute it and/or modify
#    it under the terms of the GNU Affero General Public License as
#    published by the Free Software Foundation, either version 3 of the
#    License, or (at your option) any later version.
#
#    This program is distributed in the hope that it will be useful,
#    but WITHOUT ANY WARRANTY; without even the implied warranty of
#    MERCHANTABILITY or FITNESS FOR A PARTICULAR PURPOSE.  See the
#    GNU Affero General Public License for more details.
#
#    You should have received a copy of the GNU Affero General Public License
#    along with this program.  If not, see <http://www.gnu.org/licenses/>.
#
##############################################################################

from openerp.addons.base_status.base_stage import base_stage
import crm
from datetime import datetime
from openerp.osv import fields, osv
import time
from openerp import tools
from openerp.tools.translate import _
from openerp.tools import html2plaintext

from base.res.res_partner import format_address

CRM_LEAD_FIELDS_TO_MERGE = ['name',
    'partner_id',
    'channel_id',
    'company_id',
    'country_id',
    'section_id',
    'stage_id',
    'state_id',
    'type_id',
    'user_id',
    'title',
    'city',
    'contact_name',
    'description',
    'email',
    'fax',
    'mobile',
    'partner_name',
    'phone',
    'probability',
    'planned_revenue',
    'street',
    'street2',
    'zip',
    'create_date',
    'date_action_last',
    'date_action_next',
    'email_from',
    'email_cc',
    'partner_name']
CRM_LEAD_PENDING_STATES = (
    crm.AVAILABLE_STATES[2][0], # Cancelled
    crm.AVAILABLE_STATES[3][0], # Done
    crm.AVAILABLE_STATES[4][0], # Pending
)

class crm_lead(base_stage, format_address, osv.osv):
    """ CRM Lead Case """
    _name = "crm.lead"
    _description = "Lead/Opportunity"
    _order = "priority,date_action,id desc"
    _inherit = ['mail.thread','ir.needaction_mixin']

    def _get_default_section_id(self, cr, uid, context=None):
        """ Gives default section by checking if present in the context """
        return (self._resolve_section_id_from_context(cr, uid, context=context) or False)

    def _get_default_stage_id(self, cr, uid, context=None):
        """ Gives default stage_id """
        section_id = self._get_default_section_id(cr, uid, context=context)
        return self.stage_find(cr, uid, [], section_id, [('state', '=', 'draft')], context=context)

    def _resolve_section_id_from_context(self, cr, uid, context=None):
        """ Returns ID of section based on the value of 'section_id'
            context key, or None if it cannot be resolved to a single
            Sales Team.
        """
        if context is None:
            context = {}
        if type(context.get('default_section_id')) in (int, long):
            return context.get('default_section_id')
        if isinstance(context.get('default_section_id'), basestring):
            section_name = context['default_section_id']
            section_ids = self.pool.get('crm.case.section').name_search(cr, uid, name=section_name, context=context)
            if len(section_ids) == 1:
                return int(section_ids[0][0])
        return None

    def _resolve_type_from_context(self, cr, uid, context=None):
        """ Returns the type (lead or opportunity) from the type context
            key. Returns None if it cannot be resolved.
        """
        if context is None:
            context = {}
        return context.get('default_type')

    def _read_group_stage_ids(self, cr, uid, ids, domain, read_group_order=None, access_rights_uid=None, context=None):
        access_rights_uid = access_rights_uid or uid
        stage_obj = self.pool.get('crm.case.stage')
        order = stage_obj._order
        # lame hack to allow reverting search, should just work in the trivial case
        if read_group_order == 'stage_id desc':
            order = "%s desc" % order
        # retrieve section_id from the context and write the domain
        # - ('id', 'in', 'ids'): add columns that should be present
        # - OR ('case_default', '=', True), ('fold', '=', False): add default columns that are not folded
        # - OR ('section_ids', '=', section_id), ('fold', '=', False) if section_id: add section columns that are not folded
        search_domain = []
        section_id = self._resolve_section_id_from_context(cr, uid, context=context)
        if section_id:
            search_domain += ['|', ('section_ids', '=', section_id)]
            search_domain += [('id', 'in', ids)]
        else:
            search_domain += ['|', ('id', 'in', ids), ('case_default', '=', True)]
        # retrieve type from the context (if set: choose 'type' or 'both')
        type = self._resolve_type_from_context(cr, uid, context=context)
        if type:
            search_domain += ['|', ('type', '=', type), ('type', '=', 'both')]
        # perform search
        stage_ids = stage_obj._search(cr, uid, search_domain, order=order, access_rights_uid=access_rights_uid, context=context)
        result = stage_obj.name_get(cr, access_rights_uid, stage_ids, context=context)
        # restore order of the search
        result.sort(lambda x,y: cmp(stage_ids.index(x[0]), stage_ids.index(y[0])))

        fold = {}
        for stage in stage_obj.browse(cr, access_rights_uid, stage_ids, context=context):
            fold[stage.id] = stage.fold or False
        return result, fold

    def fields_view_get(self, cr, user, view_id=None, view_type='form', context=None, toolbar=False, submenu=False):
        res = super(crm_lead,self).fields_view_get(cr, user, view_id, view_type, context, toolbar=toolbar, submenu=submenu)
        if view_type == 'form':
            res['arch'] = self.fields_view_get_address(cr, user, res['arch'], context=context)
        return res

    _group_by_full = {
        'stage_id': _read_group_stage_ids
    }

    def _compute_day(self, cr, uid, ids, fields, args, context=None):
        """
        :return dict: difference between current date and log date
        """
        cal_obj = self.pool.get('resource.calendar')
        res_obj = self.pool.get('resource.resource')

        res = {}
        for lead in self.browse(cr, uid, ids, context=context):
            for field in fields:
                res[lead.id] = {}
                duration = 0
                ans = False
                if field == 'day_open':
                    if lead.date_open:
                        date_create = datetime.strptime(lead.create_date, "%Y-%m-%d %H:%M:%S")
                        date_open = datetime.strptime(lead.date_open, "%Y-%m-%d %H:%M:%S")
                        ans = date_open - date_create
                        date_until = lead.date_open
                elif field == 'day_close':
                    if lead.date_closed:
                        date_create = datetime.strptime(lead.create_date, "%Y-%m-%d %H:%M:%S")
                        date_close = datetime.strptime(lead.date_closed, "%Y-%m-%d %H:%M:%S")
                        date_until = lead.date_closed
                        ans = date_close - date_create
                if ans:
                    resource_id = False
                    if lead.user_id:
                        resource_ids = res_obj.search(cr, uid, [('user_id','=',lead.user_id.id)])
                        if len(resource_ids):
                            resource_id = resource_ids[0]

                    duration = float(ans.days)
                    if lead.section_id and lead.section_id.resource_calendar_id:
                        duration =  float(ans.days) * 24
                        new_dates = cal_obj.interval_get(cr,
                            uid,
                            lead.section_id.resource_calendar_id and lead.section_id.resource_calendar_id.id or False,
                            datetime.strptime(lead.create_date, '%Y-%m-%d %H:%M:%S'),
                            duration,
                            resource=resource_id
                        )
                        no_days = []
                        date_until = datetime.strptime(date_until, '%Y-%m-%d %H:%M:%S')
                        for in_time, out_time in new_dates:
                            if in_time.date not in no_days:
                                no_days.append(in_time.date)
                            if out_time > date_until:
                                break
                        duration =  len(no_days)
                res[lead.id][field] = abs(int(duration))
        return res

    def _history_search(self, cr, uid, obj, name, args, context=None):
        res = []
        msg_obj = self.pool.get('mail.message')
        message_ids = msg_obj.search(cr, uid, [('email_from','!=',False), ('subject', args[0][1], args[0][2])], context=context)
        lead_ids = self.search(cr, uid, [('message_ids', 'in', message_ids)], context=context)

        if lead_ids:
            return [('id', 'in', lead_ids)]
        else:
            return [('id', '=', '0')]

    _columns = {
        'partner_id': fields.many2one('res.partner', 'Partner', ondelete='set null',
            select=True, help="Linked partner (optional). Usually created when converting the lead."),

        'id': fields.integer('ID', readonly=True),
        'name': fields.char('Subject', size=64, required=True, select=1),
        'active': fields.boolean('Active', required=False),
        'date_action_last': fields.datetime('Last Action', readonly=1),
        'date_action_next': fields.datetime('Next Action', readonly=1),
        'email_from': fields.char('Email', size=128, help="Email address of the contact", select=1),
        'section_id': fields.many2one('crm.case.section', 'Sales Team', \
                        select=True, tracked=True, help='When sending mails, the default email address is taken from the sales team.'),
        'create_date': fields.datetime('Creation Date' , readonly=True),
        'email_cc': fields.text('Global CC', size=252 , help="These email addresses will be added to the CC field of all inbound and outbound emails for this record before being sent. Separate multiple email addresses with a comma"),
        'description': fields.text('Notes'),
        'write_date': fields.datetime('Update Date' , readonly=True),
        'categ_ids': fields.many2many('crm.case.categ', 'crm_lead_category_rel', 'lead_id', 'category_id', 'Categories', \
            domain="['|',('section_id','=',section_id),('section_id','=',False), ('object_id.model', '=', 'crm.lead')]"),
        'type_id': fields.many2one('crm.case.resource.type', 'Campaign', \
            domain="['|',('section_id','=',section_id),('section_id','=',False)]", help="From which campaign (seminar, marketing campaign, mass mailing, ...) did this contact come from?"),
        'channel_id': fields.many2one('crm.case.channel', 'Channel', help="Communication channel (mail, direct, phone, ...)"),
        'contact_name': fields.char('Contact Name', size=64),
        'partner_name': fields.char("Customer Name", size=64,help='The name of the future partner company that will be created while converting the lead into opportunity', select=1),
        'opt_out': fields.boolean('Opt-Out', oldname='optout', help="If opt-out is checked, this contact has refused to receive emails or unsubscribed to a campaign."),
        'type':fields.selection([ ('lead','Lead'), ('opportunity','Opportunity'), ],'Type', help="Type is used to separate Leads and Opportunities"),
        'priority': fields.selection(crm.AVAILABLE_PRIORITIES, 'Priority', select=True),
        'date_closed': fields.datetime('Closed', readonly=True),
<<<<<<< HEAD
        'stage_id': fields.many2one('crm.case.stage', 'Stage',tracked=True,
                        domain="['&', ('fold', '=', False), '&', '|', ('section_ids', '=', section_id), ('case_default', '=', True), '|', ('type', '=', type), ('type', '=', 'both')]"),
        'user_id': fields.many2one('res.users', 'Salesperson', tracked=True),
=======
        'stage_id': fields.many2one('crm.case.stage', 'Stage',
                        domain="[('fold', '=', False), ('section_ids', '=', section_id), '|', ('type', '=', type), ('type', '=', 'both')]"),
        'user_id': fields.many2one('res.users', 'Salesperson'),
>>>>>>> 73980eba
        'referred': fields.char('Referred By', size=64),
        'date_open': fields.datetime('Opened', readonly=True),
        'day_open': fields.function(_compute_day, string='Days to Open', \
                                multi='day_open', type="float", store=True),
        'day_close': fields.function(_compute_day, string='Days to Close', \
                                multi='day_close', type="float", store=True),
        'state': fields.related('stage_id', 'state', type="selection", store=True,
                selection=crm.AVAILABLE_STATES, string="Status", readonly=True,
                help='The Status is set to \'Draft\', when a case is created. If the case is in progress the Status is set to \'Open\'. When the case is over, the Status is set to \'Done\'. If the case needs to be reviewed then the Status is  set to \'Pending\'.'),

        # Only used for type opportunity
        'probability': fields.float('Success Rate (%)',group_operator="avg"),
        'planned_revenue': fields.float('Expected Revenue', tracked=True),
        'ref': fields.reference('Reference', selection=crm._links_get, size=128),
        'ref2': fields.reference('Reference 2', selection=crm._links_get, size=128),
        'phone': fields.char("Phone", size=64),
        'date_deadline': fields.date('Expected Closing', help="Estimate of the date on which the opportunity will be won."),
        'date_action': fields.date('Next Action Date', select=True),
        'title_action': fields.char('Next Action', size=64),
        'color': fields.integer('Color Index'),
        'partner_address_name': fields.related('partner_id', 'name', type='char', string='Partner Contact Name', readonly=True),
        'partner_address_email': fields.related('partner_id', 'email', type='char', string='Partner Contact Email', readonly=True),
        'company_currency': fields.related('company_id', 'currency_id', type='many2one', string='Currency', readonly=True, relation="res.currency"),
        'user_email': fields.related('user_id', 'email', type='char', string='User Email', readonly=True),
        'user_login': fields.related('user_id', 'login', type='char', string='User Login', readonly=True),

        # Fields for address, due to separation from crm and res.partner
        'street': fields.char('Street', size=128),
        'street2': fields.char('Street2', size=128),
        'zip': fields.char('Zip', change_default=True, size=24),
        'city': fields.char('City', size=128),
        'state_id': fields.many2one("res.country.state", 'State'),
        'country_id': fields.many2one('res.country', 'Country'),
        'phone': fields.char('Phone', size=64),
        'fax': fields.char('Fax', size=64),
        'mobile': fields.char('Mobile', size=64),
        'function': fields.char('Function', size=128),
        'title': fields.many2one('res.partner.title', 'Title'),
        'company_id': fields.many2one('res.company', 'Company', select=1),
        'payment_mode': fields.many2one('crm.payment.mode', 'Payment Mode', \
                            domain="[('section_id','=',section_id)]"),
        'planned_cost': fields.float('Planned Costs'),
    }

    _defaults = {
        'active': 1,
        'type': 'lead',
        'user_id': lambda s, cr, uid, c: s._get_default_user(cr, uid, c),
        'email_from': lambda s, cr, uid, c: s._get_default_email(cr, uid, c),
        'stage_id': lambda s, cr, uid, c: s._get_default_stage_id(cr, uid, c),
        'section_id': lambda s, cr, uid, c: s._get_default_section_id(cr, uid, c),
        'company_id': lambda s, cr, uid, c: s.pool.get('res.company')._company_default_get(cr, uid, 'crm.lead', context=c),
        'priority': lambda *a: crm.AVAILABLE_PRIORITIES[2][0],
        'color': 0,
    }

    _sql_constraints = [
        ('check_probability', 'check(probability >= 0 and probability <= 100)', 'The probability of closing the deal should be between 0% and 100%!')
    ]

    def create(self, cr, uid, vals, context=None):
        obj_id = super(crm_lead, self).create(cr, uid, vals, context)
        section_id = self.browse(cr, uid, obj_id, context=context).section_id
        if section_id:
            followers = [follow.id for follow in section_id.message_follower_ids]
            self.message_subscribe(cr, uid, [obj_id], followers, context=context)
        self.create_send_note(cr, uid, [obj_id], context=context)
        return obj_id

    def onchange_stage_id(self, cr, uid, ids, stage_id, context=None):
        if not stage_id:
            return {'value':{}}
        stage = self.pool.get('crm.case.stage').browse(cr, uid, stage_id, context)
        if not stage.on_change:
            return {'value':{}}
        return {'value':{'probability': stage.probability}}

    def on_change_partner(self, cr, uid, ids, partner_id, context=None):
        result = {}
        values = {}
        if partner_id:
            partner = self.pool.get('res.partner').browse(cr, uid, partner_id, context=context)
            values = {
                'partner_name' : partner.name,
                'street' : partner.street,
                'street2' : partner.street2,
                'city' : partner.city,
                'state_id' : partner.state_id and partner.state_id.id or False,
                'country_id' : partner.country_id and partner.country_id.id or False,
                'email_from' : partner.email,
                'phone' : partner.phone,
                'mobile' : partner.mobile,
                'fax' : partner.fax,
            }
        return {'value' : values}

    def _check(self, cr, uid, ids=False, context=None):
        """ Override of the base.stage method.
            Function called by the scheduler to process cases for date actions
            Only works on not done and cancelled cases
        """
        cr.execute('select * from crm_case \
                where (date_action_last<%s or date_action_last is null) \
                and (date_action_next<=%s or date_action_next is null) \
                and state not in (\'cancel\',\'done\')',
                (time.strftime("%Y-%m-%d %H:%M:%S"),
                    time.strftime('%Y-%m-%d %H:%M:%S')))

        ids2 = map(lambda x: x[0], cr.fetchall() or [])
        cases = self.browse(cr, uid, ids2, context=context)
        return self._action(cr, uid, cases, False, context=context)

    def stage_find(self, cr, uid, cases, section_id, domain=None, order='sequence', context=None):
        """ Override of the base.stage method
            Parameter of the stage search taken from the lead:
            - type: stage type must be the same or 'both'
            - section_id: if set, stages must belong to this section or
              be a default stage; if not set, stages must be default
              stages
        """
        if isinstance(cases, (int, long)):
            cases = self.browse(cr, uid, cases, context=context)
        # collect all section_ids
        section_ids = []
        types = ['both']
        if not cases :
            type = context.get('default_type')
            types += [type]
        if section_id:
            section_ids.append(section_id)
        for lead in cases:
            if lead.section_id:
                section_ids.append(lead.section_id.id)
            if lead.type not in types:
                types.append(lead.type)
        # OR all section_ids and OR with case_default
        search_domain = []
        if section_ids:
            search_domain += [('|')] * len(section_ids)
            for section_id in section_ids:
                search_domain.append(('section_ids', '=', section_id))
        search_domain.append(('case_default', '=', True))
        # AND with cases types
        search_domain.append(('type', 'in', types))
        # AND with the domain in parameter
        search_domain += list(domain)
        # perform search, return the first found
        stage_ids = self.pool.get('crm.case.stage').search(cr, uid, search_domain, order=order, context=context)
        if stage_ids:
            return stage_ids[0]
        return False

    def case_cancel(self, cr, uid, ids, context=None):
        """ Overrides case_cancel from base_stage to set probability """
        res = super(crm_lead, self).case_cancel(cr, uid, ids, context=context)
        self.write(cr, uid, ids, {'probability' : 0.0}, context=context)
        return res

    def case_reset(self, cr, uid, ids, context=None):
        """ Overrides case_reset from base_stage to set probability """
        res = super(crm_lead, self).case_reset(cr, uid, ids, context=context)
        self.write(cr, uid, ids, {'probability': 0.0}, context=context)
        return res

    def case_mark_lost(self, cr, uid, ids, context=None):
        """ Mark the case as lost: state=cancel and probability=0 """
        for lead in self.browse(cr, uid, ids):
            stage_id = self.stage_find(cr, uid, [lead], lead.section_id.id or False, [('probability', '=', 0.0)], context=context)
            if stage_id:
                self.case_set(cr, uid, [lead.id], values_to_update={'probability': 0.0}, new_stage_id=stage_id, context=context)
        self.case_mark_lost_send_note(cr, uid, ids, context=context)
        return True

    def case_mark_won(self, cr, uid, ids, context=None):
        """ Mark the case as lost: state=done and probability=100 """
        for lead in self.browse(cr, uid, ids):
            stage_id = self.stage_find(cr, uid, [lead], lead.section_id.id or False, [('probability', '=', 100.0)], context=context)
            if stage_id:
                self.case_set(cr, uid, [lead.id], values_to_update={'probability': 100.0}, new_stage_id=stage_id, context=context)
        self.case_mark_won_send_note(cr, uid, ids, context=context)
        return True

    def set_priority(self, cr, uid, ids, priority):
        """ Set lead priority
        """
        return self.write(cr, uid, ids, {'priority' : priority})

    def set_high_priority(self, cr, uid, ids, context=None):
        """ Set lead priority to high
        """
        return self.set_priority(cr, uid, ids, '1')

    def set_normal_priority(self, cr, uid, ids, context=None):
        """ Set lead priority to normal
        """
        return self.set_priority(cr, uid, ids, '3')

    def _merge_get_result_type(self, cr, uid, opps, context=None):
        """
        Define the type of the result of the merge.  If at least one of the
        element to merge is an opp, the resulting new element will be an opp.
        Otherwise it will be a lead.

        We'll directly use a list of browse records instead of a list of ids
        for performances' sake: it will spare a second browse of the
        leads/opps.

        :param list opps: list of browse records containing the leads/opps to process
        :return string type: the type of the final element
        """
        for opp in opps:
            if (opp.type == 'opportunity'):
                return 'opportunity'

        return 'lead'

    def _merge_data(self, cr, uid, ids, oldest, fields, context=None):
        """
        Prepare lead/opp data into a dictionary for merging.  Different types
        of fields are processed in different ways:
        - text: all the values are concatenated
        - m2m and o2m: those fields aren't processed
        - m2o: the first not null value prevails (the other are dropped)
        - any other type of field: same as m2o

        :param list ids: list of ids of the leads to process
        :param list fields: list of leads' fields to process
        :return dict data: contains the merged values
        """
        opportunities = self.browse(cr, uid, ids, context=context)

        def _get_first_not_null(attr):
            if hasattr(oldest, attr):
                return getattr(oldest, attr)
            for opp in opportunities:
                if hasattr(opp, attr):
                    return getattr(opp, attr)
            return False

        def _get_first_not_null_id(attr):
            res = _get_first_not_null(attr)
            return res and res.id or False

        def _concat_all(attr):
            return ', '.join(filter(lambda x: x, [getattr(opp, attr) or '' for opp in opportunities if hasattr(opp, attr)]))

        # Process the fields' values
        data = {}
        for field_name in fields:
            field_info = self._all_columns.get(field_name)
            if field_info is None:
                continue
            field = field_info.column
            if field._type in ('many2many', 'one2many'):
                continue
            elif field._type == 'many2one':
                data[field_name] = _get_first_not_null_id(field_name)  # !!
            elif field._type == 'text':
                data[field_name] = _concat_all(field_name)  #not lost
            else:
                data[field_name] = _get_first_not_null(field_name)  #not lost

        # Define the resulting type ('lead' or 'opportunity')
        data['type'] = self._merge_get_result_type(cr, uid, opportunities, context)

        return data

    def _merge_find_oldest(self, cr, uid, ids, context=None):
        """
        Return the oldest lead found among ids.

        :param list ids: list of ids of the leads to inspect
        :return object: browse record of the oldest of the leads
        """
        if context is None:
            context = {}

        if context.get('convert'):
            ids = list(set(ids) - set(context.get('lead_ids', [])))

        # Search opportunities order by create date
        opportunity_ids = self.search(cr, uid, [('id', 'in', ids)], order='create_date', context=context)
        oldest_opp_id = opportunity_ids[0]
        return self.browse(cr, uid, oldest_opp_id, context=context)

    def _mail_body(self, cr, uid, lead, fields, title=False, context=None):
        body = []
        if title:
            body.append("%s\n" % (title))

        for field_name in fields:
            field_info = self._all_columns.get(field_name)
            if field_info is None:
                continue
            field = field_info.column
            value = ''

            if field._type == 'selection':
                if hasattr(field.selection, '__call__'):
                    key = field.selection(self, cr, uid, context=context)
                else:
                    key = field.selection
                value = dict(key).get(lead[field_name], lead[field_name])
            elif field._type == 'many2one':
                if lead[field_name]:
                    value = lead[field_name].name_get()[0][1]
            elif field._type == 'many2many':
                if lead[field_name]:
                    for val in lead[field_name]:
                        field_value = val.name_get()[0][1]
                        value += field_value + ","
            else:
                value = lead[field_name]

            body.append("%s: %s" % (field.string, value or ''))
        return "<br/>".join(body + ['<br/>'])

    def _merge_notify(self, cr, uid, opportunity_id, opportunities, context=None):
        """
        Create a message gathering merged leads/opps information.
        """
        #TOFIX: mail template should be used instead of fix body, subject text
        details = []
        result_type = self._merge_get_result_type(cr, uid, opportunities, context)
        if result_type == 'lead':
            merge_message = _('Merged leads')
        else:
            merge_message = _('Merged opportunities')
        subject = [merge_message]
        for opportunity in opportunities:
            subject.append(opportunity.name)
            title = "%s : %s" % (merge_message, opportunity.name)
            details.append(self._mail_body(cr, uid, opportunity, CRM_LEAD_FIELDS_TO_MERGE, title=title, context=context))

        # Chatter message's subject
        subject = subject[0] + ": " + ", ".join(subject[1:])
        details = "\n\n".join(details)
        return self.message_post(cr, uid, [opportunity_id], body=details, subject=subject, context=context)

    def _merge_opportunity_history(self, cr, uid, opportunity_id, opportunities, context=None):
        message = self.pool.get('mail.message')
        for opportunity in opportunities:
            for history in opportunity.message_ids:
                message.write(cr, uid, history.id, {
                        'res_id': opportunity_id,
                        'subject' : _("From %s : %s") % (opportunity.name, history.subject)
                }, context=context)

        return True

    def _merge_opportunity_attachments(self, cr, uid, opportunity_id, opportunities, context=None):
        attachment = self.pool.get('ir.attachment')

        # return attachments of opportunity
        def _get_attachments(opportunity_id):
            attachment_ids = attachment.search(cr, uid, [('res_model', '=', self._name), ('res_id', '=', opportunity_id)], context=context)
            return attachment.browse(cr, uid, attachment_ids, context=context)

        count = 1
        first_attachments = _get_attachments(opportunity_id)
        for opportunity in opportunities:
            attachments = _get_attachments(opportunity.id)
            for first in first_attachments:
                for attachment in attachments:
                    if attachment.name == first.name:
                        values = dict(
                            name = "%s (%s)" % (attachment.name, count,),
                            res_id = opportunity_id,
                        )
                        attachment.write(values)
                        count+=1

        return True

    def merge_opportunity(self, cr, uid, ids, context=None):
        """
        Different cases of merge:
        - merge leads together = 1 new lead
        - merge at least 1 opp with anything else (lead or opp) = 1 new opp

        :param list ids: leads/opportunities ids to merge
        :return int id: id of the resulting lead/opp
        """
        if context is None: context = {}

        if len(ids) <= 1:
            raise osv.except_osv(_('Warning!'),_('Please select more than one element (lead or opportunity) from the list view.'))

        lead_ids = context.get('lead_ids', [])

        ctx_opportunities = self.browse(cr, uid, lead_ids, context=context)
        opportunities = self.browse(cr, uid, ids, context=context)
        opportunities_list = list(set(opportunities) - set(ctx_opportunities))
        oldest = self._merge_find_oldest(cr, uid, ids, context=context)
        if ctx_opportunities:
            first_opportunity = ctx_opportunities[0]
            tail_opportunities = opportunities_list + ctx_opportunities[1:]
        else:
            first_opportunity = opportunities_list[0]
            tail_opportunities = opportunities_list[1:]

        merged_data = self._merge_data(cr, uid, ids, oldest, CRM_LEAD_FIELDS_TO_MERGE, context=context)

        # Merge messages and attachements into the first opportunity
        self._merge_opportunity_history(cr, uid, first_opportunity.id, tail_opportunities, context=context)
        self._merge_opportunity_attachments(cr, uid, first_opportunity.id, tail_opportunities, context=context)

        # Merge notifications about loss of information
        self._merge_notify(cr, uid, first_opportunity, opportunities, context=context)
        # Write merged data into first opportunity
        self.write(cr, uid, [first_opportunity.id], merged_data, context=context)
        # Delete tail opportunities
        self.unlink(cr, uid, [x.id for x in tail_opportunities], context=context)

        # Open first opportunity
        self.case_open(cr, uid, [first_opportunity.id])
        return first_opportunity.id

    def _convert_opportunity_data(self, cr, uid, lead, customer, section_id=False, context=None):
        crm_stage = self.pool.get('crm.case.stage')
        contact_id = False
        if customer:
            contact_id = self.pool.get('res.partner').address_get(cr, uid, [customer.id])['default']

        if not section_id:
            section_id = lead.section_id and lead.section_id.id or False

        if section_id:
            stage_ids = crm_stage.search(cr, uid, [('sequence','>=',1), ('section_ids','=', section_id)])
        else:
            stage_ids = crm_stage.search(cr, uid, [('sequence','>=',1)])
        stage_id = stage_ids and stage_ids[0] or False

        return {
            'planned_revenue': lead.planned_revenue,
            'probability': lead.probability,
            'name': lead.name,
            'partner_id': customer and customer.id or False,
            'user_id': (lead.user_id and lead.user_id.id),
            'type': 'opportunity',
            'stage_id': stage_id or False,
            'date_action': fields.datetime.now(),
            'date_open': fields.datetime.now(),
            'email_from': customer and customer.email or lead.email_from,
            'phone': customer and customer.phone or lead.phone,
        }

    def convert_opportunity(self, cr, uid, ids, partner_id, user_ids=False, section_id=False, context=None):
        customer = False
        if partner_id:
            partner = self.pool.get('res.partner')
            customer = partner.browse(cr, uid, partner_id, context=context)
        for lead in self.browse(cr, uid, ids, context=context):
            if lead.state in ('done', 'cancel'):
                continue
            vals = self._convert_opportunity_data(cr, uid, lead, customer, section_id, context=context)
            self.write(cr, uid, [lead.id], vals, context=context)
            self.convert_opportunity_send_note(cr, uid, lead, context=context)

        if user_ids or section_id:
            self.allocate_salesman(cr, uid, ids, user_ids, section_id, context=context)

        return True

    def _lead_create_contact(self, cr, uid, lead, name, is_company, parent_id=False, context=None):
        partner = self.pool.get('res.partner')
        vals = { 'name': name,
            'user_id': lead.user_id.id,
            'comment': lead.description,
            'section_id': lead.section_id.id or False,
            'parent_id': parent_id,
            'phone': lead.phone,
            'mobile': lead.mobile,
            'email': lead.email_from and tools.email_split(lead.email_from)[0],
            'fax': lead.fax,
            'title': lead.title and lead.title.id or False,
            'function': lead.function,
            'street': lead.street,
            'street2': lead.street2,
            'zip': lead.zip,
            'city': lead.city,
            'country_id': lead.country_id and lead.country_id.id or False,
            'state_id': lead.state_id and lead.state_id.id or False,
            'is_company': is_company,
            'type': 'contact'
        }
        partner = partner.create(cr, uid,vals, context)
        return partner

    def _create_lead_partner(self, cr, uid, lead, context=None):
        partner_id =  False
        if lead.partner_name and lead.contact_name:
            partner_id = self._lead_create_contact(cr, uid, lead, lead.partner_name, True, context=context)
            partner_id = self._lead_create_contact(cr, uid, lead, lead.contact_name, False, partner_id, context=context)
        elif lead.partner_name and not lead.contact_name:
            partner_id = self._lead_create_contact(cr, uid, lead, lead.partner_name, True, context=context)
        elif not lead.partner_name and lead.contact_name:
            partner_id = self._lead_create_contact(cr, uid, lead, lead.contact_name, False, context=context)
        else:
            partner_id = self._lead_create_contact(cr, uid, lead, lead.name, False, context=context)
        return partner_id

    def _lead_set_partner(self, cr, uid, lead, partner_id, context=None):
        """
        Assign a partner to a lead.

        :param object lead: browse record of the lead to process
        :param int partner_id: identifier of the partner to assign
        :return bool: True if the partner has properly been assigned
        """
        res = False
        res_partner = self.pool.get('res.partner')
        if partner_id:
            res_partner.write(cr, uid, partner_id, {'section_id': lead.section_id.id or False})
            contact_id = res_partner.address_get(cr, uid, [partner_id])['default']
            res = lead.write({'partner_id': partner_id}, context=context)
            self._lead_set_partner_send_note(cr, uid, [lead.id], context)
        return res

    def handle_partner_assignation(self, cr, uid, ids, action='create', partner_id=False, context=None):
        """
        Handle partner assignation during a lead conversion.
        if action is 'create', create new partner with contact and assign lead to new partner_id.
        otherwise assign lead to the specified partner_id

        :param list ids: leads/opportunities ids to process
        :param string action: what has to be done regarding partners (create it, assign an existing one, or nothing)
        :param int partner_id: partner to assign if any
        :return dict: dictionary organized as followed: {lead_id: partner_assigned_id}
        """
        #TODO this is a duplication of the handle_partner_assignation method of crm_phonecall
        partner_ids = {}
        # If a partner_id is given, force this partner for all elements
        force_partner_id = partner_id
        for lead in self.browse(cr, uid, ids, context=context):
            # If the action is set to 'create' and no partner_id is set, create a new one
            if action == 'create':
                partner_id = force_partner_id or self._create_lead_partner(cr, uid, lead, context)
            self._lead_set_partner(cr, uid, lead, partner_id, context=context)
            partner_ids[lead.id] = partner_id
        return partner_ids

    def allocate_salesman(self, cr, uid, ids, user_ids=None, team_id=False, context=None):
        """
        Assign salesmen and salesteam to a batch of leads.  If there are more
        leads than salesmen, these salesmen will be assigned in round-robin.
        E.g.: 4 salesmen (S1, S2, S3, S4) for 6 leads (L1, L2, ... L6).  They
        will be assigned as followed: L1 - S1, L2 - S2, L3 - S3, L4 - S4,
        L5 - S1, L6 - S2.

        :param list ids: leads/opportunities ids to process
        :param list user_ids: salesmen to assign
        :param int team_id: salesteam to assign
        :return bool
        """
        index = 0

        for lead_id in ids:
            value = {}
            if team_id:
                value['section_id'] = team_id
            if user_ids:
                value['user_id'] = user_ids[index]
                # Cycle through user_ids
                index = (index + 1) % len(user_ids)
            if value:
                self.write(cr, uid, [lead_id], value, context=context)
        return True

    def schedule_phonecall(self, cr, uid, ids, schedule_time, call_summary, desc, phone, contact_name, user_id=False, section_id=False, categ_id=False, action='schedule', context=None):
        """
        :param string action: ('schedule','Schedule a call'), ('log','Log a call')
        """
        phonecall = self.pool.get('crm.phonecall')
        model_data = self.pool.get('ir.model.data')
        phonecall_dict = {}
        if not categ_id:
            res_id = model_data._get_id(cr, uid, 'crm', 'categ_phone2')
            if res_id:
                categ_id = model_data.browse(cr, uid, res_id, context=context).res_id
        for lead in self.browse(cr, uid, ids, context=context):
            if not section_id:
                section_id = lead.section_id and lead.section_id.id or False
            if not user_id:
                user_id = lead.user_id and lead.user_id.id or False
            vals = {
                'name': call_summary,
                'opportunity_id': lead.id,
                'user_id': user_id or False,
                'categ_id': categ_id or False,
                'description': desc or '',
                'date': schedule_time,
                'section_id': section_id or False,
                'partner_id': lead.partner_id and lead.partner_id.id or False,
                'partner_phone': phone or lead.phone or (lead.partner_id and lead.partner_id.phone or False),
                'partner_mobile': lead.partner_id and lead.partner_id.mobile or False,
                'priority': lead.priority,
            }
            new_id = phonecall.create(cr, uid, vals, context=context)
            phonecall.case_open(cr, uid, [new_id], context=context)
            if action == 'log':
                phonecall.case_close(cr, uid, [new_id], context=context)
            phonecall_dict[lead.id] = new_id
            self.schedule_phonecall_send_note(cr, uid, [lead.id], new_id, action, context=context)
        return phonecall_dict

    def redirect_opportunity_view(self, cr, uid, opportunity_id, context=None):
        models_data = self.pool.get('ir.model.data')

        # Get opportunity views
        dummy, form_view = models_data.get_object_reference(cr, uid, 'crm', 'crm_case_form_view_oppor')
        dummy, tree_view = models_data.get_object_reference(cr, uid, 'crm', 'crm_case_tree_view_oppor')
        return {
            'name': _('Opportunity'),
            'view_type': 'form',
            'view_mode': 'tree, form',
            'res_model': 'crm.lead',
            'domain': [('type', '=', 'opportunity')],
            'res_id': int(opportunity_id),
            'view_id': False,
            'views': [(form_view or False, 'form'),
                      (tree_view or False, 'tree'),
                      (False, 'calendar'), (False, 'graph')],
            'type': 'ir.actions.act_window',
        }

    def redirect_lead_view(self, cr, uid, lead_id, context=None):
        models_data = self.pool.get('ir.model.data')

        # Get lead views
        dummy, form_view = models_data.get_object_reference(cr, uid, 'crm', 'crm_case_form_view_leads')
        dummy, tree_view = models_data.get_object_reference(cr, uid, 'crm', 'crm_case_tree_view_leads')
        return {
            'name': _('Lead'),
            'view_type': 'form',
            'view_mode': 'tree, form',
            'res_model': 'crm.lead',
            'domain': [('type', '=', 'lead')],
            'res_id': int(lead_id),
            'view_id': False,
            'views': [(form_view or False, 'form'),
                      (tree_view or False, 'tree'),
                      (False, 'calendar'), (False, 'graph')],
            'type': 'ir.actions.act_window',
        }

    def action_makeMeeting(self, cr, uid, ids, context=None):
        """
        Open meeting's calendar view to schedule meeting on current opportunity.
        :return dict: dictionary value for created Meeting view
        """
        opportunity = self.browse(cr, uid, ids[0], context)
        res = self.pool.get('ir.actions.act_window').for_xml_id(cr, uid, 'base_calendar', 'action_crm_meeting', context)
        res['context'] = {
            'default_opportunity_id': opportunity.id,
            'default_partner_id': opportunity.partner_id and opportunity.partner_id.id or False,
            'default_partner_ids' : opportunity.partner_id and [opportunity.partner_id.id] or False,
            'default_user_id': uid,
            'default_section_id': opportunity.section_id and opportunity.section_id.id or False,
            'default_email_from': opportunity.email_from,
            'default_name': opportunity.name,
        }
        return res

    def write(self, cr, uid, ids, vals, context=None):
        if vals.get('stage_id') and not vals.get('probability'):
            # change probability of lead(s) if required by stage
            stage = self.pool.get('crm.case.stage').browse(cr, uid, vals['stage_id'], context=context)
            if stage.on_change:
                vals['probability'] = stage.probability
        if vals.get('section_id'):
            section_id = self.pool.get('crm.case.section').browse(cr, uid, vals.get('section_id'), context=context)
            if section_id:
                vals.setdefault('message_follower_ids', [])
                vals['message_follower_ids'] += [(4, follower.id) for follower in section_id.message_follower_ids]
        return super(crm_lead,self).write(cr, uid, ids, vals, context)

    # ----------------------------------------
    # Mail Gateway
    # ----------------------------------------

    def message_new(self, cr, uid, msg, custom_values=None, context=None):
        """ Overrides mail_thread message_new that is called by the mailgateway
            through message_process.
            This override updates the document according to the email.
        """
        if custom_values is None: custom_values = {}

        desc = html2plaintext(msg.get('body')) if msg.get('body') else ''
        custom_values.update({
            'name':  msg.get('subject') or _("No Subject"),
            'description': desc,
            'email_from': msg.get('from'),
            'email_cc': msg.get('cc'),
            'user_id': False,
        })
        if msg.get('priority') in dict(crm.AVAILABLE_PRIORITIES):
            custom_values['priority'] = msg.get('priority')
        return super(crm_lead, self).message_new(cr, uid, msg, custom_values=custom_values, context=context)

    def message_update(self, cr, uid, ids, msg, update_vals=None, context=None):
        """ Overrides mail_thread message_update that is called by the mailgateway
            through message_process.
            This method updates the document according to the email.
        """
        if isinstance(ids, (str, int, long)):
            ids = [ids]
        if update_vals is None: update_vals = {}

        if msg.get('priority') in dict(crm.AVAILABLE_PRIORITIES):
            update_vals['priority'] = msg.get('priority')
        maps = {
            'cost':'planned_cost',
            'revenue': 'planned_revenue',
            'probability':'probability',
        }
        for line in msg.get('body', '').split('\n'):
            line = line.strip()
            res = tools.command_re.match(line)
            if res and maps.get(res.group(1).lower()):
                key = maps.get(res.group(1).lower())
                update_vals[key] = res.group(2).lower()

        return super(crm_lead, self).message_update(cr, uid, ids, msg, update_vals=update_vals, context=context)

    # ----------------------------------------
    # OpenChatter methods and notifications
    # ----------------------------------------

    def case_get_note_msg_prefix(self, cr, uid, lead, context=None):
        if isinstance(lead, (int, long)):
            lead = self.browse(cr, uid, [lead], context=context)[0]
        return ('Opportunity' if lead.type == 'opportunity' else 'Lead')

    def create_send_note(self, cr, uid, ids, context=None):
        for id in ids:
            message = _("%s has been <b>created</b>.") % (self.case_get_note_msg_prefix(cr, uid, id, context=context))
            self.message_post(cr, uid, [id], body=message, context=context)
        return True

    def schedule_phonecall_send_note(self, cr, uid, ids, phonecall_id, action, context=None):
        phonecall = self.pool.get('crm.phonecall').browse(cr, uid, [phonecall_id], context=context)[0]
        if action == 'log': prefix = 'Logged'
        else: prefix = 'Scheduled'
        message = _("<b>%s a call</b> for the <em>%s</em>.") % (prefix, phonecall.date)
        return self.message_post(cr, uid, ids, body=message, context=context)

    def _lead_set_partner_send_note(self, cr, uid, ids, context=None):
        for lead in self.browse(cr, uid, ids, context=context):
            message = _("%s <b>partner</b> is now set to <em>%s</em>." % (self.case_get_note_msg_prefix(cr, uid, lead, context=context), lead.partner_id.name))
            lead.message_post(body=message)
        return True

    def convert_opportunity_send_note(self, cr, uid, lead, context=None):
        message = _("Lead has been <b>converted to an opportunity</b>.")
        lead.message_post(body=message)
        return True

    def onchange_state(self, cr, uid, ids, state_id, context=None):
        if state_id:
            country_id=self.pool.get('res.country.state').browse(cr, uid, state_id, context).country_id.id
            return {'value':{'country_id':country_id}}
        return {}

# vim:expandtab:smartindent:tabstop=4:softtabstop=4:shiftwidth=4:<|MERGE_RESOLUTION|>--- conflicted
+++ resolved
@@ -240,15 +240,9 @@
         'type':fields.selection([ ('lead','Lead'), ('opportunity','Opportunity'), ],'Type', help="Type is used to separate Leads and Opportunities"),
         'priority': fields.selection(crm.AVAILABLE_PRIORITIES, 'Priority', select=True),
         'date_closed': fields.datetime('Closed', readonly=True),
-<<<<<<< HEAD
-        'stage_id': fields.many2one('crm.case.stage', 'Stage',tracked=True,
-                        domain="['&', ('fold', '=', False), '&', '|', ('section_ids', '=', section_id), ('case_default', '=', True), '|', ('type', '=', type), ('type', '=', 'both')]"),
+        'stage_id': fields.many2one('crm.case.stage', 'Stage', tracked=True,
+                        domain="[('fold', '=', False), ('section_ids', '=', section_id), '|', ('type', '=', type), ('type', '=', 'both')]"),
         'user_id': fields.many2one('res.users', 'Salesperson', tracked=True),
-=======
-        'stage_id': fields.many2one('crm.case.stage', 'Stage',
-                        domain="[('fold', '=', False), ('section_ids', '=', section_id), '|', ('type', '=', type), ('type', '=', 'both')]"),
-        'user_id': fields.many2one('res.users', 'Salesperson'),
->>>>>>> 73980eba
         'referred': fields.char('Referred By', size=64),
         'date_open': fields.datetime('Opened', readonly=True),
         'day_open': fields.function(_compute_day, string='Days to Open', \
