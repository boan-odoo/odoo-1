--- conflicted
+++ resolved
@@ -79,14 +79,8 @@
             'crm.mt_lead_lost': lambda self, cr, uid, obj, ctx=None: obj.probability == 0 and obj.stage_id and obj.stage_id.fold and obj.stage_id.sequence > 1,
         },
     }
-<<<<<<< HEAD
     _mail_mass_mailing = _('Leads / Opportunities')
 
-=======
-    def schedule_meeting(self, cr, uid, id, context=None):
-        return self.pool.get('res.partner').schedule_meeting(cr, uid, id, context=context)
-    
->>>>>>> d892a5b3
     def get_empty_list_help(self, cr, uid, help, context=None):
         if context.get('default_type') == 'lead':
             context['empty_list_help_model'] = 'crm.case.section'
@@ -904,21 +898,22 @@
             'type': 'ir.actions.act_window',
         }
 
-    def action_makeMeeting(self, cr, uid, ids, context=None):
+    def action_schedule_meeting(self, cr, uid, ids, context=None):
         """
         Open meeting's calendar view to schedule meeting on current opportunity.
         :return dict: dictionary value for created Meeting view
         """
-        opportunity = self.browse(cr, uid, ids[0], context)
+        lead = self.browse(cr, uid, ids[0], context)
         res = self.pool.get('ir.actions.act_window').for_xml_id(cr, uid, 'calendar', 'action_calendar_event', context)
+        partner_ids = [self.pool['res.users'].browse(cr, uid, uid, context=context).partner_id.id]
+        if lead.partner_id:
+            partner_ids.append(lead.partner_id.id)
         res['context'] = {
-            'default_opportunity_id': opportunity.id,
-            'default_partner_id': opportunity.partner_id and opportunity.partner_id.id or False,
-            'default_partner_ids' : opportunity.partner_id and [opportunity.partner_id.id] or False,
-            'default_user_id': uid,
-            'default_section_id': opportunity.section_id and opportunity.section_id.id or False,
-            'default_email_from': opportunity.email_from,
-            'default_name': opportunity.name,
+            'default_opportunity_id': lead.type == 'opportunity' and lead.id or False,
+            'default_partner_id': lead.partner_id and lead.partner_id.id or False,
+            'default_partner_ids': partner_ids,
+            'default_section_id': lead.section_id and lead.section_id.id or False,
+            'default_name': lead.name,
         }
         return res
 
