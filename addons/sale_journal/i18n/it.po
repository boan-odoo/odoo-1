<<<<<<< HEAD
# Italian translation for openobject-addons
# Copyright (c) 2014 Rosetta Contributors and Canonical Ltd 2014
# This file is distributed under the same license as the openobject-addons package.
# FIRST AUTHOR <EMAIL@ADDRESS>, 2014.
#
msgid ""
msgstr ""
"Project-Id-Version: openobject-addons\n"
"Report-Msgid-Bugs-To: FULL NAME <EMAIL@ADDRESS>\n"
"POT-Creation-Date: 2014-08-14 13:09+0000\n"
"PO-Revision-Date: 2014-09-22 14:55+0000\n"
"Last-Translator: Simone Bernini <simone@aperturelabs.it>\n"
"Language-Team: Italian <it@li.org>\n"
=======
# Translation of Odoo Server.
# This file contains the translation of the following modules:
# * sale_journal
# 
# Translators:
# FIRST AUTHOR <EMAIL@ADDRESS>, 2014
# Paolo Valier, 2016
msgid ""
msgstr ""
"Project-Id-Version: Odoo 8.0\n"
"Report-Msgid-Bugs-To: \n"
"POT-Creation-Date: 2015-01-21 14:08+0000\n"
"PO-Revision-Date: 2016-04-21 07:18+0000\n"
"Last-Translator: Paolo Valier\n"
"Language-Team: Italian (http://www.transifex.com/odoo/odoo-8/language/it/)\n"
>>>>>>> 0410d118
"MIME-Version: 1.0\n"
"Content-Type: text/plain; charset=UTF-8\n"
"Content-Transfer-Encoding: 8bit\n"
"X-Launchpad-Export-Date: 2014-09-23 07:26+0000\n"
"X-Generator: Launchpad (build 17196)\n"

#. module: sale_journal
#: field:sale_journal.invoice.type,active:0
msgid "Active"
msgstr "Attivo"

#. module: sale_journal
#: field:sale_journal.invoice.type,create_uid:0
msgid "Created by"
msgstr "Creato da"

#. module: sale_journal
#: field:sale_journal.invoice.type,create_date:0
msgid "Created on"
msgstr "Creato il"

#. module: sale_journal
#: help:sale.order,invoice_type_id:0
msgid "Generate invoice based on the selected option."
msgstr "Genera fattura in base all'opzione selezionata."

#. module: sale_journal
#: selection:sale_journal.invoice.type,invoicing_method:0
msgid "Grouped"
msgstr "Raggruppati"

#. module: sale_journal
#: field:sale_journal.invoice.type,id:0
msgid "ID"
msgstr "ID"

#. module: sale_journal
#: help:sale_journal.invoice.type,active:0
msgid ""
"If the active field is set to False, it will allow you to hide the invoice "
"type without removing it."
msgstr ""
"Se il campo attivo viene impostato a falso permette di nascondere il tipo di "
"fattura senza rimuoverlo."

#. module: sale_journal
#: view:sale.order:sale_journal.view_sales_order_search
#: field:sale.order,invoice_type_id:0
#: view:sale_journal.invoice.type:sale_journal.view_sale_journal_invoice_type_form
#: view:sale_journal.invoice.type:sale_journal.view_sale_journal_invoice_type_tree
#: field:sale_journal.invoice.type,name:0
#: view:stock.picking:sale_journal.view_picking_internal_search
#: field:stock.picking,invoice_type_id:0
msgid "Invoice Type"
msgstr "Tipo Fattura"

#. module: sale_journal
#: model:ir.actions.act_window,name:sale_journal.action_definition_journal_invoice_type
#: model:ir.model,name:sale_journal.model_sale_journal_invoice_type
#: model:ir.ui.menu,name:sale_journal.menu_definition_journal_invoice_type
msgid "Invoice Types"
msgstr "Tipi Fattura"

#. module: sale_journal
#: model:ir.actions.act_window,help:sale_journal.action_definition_journal_invoice_type
msgid ""
"Invoice types are used for partners, sales orders and delivery orders. You "
<<<<<<< HEAD
"can create a specific invoicing journal to group your invoicing according to "
"your customer's needs: daily, each Wednesday, monthly, etc."
msgstr ""
"I tipi di fatturazione sono usati per partner, ordini di vendita e "
"spedizioni. E' possibile creare un sezionale specifico per la fatturazione "
"per raggruppare le fatture in relazione alle necessità del cliente: "
"giornaliero, ogni Mercoledì, mensile, ecc."
=======
"can create a specific invoicing journal to group your invoicing according to"
" your customer's needs: daily, each Wednesday, monthly, etc."
msgstr "I tipi di fatturazione sono usati per partner, ordini di vendita e spedizioni. È possibile creare un sezionale specifico per la fatturazione per raggruppare le fatture in relazione alle necessità del cliente: giornaliero, ogni Mercoledì, mensile, ecc."
>>>>>>> 0410d118

#. module: sale_journal
#: view:res.partner:sale_journal.view_partner_property_form
msgid "Invoicing"
msgstr "Fatturazione"

#. module: sale_journal
#: field:res.partner,property_invoice_type:0
msgid "Invoicing Type"
msgstr "Tipo Fatturazione"

#. module: sale_journal
#: field:sale_journal.invoice.type,invoicing_method:0
msgid "Invoicing method"
msgstr "Metodo fatturazione"

#. module: sale_journal
#: field:sale_journal.invoice.type,write_uid:0
msgid "Last Updated by"
msgstr ""

#. module: sale_journal
#: field:sale_journal.invoice.type,write_date:0
msgid "Last Updated on"
msgstr ""

#. module: sale_journal
#: selection:sale_journal.invoice.type,invoicing_method:0
msgid "Non grouped"
msgstr "Non raggruppato"

#. module: sale_journal
#: field:sale_journal.invoice.type,note:0
msgid "Note"
msgstr "Nota"

#. module: sale_journal
#: view:sale_journal.invoice.type:sale_journal.view_sale_journal_invoice_type_form
msgid "Notes"
msgstr "Note"

#. module: sale_journal
#: model:ir.model,name:sale_journal.model_res_partner
msgid "Partner"
msgstr "Partner"

#. module: sale_journal
#: model:ir.model,name:sale_journal.model_stock_picking
msgid "Picking List"
msgstr "Lista Picking"

#. module: sale_journal
#: view:res.partner:sale_journal.view_partner_property_form
msgid "Sales & Purchases"
msgstr "Vendite e Acquisti"

#. module: sale_journal
#: model:ir.model,name:sale_journal.model_sale_order
msgid "Sales Order"
msgstr "Ordine di vendita"

#. module: sale_journal
#: help:res.partner,property_invoice_type:0
msgid ""
"This invoicing type will be used, by default, to invoice the current partner."
msgstr ""
"Questo tipo di fatturazione sarà usato, di default, per fatturare al partner "
"corrente."<|MERGE_RESOLUTION|>--- conflicted
+++ resolved
@@ -1,18 +1,3 @@
-<<<<<<< HEAD
-# Italian translation for openobject-addons
-# Copyright (c) 2014 Rosetta Contributors and Canonical Ltd 2014
-# This file is distributed under the same license as the openobject-addons package.
-# FIRST AUTHOR <EMAIL@ADDRESS>, 2014.
-#
-msgid ""
-msgstr ""
-"Project-Id-Version: openobject-addons\n"
-"Report-Msgid-Bugs-To: FULL NAME <EMAIL@ADDRESS>\n"
-"POT-Creation-Date: 2014-08-14 13:09+0000\n"
-"PO-Revision-Date: 2014-09-22 14:55+0000\n"
-"Last-Translator: Simone Bernini <simone@aperturelabs.it>\n"
-"Language-Team: Italian <it@li.org>\n"
-=======
 # Translation of Odoo Server.
 # This file contains the translation of the following modules:
 # * sale_journal
@@ -28,12 +13,11 @@
 "PO-Revision-Date: 2016-04-21 07:18+0000\n"
 "Last-Translator: Paolo Valier\n"
 "Language-Team: Italian (http://www.transifex.com/odoo/odoo-8/language/it/)\n"
->>>>>>> 0410d118
 "MIME-Version: 1.0\n"
 "Content-Type: text/plain; charset=UTF-8\n"
-"Content-Transfer-Encoding: 8bit\n"
-"X-Launchpad-Export-Date: 2014-09-23 07:26+0000\n"
-"X-Generator: Launchpad (build 17196)\n"
+"Content-Transfer-Encoding: \n"
+"Language: it\n"
+"Plural-Forms: nplurals=2; plural=(n != 1);\n"
 
 #. module: sale_journal
 #: field:sale_journal.invoice.type,active:0
@@ -70,9 +54,7 @@
 msgid ""
 "If the active field is set to False, it will allow you to hide the invoice "
 "type without removing it."
-msgstr ""
-"Se il campo attivo viene impostato a falso permette di nascondere il tipo di "
-"fattura senza rimuoverlo."
+msgstr "Se il campo attivo viene impostato a falso permette di nascondere il tipo di fattura senza rimuoverlo."
 
 #. module: sale_journal
 #: view:sale.order:sale_journal.view_sales_order_search
@@ -96,19 +78,9 @@
 #: model:ir.actions.act_window,help:sale_journal.action_definition_journal_invoice_type
 msgid ""
 "Invoice types are used for partners, sales orders and delivery orders. You "
-<<<<<<< HEAD
-"can create a specific invoicing journal to group your invoicing according to "
-"your customer's needs: daily, each Wednesday, monthly, etc."
-msgstr ""
-"I tipi di fatturazione sono usati per partner, ordini di vendita e "
-"spedizioni. E' possibile creare un sezionale specifico per la fatturazione "
-"per raggruppare le fatture in relazione alle necessità del cliente: "
-"giornaliero, ogni Mercoledì, mensile, ecc."
-=======
 "can create a specific invoicing journal to group your invoicing according to"
 " your customer's needs: daily, each Wednesday, monthly, etc."
 msgstr "I tipi di fatturazione sono usati per partner, ordini di vendita e spedizioni. È possibile creare un sezionale specifico per la fatturazione per raggruppare le fatture in relazione alle necessità del cliente: giornaliero, ogni Mercoledì, mensile, ecc."
->>>>>>> 0410d118
 
 #. module: sale_journal
 #: view:res.partner:sale_journal.view_partner_property_form
@@ -128,12 +100,12 @@
 #. module: sale_journal
 #: field:sale_journal.invoice.type,write_uid:0
 msgid "Last Updated by"
-msgstr ""
+msgstr "Ultima modifica di"
 
 #. module: sale_journal
 #: field:sale_journal.invoice.type,write_date:0
 msgid "Last Updated on"
-msgstr ""
+msgstr "Ultima modifica il"
 
 #. module: sale_journal
 #: selection:sale_journal.invoice.type,invoicing_method:0
@@ -171,9 +143,13 @@
 msgstr "Ordine di vendita"
 
 #. module: sale_journal
+#: model:ir.model,name:sale_journal.model_stock_move
+msgid "Stock Move"
+msgstr "Movimento di magazzino"
+
+#. module: sale_journal
 #: help:res.partner,property_invoice_type:0
 msgid ""
-"This invoicing type will be used, by default, to invoice the current partner."
-msgstr ""
-"Questo tipo di fatturazione sarà usato, di default, per fatturare al partner "
-"corrente."+"This invoicing type will be used, by default, to invoice the current "
+"partner."
+msgstr "Questo tipo di fatturazione sarà usato, di default, per fatturare al partner corrente."