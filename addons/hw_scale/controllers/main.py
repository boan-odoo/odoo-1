# -*- coding: utf-8 -*-
# Part of Odoo. See LICENSE file for full copyright and licensing details.

import logging
import os
import re
import time

from collections import namedtuple
from os import listdir
from threading import Thread, Lock

<<<<<<< HEAD
from odoo import http

import odoo.addons.hw_proxy.controllers.main as hw_proxy
=======
import openerp.addons.hw_proxy.controllers.main as hw_proxy
from openerp import http
>>>>>>> 1ef4061e

_logger = logging.getLogger(__name__)

DRIVER_NAME = 'scale'

try:
    import serial
except ImportError:
    _logger.error('Odoo module hw_scale depends on the pyserial python module')
    serial = None


def _toledo8217StatusParse(status):
    """ Parse a scale's status, returning a `(weight, weight_info)` pair. """
    weight, weight_info = None, None
    stat = ord(status[status.index('?') + 1])
    if stat == 0:
        weight_info = 'ok'
    else:
        weight_info = []
        if stat & 1 :
            weight_info.append('moving')
        if stat & 1 << 1:
            weight_info.append('over_capacity')
        if stat & 1 << 2:
            weight_info.append('negative')
            weight = 0.0
        if stat & 1 << 3:
            weight_info.append('outside_zero_capture_range')
        if stat & 1 << 4:
            weight_info.append('center_of_zero')
        if stat & 1 << 5:
            weight_info.append('net_weight')
    return weight, weight_info

ScaleProtocol = namedtuple(
    'ScaleProtocol',
    "name baudrate bytesize stopbits parity timeout writeTimeout weightRegexp statusRegexp "
    "statusParse commandTerminator commandDelay weightDelay newWeightDelay "
    "weightCommand zeroCommand tareCommand clearCommand emptyAnswerValid autoResetWeight")

# 8217 Mettler-Toledo (Weight-only) Protocol, as described in the scale's Service Manual.
#    e.g. here: https://www.manualslib.com/manual/861274/Mettler-Toledo-Viva.html?page=51#manual
# Our recommended scale, the Mettler-Toledo "Ariva-S", supports this protocol on
# both the USB and RS232 ports, it can be configured in the setup menu as protocol option 3.
# We use the default serial protocol settings, the scale's settings can be configured in the
# scale's menu anyway.
Toledo8217Protocol = ScaleProtocol(
    name='Toledo 8217',
    baudrate=9600,
    bytesize=serial.SEVENBITS,
    stopbits=serial.STOPBITS_ONE,
    parity=serial.PARITY_EVEN,
    timeout=1,
    writeTimeout=1,
    weightRegexp="\x02\\s*([0-9.]+)N?\\r",
    statusRegexp="\x02\\s*(\\?.)\\r",
    statusParse=_toledo8217StatusParse,
    commandDelay=0.2,
    weightDelay=0.5,
    newWeightDelay=0.2,
    commandTerminator='',
    weightCommand='W',
    zeroCommand='Z',
    tareCommand='T',
    clearCommand='C',
    emptyAnswerValid=False,
    autoResetWeight=False,
)

# The ADAM scales have their own RS232 protocol, usually documented in the scale's manual
#   e.g at https://www.adamequipment.com/media/docs/Print%20Publications/Manuals/PDF/AZEXTRA/AZEXTRA-UM.pdf
#          https://www.manualslib.com/manual/879782/Adam-Equipment-Cbd-4.html?page=32#manual
# Only the baudrate and label format seem to be configurable in the AZExtra series.
ADAMEquipmentProtocol = ScaleProtocol(
    name='Adam Equipment',
    baudrate=4800,
    bytesize=serial.EIGHTBITS,
    stopbits=serial.STOPBITS_ONE,
    parity=serial.PARITY_NONE,
    timeout=0.2,
    writeTimeout=0.2,
    weightRegexp=r"\s*([0-9.]+)kg", # LABEL format 3 + KG in the scale settings, but Label 1/2 should work
    statusRegexp=None,
    statusParse=None,
    commandTerminator="\r\n",
    commandDelay=0.2,
    weightDelay=0.5,
    newWeightDelay=5,  # AZExtra beeps every time you ask for a weight that was previously returned!
                       # Adding an extra delay gives the operator a chance to remove the products
                       # before the scale starts beeping. Could not find a way to disable the beeps.
    weightCommand='P',
    zeroCommand='Z',
    tareCommand='T',
    clearCommand=None, # No clear command -> Tare again
    emptyAnswerValid=True, # AZExtra does not answer unless a new non-zero weight has been detected
    autoResetWeight=True,  # AZExtra will not return 0 after removing products
)


SCALE_PROTOCOLS = (
    Toledo8217Protocol,
    ADAMEquipmentProtocol, # must be listed last, as it supports no probing!
)

class Scale(Thread):
    def __init__(self):
        Thread.__init__(self)
        self.lock = Lock()
        self.scalelock = Lock()
        self.status = {'status':'connecting', 'messages':[]}
        self.input_dir = '/dev/serial/by-path/'
        self.weight = 0
        self.weight_info = 'ok'
        self.device = None
        self.path_to_scale = ''
        self.protocol = None

    def lockedstart(self):
        with self.lock:
            if not self.isAlive():
                self.daemon = True
                self.start()

    def set_status(self, status, message=None):
        if status == self.status['status']:
            if message is not None and message != self.status['messages'][-1]:
                self.status['messages'].append(message)

                if status == 'error' and message:
                    _logger.error('Scale Error: '+ message)
                elif status == 'disconnected' and message:
                    _logger.warning('Disconnected Scale: '+ message)
        else:
            self.status['status'] = status
            if message:
                self.status['messages'] = [message]
            else:
                self.status['messages'] = []

            if status == 'error' and message:
                _logger.error('Scale Error: '+ message)
            elif status == 'disconnected' and message:
                _logger.info('Disconnected Scale: %s', message)

    def _get_raw_response(self, connection):
        answer = []
        while True:
            char = connection.read(1) # may return `bytes` or `str`
            if not char:
                break
            else:
                answer.append(char)
        return ''.join(answer)

    def _parse_weight_answer(self, protocol, answer):
        """ Parse a scale's answer to a weighing request, returning
            a `(weight, weight_info, status)` pair.
        """
        weight, weight_info, status = None, None, None
        try:
            _logger.debug("Parsing weight [%r]", answer)
            if not answer and protocol.emptyAnswerValid:
                # Some scales do not return the same value again, but we
                # should not clear the weight data, POS may still be reading it
                return weight, weight_info, status

            if protocol.statusRegexp and re.search(protocol.statusRegexp, answer):
                # parse status to set weight_info - we'll try weighing again later
                weight, weight_info = protocol.statusParse(answer)
            else:
                match = re.search(protocol.weightRegexp, answer)
                if match:
                    weight_text = match.group(1)
                    try:
                        weight = float(weight_text)
                        _logger.info('Weight: %s', weight)
                    except ValueError:
                        _logger.exception("Cannot parse weight [%r]", weight_text)
                        status = 'Invalid weight, please power-cycle the scale'
                else:
                    _logger.error("Cannot parse scale answer [%r]", answer)
                    status = 'Invalid scale answer, please power-cycle the scale'
        except Exception as e:
            _logger.exception("Cannot parse scale answer [%r]", answer)
            status = ("Could not weigh on scale %s with protocol %s: %s" %
                      (self.path_to_scale, protocol.name, e))
        return weight, weight_info, status

    def get_device(self):
        if self.device:
            return self.device

        with hw_proxy.rs232_lock:
            try:
                if not os.path.exists(self.input_dir):
                    self.set_status('disconnected', 'No RS-232 device found')
                    return None

                devices = [device for device in listdir(self.input_dir)]

                for device in devices:
                    driver = hw_proxy.rs232_devices.get(device)
                    if driver and driver != DRIVER_NAME:
                        # belongs to another driver
                        _logger.info('Ignoring %s, belongs to %s', device, driver)
                        continue
                    path = self.input_dir + device
                    for protocol in SCALE_PROTOCOLS:
                        _logger.info('Probing %s with protocol %s', path, protocol)
                        connection = serial.Serial(path,
                                                   baudrate=protocol.baudrate,
                                                   bytesize=protocol.bytesize,
                                                   stopbits=protocol.stopbits,
                                                   parity=protocol.parity,
                                                   timeout=1,      # longer timeouts for probing
                                                   writeTimeout=1) # longer timeouts for probing
                        connection.write(protocol.weightCommand + protocol.commandTerminator)
                        time.sleep(protocol.commandDelay)
                        answer = self._get_raw_response(connection)
                        weight, weight_info, status = self._parse_weight_answer(protocol, answer)
                        if status:
                            _logger.info('Probing %s: no valid answer to protocol %s', path, protocol.name)
                        else:
                            _logger.info('Probing %s: answer looks ok for protocol %s', path, protocol.name)
                            self.path_to_scale = path
                            self.protocol = protocol
                            self.set_status(
                                'connected',
                                'Connected to %s with %s protocol' % (device, protocol.name)
                            )
                            connection.timeout = protocol.timeout
                            connection.writeTimeout = protocol.writeTimeout
                            hw_proxy.rs232_devices[path] = DRIVER_NAME
                            return connection

                self.set_status('disconnected', 'No supported RS-232 scale found')
            except Exception as e:
                _logger.exception('Failed probing for scales')
                self.set_status('error', 'Failed probing for scales: %s' % e)
            return None

    def get_weight(self):
        self.lockedstart()
        return self.weight

    def get_weight_info(self):
        self.lockedstart()
        return self.weight_info

    def get_status(self):
        self.lockedstart()
        return self.status

    def read_weight(self):
        with self.scalelock:
            p = self.protocol
            try:
                self.device.write(p.weightCommand + p.commandTerminator)
                time.sleep(p.commandDelay)
                answer = self._get_raw_response(self.device)
                weight, weight_info, status = self._parse_weight_answer(p, answer)
                if status:
                    self.set_status('error', status)
                    self.device = None
                else:
                    if weight is not None:
                        self.weight = weight
                    if weight_info is not None:
                        self.weight_info = weight_info
            except Exception as e:
                self.set_status(
                    'error',
                    "Could not weigh on scale %s with protocol %s: %s" %
                    (self.path_to_scale, p.name, e))
                self.device = None

    def set_zero(self):
        with self.scalelock:
            if self.device:
                try:
                    self.device.write(self.protocol.zeroCommand + self.protocol.commandTerminator)
                    time.sleep(self.protocol.commandDelay)
                except Exception as e:
                    self.set_status(
                        'error',
                        "Could not zero scale %s with protocol %s: %s" %
                        (self.path_to_scale, self.protocol.name, e))
                    self.device = None

    def set_tare(self):
        with self.scalelock:
            if self.device:
                try:
                    self.device.write(self.protocol.tareCommand + self.protocol.commandTerminator)
                    time.sleep(self.protocol.commandDelay)
                except Exception as e:
                    self.set_status(
                        'error',
                        "Could not tare scale %s with protocol %s: %s" %
                        (self.path_to_scale, self.protocol.name, e))
                    self.device = None

    def clear_tare(self):
        with self.scalelock:
            if self.device:
                p = self.protocol
                try:
                    # if the protocol has no clear, we can just tare again
                    clearCommand = p.clearCommand or p.tareCommand
                    self.device.write(clearCommand + p.commandTerminator)
                    time.sleep(p.commandDelay)
                except Exception as e:
                    self.set_status(
                        'error',
                        "Could not clear tare on scale %s with protocol %s: %s" %
                        (self.path_to_scale, p.name, e))
                    self.device = None

    def run(self):
        self.device = None

        while True:
            if self.device:
                old_weight = self.weight
                self.read_weight()
                if self.weight != old_weight:
                    _logger.info('New Weight: %s, sleeping %ss', self.weight, self.protocol.newWeightDelay)
                    time.sleep(self.protocol.newWeightDelay)
                    if self.weight and self.protocol.autoResetWeight:
                        self.weight = 0
                else:
                    _logger.info('Weight: %s, sleeping %ss', self.weight, self.protocol.weightDelay)
                    time.sleep(self.protocol.weightDelay)
            else:
                with self.scalelock:
                    self.device = self.get_device()
                if not self.device:
                    # retry later to support "plug and play"
                    time.sleep(10)

scale_thread = None
if serial:
    scale_thread = Scale()
    hw_proxy.drivers[DRIVER_NAME] = scale_thread

class ScaleDriver(hw_proxy.Proxy):
    @http.route('/hw_proxy/scale_read/', type='json', auth='none', cors='*')
    def scale_read(self):
<<<<<<< HEAD
        return {'weight': scale_thread.get_weight(), 'unit':'kg', 'info': scale_thread.get_weight_info()} if scale_thread else None
=======
        if scale_thread:
            return {'weight': scale_thread.get_weight(),
                    'unit': 'kg',
                    'info': scale_thread.get_weight_info()}
        return None
>>>>>>> 1ef4061e

    @http.route('/hw_proxy/scale_zero/', type='json', auth='none', cors='*')
    def scale_zero(self):
        if scale_thread:
            scale_thread.set_zero()
        return True

    @http.route('/hw_proxy/scale_tare/', type='json', auth='none', cors='*')
    def scale_tare(self):
        if scale_thread:
            scale_thread.set_tare()
        return True

    @http.route('/hw_proxy/scale_clear_tare/', type='json', auth='none', cors='*')
    def scale_clear_tare(self):
        if scale_thread:
            scale_thread.clear_tare()
        return True<|MERGE_RESOLUTION|>--- conflicted
+++ resolved
@@ -10,14 +10,9 @@
 from os import listdir
 from threading import Thread, Lock
 
-<<<<<<< HEAD
 from odoo import http
 
 import odoo.addons.hw_proxy.controllers.main as hw_proxy
-=======
-import openerp.addons.hw_proxy.controllers.main as hw_proxy
-from openerp import http
->>>>>>> 1ef4061e
 
 _logger = logging.getLogger(__name__)
 
@@ -367,15 +362,11 @@
 class ScaleDriver(hw_proxy.Proxy):
     @http.route('/hw_proxy/scale_read/', type='json', auth='none', cors='*')
     def scale_read(self):
-<<<<<<< HEAD
-        return {'weight': scale_thread.get_weight(), 'unit':'kg', 'info': scale_thread.get_weight_info()} if scale_thread else None
-=======
         if scale_thread:
             return {'weight': scale_thread.get_weight(),
                     'unit': 'kg',
                     'info': scale_thread.get_weight_info()}
         return None
->>>>>>> 1ef4061e
 
     @http.route('/hw_proxy/scale_zero/', type='json', auth='none', cors='*')
     def scale_zero(self):
