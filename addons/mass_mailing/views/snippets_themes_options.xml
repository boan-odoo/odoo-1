<?xml version="1.0" encoding="utf-8"?>
<odoo>

<template id="snippet_options">
    <t t-call="web_editor.snippet_options"/>
    <t t-raw="0"/>

<<<<<<< HEAD
    <div data-js="sizing_x"
        data-selector="img, .mv, .col_mv, td:not(.o_mail_no_resize), th"/>
=======
    <div data-js="width-x"
        data-selector="img, .mv, .col_mv, td, th"
        data-exclude=".o_mail_no_resize, .o_mail_wrapper_td"/>
>>>>>>> 7e469eb7

    <div data-js="table_item"
        data-selector="td, th"
        data-exclude=".o_mail_wrapper_td"/>

    <div data-js="table_row"
        data-selector="tr:has(> .row), tr:has(> .col_mv)"
        data-drop-near="tr:has(> .row), tr:has(> .col_mv)">
    </div>

    <div data-js="table_column"
        data-selector=".col>td, .col>th"
        data-exclude=".o_mail_wrapper_td"
        data-drop-near=".col>td, .col>th">
    </div>

    <div data-js="table_column_mv"
        data-selector=".col_mv, td, th"
        data-exclude=".o_mail_wrapper_td"
        data-drop-near=".col_mv, td, th">
    </div>

    <div data-js="content"
        data-selector="[data-oe-field='body_html'] > div:not(.o_layout), [data-oe-field='body_html'] .oe_structure > div, .oe_snippet_body"
        data-drop-near="[data-oe-field='body_html']:not(:has(.o_layout)) > *, .oe_structure > *"
        data-drop-in="[data-oe-field='body_html']:not(:has(.o_layout)), .oe_structure">
    </div>

<<<<<<< HEAD
    <div data-js="sizing_y"
        data-selector="[data-oe-field='body_html'] > div:not(.o_layout), [data-oe-field='body_html'] .oe_structure > div, td:not(.o_mail_no_resize), th"/>
=======
    <div data-js="resize"
        data-selector="[data-oe-field='body_html'] > div:not(.o_layout), [data-oe-field='body_html'] .oe_structure > div"
        data-exclude=".o_mail_no_resize, .o_mail_wrapper_td">
    </div>

    <div data-js="margin-y"
        data-selector="[data-oe-field='body_html'] > div:not(.o_layout), [data-oe-field='body_html'] .oe_structure > div, td, th"
        data-exclude=".o_mail_no_resize, .o_mail_wrapper_td">
    </div>
>>>>>>> 7e469eb7

    <div data-js="colorpicker"
        data-selector="
            [data-oe-field='body_html'] > div:not(.o_layout),
            [data-oe-field='body_html'] .oe_structure > div,
            td, th
        "
        data-exclude=".o_mail_no_colorpicker">
        <li class="dropdown-submenu">
            <a tabindex="-1" href="#"><i class="fa fa-eyedropper"/>Background Color</a>
            <ul class="dropdown-menu">
                <li></li>
            </ul>
        </li>
    </div>
</template>

</odoo><|MERGE_RESOLUTION|>--- conflicted
+++ resolved
@@ -5,14 +5,9 @@
     <t t-call="web_editor.snippet_options"/>
     <t t-raw="0"/>
 
-<<<<<<< HEAD
     <div data-js="sizing_x"
-        data-selector="img, .mv, .col_mv, td:not(.o_mail_no_resize), th"/>
-=======
-    <div data-js="width-x"
         data-selector="img, .mv, .col_mv, td, th"
         data-exclude=".o_mail_no_resize, .o_mail_wrapper_td"/>
->>>>>>> 7e469eb7
 
     <div data-js="table_item"
         data-selector="td, th"
@@ -41,20 +36,9 @@
         data-drop-in="[data-oe-field='body_html']:not(:has(.o_layout)), .oe_structure">
     </div>
 
-<<<<<<< HEAD
     <div data-js="sizing_y"
-        data-selector="[data-oe-field='body_html'] > div:not(.o_layout), [data-oe-field='body_html'] .oe_structure > div, td:not(.o_mail_no_resize), th"/>
-=======
-    <div data-js="resize"
-        data-selector="[data-oe-field='body_html'] > div:not(.o_layout), [data-oe-field='body_html'] .oe_structure > div"
+        data-selector="[data-oe-field='body_html'] > div:not(.o_layout), [data-oe-field='body_html'] .oe_structure > div, th"
         data-exclude=".o_mail_no_resize, .o_mail_wrapper_td">
-    </div>
-
-    <div data-js="margin-y"
-        data-selector="[data-oe-field='body_html'] > div:not(.o_layout), [data-oe-field='body_html'] .oe_structure > div, td, th"
-        data-exclude=".o_mail_no_resize, .o_mail_wrapper_td">
-    </div>
->>>>>>> 7e469eb7
 
     <div data-js="colorpicker"
         data-selector="
