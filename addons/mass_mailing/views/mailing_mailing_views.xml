--- conflicted
+++ resolved
@@ -144,11 +144,7 @@
                             <div name="mailing_model_id_container">
                                 <div class="row">
                                     <div class="col-xs-12 col-md-3" >
-<<<<<<< HEAD
-                                        <field name="mailing_model_id" widget="selection"
-=======
                                         <field name="mailing_model_id" widget="selection" required="True"
->>>>>>> f4105eb9
                                             attrs="{'readonly': [('state', 'in', ('sending', 'done'))]}"/>
                                     </div>
                                     <div attrs="{'invisible': [('mailing_model_name', '!=', 'mailing.list')]}" class="col-xs-12 col-md-9 pt-1">
@@ -164,19 +160,10 @@
 
                                 <field name="mailing_model_name" invisible="1"/>
                                 <field name="mailing_model_real" invisible="1"/>
-<<<<<<< HEAD
-                                <field name="mailing_domain" widget="domain" options="{'model': 'mailing_model_real'}"
-                                    attrs="{
-                                        'invisible': [('mailing_model_name', '=', 'mailing.list')],
-                                        'readonly': [('state', 'in', ('sending', 'done'))]
-                                }">
-                                </field>
-=======
                                 <div attrs="{'invisible': [('mailing_model_name', '=', 'mailing.list')]}">
                                     <field name="mailing_domain" widget="domain" options="{'model': 'mailing_model_real'}"
                                     attrs="{'readonly': [('state', 'in', ('sending', 'done'))]}"/>
                                 </div>
->>>>>>> f4105eb9
                             </div>
                         </group>
                         <notebook>
