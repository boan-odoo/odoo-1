# -*- coding: utf-8 -*-
# Part of Odoo. See LICENSE file for full copyright and licensing details.

import re
import urlparse
import werkzeug.urls

from odoo import api, fields, models, tools

from openerp.addons.link_tracker.models.link_tracker import URL_REGEX


class MailMail(models.Model):
    """Add the mass mailing campaign data to mail"""
    _inherit = ['mail.mail']

    mailing_id = fields.Many2one('mail.mass_mailing', string='Mass Mailing')
    statistics_ids = fields.One2many('mail.mail.statistics', 'mail_mail_id', string='Statistics')

    @api.model
    def create(self, values):
        """ Override mail_mail creation to create an entry in mail.mail.statistics """
        # TDE note: should be after 'all values computed', to have values (FIXME after merging other branch holding create refactoring)
        mail = super(MailMail, self).create(values)
        if values.get('statistics_ids'):
            mail_sudo = mail.sudo()
            mail_sudo.statistics_ids.write({'message_id': mail_sudo.message_id, 'state': 'outgoing'})
        return mail

    def _get_tracking_url(self, partner=None):
        base_url = self.env['ir.config_parameter'].get_param('web.base.url')
        track_url = urlparse.urljoin(
            base_url, 'mail/track/%(mail_id)s/blank.gif?%(params)s' % {
                'mail_id': self.id,
                'params': werkzeug.url_encode({'db': self.env.cr.dbname})
            }
        )
        return '<img src="%s" alt=""/>' % track_url

    def _get_unsubscribe_url(self, email_to):
        base_url = self.env['ir.config_parameter'].get_param('web.base.url')
        url = urlparse.urljoin(
            base_url, 'mail/mailing/%(mailing_id)s/unsubscribe?%(params)s' % {
                'mailing_id': self.mailing_id.id,
                'params': werkzeug.url_encode({'db': self.env.cr.dbname, 'res_id': self.res_id, 'email': email_to})
            }
        )
        return url

    @api.multi
    def send_get_mail_body(self, partner=None):
        """ Override to add the tracking URL to the body and to add
        Statistic_id in shorted urls """
        # TDE: temporary addition (mail was parameter) due to semi-new-API
        self.ensure_one()
        body = super(MailMail, self).send_get_mail_body(partner=partner)

        if self.mailing_id and body and self.statistics_ids:
            for match in re.findall(URL_REGEX, self.body_html):
                href = match[0]
                url = match[1]

                parsed = urlparse.urlparse(url, scheme='http')

                if parsed.scheme.startswith('http') and parsed.path.startswith('/r/'):
                    new_href = href.replace(url, url + '/m/' + str(self.statistics_ids[0].id))
                    body = body.replace(href, new_href)

        # prepend <base> tag for images using absolute urls
        domain = self.env["ir.config_parameter"].get_param("web.base.url")
        base = "<base href='%s'>" % domain
        body = tools.append_content_to_html(base, body, plaintext=False, container_tag='div')
        # resolve relative image url to absolute for outlook.com
        def _sub_relative2absolute(match):
            return match.group(1) + urlparse.urljoin(domain, match.group(2))
        body = re.sub('(<img(?=\s)[^>]*\ssrc=")(/[^/][^"]+)', _sub_relative2absolute, body)
        body = re.sub(r'(<[^>]+\bstyle="[^"]+\burl\(\'?)(/[^/\'][^\'")]+)', _sub_relative2absolute, body)

        # generate tracking URL
        if self.statistics_ids:
            tracking_url = self._get_tracking_url(partner)
            if tracking_url:
                body = tools.append_content_to_html(body, tracking_url, plaintext=False, container_tag='div')
        return body

    @api.multi
    def send_get_email_dict(self, partner=None):
        # TDE: temporary addition (mail was parameter) due to semi-new-API
<<<<<<< HEAD
        res = super(MailMail, self).send_get_email_dict(partner)
        base_url = self.env['ir.config_parameter'].get_param('web.base.url')
        if self.mailing_id and res.get('body') and res.get('email_to'):
=======
        res = super(MailMail, self).send_get_email_dict(cr, uid, ids, partner, context=context)
        mail = self.browse(cr, uid, ids[0], context=context)
        base_url = self.pool.get('ir.config_parameter').get_param(cr, uid, 'web.base.url')
        if base_url.endswith('/'):
            base_url = base_url.rstrip('/')
        if mail.mailing_id and res.get('body') and res.get('email_to'):
>>>>>>> 0046bf72
            emails = tools.email_split(res.get('email_to')[0])
            email_to = emails and emails[0] or False
            unsubscribe_url = self._get_unsubscribe_url(email_to)
            link_to_replace =  base_url+'/unsubscribe_from_list'
            if link_to_replace in res['body']:
                res['body'] = res['body'].replace(link_to_replace, unsubscribe_url if unsubscribe_url else '#')
        return res

    @api.multi
    def _postprocess_sent_message(self, mail_sent=True):
        for mail in self:
            if mail_sent is True and mail.statistics_ids:
                mail.statistics_ids.write({'sent': fields.Datetime.now(), 'exception': False})
            elif mail_sent is False and mail.statistics_ids:
                mail.statistics_ids.write({'exception': fields.Datetime.now()})
        return super(MailMail, self)._postprocess_sent_message(mail_sent=mail_sent)<|MERGE_RESOLUTION|>--- conflicted
+++ resolved
@@ -86,22 +86,13 @@
     @api.multi
     def send_get_email_dict(self, partner=None):
         # TDE: temporary addition (mail was parameter) due to semi-new-API
-<<<<<<< HEAD
         res = super(MailMail, self).send_get_email_dict(partner)
-        base_url = self.env['ir.config_parameter'].get_param('web.base.url')
+        base_url = self.env['ir.config_parameter'].get_param('web.base.url').rstrip('/')
         if self.mailing_id and res.get('body') and res.get('email_to'):
-=======
-        res = super(MailMail, self).send_get_email_dict(cr, uid, ids, partner, context=context)
-        mail = self.browse(cr, uid, ids[0], context=context)
-        base_url = self.pool.get('ir.config_parameter').get_param(cr, uid, 'web.base.url')
-        if base_url.endswith('/'):
-            base_url = base_url.rstrip('/')
-        if mail.mailing_id and res.get('body') and res.get('email_to'):
->>>>>>> 0046bf72
             emails = tools.email_split(res.get('email_to')[0])
             email_to = emails and emails[0] or False
             unsubscribe_url = self._get_unsubscribe_url(email_to)
-            link_to_replace =  base_url+'/unsubscribe_from_list'
+            link_to_replace = base_url + '/unsubscribe_from_list'
             if link_to_replace in res['body']:
                 res['body'] = res['body'].replace(link_to_replace, unsubscribe_url if unsubscribe_url else '#')
         return res
