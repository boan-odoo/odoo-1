--- conflicted
+++ resolved
@@ -53,9 +53,6 @@
     width: 94%;
     min-height: 100%;
     background-color: @o_mm_def_color_alpha;
-<<<<<<< HEAD
-    padding: 24px 0;
-=======
     padding: 24px 3%;
 
     // Forces on <p/> elements as several mail clients does not correctly
@@ -64,7 +61,6 @@
         font-family: @o_mm_def_font;
         color: lighten(@o_mm_def_text_color, 20%);
     }
->>>>>>> 1545995b
 
     > .o_mail_wrapper {
         width: 100%;
