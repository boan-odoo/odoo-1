<<<<<<< HEAD
# Greek translation for openobject-addons
# Copyright (c) 2014 Rosetta Contributors and Canonical Ltd 2014
# This file is distributed under the same license as the openobject-addons package.
# FIRST AUTHOR <EMAIL@ADDRESS>, 2014.
#
msgid ""
msgstr ""
"Project-Id-Version: openobject-addons\n"
"Report-Msgid-Bugs-To: FULL NAME <EMAIL@ADDRESS>\n"
"POT-Creation-Date: 2014-09-23 16:27+0000\n"
"PO-Revision-Date: 2014-08-14 16:10+0000\n"
"Last-Translator: FULL NAME <EMAIL@ADDRESS>\n"
"Language-Team: Greek <el@li.org>\n"
=======
# Translation of Odoo Server.
# This file contains the translation of the following modules:
# * hr_timesheet_sheet
# 
# Translators:
# FIRST AUTHOR <EMAIL@ADDRESS>, 2014
# Goutoudis Kostas <goutoudis@gmail.com>, 2015
msgid ""
msgstr ""
"Project-Id-Version: Odoo 8.0\n"
"Report-Msgid-Bugs-To: \n"
"POT-Creation-Date: 2015-01-21 14:07+0000\n"
"PO-Revision-Date: 2015-12-05 23:23+0000\n"
"Last-Translator: Goutoudis Kostas <goutoudis@gmail.com>\n"
"Language-Team: Greek (http://www.transifex.com/odoo/odoo-8/language/el/)\n"
>>>>>>> 83a4a582
"MIME-Version: 1.0\n"
"Content-Type: text/plain; charset=UTF-8\n"
"Content-Transfer-Encoding: 8bit\n"
"X-Launchpad-Export-Date: 2014-09-24 09:14+0000\n"
"X-Generator: Launchpad (build 17196)\n"

#. module: hr_timesheet_sheet
#: help:hr_timesheet_sheet.sheet,state:0
msgid ""
" * The 'Draft' status is used when a user is encoding a new and unconfirmed "
"timesheet.                 \n"
"* The 'Confirmed' status is used for to confirm the timesheet by user.       "
"          \n"
"* The 'Done' status is used when users timesheet is accepted by his/her "
"senior."
msgstr ""

#. module: hr_timesheet_sheet
#: field:hr.timesheet.report,nbr:0
msgid "# Nbr Timesheet"
msgstr ""

#. module: hr_timesheet_sheet
#: field:hr.timesheet.report,total_attendance:0
msgid "# Total Attendance"
msgstr ""

#. module: hr_timesheet_sheet
#: field:hr.timesheet.report,total_diff:0
msgid "# Total Diff"
msgstr ""

#. module: hr_timesheet_sheet
#: field:hr.timesheet.report,total_timesheet:0
msgid "# Total Timesheet"
msgstr ""

#. module: hr_timesheet_sheet
#: model:ir.actions.act_window,help:hr_timesheet_sheet.act_hr_timesheet_sheet_form
msgid ""
"<p class=\"oe_view_nocontent_create\">\n"
"                New timesheet to approve.\n"
"              </p><p>\n"
"                You must record timesheets every day and confirm at the end\n"
"                of the week. Once the timesheet is confirmed, it should be\n"
"                validated by a manager.\n"
"              </p><p>\n"
"                Timesheets can also be invoiced to customers, depending on "
"the\n"
"                configuration of each project's related contract.\n"
"              </p>\n"
"            "
msgstr ""

#. module: hr_timesheet_sheet
#: selection:hr_timesheet_sheet.sheet,state_attendance:0
msgid "Absent"
msgstr "Απών/ούσα`"

#. module: hr_timesheet_sheet
#. openerp-web
#: code:addons/hr_timesheet_sheet/static/src/xml/timesheet.xml:33
#, python-format
msgid "Add"
msgstr ""

#. module: hr_timesheet_sheet
#. openerp-web
#: code:addons/hr_timesheet_sheet/static/src/xml/timesheet.xml:39
#, python-format
msgid "Add a Line"
msgstr ""

#. module: hr_timesheet_sheet
#: field:hr.config.settings,timesheet_max_difference:0
msgid ""
"Allow a difference of time between timesheets and attendances of (in hours)"
msgstr ""

#. module: hr_timesheet_sheet
#: help:hr.config.settings,timesheet_max_difference:0
#: help:res.company,timesheet_max_difference:0
msgid ""
"Allowed difference in hours between the sign in/out and the timesheet "
"computation for one sheet. Set this to 0 if you do not want any control."
msgstr ""

#. module: hr_timesheet_sheet
#: model:ir.model,name:hr_timesheet_sheet.model_account_analytic_account
msgid "Analytic Account"
msgstr "Αναλυτικός Λογαριασμός"

#. module: hr_timesheet_sheet
#: model:ir.model,name:hr_timesheet_sheet.model_account_analytic_line
msgid "Analytic Line"
msgstr ""

#. module: hr_timesheet_sheet
#: field:hr_timesheet_sheet.sheet,account_ids:0
msgid "Analytic accounts"
msgstr "Αναλυτικοί Λογαριασμοί"

#. module: hr_timesheet_sheet
#: view:hr_timesheet_sheet.sheet:hr_timesheet_sheet.hr_timesheet_sheet_form
msgid "Approve"
msgstr ""

#. module: hr_timesheet_sheet
#: selection:hr_timesheet_sheet.sheet,state:0
msgid "Approved"
msgstr ""

#. module: hr_timesheet_sheet
#: field:hr_timesheet_sheet.sheet.day,total_attendance:0
#: model:ir.model,name:hr_timesheet_sheet.model_hr_attendance
msgid "Attendance"
msgstr "Παρουσίες"

#. module: hr_timesheet_sheet
#: view:hr_timesheet_sheet.sheet:hr_timesheet_sheet.hr_timesheet_sheet_form
#: field:hr_timesheet_sheet.sheet,attendance_count:0
#: field:hr_timesheet_sheet.sheet,attendances_ids:0
#: model:ir.actions.act_window,name:hr_timesheet_sheet.act_hr_timesheet_sheet_sheet_2_hr_attendance
msgid "Attendances"
msgstr "Παρουσίες"

#. module: hr_timesheet_sheet
#: view:hr.timesheet.current.open:hr_timesheet_sheet.view_hr_timesheet_current_open
msgid "Cancel"
msgstr ""

#. module: hr_timesheet_sheet
#. openerp-web
#: code:addons/hr_timesheet_sheet/static/src/xml/timesheet.xml:56
#, python-format
msgid "Click to add projects, contracts or analytic accounts."
msgstr ""

#. module: hr_timesheet_sheet
#: model:ir.model,name:hr_timesheet_sheet.model_res_company
msgid "Companies"
msgstr ""

#. module: hr_timesheet_sheet
#: field:hr_timesheet_sheet.sheet,company_id:0
msgid "Company"
msgstr ""

#. module: hr_timesheet_sheet
#: code:addons/hr_timesheet_sheet/hr_timesheet_sheet.py:75
#: code:addons/hr_timesheet_sheet/hr_timesheet_sheet.py:91
#, python-format
msgid "Configuration Error!"
msgstr ""

#. module: hr_timesheet_sheet
#: view:hr.timesheet.report:hr_timesheet_sheet.view_timesheet_report_search
#: selection:hr.timesheet.report,state:0
msgid "Confirmed"
msgstr "Επιβεβαιωμένο"

#. module: hr_timesheet_sheet
#: view:hr_timesheet_sheet.sheet:hr_timesheet_sheet.view_hr_timesheet_sheet_filter
msgid "Confirmed Timesheets"
msgstr ""

#. module: hr_timesheet_sheet
#: field:hr.timesheet.current.open,create_uid:0
#: field:hr_timesheet_sheet.sheet,create_uid:0
msgid "Created by"
msgstr ""

#. module: hr_timesheet_sheet
#: field:hr.timesheet.current.open,create_date:0
#: field:hr_timesheet_sheet.sheet,create_date:0
msgid "Created on"
msgstr ""

#. module: hr_timesheet_sheet
#: field:hr_timesheet_sheet.sheet,state_attendance:0
msgid "Current Status"
msgstr "Παρούσα Κατάσταση"

#. module: hr_timesheet_sheet
#: field:hr_timesheet_sheet.sheet.day,name:0
msgid "Date"
msgstr "Ημερομηνία"

#. module: hr_timesheet_sheet
#: field:hr.timesheet.report,date_from:0
#: field:hr_timesheet_sheet.sheet,date_from:0
msgid "Date from"
msgstr "Από ημ/νία"

#. module: hr_timesheet_sheet
#: help:hr_timesheet_sheet.sheet,message_last_post:0
msgid "Date of the last message posted on the record."
msgstr ""

#. module: hr_timesheet_sheet
#: field:hr.timesheet.report,date_to:0
#: field:hr_timesheet_sheet.sheet,date_to:0
msgid "Date to"
msgstr "Έως Ημερομηνία"

#. module: hr_timesheet_sheet
#: selection:hr.config.settings,timesheet_range:0
#: selection:res.company,timesheet_range:0
msgid "Day"
msgstr "Ημέρα"

#. module: hr_timesheet_sheet
#: view:hr.timesheet.report:hr_timesheet_sheet.view_timesheet_report_search
#: field:hr.timesheet.report,department_id:0
#: view:hr_timesheet_sheet.sheet:hr_timesheet_sheet.view_hr_timesheet_sheet_filter
#: field:hr_timesheet_sheet.sheet,department_id:0
msgid "Department"
msgstr ""

#. module: hr_timesheet_sheet
#: view:hr_timesheet_sheet.sheet:hr_timesheet_sheet.hr_timesheet_sheet_form
msgid "Details"
msgstr ""

#. module: hr_timesheet_sheet
#: field:hr_timesheet_sheet.sheet,total_difference:0
#: field:hr_timesheet_sheet.sheet.day,total_difference:0
msgid "Difference"
msgstr "Διαφορά"

#. module: hr_timesheet_sheet
#: view:hr_timesheet_sheet.sheet:hr_timesheet_sheet.hr_timesheet_sheet_form
msgid "Differences"
msgstr ""

#. module: hr_timesheet_sheet
#: view:hr.timesheet.report:hr_timesheet_sheet.view_timesheet_report_search
#: selection:hr.timesheet.report,state:0
msgid "Done"
msgstr "Έγινε"

#. module: hr_timesheet_sheet
#: view:hr.timesheet.report:hr_timesheet_sheet.view_timesheet_report_search
#: selection:hr.timesheet.report,state:0
msgid "Draft"
msgstr "Πρόχειρο"

#. module: hr_timesheet_sheet
#: field:hr_timesheet_sheet.sheet,employee_id:0
#: model:ir.model,name:hr_timesheet_sheet.model_hr_employee
msgid "Employee"
msgstr ""

#. module: hr_timesheet_sheet
#: view:hr_timesheet_sheet.sheet:hr_timesheet_sheet.view_hr_timesheet_sheet_filter
msgid "Employees"
msgstr ""

#. module: hr_timesheet_sheet
#: code:addons/hr_timesheet_sheet/hr_timesheet_sheet.py:100
#, python-format
msgid "Error ! Sign in (resp. Sign out) must follow Sign out (resp. Sign in)"
msgstr ""

#. module: hr_timesheet_sheet
#: code:addons/hr_timesheet_sheet/hr_timesheet_sheet.py:66
#: code:addons/hr_timesheet_sheet/hr_timesheet_sheet.py:71
#: code:addons/hr_timesheet_sheet/hr_timesheet_sheet.py:73
#: code:addons/hr_timesheet_sheet/hr_timesheet_sheet.py:85
#: code:addons/hr_timesheet_sheet/hr_timesheet_sheet.py:87
#: code:addons/hr_timesheet_sheet/hr_timesheet_sheet.py:89
#: code:addons/hr_timesheet_sheet/hr_timesheet_sheet.py:381
#: code:addons/hr_timesheet_sheet/hr_timesheet_sheet.py:494
#: code:addons/hr_timesheet_sheet/hr_timesheet_sheet.py:522
#: code:addons/hr_timesheet_sheet/wizard/hr_timesheet_current.py:38
#, python-format
msgid "Error!"
msgstr ""

#. module: hr_timesheet_sheet
#: model:ir.filters,name:hr_timesheet_sheet.filter_hr_timesheet_report_external_timesheets
msgid "External Timesheet"
msgstr ""

#. module: hr_timesheet_sheet
#: field:hr_timesheet_sheet.sheet,message_follower_ids:0
msgid "Followers"
msgstr ""

#. module: hr_timesheet_sheet
#: view:hr_timesheet_sheet.sheet:hr_timesheet_sheet.view_hr_timesheet_sheet_filter
msgid "Group By"
msgstr ""

#. module: hr_timesheet_sheet
#: help:hr_timesheet_sheet.sheet,message_summary:0
msgid ""
"Holds the Chatter summary (number of messages, ...). This summary is "
"directly in html format in order to be inserted in kanban views."
msgstr ""

#. module: hr_timesheet_sheet
#: view:hr_timesheet_sheet.sheet:hr_timesheet_sheet.hr_timesheet_sheet_form
msgid "Hours"
msgstr ""

#. module: hr_timesheet_sheet
#: field:hr.timesheet.current.open,id:0
#: field:hr_timesheet_sheet.sheet,id:0
#: field:hr_timesheet_sheet.sheet.account,id:0
#: field:hr_timesheet_sheet.sheet.day,id:0
msgid "ID"
msgstr ""

#. module: hr_timesheet_sheet
#: help:hr_timesheet_sheet.sheet,message_unread:0
msgid "If checked new messages require your attention."
msgstr ""

#. module: hr_timesheet_sheet
#: view:hr_timesheet_sheet.sheet:hr_timesheet_sheet.view_hr_timesheet_sheet_filter
msgid "In Draft"
msgstr ""

#. module: hr_timesheet_sheet
#: code:addons/hr_timesheet_sheet/hr_timesheet_sheet.py:75
#: code:addons/hr_timesheet_sheet/hr_timesheet_sheet.py:91
#, python-format
msgid ""
"In order to create a timesheet for this employee, you must assign an "
"analytic journal to the employee, like 'Timesheet Journal'."
msgstr ""

#. module: hr_timesheet_sheet
#: code:addons/hr_timesheet_sheet/hr_timesheet_sheet.py:71
#: code:addons/hr_timesheet_sheet/hr_timesheet_sheet.py:85
#, python-format
msgid ""
"In order to create a timesheet for this employee, you must link him/her to a "
"user."
msgstr ""

#. module: hr_timesheet_sheet
#: code:addons/hr_timesheet_sheet/hr_timesheet_sheet.py:73
#, python-format
msgid ""
"In order to create a timesheet for this employee, you must link the employee "
"to a product, like 'Consultant'."
msgstr ""

#. module: hr_timesheet_sheet
#: code:addons/hr_timesheet_sheet/hr_timesheet_sheet.py:89
#, python-format
msgid ""
"In order to create a timesheet for this employee, you must link the employee "
"to a product."
msgstr ""

#. module: hr_timesheet_sheet
#: model:ir.filters,name:hr_timesheet_sheet.filter_hr_timesheet_report_internal_timesheets
msgid "Internal Timesheet"
msgstr ""

#. module: hr_timesheet_sheet
#: code:addons/hr_timesheet_sheet/hr_timesheet_sheet.py:256
#: code:addons/hr_timesheet_sheet/hr_timesheet_sheet.py:258
#, python-format
msgid "Invalid Action!"
msgstr ""

#. module: hr_timesheet_sheet
#: field:hr_timesheet_sheet.sheet.account,invoice_rate:0
msgid "Invoice rate"
msgstr "Τιμή χρέωσης τιμολογίου"

#. module: hr_timesheet_sheet
#: field:hr_timesheet_sheet.sheet,message_is_follower:0
msgid "Is a Follower"
msgstr ""

#. module: hr_timesheet_sheet
#: view:hr.timesheet.current.open:hr_timesheet_sheet.view_hr_timesheet_current_open
msgid "It will open your current timesheet"
msgstr ""

#. module: hr_timesheet_sheet
#: field:hr_timesheet_sheet.sheet,message_last_post:0
msgid "Last Message Date"
msgstr ""

#. module: hr_timesheet_sheet
#: field:hr.timesheet.current.open,write_uid:0
#: field:hr_timesheet_sheet.sheet,write_uid:0
msgid "Last Updated by"
<<<<<<< HEAD
msgstr ""
=======
msgstr "Τελευταία Ενημέρωση από"
>>>>>>> 83a4a582

#. module: hr_timesheet_sheet
#: field:hr.timesheet.current.open,write_date:0
#: field:hr_timesheet_sheet.sheet,write_date:0
msgid "Last Updated on"
<<<<<<< HEAD
msgstr ""
=======
msgstr "Τελευταία Ενημέρωση στις"
>>>>>>> 83a4a582

#. module: hr_timesheet_sheet
#: field:hr_timesheet_sheet.sheet,message_ids:0
msgid "Messages"
msgstr ""

#. module: hr_timesheet_sheet
#: help:hr_timesheet_sheet.sheet,message_ids:0
msgid "Messages and communication history"
msgstr ""

#. module: hr_timesheet_sheet
#: selection:hr.config.settings,timesheet_range:0
#: selection:res.company,timesheet_range:0
msgid "Month"
msgstr "Μήνας"

#. module: hr_timesheet_sheet
#: model:ir.ui.menu,name:hr_timesheet_sheet.menu_act_hr_timesheet_sheet_form_my_current
msgid "My Current Timesheet"
msgstr "Τρέχον Φύλλο Xρόνου Eργασίας"

#. module: hr_timesheet_sheet
#: view:hr.timesheet.current.open:hr_timesheet_sheet.view_hr_timesheet_current_open
#: model:ir.actions.act_window,name:hr_timesheet_sheet.action_hr_timesheet_current_open
#: model:ir.actions.server,name:hr_timesheet_sheet.ir_actions_server_timsheet_sheet
msgid "My Timesheet"
msgstr ""

#. module: hr_timesheet_sheet
#: model:ir.actions.act_window,help:hr_timesheet_sheet.action_hr_timesheet_current_open
msgid ""
"My Timesheet opens your timesheet so that you can book your activities into "
"the system. From the same form, you can register your attendances (Sign "
"In/Out) and describe the working hours made on the different projects. At "
"the end of the period defined in the company, the timesheet is confirmed by "
"the user and can be validated by his manager. If required, as defined on the "
"project, you can generate the invoices based on the timesheet."
msgstr ""

#. module: hr_timesheet_sheet
#: selection:hr.timesheet.report,state:0
#: selection:hr_timesheet_sheet.sheet,state:0
msgid "New"
msgstr "Νέο"

#. module: hr_timesheet_sheet
#: field:hr_timesheet_sheet.sheet,name:0
msgid "Note"
msgstr ""

#. module: hr_timesheet_sheet
#: view:hr.timesheet.current.open:hr_timesheet_sheet.view_hr_timesheet_current_open
#: selection:hr_timesheet_sheet.sheet,state:0
msgid "Open"
msgstr ""

#. module: hr_timesheet_sheet
#: code:addons/hr_timesheet_sheet/wizard/hr_timesheet_current.py:50
#, python-format
msgid "Open Timesheet"
msgstr ""

#. module: hr_timesheet_sheet
#: view:hr_timesheet_sheet.sheet:hr_timesheet_sheet.hr_timesheet_sheet_form
#: field:hr_timesheet_sheet.sheet,period_ids:0
#: view:hr_timesheet_sheet.sheet.day:hr_timesheet_sheet.hr_timesheet_day_tree
msgid "Period"
msgstr "Περίοδος"

#. module: hr_timesheet_sheet
#: help:hr.config.settings,timesheet_range:0
#: help:res.company,timesheet_range:0
msgid "Periodicity on which you validate your timesheets."
msgstr ""

#. module: hr_timesheet_sheet
#: code:addons/hr_timesheet_sheet/wizard/hr_timesheet_current.py:38
#, python-format
msgid "Please create an employee and associate it with this user."
msgstr ""

#. module: hr_timesheet_sheet
#: code:addons/hr_timesheet_sheet/hr_timesheet_sheet.py:131
#, python-format
msgid ""
"Please verify that the total difference of the sheet is lower than %.2f."
msgstr ""

#. module: hr_timesheet_sheet
#: selection:hr_timesheet_sheet.sheet,state_attendance:0
msgid "Present"
msgstr "Παρών/ούσα"

#. module: hr_timesheet_sheet
#: field:hr_timesheet_sheet.sheet.account,name:0
msgid "Project / Analytic Account"
msgstr ""

#. module: hr_timesheet_sheet
#: view:hr_timesheet_sheet.sheet:hr_timesheet_sheet.hr_timesheet_sheet_form
msgid "Refuse"
msgstr "Απόρριψη"

#. module: hr_timesheet_sheet
#: view:hr_timesheet_sheet.sheet.account:hr_timesheet_sheet.hr_timesheet_account_filter
msgid "Search Account"
msgstr ""

#. module: hr_timesheet_sheet
#: view:hr_timesheet_sheet.sheet:hr_timesheet_sheet.view_hr_timesheet_sheet_filter
msgid "Search Timesheet"
msgstr ""

#. module: hr_timesheet_sheet
#: view:hr_timesheet_sheet.sheet:hr_timesheet_sheet.hr_timesheet_sheet_form
msgid "Set to Draft"
msgstr "Ορισμός ως Πρόχειρο"

#. module: hr_timesheet_sheet
#: field:hr.analytic.timesheet,sheet_id:0
#: field:hr.attendance,sheet_id:0
#: field:hr_timesheet_sheet.sheet.account,sheet_id:0
#: field:hr_timesheet_sheet.sheet.day,sheet_id:0
msgid "Sheet"
msgstr "Φύλλο"

#. module: hr_timesheet_sheet
#: view:hr_timesheet_sheet.sheet:hr_timesheet_sheet.hr_timesheet_sheet_form
msgid "Sign In"
msgstr "Προσέλευση"

#. module: hr_timesheet_sheet
#: view:hr_timesheet_sheet.sheet:hr_timesheet_sheet.hr_timesheet_sheet_form
msgid "Sign Out"
msgstr "Αποχώρηση"

#. module: hr_timesheet_sheet
#: view:hr.timesheet.report:hr_timesheet_sheet.view_timesheet_report_search
#: field:hr.timesheet.report,state:0
#: field:hr_timesheet_sheet.sheet,state:0
msgid "Status"
msgstr "Κατάσταση"

#. module: hr_timesheet_sheet
#: view:hr_timesheet_sheet.sheet:hr_timesheet_sheet.hr_timesheet_sheet_form
msgid "Submit to Manager"
msgstr ""

#. module: hr_timesheet_sheet
#: view:hr_timesheet_sheet.sheet:hr_timesheet_sheet.hr_timesheet_sheet_form
#: field:hr_timesheet_sheet.sheet,message_summary:0
msgid "Summary"
msgstr ""

#. module: hr_timesheet_sheet
#: code:addons/hr_timesheet_sheet/hr_timesheet_sheet.py:62
#, python-format
msgid ""
"The timesheet cannot be validated as it does not contain an equal number of "
"sign ins and sign outs."
msgstr ""

#. module: hr_timesheet_sheet
#: view:hr_timesheet_sheet.sheet:hr_timesheet_sheet.hr_timesheet_sheet_form
#: model:ir.model,name:hr_timesheet_sheet.model_hr_timesheet_report
#: model:ir.model,name:hr_timesheet_sheet.model_hr_timesheet_sheet_sheet
msgid "Timesheet"
msgstr "Φύλλο Xρόνου Eργασίας"

#. module: hr_timesheet_sheet
#: view:hr_timesheet_sheet.sheet:hr_timesheet_sheet.hr_timesheet_sheet_form
#: field:hr_timesheet_sheet.sheet,timesheet_activity_count:0
#: model:ir.actions.act_window,name:hr_timesheet_sheet.act_hr_timesheet_sheet_sheet_2_hr_analytic_timesheet
msgid "Timesheet Activities"
msgstr ""

#. module: hr_timesheet_sheet
#: model:ir.model,name:hr_timesheet_sheet.model_hr_analytic_timesheet
msgid "Timesheet Line"
msgstr "Γραμμή Φύλλου Xρόνου Eργασίας"

#. module: hr_timesheet_sheet
#: view:hr_timesheet_sheet.sheet:hr_timesheet_sheet.hr_timesheet_sheet_form
msgid "Timesheet Period"
msgstr ""

#. module: hr_timesheet_sheet
#: field:res.company,timesheet_max_difference:0
msgid "Timesheet allowed difference(Hours)"
msgstr ""

#. module: hr_timesheet_sheet
#: model:ir.actions.act_window,name:hr_timesheet_sheet.act_hr_timesheet_sheet_sheet_by_account
msgid "Timesheet by Account"
msgstr "Φύλλο Xρόνου Eργασίας ανά Λογαριασμό"

#. module: hr_timesheet_sheet
#: view:hr_timesheet_sheet.sheet.account:hr_timesheet_sheet.hr_timesheet_account_form
#: view:hr_timesheet_sheet.sheet.account:hr_timesheet_sheet.hr_timesheet_account_tree
msgid "Timesheet by Accounts"
msgstr "Φύλλο Xρόνου Eργασίας ανά Λογαριασμό"

#. module: hr_timesheet_sheet
#: model:ir.actions.act_window,name:hr_timesheet_sheet.act_hr_timesheet_sheet_sheet_by_day
msgid "Timesheet by Day"
msgstr "Φύλλο Xρόνου Eργασίας ανά Ημέρα"

#. module: hr_timesheet_sheet
#: field:hr_timesheet_sheet.sheet,timesheet_ids:0
msgid "Timesheet lines"
msgstr "Γραμμές Φύλλου Xρόνου Eργασίας"

#. module: hr_timesheet_sheet
#: field:res.company,timesheet_range:0
msgid "Timesheet range"
msgstr ""

#. module: hr_timesheet_sheet
#: view:hr.employee:hr_timesheet_sheet.hr_timesheet_sheet_employee_extd_form
#: field:hr.employee,timesheet_count:0
#: view:hr_timesheet_sheet.sheet:hr_timesheet_sheet.hr_timesheet_sheet_form
#: view:hr_timesheet_sheet.sheet:hr_timesheet_sheet.hr_timesheet_sheet_tree_simplified
#: model:ir.actions.act_window,name:hr_timesheet_sheet.act_hr_employee_2_hr_timesheet
#: view:res.company:hr_timesheet_sheet.hr_timesheet_sheet_company
msgid "Timesheets"
msgstr "Φύλλα Xρόνου Eργασίας"

#. module: hr_timesheet_sheet
#: model:ir.model,name:hr_timesheet_sheet.model_hr_timesheet_sheet_sheet_account
#: model:ir.model,name:hr_timesheet_sheet.model_hr_timesheet_sheet_sheet_day
msgid "Timesheets by Period"
msgstr ""

#. module: hr_timesheet_sheet
#: model:ir.actions.act_window,name:hr_timesheet_sheet.act_hr_timesheet_sheet_form
#: model:ir.ui.menu,name:hr_timesheet_sheet.menu_act_hr_timesheet_sheet_form
msgid "Timesheets to Validate"
msgstr ""

#. module: hr_timesheet_sheet
#: view:hr_timesheet_sheet.sheet:hr_timesheet_sheet.view_hr_timesheet_sheet_filter
msgid "To Approve"
msgstr ""

#. module: hr_timesheet_sheet
#. openerp-web
#: code:addons/hr_timesheet_sheet/static/src/xml/timesheet.xml:15
#: code:addons/hr_timesheet_sheet/static/src/xml/timesheet.xml:40
#: view:hr_timesheet_sheet.sheet.account:hr_timesheet_sheet.hr_timesheet_account_form
#: view:hr_timesheet_sheet.sheet.account:hr_timesheet_sheet.hr_timesheet_account_tree
#, python-format
msgid "Total"
msgstr "Σύνολο"

#. module: hr_timesheet_sheet
#: field:hr_timesheet_sheet.sheet,total_attendance:0
msgid "Total Attendance"
msgstr "Σύνολο Παρουσιών"

#. module: hr_timesheet_sheet
#: view:hr_timesheet_sheet.sheet.day:hr_timesheet_sheet.hr_timesheet_day_tree
msgid "Total Attendances"
msgstr ""

#. module: hr_timesheet_sheet
#: view:hr_timesheet_sheet.sheet.day:hr_timesheet_sheet.hr_timesheet_day_tree
msgid "Total Difference"
msgstr "Σύνολο Διαφοράς"

#. module: hr_timesheet_sheet
#: field:hr_timesheet_sheet.sheet.account,total:0
msgid "Total Time"
msgstr "Συνολικός Χρόνος"

#. module: hr_timesheet_sheet
#: field:hr_timesheet_sheet.sheet,total_timesheet:0
#: view:hr_timesheet_sheet.sheet.day:hr_timesheet_sheet.hr_timesheet_day_tree
#: field:hr_timesheet_sheet.sheet.day,total_timesheet:0
msgid "Total Timesheet"
msgstr "Συνολικός Xρόνος Eργασίας"

#. module: hr_timesheet_sheet
#: view:hr.timesheet.report:hr_timesheet_sheet.view_timesheet_report_search
#: field:hr.timesheet.report,to_invoice:0
msgid "Type of Invoicing"
msgstr ""

#. module: hr_timesheet_sheet
#: field:hr_timesheet_sheet.sheet,message_unread:0
msgid "Unread Messages"
msgstr ""

#. module: hr_timesheet_sheet
#: view:hr_timesheet_sheet.sheet:hr_timesheet_sheet.view_hr_timesheet_sheet_filter
msgid "Unvalidated Timesheets"
msgstr "Μη επικυρωμένα Φύλλα Xρόνου Eργασίας"

#. module: hr_timesheet_sheet
#: field:hr_timesheet_sheet.sheet,user_id:0
msgid "User"
msgstr "Χρήστης"

#. module: hr_timesheet_sheet
#: code:addons/hr_timesheet_sheet/hr_timesheet_sheet.py:496
#: code:addons/hr_timesheet_sheet/hr_timesheet_sheet.py:515
#, python-format
msgid "User Error!"
msgstr ""

#. module: hr_timesheet_sheet
#: field:hr.config.settings,timesheet_range:0
msgid "Validate timesheets every"
msgstr ""

#. module: hr_timesheet_sheet
#: selection:hr_timesheet_sheet.sheet,state:0
msgid "Waiting Approval"
msgstr ""

#. module: hr_timesheet_sheet
#: code:addons/hr_timesheet_sheet/hr_timesheet_sheet.py:100
#, python-format
msgid "Warning !"
msgstr "Προσοχή!"

#. module: hr_timesheet_sheet
#: code:addons/hr_timesheet_sheet/hr_timesheet_sheet.py:131
#, python-format
msgid "Warning!"
msgstr ""

#. module: hr_timesheet_sheet
#: field:hr_timesheet_sheet.sheet,website_message_ids:0
msgid "Website Messages"
msgstr ""

#. module: hr_timesheet_sheet
#: help:hr_timesheet_sheet.sheet,website_message_ids:0
msgid "Website communication history"
msgstr ""

#. module: hr_timesheet_sheet
#: selection:hr.config.settings,timesheet_range:0
#: selection:res.company,timesheet_range:0
msgid "Week"
msgstr "Εβδομάδα"

#. module: hr_timesheet_sheet
#: code:addons/hr_timesheet_sheet/hr_timesheet_sheet.py:248
#, python-format
msgid "Week "
msgstr ""

#. module: hr_timesheet_sheet
#: code:addons/hr_timesheet_sheet/hr_timesheet_sheet.py:496
#, python-format
msgid ""
"You can not enter an attendance date outside the current timesheet dates."
msgstr ""

#. module: hr_timesheet_sheet
#: code:addons/hr_timesheet_sheet/hr_timesheet_sheet.py:494
#, python-format
msgid ""
"You can not enter an attendance in a submitted timesheet. Ask your manager "
"to reset it before adding attendance."
msgstr ""

#. module: hr_timesheet_sheet
#: code:addons/hr_timesheet_sheet/hr_timesheet_sheet.py:258
#, python-format
msgid "You cannot delete a timesheet which have attendance entries."
msgstr ""

#. module: hr_timesheet_sheet
#: code:addons/hr_timesheet_sheet/hr_timesheet_sheet.py:256
#, python-format
msgid "You cannot delete a timesheet which is already confirmed."
msgstr ""

#. module: hr_timesheet_sheet
#: code:addons/hr_timesheet_sheet/hr_timesheet_sheet.py:66
#, python-format
msgid "You cannot duplicate a timesheet."
msgstr ""

#. module: hr_timesheet_sheet
#: code:addons/hr_timesheet_sheet/hr_timesheet_sheet.py:515
#, python-format
msgid ""
"You cannot enter an attendance date outside the current timesheet dates."
msgstr ""

#. module: hr_timesheet_sheet
#: constraint:hr_timesheet_sheet.sheet:0
msgid ""
"You cannot have 2 timesheets that overlap!\n"
"Please use the menu 'My Current Timesheet' to avoid this problem."
msgstr ""

#. module: hr_timesheet_sheet
#: code:addons/hr_timesheet_sheet/hr_timesheet_sheet.py:87
#, python-format
msgid ""
"You cannot have 2 timesheets that overlap!\n"
"You should use the menu 'My Timesheet' to avoid this problem."
msgstr ""

#. module: hr_timesheet_sheet
#: constraint:hr.analytic.timesheet:0
msgid "You cannot modify an entry in a Confirmed/Done timesheet !"
msgstr ""

#. module: hr_timesheet_sheet
#: code:addons/hr_timesheet_sheet/hr_timesheet_sheet.py:522
#, python-format
msgid "You cannot modify an entry in a confirmed timesheet"
msgstr ""

#. module: hr_timesheet_sheet
#: code:addons/hr_timesheet_sheet/hr_timesheet_sheet.py:381
#, python-format
msgid "You cannot modify an entry in a confirmed timesheet."
msgstr ""

#. module: hr_timesheet_sheet
#. openerp-web
#: code:addons/hr_timesheet_sheet/static/src/xml/timesheet.xml:58
#, python-format
msgid ""
"You will be able to register your working hours and\n"
"                        activities."
msgstr ""<|MERGE_RESOLUTION|>--- conflicted
+++ resolved
@@ -1,18 +1,3 @@
-<<<<<<< HEAD
-# Greek translation for openobject-addons
-# Copyright (c) 2014 Rosetta Contributors and Canonical Ltd 2014
-# This file is distributed under the same license as the openobject-addons package.
-# FIRST AUTHOR <EMAIL@ADDRESS>, 2014.
-#
-msgid ""
-msgstr ""
-"Project-Id-Version: openobject-addons\n"
-"Report-Msgid-Bugs-To: FULL NAME <EMAIL@ADDRESS>\n"
-"POT-Creation-Date: 2014-09-23 16:27+0000\n"
-"PO-Revision-Date: 2014-08-14 16:10+0000\n"
-"Last-Translator: FULL NAME <EMAIL@ADDRESS>\n"
-"Language-Team: Greek <el@li.org>\n"
-=======
 # Translation of Odoo Server.
 # This file contains the translation of the following modules:
 # * hr_timesheet_sheet
@@ -28,22 +13,18 @@
 "PO-Revision-Date: 2015-12-05 23:23+0000\n"
 "Last-Translator: Goutoudis Kostas <goutoudis@gmail.com>\n"
 "Language-Team: Greek (http://www.transifex.com/odoo/odoo-8/language/el/)\n"
->>>>>>> 83a4a582
 "MIME-Version: 1.0\n"
 "Content-Type: text/plain; charset=UTF-8\n"
-"Content-Transfer-Encoding: 8bit\n"
-"X-Launchpad-Export-Date: 2014-09-24 09:14+0000\n"
-"X-Generator: Launchpad (build 17196)\n"
+"Content-Transfer-Encoding: \n"
+"Language: el\n"
+"Plural-Forms: nplurals=2; plural=(n != 1);\n"
 
 #. module: hr_timesheet_sheet
 #: help:hr_timesheet_sheet.sheet,state:0
 msgid ""
-" * The 'Draft' status is used when a user is encoding a new and unconfirmed "
-"timesheet.                 \n"
-"* The 'Confirmed' status is used for to confirm the timesheet by user.       "
-"          \n"
-"* The 'Done' status is used when users timesheet is accepted by his/her "
-"senior."
+" * The 'Draft' status is used when a user is encoding a new and unconfirmed timesheet.                 \n"
+"* The 'Confirmed' status is used for to confirm the timesheet by user.                 \n"
+"* The 'Done' status is used when users timesheet is accepted by his/her senior."
 msgstr ""
 
 #. module: hr_timesheet_sheet
@@ -54,17 +35,17 @@
 #. module: hr_timesheet_sheet
 #: field:hr.timesheet.report,total_attendance:0
 msgid "# Total Attendance"
-msgstr ""
+msgstr "# Σύνολο Συμμετεχόντων"
 
 #. module: hr_timesheet_sheet
 #: field:hr.timesheet.report,total_diff:0
 msgid "# Total Diff"
-msgstr ""
+msgstr "# Σύνολο Διαφοράς"
 
 #. module: hr_timesheet_sheet
 #: field:hr.timesheet.report,total_timesheet:0
 msgid "# Total Timesheet"
-msgstr ""
+msgstr "# Σύνολο Κατανομής Χρόνου"
 
 #. module: hr_timesheet_sheet
 #: model:ir.actions.act_window,help:hr_timesheet_sheet.act_hr_timesheet_sheet_form
@@ -76,8 +57,7 @@
 "                of the week. Once the timesheet is confirmed, it should be\n"
 "                validated by a manager.\n"
 "              </p><p>\n"
-"                Timesheets can also be invoiced to customers, depending on "
-"the\n"
+"                Timesheets can also be invoiced to customers, depending on the\n"
 "                configuration of each project's related contract.\n"
 "              </p>\n"
 "            "
@@ -93,7 +73,7 @@
 #: code:addons/hr_timesheet_sheet/static/src/xml/timesheet.xml:33
 #, python-format
 msgid "Add"
-msgstr ""
+msgstr "Πρόσθεση"
 
 #. module: hr_timesheet_sheet
 #. openerp-web
@@ -124,7 +104,7 @@
 #. module: hr_timesheet_sheet
 #: model:ir.model,name:hr_timesheet_sheet.model_account_analytic_line
 msgid "Analytic Line"
-msgstr ""
+msgstr "Γραμμή Αναλυτικής"
 
 #. module: hr_timesheet_sheet
 #: field:hr_timesheet_sheet.sheet,account_ids:0
@@ -134,12 +114,12 @@
 #. module: hr_timesheet_sheet
 #: view:hr_timesheet_sheet.sheet:hr_timesheet_sheet.hr_timesheet_sheet_form
 msgid "Approve"
-msgstr ""
+msgstr "Εγκρίνω"
 
 #. module: hr_timesheet_sheet
 #: selection:hr_timesheet_sheet.sheet,state:0
 msgid "Approved"
-msgstr ""
+msgstr "Εγκεκριμένη"
 
 #. module: hr_timesheet_sheet
 #: field:hr_timesheet_sheet.sheet.day,total_attendance:0
@@ -158,7 +138,7 @@
 #. module: hr_timesheet_sheet
 #: view:hr.timesheet.current.open:hr_timesheet_sheet.view_hr_timesheet_current_open
 msgid "Cancel"
-msgstr ""
+msgstr "Ακύρωση"
 
 #. module: hr_timesheet_sheet
 #. openerp-web
@@ -170,19 +150,19 @@
 #. module: hr_timesheet_sheet
 #: model:ir.model,name:hr_timesheet_sheet.model_res_company
 msgid "Companies"
-msgstr ""
+msgstr "Εταιρείες"
 
 #. module: hr_timesheet_sheet
 #: field:hr_timesheet_sheet.sheet,company_id:0
 msgid "Company"
-msgstr ""
+msgstr "Εταιρεία"
 
 #. module: hr_timesheet_sheet
 #: code:addons/hr_timesheet_sheet/hr_timesheet_sheet.py:75
 #: code:addons/hr_timesheet_sheet/hr_timesheet_sheet.py:91
 #, python-format
 msgid "Configuration Error!"
-msgstr ""
+msgstr "Λάθος Διαμόρφωσης!"
 
 #. module: hr_timesheet_sheet
 #: view:hr.timesheet.report:hr_timesheet_sheet.view_timesheet_report_search
@@ -199,13 +179,13 @@
 #: field:hr.timesheet.current.open,create_uid:0
 #: field:hr_timesheet_sheet.sheet,create_uid:0
 msgid "Created by"
-msgstr ""
+msgstr "Δημιουργήθηκε από"
 
 #. module: hr_timesheet_sheet
 #: field:hr.timesheet.current.open,create_date:0
 #: field:hr_timesheet_sheet.sheet,create_date:0
 msgid "Created on"
-msgstr ""
+msgstr "Δημιουργήθηκε στις"
 
 #. module: hr_timesheet_sheet
 #: field:hr_timesheet_sheet.sheet,state_attendance:0
@@ -226,7 +206,7 @@
 #. module: hr_timesheet_sheet
 #: help:hr_timesheet_sheet.sheet,message_last_post:0
 msgid "Date of the last message posted on the record."
-msgstr ""
+msgstr "Ημερομηνία του τελευταίου μηνύματος "
 
 #. module: hr_timesheet_sheet
 #: field:hr.timesheet.report,date_to:0
@@ -246,12 +226,12 @@
 #: view:hr_timesheet_sheet.sheet:hr_timesheet_sheet.view_hr_timesheet_sheet_filter
 #: field:hr_timesheet_sheet.sheet,department_id:0
 msgid "Department"
-msgstr ""
+msgstr "Τμήμα"
 
 #. module: hr_timesheet_sheet
 #: view:hr_timesheet_sheet.sheet:hr_timesheet_sheet.hr_timesheet_sheet_form
 msgid "Details"
-msgstr ""
+msgstr "Λεπτομέρειες"
 
 #. module: hr_timesheet_sheet
 #: field:hr_timesheet_sheet.sheet,total_difference:0
@@ -262,7 +242,7 @@
 #. module: hr_timesheet_sheet
 #: view:hr_timesheet_sheet.sheet:hr_timesheet_sheet.hr_timesheet_sheet_form
 msgid "Differences"
-msgstr ""
+msgstr "Διαφορές"
 
 #. module: hr_timesheet_sheet
 #: view:hr.timesheet.report:hr_timesheet_sheet.view_timesheet_report_search
@@ -280,12 +260,12 @@
 #: field:hr_timesheet_sheet.sheet,employee_id:0
 #: model:ir.model,name:hr_timesheet_sheet.model_hr_employee
 msgid "Employee"
-msgstr ""
+msgstr "Υπάλληλος"
 
 #. module: hr_timesheet_sheet
 #: view:hr_timesheet_sheet.sheet:hr_timesheet_sheet.view_hr_timesheet_sheet_filter
 msgid "Employees"
-msgstr ""
+msgstr "Υπάλληλοι"
 
 #. module: hr_timesheet_sheet
 #: code:addons/hr_timesheet_sheet/hr_timesheet_sheet.py:100
@@ -306,7 +286,7 @@
 #: code:addons/hr_timesheet_sheet/wizard/hr_timesheet_current.py:38
 #, python-format
 msgid "Error!"
-msgstr ""
+msgstr "Σφάλμα!"
 
 #. module: hr_timesheet_sheet
 #: model:ir.filters,name:hr_timesheet_sheet.filter_hr_timesheet_report_external_timesheets
@@ -316,37 +296,36 @@
 #. module: hr_timesheet_sheet
 #: field:hr_timesheet_sheet.sheet,message_follower_ids:0
 msgid "Followers"
-msgstr ""
+msgstr "Ακόλουθοι"
 
 #. module: hr_timesheet_sheet
 #: view:hr_timesheet_sheet.sheet:hr_timesheet_sheet.view_hr_timesheet_sheet_filter
 msgid "Group By"
-msgstr ""
+msgstr "Ομαδοποίηση Ανά"
 
 #. module: hr_timesheet_sheet
 #: help:hr_timesheet_sheet.sheet,message_summary:0
 msgid ""
 "Holds the Chatter summary (number of messages, ...). This summary is "
 "directly in html format in order to be inserted in kanban views."
-msgstr ""
+msgstr "Κρατά την συνολική σύνοψη (αριθμός των μυνημάτων, ...). Αυτή η σύνοψη είναι κατ' ευθείαν σε html format για να μπορεί να ενσωματωθεί σε εμφανίσεις kanban."
 
 #. module: hr_timesheet_sheet
 #: view:hr_timesheet_sheet.sheet:hr_timesheet_sheet.hr_timesheet_sheet_form
 msgid "Hours"
-msgstr ""
-
-#. module: hr_timesheet_sheet
-#: field:hr.timesheet.current.open,id:0
-#: field:hr_timesheet_sheet.sheet,id:0
+msgstr "Ώρες"
+
+#. module: hr_timesheet_sheet
+#: field:hr.timesheet.current.open,id:0 field:hr_timesheet_sheet.sheet,id:0
 #: field:hr_timesheet_sheet.sheet.account,id:0
 #: field:hr_timesheet_sheet.sheet.day,id:0
 msgid "ID"
-msgstr ""
+msgstr "Κωδικός"
 
 #. module: hr_timesheet_sheet
 #: help:hr_timesheet_sheet.sheet,message_unread:0
 msgid "If checked new messages require your attention."
-msgstr ""
+msgstr "Εάν επιλεγεί τα νέα μηνύματα χρειάζονται την προσοχή σας"
 
 #. module: hr_timesheet_sheet
 #: view:hr_timesheet_sheet.sheet:hr_timesheet_sheet.view_hr_timesheet_sheet_filter
@@ -367,24 +346,24 @@
 #: code:addons/hr_timesheet_sheet/hr_timesheet_sheet.py:85
 #, python-format
 msgid ""
-"In order to create a timesheet for this employee, you must link him/her to a "
-"user."
+"In order to create a timesheet for this employee, you must link him/her to a"
+" user."
 msgstr ""
 
 #. module: hr_timesheet_sheet
 #: code:addons/hr_timesheet_sheet/hr_timesheet_sheet.py:73
 #, python-format
 msgid ""
-"In order to create a timesheet for this employee, you must link the employee "
-"to a product, like 'Consultant'."
+"In order to create a timesheet for this employee, you must link the employee"
+" to a product, like 'Consultant'."
 msgstr ""
 
 #. module: hr_timesheet_sheet
 #: code:addons/hr_timesheet_sheet/hr_timesheet_sheet.py:89
 #, python-format
 msgid ""
-"In order to create a timesheet for this employee, you must link the employee "
-"to a product."
+"In order to create a timesheet for this employee, you must link the employee"
+" to a product."
 msgstr ""
 
 #. module: hr_timesheet_sheet
@@ -397,7 +376,7 @@
 #: code:addons/hr_timesheet_sheet/hr_timesheet_sheet.py:258
 #, python-format
 msgid "Invalid Action!"
-msgstr ""
+msgstr "Μη Έγκυρη Ενέργεια!"
 
 #. module: hr_timesheet_sheet
 #: field:hr_timesheet_sheet.sheet.account,invoice_rate:0
@@ -407,7 +386,7 @@
 #. module: hr_timesheet_sheet
 #: field:hr_timesheet_sheet.sheet,message_is_follower:0
 msgid "Is a Follower"
-msgstr ""
+msgstr "Είναι Ακόλουθος"
 
 #. module: hr_timesheet_sheet
 #: view:hr.timesheet.current.open:hr_timesheet_sheet.view_hr_timesheet_current_open
@@ -417,37 +396,29 @@
 #. module: hr_timesheet_sheet
 #: field:hr_timesheet_sheet.sheet,message_last_post:0
 msgid "Last Message Date"
-msgstr ""
+msgstr "Τελευταία ημερομηνία μηνύματος"
 
 #. module: hr_timesheet_sheet
 #: field:hr.timesheet.current.open,write_uid:0
 #: field:hr_timesheet_sheet.sheet,write_uid:0
 msgid "Last Updated by"
-<<<<<<< HEAD
-msgstr ""
-=======
 msgstr "Τελευταία Ενημέρωση από"
->>>>>>> 83a4a582
 
 #. module: hr_timesheet_sheet
 #: field:hr.timesheet.current.open,write_date:0
 #: field:hr_timesheet_sheet.sheet,write_date:0
 msgid "Last Updated on"
-<<<<<<< HEAD
-msgstr ""
-=======
 msgstr "Τελευταία Ενημέρωση στις"
->>>>>>> 83a4a582
 
 #. module: hr_timesheet_sheet
 #: field:hr_timesheet_sheet.sheet,message_ids:0
 msgid "Messages"
-msgstr ""
+msgstr "Μηνύματα"
 
 #. module: hr_timesheet_sheet
 #: help:hr_timesheet_sheet.sheet,message_ids:0
 msgid "Messages and communication history"
-msgstr ""
+msgstr "Μηνύματα και ιστορικό επικοινωνίας"
 
 #. module: hr_timesheet_sheet
 #: selection:hr.config.settings,timesheet_range:0
@@ -474,8 +445,8 @@
 "the system. From the same form, you can register your attendances (Sign "
 "In/Out) and describe the working hours made on the different projects. At "
 "the end of the period defined in the company, the timesheet is confirmed by "
-"the user and can be validated by his manager. If required, as defined on the "
-"project, you can generate the invoices based on the timesheet."
+"the user and can be validated by his manager. If required, as defined on the"
+" project, you can generate the invoices based on the timesheet."
 msgstr ""
 
 #. module: hr_timesheet_sheet
@@ -487,13 +458,13 @@
 #. module: hr_timesheet_sheet
 #: field:hr_timesheet_sheet.sheet,name:0
 msgid "Note"
-msgstr ""
+msgstr "Σημείωση"
 
 #. module: hr_timesheet_sheet
 #: view:hr.timesheet.current.open:hr_timesheet_sheet.view_hr_timesheet_current_open
 #: selection:hr_timesheet_sheet.sheet,state:0
 msgid "Open"
-msgstr ""
+msgstr "Άνοιγμα"
 
 #. module: hr_timesheet_sheet
 #: code:addons/hr_timesheet_sheet/wizard/hr_timesheet_current.py:50
@@ -558,8 +529,7 @@
 msgstr "Ορισμός ως Πρόχειρο"
 
 #. module: hr_timesheet_sheet
-#: field:hr.analytic.timesheet,sheet_id:0
-#: field:hr.attendance,sheet_id:0
+#: field:hr.analytic.timesheet,sheet_id:0 field:hr.attendance,sheet_id:0
 #: field:hr_timesheet_sheet.sheet.account,sheet_id:0
 #: field:hr_timesheet_sheet.sheet.day,sheet_id:0
 msgid "Sheet"
@@ -577,8 +547,7 @@
 
 #. module: hr_timesheet_sheet
 #: view:hr.timesheet.report:hr_timesheet_sheet.view_timesheet_report_search
-#: field:hr.timesheet.report,state:0
-#: field:hr_timesheet_sheet.sheet,state:0
+#: field:hr.timesheet.report,state:0 field:hr_timesheet_sheet.sheet,state:0
 msgid "Status"
 msgstr "Κατάσταση"
 
@@ -591,7 +560,7 @@
 #: view:hr_timesheet_sheet.sheet:hr_timesheet_sheet.hr_timesheet_sheet_form
 #: field:hr_timesheet_sheet.sheet,message_summary:0
 msgid "Summary"
-msgstr ""
+msgstr "Περίληψη"
 
 #. module: hr_timesheet_sheet
 #: code:addons/hr_timesheet_sheet/hr_timesheet_sheet.py:62
@@ -681,7 +650,7 @@
 #. module: hr_timesheet_sheet
 #: view:hr_timesheet_sheet.sheet:hr_timesheet_sheet.view_hr_timesheet_sheet_filter
 msgid "To Approve"
-msgstr ""
+msgstr "Προς Έγκριση"
 
 #. module: hr_timesheet_sheet
 #. openerp-web
@@ -729,7 +698,7 @@
 #. module: hr_timesheet_sheet
 #: field:hr_timesheet_sheet.sheet,message_unread:0
 msgid "Unread Messages"
-msgstr ""
+msgstr "Αδιάβαστα Μυνήματα"
 
 #. module: hr_timesheet_sheet
 #: view:hr_timesheet_sheet.sheet:hr_timesheet_sheet.view_hr_timesheet_sheet_filter
@@ -746,7 +715,7 @@
 #: code:addons/hr_timesheet_sheet/hr_timesheet_sheet.py:515
 #, python-format
 msgid "User Error!"
-msgstr ""
+msgstr "Σφάλμα Χρήστη!"
 
 #. module: hr_timesheet_sheet
 #: field:hr.config.settings,timesheet_range:0
@@ -756,7 +725,7 @@
 #. module: hr_timesheet_sheet
 #: selection:hr_timesheet_sheet.sheet,state:0
 msgid "Waiting Approval"
-msgstr ""
+msgstr "Αναμονή έγκρισης"
 
 #. module: hr_timesheet_sheet
 #: code:addons/hr_timesheet_sheet/hr_timesheet_sheet.py:100
@@ -768,17 +737,17 @@
 #: code:addons/hr_timesheet_sheet/hr_timesheet_sheet.py:131
 #, python-format
 msgid "Warning!"
-msgstr ""
+msgstr "Προειδοποίηση!"
 
 #. module: hr_timesheet_sheet
 #: field:hr_timesheet_sheet.sheet,website_message_ids:0
 msgid "Website Messages"
-msgstr ""
+msgstr "Μηνύματα Ιστότοπου"
 
 #. module: hr_timesheet_sheet
 #: help:hr_timesheet_sheet.sheet,website_message_ids:0
 msgid "Website communication history"
-msgstr ""
+msgstr "Ιστορικό επικοινωνίας ιστότοπου"
 
 #. module: hr_timesheet_sheet
 #: selection:hr.config.settings,timesheet_range:0
@@ -790,7 +759,7 @@
 #: code:addons/hr_timesheet_sheet/hr_timesheet_sheet.py:248
 #, python-format
 msgid "Week "
-msgstr ""
+msgstr "Εβδομάδα"
 
 #. module: hr_timesheet_sheet
 #: code:addons/hr_timesheet_sheet/hr_timesheet_sheet.py:496
@@ -871,4 +840,14 @@
 msgid ""
 "You will be able to register your working hours and\n"
 "                        activities."
-msgstr ""+msgstr ""
+
+#. module: hr_timesheet_sheet
+#: view:hr.timesheet.current.open:hr_timesheet_sheet.view_hr_timesheet_current_open
+msgid "or"
+msgstr "ή"
+
+#. module: hr_timesheet_sheet
+#: view:hr_timesheet_sheet.sheet:hr_timesheet_sheet.hr_timesheet_sheet_form
+msgid "to"
+msgstr "σε"