<?xml version="1.0" encoding="utf-8"?>
<openerp>
<data>
    <!-- "Thank you" message when the survey is completed -->
    <template id="sfinished" name="Survey Finished">
        <t t-call="website.layout">
            <div class="wrap">
                <div class="container">
                    <div class="jumbotron mt32">
                        <h1>Thank you!</h1>
                        <div t-field="survey.thank_you_message" class="oe_no_empty" />
                        <div t-if='survey.quizz_mode'>You scored <t t-esc="user_input.quizz_score" /> points.</div>
                        <div>If you wish, you can <a t-att-href="'/survey/print/%s/%s' % (slug(survey), token)">review your answers</a>.</div>
                    </div>
                </div>
            </div>
        </t>
    </template>

    <!-- Message when the survey is not open  -->
    <template id="notopen" name="Survey not open">
        <t t-call="website.layout">
            <div class="wrap">
                <div class="container">
                    <div class="jumbotron mt32">
                        <h1>Not open</h1>
                        <p>This survey is not open. Thank you for your interest!</p>
                    </div>
                </div>
            </div>
        </t>
    </template>

    <!-- Message when a login is required  -->
    <template id="auth_required" name="Login required for this survey">
        <t t-call="website.layout">
            <div class="wrap">
                <div class="container">
                    <div class="jumbotron mt32">
                        <h1>Login required</h1>
                        <p>This survey is open only to registered people. Please <a t-attf-href="/web/login?redirect=%2Fsurvey%2Fstart%2F#{ slug(survey) }">log in</a>.</p>
                    </div>
                </div>
            </div>
        </t>
    </template>

    <!-- Message when the survey has no pages  -->
    <template id="nopages" name="Survey has no pages">
        <t t-call="website.layout">
            <div class="wrap">
                <div class="container">
                    <div class="jumbotron mt32">
                        <h1>Not ready</h1>
                        <p>This survey has no pages by now!</p>
                    </div>
                </div>
            </div>
        </t>
    </template>

    <!-- First page of a survey -->
    <template id="survey_init" name="Survey">
        <t t-call="website.layout">
            <div class="wrap">
                <div class="oe_structure" />
                <div class="container">
                    <div groups="base.group_website_publisher" t-ignore="true" class="text-right">
                        <a href="/web#action=survey.action_survey_form" class="btn btn-default">Go back to surveys</a>
                    </div>
                    <div class='jumbotron mt32'>
                        <h1 t-field='survey.title' />
<<<<<<< HEAD
                        <div t-field='survey.description' class="oe_no_empty"/>
=======
                        <div t-field='survey.description' class="oe_no_empty" />
>>>>>>> e4cb5202
                        <a class="btn btn-primary btn-lg" t-att-href="'/survey/fill/%s/%s' % (slug(survey), token)">
                            Start Survey
                        </a>
                    </div>
                </div>
                <div class="oe_structure" />
            </div>
        </t>
    </template>

    <!-- A survey -->
    <template id="survey" name="Survey">
        <t t-call="website.layout">
            <t t-set="head">
                <script type="text/javascript" src="/survey/static/src/js/survey.js" />
            </t>
            <div class="wrap">
                <div class="oe_structure"/>
                <div class="container">
                    <div groups="base.group_website_publisher" t-ignore="true" class="text-right">
                        <a href="/web#action=survey.action_survey_form" class="btn btn-default">Go back to surveys</a>
                    </div>
                    <t t-call="survey.page" />
                </div>
                <div class="oe_structure"/>
            </div>
        </t>
    </template>

    <!-- A page -->
    <template id="page" name="Page">
        <div class="page-header">
            <p class="pull-right">Page <span t-raw='page_nr + 1'/> on <span t-raw="len(survey.page_ids)"/></p>
            <h1 t-field='page.title' />
<<<<<<< HEAD
            <div t-field='page.description' class="oe_no_empty"/>
=======
            <div t-field='page.description' class="oe_no_empty" />
>>>>>>> e4cb5202
        </div>

        <form role="form" method="post" class="js_surveyform" t-att-name="'%s_%s' % (survey.id, page.id)" t-att-action="'/survey/fill/%s/%s' % (slug(survey), token)" t-att-data-prefill="'/survey/prefill/%s/%s/%s' % (slug(survey), token, slug(page))" t-att-data-validate="'/survey/validate/%s' % (slug(survey))" t-att-data-submit="'/survey/submit/%s' % (slug(survey))">
            <input type="hidden" name="page_id" t-att-value="page.id" />
            <input type="hidden" name="token" t-att-value="token" />
            <t t-foreach='page.question_ids' t-as='question'>
                <t t-set="prefix" t-value="'%s_%s_%s' % (survey.id, page.id, question.id)" />
                <div class="js_question-wrapper" t-att-id="prefix">
                    <h2>
                        <span t-field='question.question' />
                        <span t-if="question.constr_mandatory" class="text-danger">*</span>
                    </h2>
                    <div t-field='question.description' class="text-muted oe_no_empty"/>
                    <t t-if="question.type == 'free_text'"><t t-call="survey.free_text"/></t>
                    <t t-if="question.type == 'textbox'"><t t-call="survey.textbox"/></t>
                    <t t-if="question.type == 'numerical_box'"><t t-call="survey.numerical_box"/></t>
                    <t t-if="question.type == 'datetime'"><t t-call="survey.datetime"/></t>
                    <t t-if="question.type == 'simple_choice'"><t t-call="survey.simple_choice"/></t>
                    <t t-if="question.type == 'multiple_choice'"><t t-call="survey.multiple_choice"/></t>
                    <t t-if="question.type == 'matrix'"><t t-call="survey.matrix"/></t>
                    <div class="js_errzone alert alert-danger" style="display:none;"></div>
                </div>
            </t>
            <div class="text-center mt16 mb16">
                <button t-if="survey.users_can_go_back and page_nr > 0" type="submit" class="btn btn-default" name="button_submit" value="previous">Previous page</button>
                <button t-if="not last" type="submit" class="btn btn-primary" name="button_submit" value="next">Next page</button>
                <button t-if="last" type="submit" class="btn btn-primary" name="button_submit" value="finish">Submit survey</button>
            </div>
        </form>

        <!-- Modal used to display error message, i.c.o. ajax error -->
        <div class="modal fade" id="AJAXErrorModal" role="dialog" aria-labelledby="AJAXErrorModal" aria-hidden="true" >
            <div class="modal-dialog">
                <div class="modal-content">
                    <div class="modal-header">
                        <button type="button" class="close" data-dismiss="modal" aria-hidden="true">&amp;times;</button>
                        <h4 class="modal-title">A problem has occured</h4>
                    </div>
                    <div class="modal-body"><p>Something went wrong while contacting survey server. <strong class="text-danger">Your answers have probably not been recorded.</strong> Try refreshing.</p></div>
                    <div class="modal-footer"><button type="button" class="btn btn-primary" data-dismiss="modal">Close</button></div>
                </div>
            </div>
        </div>

    </template>

    <!-- Question widgets -->
    <template id="free_text" name="Free text box">
        <textarea class="form-control" rows="3" t-att-name="prefix"></textarea>
    </template>

    <template id="textbox" name="Text box">
        <input type="text" class="form-control" t-att-name="prefix"/>
    </template>

    <template id="numerical_box" name="Numerical box">
        <input type="number" step="any" class="form-control" t-att-name="prefix"/>
    </template>

    <template id="datetime" name="Datetime box">
        <input type="text" class="form-control" t-att-name="prefix" placeholder="yyyy-mm-dd hh:mm:ss" />
    </template>

    <template id="simple_choice" name="Simple choice">
        <div t-if="question.display_mode == 'dropdown'" class="js_drop row">
            <div class="col-md-12">
                <select class="form-control" t-att-name="prefix">
                    <option disabled="1" selected="1" value="">Choose...</option>
                    <t t-foreach='question.labels_ids' t-as='label'>
                        <option t-att-value='label.id'><t t-esc='label.value'/></option>
                    </t>
                    <t t-if='question.comments_allowed and question.comment_count_as_answer'>
                        <option class="js_other_option" value="-1"><span t-esc="question.comments_message" /></option>
                    </t>
                </select>
            </div>
            <div t-if='question.comments_allowed and question.comment_count_as_answer' class="col-md-6">
                <input type="text" class="form-control" t-att-name="'%s_%s' % (prefix, 'comment')" data-oe-survey-othert="1"/>
            </div>
            <div t-if='question.comments_allowed and not question.comment_count_as_answer' class="col-md-12 mt16">
                <span t-field="question.comments_message"/>
                <input type="text" class="form-control" t-att-name="'%s_%s' % (prefix, 'comment')"/>
            </div>
        </div>
        <div t-if="question.display_mode == 'columns' " class="row js_radio">
            <div t-foreach='question.labels_ids' t-as='label' t-attf-class="col-md-#{question.column_nb}">
                <label t-att-class="' bg-success ' if quizz_correction and label.quizz_mark > 0.0 else ''">
                    <input type="radio" t-att-name="prefix" t-att-value='label.id' />
                    <span t-field='label.value'/>
                </label>
            </div>
            <div t-if='question.comments_allowed and question.comment_count_as_answer' class="js_comments col-md-12" >
                <label>
                    <input type="radio" t-att-name="prefix" value="-1"/>
                    <span t-field="question.comments_message" />
                </label>
                <input type="text" class="form-control" t-att-name="'%s_%s' % (prefix, 'comment')"/>
            </div>
            <div t-if='question.comments_allowed and not question.comment_count_as_answer' class="col-md-12">
                <span t-field="question.comments_message"/>
                <input type="text" class="form-control" t-att-name="'%s_%s' % (prefix, 'comment')" data-oe-survey-othert="1"/>
            </div>
        </div>
    </template>

    <template id="multiple_choice" name="Multiple choice">
        <div class="row">
            <div t-foreach='question.labels_ids' t-as='label' t-attf-class="col-md-#{question.column_nb}">
                <label t-att-class="' bg-success ' if quizz_correction and label.quizz_mark > 0.0 else ''">
                    <input type="checkbox" t-att-name="'%s_%s' % (prefix, label.id)" t-att-value='label.id' />
                    <span t-field='label.value'/>
                </label>
            </div>
            <div t-if='question.comments_allowed and question.comment_count_as_answer' class="js_ck_comments col-md-12" >
                <label>
                    <input type="checkbox" t-att-name="'%s_%s' % (prefix, -1)" value="-1" />
                    <span t-field="question.comments_message" />
                </label>
                <input type="text" class="form-control" t-att-name="'%s_%s' % (prefix, 'comment')"/>
            </div>
            <div t-if='question.comments_allowed and not question.comment_count_as_answer' class="col-md-12">
                <span t-field="question.comments_message"/>
                <input type="text" class="form-control" t-att-name="'%s_%s' % (prefix, 'comment')" data-oe-survey-othert="1"/>
            </div>
        </div>
    </template>

    <template id="matrix" name="Matrix">
        <table class="table table-hover">
            <thead>
                <tr>
                    <th> </th>
                    <th t-foreach="question.labels_ids" t-as="col_label"><span t-field="col_label.value" /></th>
                </tr>
            </thead>
            <tbody>
                <tr t-foreach="question.labels_ids_2" t-as="row_label">
                    <th><span t-field="row_label.value" /></th>
                    <td t-foreach="question.labels_ids" t-as="col_label">
                        <input t-if="question.matrix_subtype == 'simple'" type="radio" t-att-name="'%s_%s' % (prefix, row_label.id)" t-att-value='col_label.id' />
                        <input t-if="question.matrix_subtype == 'multiple'" type="checkbox" t-att-name="'%s_%s_%s' % (prefix, row_label.id, col_label.id)" t-att-value='col_label.id' />
                    </td>
                </tr>
            </tbody>
        </table>
        <div t-if='question.comments_allowed'>
            <span t-field="question.comments_message"/>
            <input type="text" class="form-control" t-att-name="'%s_%s' % (prefix, 'comment')" />
        </div>
    </template>

    <!-- Printable view of a survey (all pages) -->
    <template id="survey_print" name="Survey">
        <t t-call="website.layout">
            <t t-set="head">
                <script type="text/javascript" src="/survey/static/src/js/survey.js" />
            </t>
            <div class="wrap">
                <div class="container">
                    <div class="row">
                        <div class='jumbotron mt32'>
                            <h1><span t-field='survey.title'/></h1>
                            <t t-if="survey.description"><div t-field='survey.description' class="oe_no_empty"/></t>
                        </div>
                        <form role="form" method="post" class="js_surveyform" t-att-name="'%s' % (survey.id)" t-att-data-prefill="'/survey/prefill/%s/%s' % (slug(survey), token)" t-att-data-scores="'/survey/scores/%s/%s' % (slug(survey), token) if quizz_correction else ''">
                            <t t-foreach="survey.page_ids" t-as="page">
                                <div class="page-header">
                                    <h1 t-field='page.title' />
                                    <t t-if="page.description"><div t-field='page.description' class="oe_no_empty"/></t>
                                </div>
                                <t t-foreach='page.question_ids' t-as='question'>
                                    <t t-set="prefix" t-value="'%s_%s_%s' % (survey.id, page.id, question.id)" />
                                    <div class="js_question-wrapper" t-att-id="prefix">
                                        <h2>
                                            <span t-field='question.question' />
                                            <span t-if="question.constr_mandatory" class="text-danger">*</span>
                                            <span t-if="quizz_correction" class="badge" t-att-data-score-question="question.id"></span>
                                        </h2>
<<<<<<< HEAD
                                        <t t-if="question.description"><div class="text-muted oe_no_empty" t-field='question.description'/></t>
=======
                                        <t t-if="question.description"><div class="text-muted oe_no_empty" t-field='question.description' /></t>
>>>>>>> e4cb5202
                                        <t t-if="question.type == 'free_text'"><t t-call="survey.free_text"/></t>
                                        <t t-if="question.type == 'textbox'"><t t-call="survey.textbox"/></t>
                                        <t t-if="question.type == 'numerical_box'"><t t-call="survey.numerical_box"/></t>
                                        <t t-if="question.type == 'datetime'"><t t-call="survey.datetime"/></t>
                                        <t t-if="question.type == 'simple_choice'"><t t-call="survey.simple_choice"/></t>
                                        <t t-if="question.type == 'multiple_choice'"><t t-call="survey.multiple_choice"/></t>
                                        <t t-if="question.type == 'matrix'"><t t-call="survey.matrix"/></t>
                                        <div class="js_errzone alert alert-danger" style="display:none;"></div>
                                    </div>
                                </t>
                                <hr/>
                            </t>
                        </form>
                    </div>
                </div>
            </div>
        </t>
    </template>
</data>
</openerp><|MERGE_RESOLUTION|>--- conflicted
+++ resolved
@@ -70,11 +70,7 @@
                     </div>
                     <div class='jumbotron mt32'>
                         <h1 t-field='survey.title' />
-<<<<<<< HEAD
                         <div t-field='survey.description' class="oe_no_empty"/>
-=======
-                        <div t-field='survey.description' class="oe_no_empty" />
->>>>>>> e4cb5202
                         <a class="btn btn-primary btn-lg" t-att-href="'/survey/fill/%s/%s' % (slug(survey), token)">
                             Start Survey
                         </a>
@@ -109,11 +105,7 @@
         <div class="page-header">
             <p class="pull-right">Page <span t-raw='page_nr + 1'/> on <span t-raw="len(survey.page_ids)"/></p>
             <h1 t-field='page.title' />
-<<<<<<< HEAD
             <div t-field='page.description' class="oe_no_empty"/>
-=======
-            <div t-field='page.description' class="oe_no_empty" />
->>>>>>> e4cb5202
         </div>
 
         <form role="form" method="post" class="js_surveyform" t-att-name="'%s_%s' % (survey.id, page.id)" t-att-action="'/survey/fill/%s/%s' % (slug(survey), token)" t-att-data-prefill="'/survey/prefill/%s/%s/%s' % (slug(survey), token, slug(page))" t-att-data-validate="'/survey/validate/%s' % (slug(survey))" t-att-data-submit="'/survey/submit/%s' % (slug(survey))">
@@ -292,11 +284,7 @@
                                             <span t-if="question.constr_mandatory" class="text-danger">*</span>
                                             <span t-if="quizz_correction" class="badge" t-att-data-score-question="question.id"></span>
                                         </h2>
-<<<<<<< HEAD
                                         <t t-if="question.description"><div class="text-muted oe_no_empty" t-field='question.description'/></t>
-=======
-                                        <t t-if="question.description"><div class="text-muted oe_no_empty" t-field='question.description' /></t>
->>>>>>> e4cb5202
                                         <t t-if="question.type == 'free_text'"><t t-call="survey.free_text"/></t>
                                         <t t-if="question.type == 'textbox'"><t t-call="survey.textbox"/></t>
                                         <t t-if="question.type == 'numerical_box'"><t t-call="survey.numerical_box"/></t>
