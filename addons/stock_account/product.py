--- conflicted
+++ resolved
@@ -103,12 +103,8 @@
         accounts.update({'stock_journal': self.categ_id.property_stock_journal or False})
         return accounts
 
-<<<<<<< HEAD
+    # To remove in master because this function is now used on "product.product" model.
     def do_change_standard_price(self, cr, uid, ids, new_price, account_id, context=None):
-=======
-    # To remove in master because this function is now used on "product.product" model.
-    def do_change_standard_price(self, cr, uid, ids, new_price, context=None):
->>>>>>> 5be43b8d
         """ Changes the Standard Price of Product and creates an account move accordingly."""
         location_obj = self.pool.get('stock.location')
         move_obj = self.pool.get('account.move')
