--- conflicted
+++ resolved
@@ -17,45 +17,27 @@
     @api.multi
     def open_table(self):
         self.ensure_one()
-<<<<<<< HEAD
         if self.compute_at_date and self.date:
             ctx = dict(
                 self._context,
                 history_date=self.date,
                 search_default_group_by_product=True,
                 search_default_group_by_location=True)
-            return {
-                'domain': "[('date', '<=', '" + self.date + "')]",
-                'name': _('Stock Value At Date'),
-                'view_type': 'form',
-                'view_mode': 'tree',
-                'res_model': 'stock.history',
-                'type': 'ir.actions.act_window',
-                'context': ctx,
-            }
+
+            action = self.env['ir.model.data'].xmlid_to_object('stock_account.action_stock_history')
+            if not action:
+                action = {
+                    'view_type': 'form',
+                    'view_mode': 'tree,graph,pivot',
+                    'res_model': 'stock.history',
+                    'type': 'ir.actions.act_window',
+                }
+            else:
+                action = action[0].read()[0]
+
+            action['domain'] = "[('date', '<=', '" + self.date + "')]"
+            action['name'] = _('Stock Value At Date')
+            action['context'] = ctx
         else:
             action = self.env.ref('stock.quantsact').read()[0]
-            return action
-=======
-        ctx = dict(
-            self._context,
-            history_date=self.date,
-            search_default_group_by_product=True,
-            search_default_group_by_location=True)
-
-        action = self.env['ir.model.data'].xmlid_to_object('stock_account.action_stock_history')
-        if not action:
-            action = {
-                'view_type': 'form',
-                'view_mode': 'tree,graph,pivot',
-                'res_model': 'stock.history',
-                'type': 'ir.actions.act_window',
-            }
-        else:
-            action = action[0].read()[0]
-
-        action['domain'] = "[('date', '<=', '" + self.date + "')]"
-        action['name'] = _('Stock Value At Date')
-        action['context'] = ctx
-        return action
->>>>>>> 6804085b
+        return action