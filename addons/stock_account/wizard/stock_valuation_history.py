
from datetime import datetime
from openerp import tools
from openerp.osv import fields, osv
from openerp.tools.translate import _

class wizard_valuation_history(osv.osv_memory):

    _name = 'wizard.valuation.history'
    _description = 'Wizard that opens the stock valuation history table'
    _columns = {
        'choose_date': fields.boolean('Inventory at Date'),
        'date': fields.datetime('Date', required=True),
    }

    _defaults = {
        'choose_date': False,
        'date': fields.datetime.now,
    }

    def open_table(self, cr, uid, ids, context=None):
        if context is None:
            context = {}
        data = self.read(cr, uid, ids, context=context)[0]
        ctx = context.copy()
        ctx['history_date'] = data['date']
        ctx['search_default_group_by_product'] = True
        ctx['search_default_group_by_location'] = True
        return {
            'domain': "[('date', '<=', '" + data['date'] + "')]",
            'name': _('Stock Value At Date'),
            'view_type': 'form',
            'view_mode': 'tree',
            'res_model': 'stock.history',
            'type': 'ir.actions.act_window',
            'context': ctx,
        }


class stock_history(osv.osv):
    _name = 'stock.history'
    _auto = False
    _order = 'date asc'

    def read_group(self, cr, uid, domain, fields, groupby, offset=0, limit=None, context=None, orderby=False, lazy=True):
        res = super(stock_history, self).read_group(cr, uid, domain, fields, groupby, offset=offset, limit=limit, context=context, orderby=orderby, lazy=lazy)
        if context is None:
            context = {}
        date = context.get('history_date', datetime.now())
        if 'inventory_value' in fields:
            group_lines = {}
            for line in res:
                domain = line.get('__domain', domain)
                group_lines.setdefault(str(domain), self.search(cr, uid, domain, context=context))
            line_ids = set()
            for ids in group_lines.values():
                for product_id in ids:
                    line_ids.add(product_id)
            line_ids = list(line_ids)
            lines_rec = {}
            if line_ids:
                cr.execute('SELECT id, product_id, price_unit_on_quant, company_id, quantity FROM stock_history WHERE id in %s', (tuple(line_ids),))
                lines_rec = cr.dictfetchall()
            lines_dict = dict((line['id'], line) for line in lines_rec)
            product_ids = list(set(line_rec['product_id'] for line_rec in lines_rec))
            products_rec = self.pool['product.product'].read(cr, uid, product_ids, ['cost_method', 'id'], context=context)
            products_dict = dict((product['id'], product) for product in products_rec)
            cost_method_product_ids = list(set(product['id'] for product in products_rec if product['cost_method'] != 'real'))
            histories = []
            if cost_method_product_ids:
                cr.execute('SELECT DISTINCT ON (product_id, company_id) product_id, company_id, cost FROM product_price_history WHERE product_id in %s AND datetime <= %s ORDER BY product_id, company_id, datetime DESC', (tuple(cost_method_product_ids), date))
                histories = cr.dictfetchall()
            histories_dict = {}
            for history in histories:
                histories_dict[(history['product_id'], history['company_id'])] = history['cost']
            for line in res:
                inv_value = 0.0
                lines = group_lines.get(str(line.get('__domain', domain)))
                for line_id in lines:
                    line_rec = lines_dict[line_id]
                    product = products_dict[line_rec['product_id']]
                    if product['cost_method'] == 'real':
                        price = line_rec['price_unit_on_quant']
                    else:
                        price = histories_dict.get((product['id'], line_rec['company_id']), 0.0)
                    inv_value += price * line_rec['quantity']
                line['inventory_value'] = inv_value
        return res

    def _get_inventory_value(self, cr, uid, ids, name, attr, context=None):
        if context is None:
            context = {}
        date = context.get('history_date')
        product_obj = self.pool.get("product.product")
        res = {}
        for line in self.browse(cr, uid, ids, context=context):
            if line.product_id.cost_method == 'real':
                res[line.id] = line.quantity * line.price_unit_on_quant
            else:
                res[line.id] = line.quantity * product_obj.get_history_price(cr, uid, line.product_id.id, line.company_id.id, date=date, context=context)
        return res

    _columns = {
        'move_id': fields.many2one('stock.move', 'Stock Move', required=True),
        'location_id': fields.many2one('stock.location', 'Location', required=True),
        'company_id': fields.many2one('res.company', 'Company'),
        'product_id': fields.many2one('product.product', 'Product', required=True),
        'product_categ_id': fields.many2one('product.category', 'Product Category', required=True),
        'quantity': fields.float('Product Quantity'),
        'date': fields.datetime('Operation Date'),
        'price_unit_on_quant': fields.float('Value'),
        'inventory_value': fields.function(_get_inventory_value, string="Inventory Value", type='float', readonly=True),
        'source': fields.char('Source'),
        'product_template_id': fields.many2one('product.template', 'Product Template', required=True),
        'serial_number': fields.char('Serial Number', required=True),
    }

    def init(self, cr):
        tools.drop_view_if_exists(cr, 'stock_history')
        cr.execute("""
            CREATE OR REPLACE VIEW stock_history AS (
              SELECT MIN(id) as id,
                move_id,
                location_id,
                company_id,
                product_id,
                product_categ_id,
                product_template_id,
                SUM(quantity) as quantity,
                date,
<<<<<<< HEAD
                price_unit_on_quant,
                source,
                serial_number
=======
                SUM(price_unit_on_quant * quantity) / SUM(quantity) as price_unit_on_quant,
                source
>>>>>>> 9363372e
                FROM
                ((SELECT
                    stock_move.id AS id,
                    stock_move.id AS move_id,
                    dest_location.id AS location_id,
                    dest_location.company_id AS company_id,
                    stock_move.product_id AS product_id,
                    product_template.id AS product_template_id,
                    product_template.categ_id AS product_categ_id,
                    quant.qty AS quantity,
                    stock_move.date AS date,
                    quant.cost as price_unit_on_quant,
                    stock_move.origin AS source,
                    stock_production_lot.name AS serial_number
                FROM
                    stock_quant as quant
                JOIN
                    stock_quant_move_rel ON stock_quant_move_rel.quant_id = quant.id
                JOIN
                    stock_move ON stock_move.id = stock_quant_move_rel.move_id
                LEFT JOIN
                    stock_production_lot ON stock_production_lot.id = quant.lot_id
                JOIN
                    stock_location dest_location ON stock_move.location_dest_id = dest_location.id
                JOIN
                    stock_location source_location ON stock_move.location_id = source_location.id
                JOIN
                    product_product ON product_product.id = stock_move.product_id
                JOIN
                    product_template ON product_template.id = product_product.product_tmpl_id
                WHERE quant.qty>0 AND stock_move.state = 'done' AND dest_location.usage in ('internal', 'transit')
                AND (
                    (source_location.company_id is null and dest_location.company_id is not null) or
                    (source_location.company_id is not null and dest_location.company_id is null) or
                    source_location.company_id != dest_location.company_id or
                    source_location.usage not in ('internal', 'transit'))
                ) UNION ALL
                (SELECT
                    (-1) * stock_move.id AS id,
                    stock_move.id AS move_id,
                    source_location.id AS location_id,
                    source_location.company_id AS company_id,
                    stock_move.product_id AS product_id,
                    product_template.id AS product_template_id,
                    product_template.categ_id AS product_categ_id,
                    - quant.qty AS quantity,
                    stock_move.date AS date,
                    quant.cost as price_unit_on_quant,
                    stock_move.origin AS source,
                    stock_production_lot.name AS serial_number
                FROM
                    stock_quant as quant
                JOIN
                    stock_quant_move_rel ON stock_quant_move_rel.quant_id = quant.id
                JOIN
                    stock_move ON stock_move.id = stock_quant_move_rel.move_id
                LEFT JOIN
                    stock_production_lot ON stock_production_lot.id = quant.lot_id
                JOIN
                    stock_location source_location ON stock_move.location_id = source_location.id
                JOIN
                    stock_location dest_location ON stock_move.location_dest_id = dest_location.id
                JOIN
                    product_product ON product_product.id = stock_move.product_id
                JOIN
                    product_template ON product_template.id = product_product.product_tmpl_id
                WHERE quant.qty>0 AND stock_move.state = 'done' AND source_location.usage in ('internal', 'transit')
                AND (
                    (dest_location.company_id is null and source_location.company_id is not null) or
                    (dest_location.company_id is not null and source_location.company_id is null) or
                    dest_location.company_id != source_location.company_id or
                    dest_location.usage not in ('internal', 'transit'))
                ))
                AS foo
<<<<<<< HEAD
                GROUP BY move_id, location_id, company_id, product_id, product_categ_id, date, price_unit_on_quant, source, product_template_id, serial_number
=======
                GROUP BY move_id, location_id, company_id, product_id, product_categ_id, date, source
>>>>>>> 9363372e
            )""")<|MERGE_RESOLUTION|>--- conflicted
+++ resolved
@@ -128,14 +128,9 @@
                 product_template_id,
                 SUM(quantity) as quantity,
                 date,
-<<<<<<< HEAD
-                price_unit_on_quant,
+                SUM(price_unit_on_quant * quantity) / SUM(quantity) as price_unit_on_quant,
                 source,
                 serial_number
-=======
-                SUM(price_unit_on_quant * quantity) / SUM(quantity) as price_unit_on_quant,
-                source
->>>>>>> 9363372e
                 FROM
                 ((SELECT
                     stock_move.id AS id,
@@ -210,9 +205,5 @@
                     dest_location.usage not in ('internal', 'transit'))
                 ))
                 AS foo
-<<<<<<< HEAD
-                GROUP BY move_id, location_id, company_id, product_id, product_categ_id, date, price_unit_on_quant, source, product_template_id, serial_number
-=======
-                GROUP BY move_id, location_id, company_id, product_id, product_categ_id, date, source
->>>>>>> 9363372e
+                GROUP BY move_id, location_id, company_id, product_id, product_categ_id, date, source, product_template_id, serial_number
             )""")