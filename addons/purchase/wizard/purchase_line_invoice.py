--- conflicted
+++ resolved
@@ -14,7 +14,7 @@
 
     def _make_invoice_by_partner(self, cr, uid, partner, orders, lines_ids, context=None):
         """
-            create a new invoice for one supplier
+            create a new invoice for one vendor
             @param cr : Cursor
             @param uid : Id of current user
             @param partner : The object partner
@@ -28,7 +28,7 @@
         journal_id = account_jrnl_obj\
             .search(cr, uid, [('type', '=', 'purchase')], context=None)
         journal_id = journal_id and journal_id[0] or False
-        a = partner.property_account_payable.id
+        a = partner.property_account_payable_id.id
         inv = {
             'name': name,
             'origin': name,
@@ -37,11 +37,11 @@
             'reference': partner.ref,
             'account_id': a,
             'partner_id': partner.id,
-            'invoice_line': [(6, 0, lines_ids)],
+            'invoice_line_ids': [(6, 0, lines_ids)],
             'currency_id': orders[0].currency_id.id,
             'comment': " \n".join([order.notes for order in orders if order.notes]),
-            'payment_term': orders[0].payment_term_id.id,
-            'fiscal_position': partner.property_account_position.id
+            'payment_term_id': orders[0].payment_term_id.id,
+            'fiscal_position_id': partner.property_account_position_id.id
         }
         inv_id = invoice_obj.create(cr, uid, inv, context=context)
         purchase_obj.write(cr, uid, [order.id for order in orders], {'invoice_ids': [(4, inv_id)]}, context=context)
@@ -68,48 +68,6 @@
             purchase_obj = self.pool.get('purchase.order')
             purchase_line_obj = self.pool.get('purchase.order.line')
             invoice_line_obj = self.pool.get('account.invoice.line')
-<<<<<<< HEAD
-            account_jrnl_obj = self.pool.get('account.journal')
-
-            def multiple_order_invoice_notes(orders):
-                notes = ""
-                for order in orders:
-                    notes += "%s \n" % order.notes
-                return notes
-
-
-
-            def make_invoice_by_partner(partner, orders, lines_ids):
-                """
-                    create a new invoice for one vendor
-                    @param partner : The object partner
-                    @param orders : The set of orders to add in the invoice
-                    @param lines : The list of line's id
-                """
-                name = orders and orders[0].name or ''
-                journal_id = account_jrnl_obj.search(cr, uid, [('type', '=', 'purchase')], context=None)
-                journal_id = journal_id and journal_id[0] or False
-                a = partner.property_account_payable_id.id
-                inv = {
-                    'name': name,
-                    'origin': name,
-                    'type': 'in_invoice',
-                    'journal_id':journal_id,
-                    'reference' : partner.ref,
-                    'account_id': a,
-                    'partner_id': partner.id,
-                    'invoice_line_ids': [(6, 0, lines_ids)],
-                    'currency_id' : orders[0].currency_id.id,
-                    'comment': multiple_order_invoice_notes(orders),
-                    'payment_term_id': orders[0].payment_term_id.id,
-                    'fiscal_position_id': partner.property_account_position_id.id
-                }
-                inv_id = invoice_obj.create(cr, uid, inv)
-                for order in orders:
-                    order.write({'invoice_ids': [(4, inv_id)]})
-                return inv_id
-=======
->>>>>>> be58335f
 
             for line in purchase_line_obj.browse(cr, uid, record_ids, context=context):
                 if (not line.invoiced) and (line.state not in ('draft', 'cancel')):
