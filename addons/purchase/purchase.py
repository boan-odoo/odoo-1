--- conflicted
+++ resolved
@@ -194,10 +194,7 @@
         'fiscal_position': fields.many2one('account.fiscal.position', 'Fiscal Position'),
         'product_id': fields.related('order_line','product_id', type='many2one', relation='product.product', string='Product'),
         'create_uid':  fields.many2one('res.users', 'Responsible'),
-<<<<<<< HEAD
-=======
         'company_id': fields.many2one('res.company','Company',required=True),
->>>>>>> 87e6f1c7
     }
     _defaults = {
         'date_order': lambda *a: time.strftime('%Y-%m-%d'),
