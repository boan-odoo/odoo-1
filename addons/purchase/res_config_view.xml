<openerp>
    <data>

        <record id="view_purchase_configuration" model="ir.ui.view">
            <field name="name">purchase settings</field>
            <field name="model">purchase.config.settings</field>
            <field name="type">form</field>
            <field name="arch" type="xml">
                <form string="Configure Purchases" version="7.0">
                    <header>
                        <button string="Apply" type="object" name="execute" class="oe_highlight"/>
                        or
                        <button string="Cancel" type="object" name="cancel" class="oe_link"/>
                    </header>
<<<<<<< HEAD
                    <group>
                        <group>
                            <separator string="Invoicing" colspan="2"/>
                            <field name="default_invoice_method" class="oe_inline"/>
                            <field name="decimal_precision" class="oe_inline"/>
                        </group>
                        <group>
                            <separator string="Purchase Order" colspan="2"/>
                            <field name="group_purchase_pricelist"/>
                            <field name="group_uom"/>
                            <field name="group_purchase_delivery_address"/>
=======
                    <group string="Invoicing">
                        <field name="default_invoice_method"/>
                        <field name="decimal_precision"/>
                    </group>
                    <group string="Purchase Order">
                        <group>
                            <field name="group_purchase_pricelist"/>
                            <field name="group_uom"/>
                            <field name="group_purchase_delivery_address"/>
                        </group>
                        <group>
>>>>>>> e9c288b4
                            <field name="module_purchase_double_validation"/>
                            <field name="module_purchase_requisition"/>
                            <field name="module_warning"/>
                            <field name="module_purchase_analytic_plans"/>
                        </group>
                    </group>
                </form>
            </field>
        </record>

        <record id="action_purchase_configuration" model="ir.actions.act_window">
            <field name="name">Configure Purchases</field>
            <field name="type">ir.actions.act_window</field>
            <field name="res_model">purchase.config.settings</field>
            <field name="view_mode">form</field>
            <field name="target">inline</field>
        </record>

        <menuitem id="menu_purchase_config" name="Purchases" parent="base.menu_config"
            sequence="3" action="action_purchase_configuration"/>

        <record id="view_account_config" model="ir.ui.view">
            <field name="name">account settings</field>
            <field name="model">account.config.settings</field>
            <field name="type">form</field>
            <field name="inherit_id" ref="account.view_account_config_settings"/>
            <field name="priority" eval="18"/>
            <field name="arch" type="xml">
                <separator name="analytic_accounting" position="attributes">
                    <attribute name="invisible">0</attribute>
                    <attribute name="colspan">2</attribute>
                </separator>
                <separator name="analytic_accounting" position="after">
                    <field name="group_analytic_account_for_purchases"/>
                    <field name="module_purchase_analytic_plans" on_change="onchange_purchase_analytic_plans(module_purchase_analytic_plans)"/>
                </separator>
            </field>
        </record>

    </data>
</openerp><|MERGE_RESOLUTION|>--- conflicted
+++ resolved
@@ -12,35 +12,21 @@
                         or
                         <button string="Cancel" type="object" name="cancel" class="oe_link"/>
                     </header>
-<<<<<<< HEAD
                     <group>
-                        <group>
-                            <separator string="Invoicing" colspan="2"/>
-                            <field name="default_invoice_method" class="oe_inline"/>
-                            <field name="decimal_precision" class="oe_inline"/>
-                        </group>
                         <group>
                             <separator string="Purchase Order" colspan="2"/>
                             <field name="group_purchase_pricelist"/>
                             <field name="group_uom"/>
                             <field name="group_purchase_delivery_address"/>
-=======
-                    <group string="Invoicing">
-                        <field name="default_invoice_method"/>
-                        <field name="decimal_precision"/>
-                    </group>
-                    <group string="Purchase Order">
-                        <group>
-                            <field name="group_purchase_pricelist"/>
-                            <field name="group_uom"/>
-                            <field name="group_purchase_delivery_address"/>
-                        </group>
-                        <group>
->>>>>>> e9c288b4
                             <field name="module_purchase_double_validation"/>
                             <field name="module_purchase_requisition"/>
                             <field name="module_warning"/>
                             <field name="module_purchase_analytic_plans"/>
+                        </group>
+			<group>
+                            <separator string="Invoicing" colspan="2"/>
+                            <field name="default_invoice_method" class="oe_inline"/>
+                            <field name="decimal_precision" class="oe_inline"/>
                         </group>
                     </group>
                 </form>
