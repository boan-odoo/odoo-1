--- conflicted
+++ resolved
@@ -59,13 +59,8 @@
         <field name="inherit_id" ref="account.invoice_supplier_form"/>
         <field name="arch" type="xml">
             <field name="reference" position="after" >
-<<<<<<< HEAD
-                 <field name="purchase_id" attrs="{'invisible': [('state', '=', 'purchase')]}" class="oe_edit_only" 
+                 <field name="purchase_id" attrs="{'readonly': [('state','not in',['draft'])], 'invisible': [('state', '=', 'purchase')]}" class="oe_edit_only"
                     options="{'no_create': True}" context="{'show_total_amount': True}"/>
-=======
-                 <field name="purchase_id" attrs="{'readonly': [('state','not in',['draft'])], 'invisible': [('state', '=', 'purchase')]}" class="oe_edit_only"
-                    options="{'no_create': True}"/>
->>>>>>> 4c410ee6
             </field>
             <xpath expr="//field[@name='invoice_line_ids']/tree/field[@name='company_id']" position="after">
                 <field name="purchase_line_id" invisible="1" readonly="0"/>
