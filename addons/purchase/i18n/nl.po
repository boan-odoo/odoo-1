--- conflicted
+++ resolved
@@ -11,11 +11,7 @@
 msgstr ""
 "Project-Id-Version: Odoo 9.0\n"
 "Report-Msgid-Bugs-To: \n"
-<<<<<<< HEAD
-"POT-Creation-Date: 2016-08-19 10:24+0000\n"
-=======
 "POT-Creation-Date: 2016-08-18 14:07+0000\n"
->>>>>>> bc1a0a32
 "PO-Revision-Date: 2016-07-12 18:22+0000\n"
 "Last-Translator: Erwin van der Ploeg <erwin@odooexperts.nl>\n"
 "Language-Team: Dutch (http://www.transifex.com/odoo/odoo-9/language/nl/)\n"
@@ -27,9 +23,9 @@
 "Plural-Forms: nplurals=2; plural=(n != 1);\n"
 "#-#-#-#-#  nl.po (Odoo 9.0)  #-#-#-#-#\n"
 "Plural-Forms: nplurals=2; plural=(n != 1);\n"
-<<<<<<< HEAD
-
-#. module: purchase
+
+#. module: purchase
+#: model:mail.template,body_html:purchase.email_template_edi_purchase
 #: model:mail.template,body_html:purchase.email_template_edi_purchase_done
 msgid ""
 "\n"
@@ -56,41 +52,6 @@
 "<p>If you have any question, do not hesitate to contact us.</p>\n"
 "<p>Best regards,</p>\n"
 msgstr ""
-=======
->>>>>>> bc1a0a32
-
-#. module: purchase
-#: model:mail.template,body_html:purchase.email_template_edi_purchase
-#: model:mail.template,body_html:purchase.email_template_edi_purchase_done
-msgid ""
-"\n"
-"<p>Dear\n"
-"% if object.partner_id.is_company and object.child_ids:\n"
-"    ${object.partner_id.child_ids[0].name}\n"
-"% else :\n"
-"    ${object.partner_id.name}\n"
-"% endif\n"
-",</p><p>\n"
-"Here is a ${object.state in ('draft', 'sent') and 'request for quotation' or "
-"'purchase order confirmation'} <strong>${object.name}</strong>\n"
-"% if object.partner_ref:\n"
-"    with reference: ${object.partner_ref}\n"
-"% endif\n"
-"% if object.origin:\n"
-"    (RFQ origin: ${object.origin})\n"
-"% endif\n"
-<<<<<<< HEAD
-"amounting in <strong>${object.amount_total} ${object.currency_id.name}</"
-=======
-"amounting <strong>${object.amount_total} ${object.currency_id.name}</"
->>>>>>> bc1a0a32
-"strong>\n"
-"from ${object.company_id.name}.\n"
-"</p>\n"
-"\n"
-"<p>If you have any question, do not hesitate to contact us.</p>\n"
-"<p>Best regards,</p>\n"
-msgstr ""
 
 #. module: purchase
 #: model:ir.model.fields,help:purchase.field_purchase_config_settings_module_stock_dropshipping
@@ -105,11 +66,7 @@
 "- Dit installeert de module stock_dropshipping."
 
 #. module: purchase
-<<<<<<< HEAD
-#: code:addons/purchase/stock.py:83
-=======
 #: code:addons/purchase/stock.py:81
->>>>>>> bc1a0a32
 #, python-format
 msgid " Buy"
 msgstr " Kopen"
@@ -215,24 +172,11 @@
 msgstr "<strong>Uw order referentie</strong>"
 
 #. module: purchase
-<<<<<<< HEAD
-#: model:res.groups,name:purchase.group_warning_purchase
-msgid "A warning can be set on a product or a customer (Purchase)"
-msgstr ""
-
-#. module: purchase
-=======
->>>>>>> bc1a0a32
 #: model:ir.model.fields,field_description:purchase.field_account_invoice_purchase_id
 msgid "Add Purchase Order"
 msgstr "Inkooporder toevoegen"
 
 #. module: purchase
-<<<<<<< HEAD
-#: selection:purchase.config.settings,group_warning_purchase:0
-msgid "All the products and the customers can be used in purchase orders"
-msgstr ""
-=======
 #: model:res.groups,name:purchase.group_advance_bidding
 msgid "Advance bidding process"
 msgstr "Uitgebreid biedingen proces"
@@ -247,7 +191,6 @@
 msgid "Advanced call for tender (choose products from different RFQ)"
 msgstr ""
 "Geavanceerde aanbesteding (kies producten van verschillende offerteaanvragen)"
->>>>>>> bc1a0a32
 
 #. module: purchase
 #: selection:purchase.config.settings,module_stock_dropshipping:0
@@ -290,15 +233,6 @@
 msgstr ""
 "Een administrator kan de standaard verkoopsvoorwaarden instellen bij uw "
 "bedrijfsinstellingen."
-<<<<<<< HEAD
-
-#. module: purchase
-#: selection:purchase.config.settings,group_warning_purchase:0
-msgid ""
-"An informative or blocking warning can be set on a product or a customer"
-msgstr ""
-=======
->>>>>>> bc1a0a32
 
 #. module: purchase
 #: model:ir.model.fields,field_description:purchase.field_purchase_order_line_account_analytic_id
@@ -312,15 +246,6 @@
 msgstr "Kostenplaatsen voor inkopen"
 
 #. module: purchase
-<<<<<<< HEAD
-#: model:ir.model.fields,field_description:purchase.field_purchase_order_line_analytic_tag_ids
-#, fuzzy
-msgid "Analytic Tags"
-msgstr "Kostenplaatsen"
-
-#. module: purchase
-=======
->>>>>>> bc1a0a32
 #: model:ir.ui.view,arch_db:purchase.view_purchase_configuration
 msgid "Apply"
 msgstr "Toepassen"
@@ -365,17 +290,7 @@
 msgstr "In rekening gebrachte Hvh"
 
 #. module: purchase
-<<<<<<< HEAD
-#: selection:product.template,purchase_line_warn:0
-#: selection:res.partner,purchase_warn:0
-msgid "Blocking Message"
-msgstr ""
-
-#. module: purchase
-#: code:addons/purchase/purchase.py:775 code:addons/purchase/stock.py:77
-=======
 #: code:addons/purchase/purchase.py:717 code:addons/purchase/stock.py:75
->>>>>>> bc1a0a32
 #: model:stock.location.route,name:purchase.route_warehouse0_buy
 #, python-format
 msgid "Buy"
@@ -421,11 +336,7 @@
 msgstr "Kan gekocht worden"
 
 #. module: purchase
-<<<<<<< HEAD
-#: code:addons/purchase/purchase.py:791
-=======
 #: code:addons/purchase/purchase.py:733
->>>>>>> bc1a0a32
 #, python-format
 msgid ""
 "Can not cancel a procurement related to a purchase order. Please cancel the "
@@ -435,11 +346,7 @@
 "Annuleer eerst de inkooporder aub."
 
 #. module: purchase
-<<<<<<< HEAD
-#: code:addons/purchase/stock.py:80
-=======
 #: code:addons/purchase/stock.py:78
->>>>>>> bc1a0a32
 #, python-format
 msgid "Can't find any generic Buy route."
 msgstr "Kan geen algemene koop route vinden."
@@ -456,11 +363,7 @@
 msgstr "Geannuleerd"
 
 #. module: purchase
-<<<<<<< HEAD
-#: code:addons/purchase/purchase.py:650
-=======
 #: code:addons/purchase/purchase.py:612
->>>>>>> bc1a0a32
 #, python-format
 msgid "Cannot delete a purchase order line which is in state '%s'."
 msgstr "Het is niet mogelijk een inkooporder te verwijderen in de '%s' status."
@@ -489,7 +392,6 @@
 
 #. module: purchase
 #: model:ir.actions.act_window,help:purchase.product_normal_action_puchased
-#: model:ir.actions.act_window,help:purchase.product_product_action
 msgid "Click to define a new product."
 msgstr "Klik om een nieuw product te definiëren."
 
@@ -524,11 +426,7 @@
 msgstr "Bedrijf"
 
 #. module: purchase
-<<<<<<< HEAD
-#: code:addons/purchase/purchase.py:287
-=======
 #: code:addons/purchase/purchase.py:254
->>>>>>> bc1a0a32
 #, python-format
 msgid "Compose Email"
 msgstr "Email opstellen"
@@ -664,6 +562,11 @@
 msgstr "Dubbele controle aantal"
 
 #. module: purchase
+#: selection:purchase.order,state:0
+msgid "Draft PO"
+msgstr "Concept inkoopporder"
+
+#. module: purchase
 #: selection:purchase.report,state:0
 msgid "Draft RFQ"
 msgstr "Concept offerteaanvraag"
@@ -698,14 +601,6 @@
 "Help bij verwerken. Wanneer geselecteerd, dan worden de gekoppelde "
 "inkooporderregels toegevoegd aan de inkoopfactuur. U kunt meerdere "
 "inkooporders selecteren."
-<<<<<<< HEAD
-
-#. module: purchase
-#: model:ir.ui.view,arch_db:purchase.view_purchase_order_filter
-msgid "Expected Date"
-msgstr "Datum verwacht"
-=======
->>>>>>> bc1a0a32
 
 #. module: purchase
 #: model:ir.ui.view,arch_db:purchase.view_purchase_order_search
@@ -764,17 +659,11 @@
 "product afkeuren middels deze knop."
 
 #. module: purchase
-<<<<<<< HEAD
-#: code:addons/purchase/purchase.py:190
-=======
 #: code:addons/purchase/purchase.py:186
->>>>>>> bc1a0a32
 #, python-format
 msgid "In order to delete a purchase order, you must cancel it first."
 msgstr ""
 "Om een inkooporder te kunnen verwijderen, dient u deze eerst te annuleren."
-<<<<<<< HEAD
-=======
 
 #. module: purchase
 #: model:ir.model.fields,help:purchase.field_purchase_config_settings_group_advance_purchase_requisition
@@ -785,7 +674,6 @@
 "Bij het verwerken van een aanbesteding kan u de aanbestedingsregels "
 "vergelijken en er voor kiezen om voor elk product de hoeveelheid te "
 "specificeren die u wilt aankopen voor elke aanbesteding."
->>>>>>> bc1a0a32
 
 #. module: purchase
 #: model:ir.ui.menu,name:purchase.menu_action_picking_tree_in_move
@@ -854,14 +742,6 @@
 msgstr "Facturen en inkomende leveringen"
 
 #. module: purchase
-<<<<<<< HEAD
-#: model:ir.model.fields,field_description:purchase.field_purchase_order_is_shipped
-msgid "Is shipped"
-msgstr ""
-
-#. module: purchase
-=======
->>>>>>> bc1a0a32
 #: model:ir.model.fields,field_description:purchase.field_purchase_config_settings___last_update
 #: model:ir.model.fields,field_description:purchase.field_purchase_order___last_update
 #: model:ir.model.fields,field_description:purchase.field_purchase_order_line___last_update
@@ -935,22 +815,6 @@
 "aanmaakt voor het verwerven van producten, dan zullen de inkooporders zoveel "
 "dagen eerder worden aangemaakt, rekening houdende met onverwachte "
 "vertragingen."
-<<<<<<< HEAD
-
-#. module: purchase
-#: model:ir.model.fields,field_description:purchase.field_res_partner_purchase_warn_msg
-#, fuzzy
-msgid "Message for Purchase Order"
-msgstr "Inkooporder zoeken"
-
-#. module: purchase
-#: model:ir.model.fields,field_description:purchase.field_product_product_purchase_line_warn_msg
-#: model:ir.model.fields,field_description:purchase.field_product_template_purchase_line_warn_msg
-#, fuzzy
-msgid "Message for Purchase Order Line"
-msgstr "Inkooporderregel"
-=======
->>>>>>> bc1a0a32
 
 #. module: purchase
 #: model:ir.model.fields,help:purchase.field_res_company_po_double_validation_amount
@@ -977,23 +841,12 @@
 msgstr "Nieuwe e-mail"
 
 #. module: purchase
-#: selection:product.template,purchase_line_warn:0
-#: selection:res.partner,purchase_warn:0
-#, fuzzy
-msgid "No Message"
-msgstr "Berichten"
-
-#. module: purchase
 #: selection:purchase.config.settings,group_product_variant:0
 msgid "No variants on products"
 msgstr "Geen productvarianten"
 
 #. module: purchase
-<<<<<<< HEAD
-#: code:addons/purchase/purchase.py:951
-=======
 #: code:addons/purchase/purchase.py:893
->>>>>>> bc1a0a32
 #, python-format
 msgid ""
 "No vendor associated to product %s. Please set one to fix this procurement."
@@ -1180,9 +1033,7 @@
 msgstr "Maateenheid product"
 
 #. module: purchase
-#: model:ir.actions.act_window,name:purchase.product_product_action
 #: model:ir.model.fields,field_description:purchase.field_purchase_config_settings_group_product_variant
-#: model:ir.ui.menu,name:purchase.product_product_menu
 msgid "Product Variants"
 msgstr "Product varianten"
 
@@ -1249,7 +1100,6 @@
 #: model:ir.model,name:purchase.model_purchase_order
 #: model:ir.model.fields,field_description:purchase.field_account_invoice_line_purchase_id
 #: model:ir.model.fields,field_description:purchase.field_procurement_order_purchase_id
-#: model:ir.model.fields,field_description:purchase.field_res_partner_purchase_warn
 #: model:ir.ui.view,arch_db:purchase.purchase_order_form
 #: model:ir.ui.view,arch_db:purchase.purchase_order_graph
 #: model:ir.ui.view,arch_db:purchase.purchase_order_pivot
@@ -1274,8 +1124,6 @@
 #: model:ir.model,name:purchase.model_purchase_order_line
 #: model:ir.model.fields,field_description:purchase.field_account_invoice_line_purchase_line_id
 #: model:ir.model.fields,field_description:purchase.field_procurement_order_purchase_line_id
-#: model:ir.model.fields,field_description:purchase.field_product_product_purchase_line_warn
-#: model:ir.model.fields,field_description:purchase.field_product_template_purchase_line_warn
 #: model:ir.model.fields,field_description:purchase.field_stock_move_purchase_line_id
 #: model:ir.ui.view,arch_db:purchase.purchase_order_form
 #: model:ir.ui.view,arch_db:purchase.purchase_order_line_form2
@@ -1304,11 +1152,7 @@
 msgstr "Inkooporder statistieken"
 
 #. module: purchase
-<<<<<<< HEAD
-#: code:addons/purchase/purchase.py:652
-=======
 #: code:addons/purchase/purchase.py:614
->>>>>>> bc1a0a32
 #, python-format
 msgid "Purchase order line deleted."
 msgstr "Inkooporderregel verwijderd."
@@ -1368,11 +1212,6 @@
 msgstr "Offertes"
 
 #. module: purchase
-#: selection:purchase.order,state:0
-msgid "RFQ"
-msgstr ""
-
-#. module: purchase
 #: model:mail.message.subtype,name:purchase.mt_rfq_approved
 msgid "RFQ Approved"
 msgstr "Offerte goedgekeurd"
@@ -1401,6 +1240,11 @@
 #: model:ir.actions.act_window,name:purchase.act_res_partner_2_purchase_order
 msgid "RFQs and Purchases"
 msgstr "Offertes en inkopen"
+
+#. module: purchase
+#: model:ir.ui.view,arch_db:purchase.purchase_order_form
+msgid "Re-Print RFQ"
+msgstr "Offerteaanvraag opnieuw afdrukken"
 
 #. module: purchase
 #: model:ir.ui.view,arch_db:purchase.purchase_order_form
@@ -1498,16 +1342,6 @@
 msgstr "Inkooporder zoeken"
 
 #. module: purchase
-#: model:ir.model.fields,help:purchase.field_product_product_purchase_line_warn
-#: model:ir.model.fields,help:purchase.field_product_template_purchase_line_warn
-#: model:ir.model.fields,help:purchase.field_res_partner_purchase_warn
-msgid ""
-"Selecting the \"Warning\" option will notify user with the message, "
-"Selecting \"Blocking Message\" will throw an exception with the message and "
-"block the flow. The Message has to be written in the next field."
-msgstr ""
-
-#. module: purchase
 #: model:ir.ui.view,arch_db:purchase.purchase_order_form
 msgid "Send PO by Email"
 msgstr "Verstuur inkooporder per e-mail"
@@ -1531,14 +1365,6 @@
 msgstr ""
 "Als een inkooporder klaar is kan u het niet meer handmatig wijzigen. U kan "
 "geen facturen meer ontvangen voor deze inkooporder."
-<<<<<<< HEAD
-
-#. module: purchase
-#: model:ir.ui.view,arch_db:purchase.purchase_order_form
-msgid "Set date to all order lines"
-msgstr ""
-=======
->>>>>>> bc1a0a32
 
 #. module: purchase
 #: model:ir.ui.view,arch_db:purchase.purchase_order_form
@@ -1554,6 +1380,11 @@
 #: model:ir.ui.view,arch_db:purchase.purchase_order_form
 msgid "Shipment"
 msgstr "Levering"
+
+#. module: purchase
+#: selection:purchase.config.settings,group_advance_purchase_requisition:0
+msgid "Simple call for tender (only choose from one RFQ)"
+msgstr "Gemakkelijke aanbesteding (kies van één offerteaanvraag)"
 
 #. module: purchase
 #: selection:purchase.config.settings,group_uom:0
@@ -1598,6 +1429,11 @@
 msgstr "Valuta leverancier"
 
 #. module: purchase
+#: model:ir.ui.menu,name:purchase.menu_product_pricelist_action2_purchase
+msgid "Supplier Pricelist"
+msgstr "Prijslijst Leverancier"
+
+#. module: purchase
 #: selection:purchase.config.settings,module_stock_dropshipping:0
 msgid "Suppliers always deliver to your warehouse(s)"
 msgstr "Leveranciers leveren altijd aan uw magazijn(en)"
@@ -1626,19 +1462,6 @@
 msgstr "Voorwaarden"
 
 #. module: purchase
-#: model:ir.actions.act_window,help:purchase.product_product_action
-#, fuzzy
-msgid ""
-"The product form contains detailed information to improve the\n"
-"                purchase process: prices, procurement logistics, accounting "
-"data,\n"
-"                available vendors, etc."
-msgstr ""
-"Het productformulier bevat gedetailleerde informatie om het \n"
-"inkoopproces te verbeteren: prijzen, verwervingslogistiek, rekeninggegevens, "
-"beschikbare leveranciers, enz."
-
-#. module: purchase
 #: model:ir.actions.act_window,help:purchase.product_normal_action_puchased
 msgid ""
 "The product form contains detailed information to improve the\n"
@@ -1691,14 +1514,6 @@
 msgstr ""
 "Deze rekening wordt gebruikt om de prijsverschillen tussen inkoop- en "
 "kostprijs te boeken."
-<<<<<<< HEAD
-
-#. module: purchase
-#: model:ir.ui.view,arch_db:purchase.purchase_order_form
-msgid "This changes the scheduled date of all order lines to the given date"
-msgstr ""
-=======
->>>>>>> bc1a0a32
 
 #. module: purchase
 #: model:ir.model.fields,help:purchase.field_res_partner_property_purchase_currency_id
@@ -1754,11 +1569,7 @@
 msgstr "Verplaatsing"
 
 #. module: purchase
-<<<<<<< HEAD
-#: code:addons/purchase/purchase.py:333
-=======
 #: code:addons/purchase/purchase.py:300
->>>>>>> bc1a0a32
 #, python-format
 msgid ""
 "Unable to cancel purchase order %s as some receptions have already been done."
@@ -1767,11 +1578,7 @@
 "voltooid zijn."
 
 #. module: purchase
-<<<<<<< HEAD
-#: code:addons/purchase/purchase.py:336
-=======
 #: code:addons/purchase/purchase.py:303
->>>>>>> bc1a0a32
 #, fuzzy, python-format
 msgid ""
 "Unable to cancel this purchase order. You must first cancel related vendor "
@@ -1880,21 +1687,9 @@
 msgstr "Leveranciersprijs"
 
 #. module: purchase
-#: model:ir.ui.menu,name:purchase.menu_product_pricelist_action2_purchase
-#, fuzzy
-msgid "Vendor Pricelists"
-msgstr "Leveranciersprijs"
-
-#. module: purchase
 #: model:ir.model.fields,field_description:purchase.field_purchase_order_partner_ref
 msgid "Vendor Reference"
 msgstr "Leveranciers referentie"
-
-#. module: purchase
-#: model:ir.ui.menu,name:purchase.menu_procurement_management_supplier_name
-#, fuzzy
-msgid "Vendors"
-msgstr "Leverancier"
 
 #. module: purchase
 #: model:ir.actions.act_window,help:purchase.act_res_partner_2_supplier_invoices
@@ -1927,33 +1722,6 @@
 msgstr "Magazijn"
 
 #. module: purchase
-<<<<<<< HEAD
-#: model:ir.model.fields,field_description:purchase.field_purchase_config_settings_group_warning_purchase
-#: selection:product.template,purchase_line_warn:0
-#: selection:res.partner,purchase_warn:0
-msgid "Warning"
-msgstr ""
-
-#. module: purchase
-#: code:addons/purchase/purchase.py:244 code:addons/purchase/purchase.py:718
-#, python-format
-msgid "Warning for %s"
-msgstr ""
-
-#. module: purchase
-#: model:ir.ui.view,arch_db:purchase.res_partner_view_purchase_buttons
-#, fuzzy
-msgid "Warning on the Purchase Order"
-msgstr "Inkooporder zoeken"
-
-#. module: purchase
-#: model:ir.ui.view,arch_db:purchase.view_product_supplier_inherit
-msgid "Warning when Purchasing this Product"
-msgstr ""
-
-#. module: purchase
-=======
->>>>>>> bc1a0a32
 #: model:ir.model.fields,help:purchase.field_stock_warehouse_buy_to_resupply
 msgid "When products are bought, they can be delivered to this warehouse"
 msgstr ""
@@ -1978,37 +1746,21 @@
 msgstr ""
 "U kan de factuur beheren vanuit uw leverancier overeenkomstig met\n"
 "wat u heeft ingekocht (diensten) of ontvangen (producten)."
-<<<<<<< HEAD
-
-#. module: purchase
-#: model:ir.actions.act_window,help:purchase.product_product_action
+
+#. module: purchase
+#: model:ir.actions.act_window,help:purchase.product_normal_action_puchased
 #, fuzzy
 msgid ""
 "You must define a product for everything you purchase, whether\n"
-"                it's a physical product, a consumable or services you buy "
-"to\n"
-"                subcontractors."
+"            it's a physical product, a consumable or services you buy to\n"
+"            subcontractors."
 msgstr ""
 "U moet een product definiëren voor alles dat u inkoopt, of het nu\n"
 "een fysiek product, verbruiksartikel of een dienst is die u inkoopt bij een\n"
 "uit te besteden opdracht."
-=======
->>>>>>> bc1a0a32
-
-#. module: purchase
-#: model:ir.actions.act_window,help:purchase.product_normal_action_puchased
-#, fuzzy
-msgid ""
-"You must define a product for everything you purchase, whether\n"
-"            it's a physical product, a consumable or services you buy to\n"
-"            subcontractors."
-msgstr ""
-"U moet een product definiëren voor alles dat u inkoopt, of het nu\n"
-"een fysiek product, verbruiksartikel of een dienst is die u inkoopt bij een\n"
-"uit te besteden opdracht."
-
-#. module: purchase
-#: code:addons/purchase/purchase.py:369
+
+#. module: purchase
+#: code:addons/purchase/purchase.py:335
 #, python-format
 msgid "You must set a Vendor Location for this partner %s"
 msgstr "U dient een leverancierslocatie in te stellen voor deze partner %s"
@@ -2301,20 +2053,6 @@
 #~ msgid "Action Needed"
 #~ msgstr "Vereist actie"
 
-<<<<<<< HEAD
-#~ msgid "Advance bidding process"
-#~ msgstr "Uitgebreid biedingen proces"
-
-#~ msgid "Advanced Calls for Tenders"
-#~ msgstr "Geavanceerde aanbestedingen"
-
-#~ msgid "Advanced call for tender (choose products from different RFQ)"
-#~ msgstr ""
-#~ "Geavanceerde aanbesteding (kies producten van verschillende "
-#~ "offerteaanvragen)"
-
-=======
->>>>>>> bc1a0a32
 #~ msgid "Allows you to specify an analytic account on purchase order lines."
 #~ msgstr ""
 #~ "Staat u toe een analytische rekening te specificeren op inkooporderregels."
@@ -2328,13 +2066,8 @@
 #~ msgid "Date of the last message posted on the record."
 #~ msgstr "Datum van het laatste bericht verstuurt op deze regel."
 
-<<<<<<< HEAD
-#~ msgid "Draft PO"
-#~ msgstr "Concept inkoopporder"
-=======
 #~ msgid "Expected Date"
 #~ msgstr "Datum verwacht"
->>>>>>> bc1a0a32
 
 #~ msgid "Followers"
 #~ msgstr "Volgers"
@@ -2351,18 +2084,6 @@
 #~ msgid "If checked, new messages require your attention."
 #~ msgstr "Indien aangevinkt vragen nieuwe berichten uw aandacht."
 
-<<<<<<< HEAD
-#~ msgid ""
-#~ "In the process of a public tendering, you can compare the tender lines "
-#~ "and choose for each requested product which quantity you will buy from "
-#~ "each bid."
-#~ msgstr ""
-#~ "Bij het verwerken van een aanbesteding kan u de aanbestedingsregels "
-#~ "vergelijken en er voor kiezen om voor elk product de hoeveelheid te "
-#~ "specificeren die u wilt aankopen voor elke aanbesteding."
-
-=======
->>>>>>> bc1a0a32
 #~ msgid "Incoming Shipments to Invoice"
 #~ msgstr "Inkomende leveringen te factureren"
 
@@ -2372,12 +2093,9 @@
 #~ msgid "Last Message Date"
 #~ msgstr "Laatste bericht datum"
 
-<<<<<<< HEAD
-=======
 #~ msgid "Messages"
 #~ msgstr "Berichten"
 
->>>>>>> bc1a0a32
 #~ msgid "Messages and communication history"
 #~ msgstr "Berichten en communicatie historie"
 
@@ -2396,24 +2114,9 @@
 #~ msgid "Published"
 #~ msgstr "Gepubliceerd"
 
-<<<<<<< HEAD
-#~ msgid "Re-Print RFQ"
-#~ msgstr "Offerteaanvraag opnieuw afdrukken"
-
 #~ msgid "Set to Done"
 #~ msgstr "Zet op voltooid"
 
-#~ msgid "Simple call for tender (only choose from one RFQ)"
-#~ msgstr "Gemakkelijke aanbesteding (kies van één offerteaanvraag)"
-
-#~ msgid "Supplier Pricelist"
-#~ msgstr "Prijslijst Leverancier"
-
-=======
-#~ msgid "Set to Done"
-#~ msgstr "Zet op voltooid"
-
->>>>>>> bc1a0a32
 #~ msgid "Unit of Measures"
 #~ msgstr "Maateenheden"
 
