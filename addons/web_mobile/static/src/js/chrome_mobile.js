--- conflicted
+++ resolved
@@ -17,14 +17,10 @@
 
     init: function(element_id) {
         this._super(null, element_id);
-<<<<<<< HEAD
         if(document.URL.length>59){
             window.location.replace('/mobile');
         }
-        QWeb.add_template("xml/web_mobile.xml");
-=======
         openerp.web.qweb.add_template("xml/web_mobile.xml");
->>>>>>> f6c6e784
         var params = {};
         this.$element.html(this.render());
         this.session = new openerp.web.Session("oe_errors");
@@ -155,12 +151,7 @@
     start: function() {
         var self = this;
         this.rpc('/web/session/sc_list',{} ,function(res){
-<<<<<<< HEAD
-            self.$element.html(QWeb.render("Shortcuts", {'sc' : res}))
-=======
             self.$element.html(this.render({'sc' : res}))
-
->>>>>>> f6c6e784
             self.$element.find("[data-role=header]").find('h1').html('Favourite');
             self.$element.find("[data-role=header]").find('#home').click(function(){
                 $.mobile.changePage("#oe_menu", "slide", false, true);
@@ -218,12 +209,7 @@
         this.header.start();
         this.footer = new openerp.web_mobile.Footer(this, "oe_footer");
         this.footer.start();
-<<<<<<< HEAD
-        this.$element.html(QWeb.render("Menu", this.data));
-=======
-
         this.$element.html(this.render(this.data));
->>>>>>> f6c6e784
         this.$element.find("[data-role=header]").find('h1').html('Application');
         this.$element.find("[data-role=footer]").find('#shrotcuts').click(function(){
             if(!$('#oe_shortcuts').html().length){
@@ -280,13 +266,7 @@
     start: function(ev, id) {
         var self = this;
         var v = { menu : this.data };
-<<<<<<< HEAD
-        this.$element.html(QWeb.render("Menu.secondary", v));
-=======
-
         this.$element.html(this.render(v));
-
->>>>>>> f6c6e784
         this.$element.find("[data-role=header]").find("h1").html(this.data.name);
         this.$element.add(this.$secondary_menu).find('#content').find("a").click(this.on_menu_click);
         this.$element.find("[data-role=footer]").find('#shrotcuts').click(function(){
@@ -357,12 +337,7 @@
 
     start: function() {
         var self = this;
-<<<<<<< HEAD
-        this.$element.html(QWeb.render("Options", this));
-=======
-
         this.$element.html(this.render(this));
->>>>>>> f6c6e784
         this.$element.find("[data-role=header]").find('h1').html('Preference');
         this.$element.find("[data-role=footer]").find('#shrotcuts').click(function(){
             if(!$('#oe_shortcuts').html().length){
