--- conflicted
+++ resolved
@@ -92,23 +92,26 @@
                         domain="[('user_id','=',False)]"/>
                 </field>
                 </group>
+                 <newline/>
                 <group expand="1" string="Group By ..." colspan="10" col="12">
                    <filter string="User" name='User' icon="terp-hr" domain="[]" context="{'group_by':'user_id'}"/>
                    <filter string="Company" icon="terp-hr" domain="[]" context="{'group_by':'company_id'}" groups="base.group_multi_company"/>
-                   <filter string="Stage" name="Stage" icon="terp-hr" domain="[]" context="{'group_by':'stage_id'}" />
+                   <filter string="Partner" icon="terp-hr" domain="[]" context="{'group_by':'partner_id'}" />
+                   <filter string="Stage" icon="terp-hr" domain="[]" context="{'group_by':'stage_id'}" />
                    <separator orientation="vertical"/>
-                   <filter string="State" icon="terp-hr" domain="[]" context="{'group_by':'state'}"/>
-                   <filter string="Jobs" icon="terp-sale" domain="[]" context="{'group_by':'job_id'}"/>
-                   <filter string="Department" icon="terp-hr" domain="[]" context="{'group_by':'department_id'}"/>
-                   <filter string="Degree" icon="terp-hr" domain="[]" context="{'group_by':'type_id'}"/>
-                   <separator orientation="vertical"/>
-                   <filter string="Day" name = "day" icon="terp-hr" domain="[]" context="{'group_by':'day'}"/>
-                   <filter string="Month" icon="terp-hr" domain="[]" context="{'group_by':'month'}"/>
-                   <filter string="Year" icon="terp-hr" domain="[]" context="{'group_by':'year'}"/>
+                   <filter string="Partner Contact Name" icon="terp-hr" domain="[]" context="{'group_by':'partner_address_id'}" />
+                   <filter string="Jobs" name="job" icon="terp-sale" domain="[]" context="{'group_by':'job_id'}"/>
+                   <filter string="Department" name="department" icon="terp-hr" domain="[]" context="{'group_by':'department_id'}"/>
+                   <filter string="Degree" name="degree" icon="terp-hr" domain="[]" context="{'group_by':'type_id'}"/>
+            	   <separator orientation="vertical"/>
+            	   <filter string="State" icon="terp-hr" domain="[]" context="{'group_by':'state'}"/>
+            	   <filter string="Day" name = "day" icon="terp-hr" domain="[]" context="{'group_by':'day'}"/>
+            	   <filter string="Month" icon="terp-hr" domain="[]" context="{'group_by':'month'}"/>
+            	   <filter string="Year" icon="terp-hr" domain="[]" context="{'group_by':'year'}"/>
                 </group>
 
                 <newline/>
-                <group expand="0" string="Extended options..." colspan="10" col="12">
+                <group expand="0" string="Extended options..." colspan="10" col="12" groups="base.group_extended">
                     <filter icon="terp-hr"
                     		string="Hired"
                         name="done"
@@ -129,29 +132,8 @@
                   	<field name="type_id" widget="selection"/>
                   	<field name="partner_id"/>
                   	<field name="partner_address_id"/>
-                </group>
-<<<<<<< HEAD
-                <newline/>
-                <group expand="1" string="Group By ..." colspan="10" col="12">
-                   <filter string="User" name='User' icon="terp-hr" domain="[]" context="{'group_by':'user_id'}"/>
-                   <filter string="Company" icon="terp-hr" domain="[]" context="{'group_by':'company_id'}" groups="base.group_multi_company"/>
-                   <filter string="Partner" icon="terp-hr" domain="[]" context="{'group_by':'partner_id'}" />
-                   <filter string="Stage" icon="terp-hr" domain="[]" context="{'group_by':'stage_id'}" />
-                   <separator orientation="vertical"/>
-                   <filter string="Partner Contact Name" icon="terp-hr" domain="[]" context="{'group_by':'partner_address_id'}" />
-                   <filter string="Jobs" name="job" icon="terp-sale" domain="[]" context="{'group_by':'job_id'}"/>
-                   <filter string="Department" name="department" icon="terp-hr" domain="[]" context="{'group_by':'department_id'}"/>
-                   <filter string="Degree" name="degree" icon="terp-hr" domain="[]" context="{'group_by':'type_id'}"/>
-            	   <separator orientation="vertical"/>
-            	   <filter string="State" icon="terp-hr" domain="[]" context="{'group_by':'state'}"/>
-            	   <filter string="Day" name = "day" icon="terp-hr" domain="[]" context="{'group_by':'day'}"/>
-            	   <filter string="Month" icon="terp-hr" domain="[]" context="{'group_by':'month'}"/>
-            	   <filter string="Year" icon="terp-hr" domain="[]" context="{'group_by':'year'}"/>
-                </group>
-            </search>
-=======
+                </group>             
                 </search>
->>>>>>> d359e085
         </field>
     </record>
 
