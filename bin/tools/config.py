--- conflicted
+++ resolved
@@ -448,13 +448,8 @@
         p = ConfigParser.ConfigParser()
         loglevelnames = dict(zip(self._LOGLEVELS.values(), self._LOGLEVELS.keys()))
         p.add_section('options')
-<<<<<<< HEAD
         for opt in sorted(self.options.keys()):
-            if opt in ('version', 'language', 'translate_out', 'translate_in', 'init', 'update'):
-=======
-        for opt in self.options.keys():
             if opt in ('version', 'language', 'translate_out', 'translate_in', 'overwrite_existing_translations', 'init', 'update'):
->>>>>>> dfabe344
                 continue
             if opt in self.blacklist_for_save:
                 continue
