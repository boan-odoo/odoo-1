--- conflicted
+++ resolved
@@ -1296,14 +1296,9 @@
                     column = False
 
                 if column:
-<<<<<<< HEAD
-                    relation = column._obj
+                    relation = self.pool.get(column._obj)
+
                     children = False
-=======
-                    relation = self.pool.get(column._obj)
-
-                    childs = False
->>>>>>> 3af17027
                     views = {}
                     for f in node:
                         if f.tag in ('form', 'tree', 'graph'):
@@ -1364,13 +1359,10 @@
                 if trans:
                     node.set('sum', trans)
 
-<<<<<<< HEAD
         if children:
             for f in node:
-=======
         for f in node:
-            if childs or (node.tag == 'field' and f.tag in ('filter','separator')):
->>>>>>> 3af17027
+            if children or (node.tag == 'field' and f.tag in ('filter','separator')):
                 fields.update(self.__view_look_dom(cr, user, f, view_id, context))
 
         return fields
