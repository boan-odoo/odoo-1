--- conflicted
+++ resolved
@@ -305,11 +305,7 @@
         head_dom = etree.XML(rml_head)
         for tag in head_dom.getchildren():
             found = rml_dom.find('.//'+tag.tag)
-<<<<<<< HEAD
             if found is not None:
-=======
-            if found and len(found):
->>>>>>> a2db1c09
                 if tag.get('position'):
                     found.append(tag)
                 else :
