#!/usr/bin/env python
import optparse
import os
import sys
import tempfile
import logging
import logging.config

import werkzeug.serving
import werkzeug.contrib.fixers

path_root = os.path.dirname(os.path.abspath(__file__))
path_addons = os.path.join(path_root, 'addons')
if path_addons not in sys.path:
    sys.path.insert(0, path_addons)

optparser = optparse.OptionParser()
optparser.add_option("-s", "--session-path", dest="session_storage",
                     default=os.path.join(tempfile.gettempdir(), "oe-sessions"),
                     help="directory used for session storage", metavar="DIR")
optparser.add_option("--server-host", dest="server_host",
                     default='127.0.0.1', help="OpenERP server hostname", metavar="HOST")
optparser.add_option("--server-port", dest="server_port", default=8069,
                     help="OpenERP server port", type="int", metavar="NUMBER")
optparser.add_option("--db-filter", dest="dbfilter", default='.*',
                     help="Filter listed database", metavar="REGEXP")
optparser.add_option('--addons-path', dest='addons_path', default=path_addons,
                    help="Path do addons directory", metavar="PATH")
<<<<<<< HEAD
optparser.add_option('--no-serve-static', dest='serve_static',
                     default=True, action='store_false',
                     help="Do not serve static files via this server")
optparser.add_option('--reloader', dest='reloader',
                     default=False, action='store_true',
                     help="Reload application when python files change")
optparser.add_option("--log-level", dest="log_level",
                     default='debug', help="Log level", metavar="LOG_LEVEL")
optparser.add_option("--log-config", dest="log_config",
                     default='', help="Log config file", metavar="LOG_CONFIG")
optparser.add_option('--multi-threaded', dest='threaded',
                     default=False, action='store_true',
                     help="Use multiple threads to handle requests")
optparser.add_option('--proxy-mode', dest='proxy_mode',
                     default=False, action='store_true',
                     help="Enable correct behavior when behind a reverse Proxy")
=======

server_options = optparse.OptionGroup(optparser, "Server configuration")
server_options.add_option("-p", "--port", dest="socket_port", default=8002,
                          help="listening port", type="int", metavar="NUMBER")
server_options.add_option('--reloader', dest='reloader',
                          default=False, action='store_true',
                          help="Reload application when python files change")
server_options.add_option('--no-serve-static', dest='serve_static',
                          default=True, action='store_false',
                          help="Do not serve static files via this server")
server_options.add_option('--multi-threaded', dest='threaded',
                          default=False, action='store_true',
                          help="Spawn one thread per HTTP request")
server_options.add_option('--proxy-mode', dest='proxy_mode',
                          default=False, action='store_true',
                          help="Enable correct behavior when behind a reverse proxy")
optparser.add_option_group(server_options)

logging_opts = optparse.OptionGroup(optparser, "Logging")
logging_opts.add_option("--log-level", dest="log_level", type="choice",
                        default='debug', help="Global logging level", metavar="LOG_LEVEL",
                        choices=['debug', 'info', 'warning', 'error', 'critical'])
logging_opts.add_option("--log-config", dest="log_config",
                        help="Logging configuration file", metavar="FILE")
optparser.add_option_group(logging_opts)
>>>>>>> 124fcbbd

import web.common.dispatch

if __name__ == "__main__":
    (options, args) = optparser.parse_args(sys.argv[1:])
    options.backend =  'xmlrpc'

    os.environ["TZ"] = "UTC"

    if not options.log_config:
        logging.basicConfig(level=getattr(logging, options.log_level.upper()))
    else:
        logging.config.fileConfig(options.log_config)

    app = web.common.dispatch.Root(options)

    if options.proxy_mode:
        app = werkzeug.contrib.fixers.ProxyFix(app)

    werkzeug.serving.run_simple(
        '0.0.0.0', options.socket_port, app,
        use_reloader=options.reloader, threaded=options.threaded)
<|MERGE_RESOLUTION|>--- conflicted
+++ resolved
@@ -26,24 +26,6 @@
                      help="Filter listed database", metavar="REGEXP")
 optparser.add_option('--addons-path', dest='addons_path', default=path_addons,
                     help="Path do addons directory", metavar="PATH")
-<<<<<<< HEAD
-optparser.add_option('--no-serve-static', dest='serve_static',
-                     default=True, action='store_false',
-                     help="Do not serve static files via this server")
-optparser.add_option('--reloader', dest='reloader',
-                     default=False, action='store_true',
-                     help="Reload application when python files change")
-optparser.add_option("--log-level", dest="log_level",
-                     default='debug', help="Log level", metavar="LOG_LEVEL")
-optparser.add_option("--log-config", dest="log_config",
-                     default='', help="Log config file", metavar="LOG_CONFIG")
-optparser.add_option('--multi-threaded', dest='threaded',
-                     default=False, action='store_true',
-                     help="Use multiple threads to handle requests")
-optparser.add_option('--proxy-mode', dest='proxy_mode',
-                     default=False, action='store_true',
-                     help="Enable correct behavior when behind a reverse Proxy")
-=======
 
 server_options = optparse.OptionGroup(optparser, "Server configuration")
 server_options.add_option("-p", "--port", dest="socket_port", default=8002,
@@ -69,7 +51,6 @@
 logging_opts.add_option("--log-config", dest="log_config",
                         help="Logging configuration file", metavar="FILE")
 optparser.add_option_group(logging_opts)
->>>>>>> 124fcbbd
 
 import web.common.dispatch
 
