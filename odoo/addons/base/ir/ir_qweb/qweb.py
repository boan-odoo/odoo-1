# -*- coding: utf-8 -*-
import ast
import logging
import os.path
import re
import traceback

from collections import OrderedDict, Sized, Mapping, defaultdict
from functools import reduce
from itertools import tee, count
from textwrap import dedent

import itertools
from lxml import etree, html
import werkzeug
from werkzeug.utils import escape as _escape

from odoo.tools import pycompat, freehash

try:
    import builtins
    builtin_defaults = {name: getattr(builtins, name) for name in dir(builtins)}
except ImportError:
    # pylint: disable=bad-python3-import
    import __builtin__
    builtin_defaults = {name: getattr(__builtin__, name) for name in dir(__builtin__)}

try:
    import astor
except ImportError:
    astor = None

unsafe_eval = eval

_logger = logging.getLogger(__name__)

# in Python 2, arguments (within the ast.arguments structure) are expressions
# (since they can be tuples), generally
# ast.Name(id: identifyer, ctx=ast.Param()), whereas in Python 3 they are
# ast.arg(arg: identifier, annotation: expr?) provide a toplevel arg()
# function which matches ast.arg producing the relevant ast.Name in Python 2.
arg = getattr(ast, 'arg', lambda arg, annotation: ast.Name(id=arg, ctx=ast.Param()))
# also Python 3's arguments has grown *2* new mandatory arguments, kwonlyargs
# and kw_defaults for keyword-only arguments and their default values (if any)
# so add a shim for *that* based on the signature of Python 3 I guess?
arguments = ast.arguments
if pycompat.PY2:
    arguments = lambda args, vararg, kwonlyargs, kw_defaults, kwarg, defaults: ast.arguments(args=args, vararg=vararg, kwarg=kwarg, defaults=defaults)
####################################
###          qweb tools          ###
####################################


class Contextifier(ast.NodeTransformer):
    """ For user-provided template expressions, replaces any ``name`` by
    :sampe:`values.get('{name}')` so all variable accesses are
    performed on the values rather than in the "native" values
    """

    # some people apparently put lambdas in template expressions. Turns out
    # the AST -> bytecode compiler does *not* appreciate parameters of lambdas
    # being converted from names to subscript expressions, and most likely the
    # reference to those parameters inside the lambda's body should probably
    # remain as-is. Because we're transforming an AST, the structure should
    # be lexical, so just store a set of "safe" parameter names and recurse
    # through the lambda using a new NodeTransformer
    def __init__(self, params=()):
        super(Contextifier, self).__init__()
        self._safe_names = tuple(params)

    def visit_Name(self, node):
        if node.id in self._safe_names:
            return node

        return ast.copy_location(
            # values.get(name)
            ast.Call(
                func=ast.Attribute(
                    value=ast.Name(id='values', ctx=ast.Load()),
                    attr='get',
                    ctx=ast.Load()
                ),
                args=[ast.Str(node.id)], keywords=[],
                starargs=None, kwargs=None
            ),
            node
        )

    def visit_Lambda(self, node):
        args = node.args
        # assume we don't have any tuple parameter, just names
        if pycompat.PY2:
            names = [arg.id for arg in args.args]
        else:
            names = [arg.arg for arg in args.args]
        if args.vararg: names.append(args.vararg)
        if args.kwarg: names.append(args.kwarg)
        # remap defaults in case there's any
        return ast.copy_location(ast.Lambda(
            args=arguments(
                args=args.args,
                defaults=[self.visit(default) for default in args.defaults],
                vararg=args.vararg,
                kwarg=args.kwarg,
                # assume we don't have any, not sure it's even possible to
                # handle that cross-version
                kwonlyargs=[],
                kw_defaults=[],
            ),
            body=Contextifier(self._safe_names + tuple(names)).visit(node.body)
        ), node)

    # "lambda problem" also exists with comprehensions
    def _visit_comp(self, node):
        # CompExp(?, comprehension* generators)
        # comprehension = (expr target, expr iter, expr* ifs)

        # collect names in generators.target
        names = tuple(
            node.id
            for gen in node.generators
            for node in ast.walk(gen.target)
            if isinstance(node, ast.Name)
        )
        transformer = Contextifier(self._safe_names + names)
        # copy node
        newnode = ast.copy_location(type(node)(), node)
        # then visit the comp ignoring those names, transformation is
        # probably expensive but shouldn't be many comprehensions
        for field, value in ast.iter_fields(node):
            # map transformation of comprehensions
            if isinstance(value, list):
                setattr(newnode, field, [transformer.visit(v) for v in value])
            else: # set transformation of key/value/expr fields
                setattr(newnode, field, transformer.visit(value))
        return newnode
    visit_GeneratorExp = visit_ListComp = visit_SetComp = visit_DictComp = _visit_comp


class QWebException(Exception):
    def __init__(self, message, error=None, path=None, html=None, name=None, astmod=None):
        self.error = error
        self.message = message
        self.path = path
        self.html = html
        self.name = name
        self.stack = traceback.format_exc()
        if astmod:
            if astor:
                self.code = astor.to_source(astmod)
            else:
                self.code = "Please install astor to display the compiled code"
                self.stack += "\nInstall `astor` for compiled source information."
        else:
            self.code = None

        if self.error:
            self.message = "%s\n%s: %s" % (self.message, self.error.__class__.__name__, self.error)
        if self.name:
            self.message = "%s\nTemplate: %s" % (self.message, self.name)
        if self.path:
            self.message = "%s\nPath: %s" % (self.message, self.path)
        if self.html:
            self.message = "%s\nNode: %s" % (self.message, self.html)

        super(QWebException, self).__init__(message)

    def __str__(self):
        message = "%s\n%s\n%s" % (self.error, self.stack, self.message)
        if self.code:
            message = "%s\nCompiled code:\n%s" % (message, self.code)
        return message

    def __repr__(self):
        return str(self)

# Avoid DeprecationWarning while still remaining compatible with werkzeug pre-0.9
escape = (lambda text: _escape(text, quote=True)) if getattr(werkzeug, '__version__', '0.0') < '0.9.0' else _escape

def foreach_iterator(base_ctx, enum, name):
    ctx = base_ctx.copy()
    if not enum:
        return
    if isinstance(enum, int):
        enum = range(enum)
    size = None
    if isinstance(enum, Sized):
        ctx["%s_size" % name] = size = len(enum)
    if isinstance(enum, Mapping):
        enum = enum.items()
    else:
        enum = pycompat.izip(*tee(enum))
    value_key = '%s_value' % name
    index_key = '%s_index' % name
    first_key = '%s_first' % name
    last_key = '%s_last' % name
    parity_key = '%s_parity' % name
    even_key = '%s_even' % name
    odd_key = '%s_odd' % name
    for index, (item, value) in enumerate(enum):
        ctx[name] = item
        ctx[value_key] = value
        ctx[index_key] = index
        ctx[first_key] = index == 0
        if size is not None:
            ctx[last_key] = index + 1 == size
        if index % 2:
            ctx[parity_key] = 'odd'
            ctx[even_key] = False
            ctx[odd_key] = True
        else:
            ctx[parity_key] = 'even'
            ctx[even_key] = True
            ctx[odd_key] = False
        yield ctx
    # copy changed items back into source context (?)
    # FIXME: maybe values could provide a ChainMap-style clone?
    for k in list(base_ctx):
        base_ctx[k] = ctx[k]

_FORMAT_REGEX = re.compile(
    # ( ruby-style )|(  jinja-style  )
    r'(?:#\{(.+?)\})|(?:\{\{(.+?)\}\})')


class frozendict(dict):
    """ An implementation of an immutable dictionary. """
    def __delitem__(self, key):
        raise NotImplementedError("'__delitem__' not supported on frozendict")
    def __setitem__(self, key, val):
        raise NotImplementedError("'__setitem__' not supported on frozendict")
    def clear(self):
        raise NotImplementedError("'clear' not supported on frozendict")
    def pop(self, key, default=None):
        raise NotImplementedError("'pop' not supported on frozendict")
    def popitem(self):
        raise NotImplementedError("'popitem' not supported on frozendict")
    def setdefault(self, key, default=None):
        raise NotImplementedError("'setdefault' not supported on frozendict")
    def update(self, *args, **kwargs):
        raise NotImplementedError("'update' not supported on frozendict")
    def __hash__(self):
        return hash(frozenset((key, freehash(val)) for key, val in self.items()))


####################################
###             QWeb             ###
####################################


class QWeb(object):

    _void_elements = frozenset([
        'area', 'base', 'br', 'col', 'embed', 'hr', 'img', 'input', 'keygen',
        'link', 'menuitem', 'meta', 'param', 'source', 'track', 'wbr'])
    _name_gen = count()

    def render(self, template, values=None, **options):
        """ render(template, values, **options)

        Render the template specified by the given name.

        :param template: template identifier
        :param dict values: template values to be used for rendering
        :param options: used to compile the template (the dict available for the rendering is frozen)
            * ``load`` (function) overrides the load method
            * ``profile`` (float) profile the rendering (use astor lib) (filter
              profile line with time ms >= profile)
        """
        body = []
        self.compile(template, options)(self, body.append, values or {})
        return u''.join(body).encode('utf8')

    def compile(self, template, options):
        """ Compile the given template into a rendering function::

            render(qweb, append, values)

        where ``qweb`` is a QWeb instance, ``append`` is a unary function to
        collect strings into a result, and ``values`` are the values to render.
        """
        if options is None:
            options = {}

        _options = dict(options)
        options = frozendict(options)

        element, document = self.get_template(template, options)
        name = element.get('t-name', 'unknown')

        _options['template'] = template
        _options['ast_calls'] = []
        _options['root'] = element.getroottree()
        _options['last_path_node'] = None
        if not options.get('nsmap'):
            _options['nsmap'] = {}

        # generate ast

        astmod = self._base_module()
        try:
            body = self._compile_node(element, _options)
            ast_calls = _options['ast_calls']
            _options['ast_calls'] = []
            def_name = self._create_def(_options, body, prefix='template_%s' % name.replace('.', '_'))
            _options['ast_calls'] += ast_calls
        except QWebException as e:
            raise e
        except Exception as e:
            path = _options['last_path_node']
            node = element.getroottree().xpath(path)
            raise QWebException("Error when compiling AST", e, path, etree.tostring(node[0], encoding='unicode'), name)
        astmod.body.extend(_options['ast_calls'])

        if 'profile' in options:
            self._profiling(astmod, _options)

        ast.fix_missing_locations(astmod)

        # compile ast

        try:
            # noinspection PyBroadException
            ns = {}
            unsafe_eval(compile(astmod, '<template>', 'exec'), ns)
            compiled = ns[def_name]
        except QWebException as e:
            raise e
        except Exception as e:
            path = _options['last_path_node']
            node = element.getroottree().xpath(path)
            raise QWebException("Error when compiling AST", e, path, node and etree.tostring(node[0], encoding='unicode'), name)

        # return the wrapped function

        def _compiled_fn(self, append, values):
            log = {'last_path_node': None}
            new = self.default_values()
            new.update(values)
            try:
                return compiled(self, append, new, options, log)
            except QWebException as e:
                raise e
            except Exception as e:
                path = log['last_path_node']
                element, document = self.get_template(template, options)
                node = element.getroottree().xpath(path)
                raise QWebException("Error to render compiling AST", e, path, node and etree.tostring(node[0], encoding='unicode'), name)

        return _compiled_fn

    def default_values(self):
        """ Return attributes added to the values for each computed template. """
        return {'format': self.format}

    def get_template(self, template, options):
        """ Retrieve the given template, and return it as a pair ``(element,
        document)``, where ``element`` is an etree, and ``document`` is the
        string document that contains ``element``.
        """
        if isinstance(template, etree._Element):
            document = template
            template = etree.tostring(template)
            return (document, template)
        else:
            try:
                document = options.get('load', self.load)(template, options)
            except QWebException as e:
                raise e
            except Exception as e:
                raise QWebException("load could not load template", name=template)

        if document is not None:
            if isinstance(document, etree._Element):
                element = document
                document = etree.tostring(document)
            elif os.path.exists(document):
                element = etree.parse(document).getroot()
            else:
                element = etree.fromstring(document)

            for node in element:
                if node.get('t-name') == str(template):
                    return (node, document)

        raise QWebException("Template not found", name=template)

    def load(self, template, options):
        """ Load a given template. """
        return template

    # public method for template dynamic values

    def format(self, value, formating, *args, **kwargs):
        format = getattr(self, '_format_func_%s' % formating, None)
        if not format:
            raise ValueError("Unknown format '%s'" % (formating,))
        return format(value, *args, **kwargs)

    # compute helpers

    def _profiling(self, astmod, options):
        """ Add profiling code into the givne module AST. """
        if not astor:
            _logger.warning("Please install astor to display the code profiling")
            return
        code_line = astor.to_source(astmod)

        # code = $code_lines.split(u"\n")
        astmod.body.insert(0, ast.Assign(
            targets=[ast.Name(id='code', ctx=ast.Store())],
            value=ast.Call(
                func=ast.Attribute(
                    value=ast.Str(code_line),
                    attr='split',
                    ctx=ast.Load()
                ),
                args=[ast.Str("\n")], keywords=[],
                starargs=None, kwargs=None
            )
        ))
        code_line = [[l, False] for l in code_line.split('\n')]

        # profiling = {}
        astmod.body.insert(0, ast.Assign(
            targets=[ast.Name(id='profiling', ctx=ast.Store())],
            value=ast.Dict(keys=[], values=[])
        ))
        astmod.body.insert(0, ast.parse("from time import time").body[0])

        line_id = [0]
        def prof(code, time):
            line_id[0] += 1

            # profiling.setdefault($line_id, time() - $time)
            return ast.Expr(ast.Call(
                func=ast.Attribute(
                    value=ast.Name(id='profiling', ctx=ast.Load()),
                    attr='setdefault',
                    ctx=ast.Load()
                ),
                args=[
                    ast.Num(line_id[0]),
                    ast.BinOp(
                        left=ast.Call(
                            func=ast.Name(id='time', ctx=ast.Load()),
                            args=[],
                            keywords=[], starargs=None, kwargs=None
                        ),
                        op=ast.Sub(),
                        right=ast.Name(id=time, ctx=ast.Load())
                    )
                ],
                keywords=[], starargs=None, kwargs=None
            ))

        def profile(body):
            profile_body = []
            for code in body:
                time = self._make_name('time')

                # $time = time()
                profile_body.append(
                    ast.Assign(
                        targets=[ast.Name(id=time, ctx=ast.Store())],
                        value=ast.Call(
                            func=ast.Name(id='time', ctx=ast.Load()),
                            args=[],
                            keywords=[], starargs=None, kwargs=None
                        )
                    )
                )
                profile_body.append(code)
                profline = prof(code, time)
                # log body of if, else and loop
                if hasattr(code, 'body'):
                    code.body = [profline] + profile(code.body)
                    if hasattr(code, 'orelse'):
                        code.orelse = [profline] + profile(code.orelse)
                profile_body.append(profline)

            return profile_body

        for call in options['ast_calls']:
            call.body = profile(call.body)

        options['ast_calls'][0].body = ast.parse(dedent("""
            global profiling
            profiling = {}
            """)).body + options['ast_calls'][0].body

        p = float(options.get('profile'))
        options['ast_calls'][0].body.extend(ast.parse(dedent("""
            total = 0
            prof_total = 0
            code_profile = []
            line_id = 0
            for line in code:
                if not line:
                    if %s <= 0: print ""
                    continue
                if line.startswith('def ') or line.startswith('from ') or line.startswith('import '):
                    if %s <= 0: print "      \t", line
                    continue
                line_id += 1
                total += profiling.get(line_id, 0)
                dt = round(profiling.get(line_id, -1)*1000000)/1000
                if %s <= dt:
                    prof_total += profiling.get(line_id, 0)
                    display = "%%.2f\t" %% dt
                    print (" " * (7 - len(display))) + display, line
                elif dt < 0 and %s <= 0:
                    print "     ?\t", line
            print "'%s' Total: %%d/%%d" %% (round(prof_total*1000), round(total*1000))
            """ % (p, p, p, p, str(options['template']).replace('"', ' ')))).body)

    def _base_module(self):
        """ Base module supporting qweb template functions (provides basic
        imports and utilities), returned as a Python AST.
        Currently provides:
        * collections
        * itertools
        Define:
        * escape
        * to_text (empty string for a None or False, otherwise unicode string)
        * string_types (replacement for basestring)
        """
        return ast.parse(dedent("""
            from collections import OrderedDict
            from odoo.tools.pycompat import to_text, string_types
            from odoo.addons.base.ir.ir_qweb.qweb import escape, foreach_iterator
            """))

    def _create_def(self, options, body, prefix='fn', lineno=None):
        """ Generate (and globally store) a rendering function definition AST
        and return its name. The function takes parameters ``self``, ``append``,
        ``values``, ``options``, and ``log``. If ``body`` is empty, the function
        simply returns ``None``.
        """
        #assert body, "To create a compiled function 'body' ast list can't be empty"

        name = self._make_name(prefix)

        # def $name(self, append, values, options, log)
        fn = ast.FunctionDef(
            name=name,
            args=arguments(args=[
                arg(arg='self', annotation=None),
                arg(arg='append', annotation=None),
                arg(arg='values', annotation=None),
                arg(arg='options', annotation=None),
                arg(arg='log', annotation=None),
            ], defaults=[], vararg=None, kwarg=None, kwonlyargs=[], kw_defaults=[]),
            body=body or [ast.Return()],
            decorator_list=[])
        if lineno is not None:
            fn.lineno = lineno

        options['ast_calls'].append(fn)

        return name

    def _call_def(self, name, append='append', values='values'):
        # $name(self, append, values, options, log)
        return ast.Call(
            func=ast.Name(id=name, ctx=ast.Load()),
            args=[
                ast.Name(id='self', ctx=ast.Load()),
                ast.Name(id=append, ctx=ast.Load()) if isinstance(append, str) else append,
                ast.Name(id=values, ctx=ast.Load()),
                ast.Name(id='options', ctx=ast.Load()),
                ast.Name(id='log', ctx=ast.Load()),
            ],
            keywords=[], starargs=None, kwargs=None
        )

    def _append(self, item):
        assert isinstance(item, ast.expr)
        # append(ast item)
        return ast.Expr(ast.Call(
            func=ast.Name(id='append', ctx=ast.Load()),
            args=[item], keywords=[],
            starargs=None, kwargs=None
        ))

    def _extend(self, items):
        # for x in iterator:
        #     append(x)
        var = self._make_name()
        return ast.For(
            target=ast.Name(id=var, ctx=ast.Store()),
            iter=items,
            body=[ast.Expr(ast.Call(
                func=ast.Name(id='append', ctx=ast.Load()),
                args=[ast.Name(id=var, ctx=ast.Load())], keywords=[],
                starargs=None, kwargs=None
            ))],
            orelse=[]
        )

    def _if_content_is_not_Falsy(self, body, orelse):
        return ast.If(
                # if content is not None and content is not False
                test=ast.BoolOp(
                    op=ast.And(),
                    values=[
                        ast.Compare(
                            left=ast.Name(id='content', ctx=ast.Load()),
                            ops=[ast.IsNot()],
                            comparators=[ast.Name(id='None', ctx=ast.Load())]
                        ),
                        ast.Compare(
                            left=ast.Name(id='content', ctx=ast.Load()),
                            ops=[ast.IsNot()],
                            comparators=[ast.Name(id='False', ctx=ast.Load())]
                        )
                    ]
                ),
                # append(escape($content))
                body=body or [ast.Pass()],
                # append(body default value)
                orelse=orelse,
            )

    def _make_name(self, prefix='var'):
        return "%s_%s" % (prefix, next(self._name_gen))

    def _compile_node(self, el, options):
        """ Compile the given element.

        :return: list of AST nodes
        """
        path = options['root'].getpath(el)
        if options['last_path_node'] != path:
            options['last_path_node'] = path
            # options['last_path_node'] = $path
            body = [ast.Assign(
                targets=[ast.Subscript(
                    value=ast.Name(id='log', ctx=ast.Load()),
                    slice=ast.Index(ast.Str('last_path_node')),
                    ctx=ast.Store())],
                value=ast.Str(path)
            )]
        else:
            body = []

        if el.get("groups"):
            el.set("t-groups", el.attrib.pop("groups"))

        # if tag don't have qweb attributes don't use directives
        if self._is_static_node(el):
            return self._compile_static_node(el, options)

        # create an iterator on directives to compile in order
        options['iter_directives'] = iter(self._directives_eval_order() + [None])

        el.set('t-tag', el.tag)
        if not (set(['t-esc', 't-raw', 't-field']) & set(el.attrib)):
            el.set('t-content', 'True')

        return body + self._compile_directives(el, options)

    def _compile_directives(self, el, options):
        """ Compile the given element, following the directives given in the
        iterator ``options['iter_directives']``.

        :return: list of AST nodes
        """
        # compile the first directive present on the element
        for directive in options['iter_directives']:
            if ('t-' + directive) in el.attrib:
                mname = directive.replace('-', '_')
                compile_handler = getattr(self, '_compile_directive_%s' % mname, None)

                interpret_handler = 'render_tag_%s' % mname
                if hasattr(self, interpret_handler):
                    _logger.warning(
                        "Directive '%s' must be AST-compiled. Dynamic interpreter %s will ignored",
                        mname, interpret_handler
                    )

                return compile_handler(el, options)

        # all directives have been compiled, there should be none left
        if any(att.startswith('t-') for att in el.attrib):
            raise NameError("Unknown directive on %s" % etree.tostring(el, encoding='unicode'))
        return []

    def _values_var(self, varname, ctx):
        # # values[$varname]
        return ast.Subscript(
            value=ast.Name(id='values', ctx=ast.Load()),
            slice=ast.Index(varname),
            ctx=ctx
        )

    # order

    def _directives_eval_order(self):
        """ List all supported directives in the order in which they should be
        evaluated on a given element. For instance, a node bearing both
        ``foreach`` and ``if`` should see ``foreach`` executed before ``if`` aka
        .. code-block:: xml
            <el t-foreach="foo" t-as="bar" t-if="bar">
        should be equivalent to
        .. code-block:: xml
            <t t-foreach="foo" t-as="bar">
                <t t-if="bar">
                    <el>
        then this method should return ``['foreach', 'if']``.
        """
        return [
            'debug',
            'groups', 'foreach', 'if', 'elif', 'else',
            'field', 'esc', 'raw',
            'tag',
            'call',
            'set',
            'content',
        ]

    def _is_static_node(self, el):
        """ Test whether the given element is purely static, i.e., does not
        require dynamic rendering for its attributes.
        """
        return not any(att.startswith('t-') for att in el.attrib)

    # compile

    def _compile_static_node(self, el, options):
        """ Compile a purely static element into a list of AST nodes. """
        if not el.nsmap:
            unqualified_el_tag = el_tag = el.tag
            content = self._compile_directive_content(el, options)
            attrib = el.attrib
        else:
            # Etree will remove the ns prefixes indirection by inlining the corresponding
            # nsmap definition into the tag attribute. Restore the tag and prefix here.
            unqualified_el_tag = etree.QName(el.tag).localname
            el_tag = unqualified_el_tag
            if el.prefix:
                el_tag = '%s:%s' % (el.prefix, el_tag)

            attrib = {}
            # If `el` introduced new namespaces, write them as attribute by using the
            # `attrib` dict.
            for ns_prefix, ns_definition in set(el.nsmap.items()) - set(options['nsmap'].items()):
                if ns_prefix is None:
                    attrib['xmlns'] = ns_definition
                else:
                    attrib['xmlns:%s' % ns_prefix] = ns_definition

            # Etree will also remove the ns prefixes indirection in the attributes. As we only have
            # the namespace definition, we'll use an nsmap where the keys are the definitions and
            # the values the prefixes in order to get back the right prefix and restore it.
            ns = itertools.chain(options['nsmap'].items(), el.nsmap.items())
            nsprefixmap = {v: k for k, v in ns}
            for key, value in el.attrib.items():
                attrib_qname = etree.QName(key)
                if attrib_qname.namespace:
                    attrib['%s:%s' % (nsprefixmap[attrib_qname.namespace], attrib_qname.localname)] = value
                else:
                    attrib[key] = value

            # Update the dict of inherited namespaces before continuing the recursion. Note:
            # since `options['nsmap']` is a dict (and therefore mutable) and we do **not**
            # want changes done in deeper recursion to bevisible in earlier ones, we'll pass
            # a copy before continuing the recursion and restore the original afterwards.
            original_nsmap = dict(options['nsmap'])
            options['nsmap'].update(el.nsmap)
            content = self._compile_directive_content(el, options)
            options['nsmap'] = original_nsmap

        if unqualified_el_tag == 't':
            return content
        tag = u'<%s%s' % (el_tag, u''.join([u' %s="%s"' % (name, escape(pycompat.to_text(value))) for name, value in attrib.items()]))
        if unqualified_el_tag in self._void_elements:
            return [self._append(ast.Str(tag + '/>'))] + content
        else:
            return [self._append(ast.Str(tag + '>'))] + content + [self._append(ast.Str('</%s>' % el_tag))]

    def _compile_static_attributes(self, el, options):
        """ Compile the static attributes of the given element into a list of
        pairs (name, expression AST). """
        # Etree will also remove the ns prefixes indirection in the attributes. As we only have
        # the namespace definition, we'll use an nsmap where the keys are the definitions and
        # the values the prefixes in order to get back the right prefix and restore it.
        nsprefixmap = {v: k for k, v in itertools.chain(options['nsmap'].items(), el.nsmap.items())}

        nodes = []
        for key, value in el.attrib.items():
            if not key.startswith('t-'):
                attrib_qname = etree.QName(key)
                if attrib_qname.namespace:
                    key = '%s:%s' % (nsprefixmap[attrib_qname.namespace], attrib_qname.localname)
                nodes.append((key, ast.Str(value)))
        return nodes

    def _compile_dynamic_attributes(self, el, options):
        """ Compile the dynamic attributes of the given element into a list of
        pairs (name, expression AST).

        We do not support namespaced dynamic attributes.
        """
        nodes = []
        for name, value in el.attrib.items():
            if name.startswith('t-attf-'):
                nodes.append((name[7:], self._compile_format(value)))
            elif name.startswith('t-att-'):
                nodes.append((name[6:], self._compile_expr(value)))
            elif name == 't-att':
                # self._get_dynamic_att($tag, $value, options, values)
                nodes.append(ast.Call(
                    func=ast.Attribute(
                        value=ast.Name(id='self', ctx=ast.Load()),
                        attr='_get_dynamic_att',
                        ctx=ast.Load()
                    ),
                    args=[
                        ast.Str(el.tag),
                        self._compile_expr(value),
                        ast.Name(id='options', ctx=ast.Load()),
                        ast.Name(id='values', ctx=ast.Load()),
                    ], keywords=[],
                    starargs=None, kwargs=None
                ))
        return nodes

    def _compile_all_attributes(self, el, options, attr_already_created=False):
        """ Compile the attributes of the given elements into a list of AST nodes. """
        body = []
        if any(name.startswith('t-att') or not name.startswith('t-') for name, value in el.attrib.items()):
            if not attr_already_created:
                attr_already_created = True
                body.append(
                    # t_attrs = OrderedDict()
                    ast.Assign(
                        targets=[ast.Name(id='t_attrs', ctx=ast.Store())],
                        value=ast.Call(
                            func=ast.Name(id='OrderedDict', ctx=ast.Load()),
                            args=[],
                            keywords=[], starargs=None, kwargs=None
                        )
                    )
                )

            items = self._compile_static_attributes(el, options) + self._compile_dynamic_attributes(el, options)
            for item in items:
                if isinstance(item, tuple):
                    # t_attrs[$name] = $value
                    body.append(ast.Assign(
                        targets=[ast.Subscript(
                            value=ast.Name(id='t_attrs', ctx=ast.Load()),
                            slice=ast.Index(ast.Str(item[0])),
                            ctx=ast.Store()
                        )],
                        value=item[1]
                    ))
                elif item:
                    # t_attrs.update($item)
                    body.append(ast.Expr(ast.Call(
                        func=ast.Attribute(
                            value=ast.Name(id='t_attrs', ctx=ast.Load()),
                            attr='update',
                            ctx=ast.Load()
                        ),
                        args=[item],
                        keywords=[],
                        starargs=None, kwargs=None
                    )))

        if attr_already_created:
            # for name, value in t_attrs.items():
            #     if value or isinstance(value, basestring)):
            #         append(u' ')
            #         append(name)
            #         append(u'="')
            #         append(escape(to_text((value)))
            #         append(u'"')
            body.append(ast.For(
                target=ast.Tuple(elts=[ast.Name(id='name', ctx=ast.Store()), ast.Name(id='value', ctx=ast.Store())], ctx=ast.Store()),
                iter=ast.Call(
                    func=ast.Attribute(
                        value=ast.Name(id='t_attrs', ctx=ast.Load()),
                        attr='items',
                        ctx=ast.Load()
                        ),
                    args=[], keywords=[],
                    starargs=None, kwargs=None
                ),
                body=[ast.If(
                    test=ast.BoolOp(
                        op=ast.Or(),
                        values=[
                            ast.Name(id='value', ctx=ast.Load()),
                            ast.Call(
                                func=ast.Name(id='isinstance', ctx=ast.Load()),
                                args=[
                                    ast.Name(id='value', ctx=ast.Load()),
                                    ast.Name(id='string_types', ctx=ast.Load())
                                ],
                                keywords=[],
                                starargs=None, kwargs=None
                            )
                        ]
                    ),
                    body=[
                        self._append(ast.Str(u' ')),
                        self._append(ast.Name(id='name', ctx=ast.Load())),
                        self._append(ast.Str(u'="')),
                        self._append(ast.Call(
                            func=ast.Name(id='escape', ctx=ast.Load()),
                            args=[ast.Call(
                                func=ast.Name(id='to_text', ctx=ast.Load()),
                                args=[ast.Name(id='value', ctx=ast.Load())], keywords=[],
                                starargs=None, kwargs=None
                            )], keywords=[],
                            starargs=None, kwargs=None
                        )),
                        self._append(ast.Str(u'"')),
                    ],
                    orelse=[]
                )],
                orelse=[]
            ))

        return body

    def _compile_tag(self, el, content, options, attr_already_created=False):
        """ Compile the tag of the given element into a list of AST nodes. """
        extra_attrib = {}
        if not el.nsmap:
            unqualified_el_tag = el_tag = el.tag
        else:
            # Etree will remove the ns prefixes indirection by inlining the corresponding
            # nsmap definition into the tag attribute. Restore the tag and prefix here.
            # Note: we do not support namespace dynamic attributes.
            unqualified_el_tag = etree.QName(el.tag).localname
            el_tag = unqualified_el_tag
            if el.prefix:
                el_tag = '%s:%s' % (el.prefix, el_tag)

            # If `el` introduced new namespaces, write them as attribute by using the
            # `extra_attrib` dict.
            for ns_prefix, ns_definition in set(el.nsmap.items()) - set(options['nsmap'].items()):
                if ns_prefix is None:
                    extra_attrib['xmlns'] = ns_definition
                else:
                    extra_attrib['xmlns:%s' % ns_prefix] = ns_definition

        if unqualified_el_tag == 't':
            return content

        body = [self._append(ast.Str(u'<%s%s' % (el_tag, u''.join([u' %s="%s"' % (name, escape(pycompat.to_text(value))) for name, value in extra_attrib.items()]))))]
        body.extend(self._compile_all_attributes(el, options, attr_already_created))
        if unqualified_el_tag in self._void_elements:
            body.append(self._append(ast.Str(u'/>')))
            body.extend(content)
        else:
            body.append(self._append(ast.Str(u'>')))
            body.extend(content)
            body.append(self._append(ast.Str(u'</%s>' % el_tag)))
        return body

    # compile directives

    def _compile_directive_debug(self, el, options):
        debugger = el.attrib.pop('t-debug')
        body = self._compile_directives(el, options)
        if options['dev_mode']:
            body = ast.parse("__import__('%s').set_trace()" % re.sub(r'[^a-zA-Z]', '', debugger)).body + body  # pdb, ipdb, pudb, ...
        else:
            _logger.warning("@t-debug in template is only available in dev mode options")
        return body

    def _compile_directive_tag(self, el, options):
        el.attrib.pop('t-tag', None)

        # Update the dict of inherited namespaces before continuing the recursion. Note:
        # since `options['nsmap']` is a dict (and therefore mutable) and we do **not**
        # want changes done in deeper recursion to bevisible in earlier ones, we'll pass
        # a copy before continuing the recursion and restore the original afterwards.
        original_nsmap = dict(options['nsmap'])
        if el.nsmap:
            options['nsmap'].update(el.nsmap)
        content = self._compile_directives(el, options)
        if el.nsmap:
            options['nsmap'] = original_nsmap
        return self._compile_tag(el, content, options, False)

    def _compile_directive_set(self, el, options):
        body = []
        varname = el.attrib.pop('t-set')
        varset = self._values_var(ast.Str(varname), ctx=ast.Store())

        if 't-value' in el.attrib:
            value = self._compile_expr(el.attrib.pop('t-value'))
        elif 't-valuef' in el.attrib:
            value = self._compile_format(el.attrib.pop('t-valuef'))
        else:
            # set the content as value
            body = self._compile_directive_content(el, options)
            if body:
                def_name = self._create_def(options, body, prefix='set', lineno=el.sourceline)
                return [
                    # content = []
                    ast.Assign(
                        targets=[ast.Name(id='content', ctx=ast.Store())],
                        value=ast.List(elts=[], ctx=ast.Load())
                    ),
                    # set(self, $varset.append)
                    ast.Expr(self._call_def(
                        def_name,
                        append=ast.Attribute(
                            value=ast.Name(id='content', ctx=ast.Load()),
                            attr='append',
                            ctx=ast.Load()
                        )
                    )),
                    # $varset = u''.join($varset)
                    ast.Assign(
                        targets=[self._values_var(ast.Str(varname), ctx=ast.Store())],
                        value=ast.Call(
                            func=ast.Attribute(value=ast.Str(u''), attr='join', ctx=ast.Load()),
                            args=[ast.Name(id='content', ctx=ast.Load())], keywords=[],
                            starargs=None, kwargs=None
                        )
                    )
                ]

            else:
                value = ast.Str(u'')

        # $varset = $value
        return [ast.Assign(
            targets=[self._values_var(ast.Str(varname), ctx=ast.Store())],
            value=value
        )]

    def _compile_directive_content(self, el, options):
        body = []
        if el.text is not None:
            body.append(self._append(ast.Str(pycompat.to_text(el.text))))
        if el.getchildren():
            for item in el:
                # ignore comments & processing instructions
                if isinstance(item, etree._Comment):
                    continue
                body.extend(self._compile_node(item, options))
                body.extend(self._compile_tail(item))
        return body

    def _compile_directive_else(self, el, options):
        if el.attrib.pop('t-else') == '_t_skip_else_':
            return []
        if not options.pop('t_if', None):
            raise ValueError("t-else directive must be preceded by t-if directive")
        compiled = self._compile_directives(el, options)
        el.attrib['t-else'] = '_t_skip_else_'
        return compiled

    def _compile_directive_elif(self, el, options):
        _elif = el.attrib.pop('t-elif')
        if _elif == '_t_skip_else_':
            return []
        if not options.pop('t_if', None):
            raise ValueError("t-elif directive must be preceded by t-if directive")
        el.attrib['t-if'] = _elif
        compiled = self._compile_directive_if(el, options)
        el.attrib['t-elif'] = '_t_skip_else_'
        return compiled

    def _compile_directive_if(self, el, options):
        orelse = []
        next_el = el.getnext()
        if next_el is not None and {'t-else', 't-elif'} & set(next_el.attrib):
            if el.tail and not el.tail.isspace():
                raise ValueError("Unexpected non-whitespace characters between t-if and t-else directives")
            el.tail = None
            orelse = self._compile_node(next_el, dict(options, t_if=True))
        return [
            # if $t-if:
            #    next tag directive
            # else:
            #    $t-else
            ast.If(
                test=self._compile_expr(el.attrib.pop('t-if')),
                body=self._compile_directives(el, options) or [ast.Pass()],
                orelse=orelse
            )
        ]

    def _compile_directive_groups(self, el, options):
        return [
            # if self.user_has_groups($groups):
            #    next tag directive
            ast.If(
                test=ast.Call(
                    func=ast.Attribute(
                        value=ast.Name(id='self', ctx=ast.Load()),
                        attr='user_has_groups',
                        ctx=ast.Load()
                    ),
                    args=[ast.Str(el.attrib.pop('t-groups'))], keywords=[],
                    starargs=None, kwargs=None
                ),
                body=self._compile_directives(el, options) or [ast.Pass()],
                orelse=[]
            )
        ]

    def _compile_directive_foreach(self, el, options):
        expr = self._compile_expr(el.attrib.pop('t-foreach'))
        varname = el.attrib.pop('t-as').replace('.', '_')
        values = self._make_name('values')

        # create function $foreach
        def_name = self._create_def(options, self._compile_directives(el, options), prefix='foreach', lineno=el.sourceline)

        # for x in foreach_iterator(values, $expr, $varname):
        #     $foreach(self, append, values, options)
        return [ast.For(
            target=ast.Name(id=values, ctx=ast.Store()),
            iter=ast.Call(
                func=ast.Name(id='foreach_iterator', ctx=ast.Load()),
                args=[ast.Name(id='values', ctx=ast.Load()), expr, ast.Str(varname)],
                keywords=[], starargs=None, kwargs=None
            ),
            body=[ast.Expr(self._call_def(def_name, values=values))],
            orelse=[]
        )]

    def _compile_tail(self, el):
        return el.tail is not None and [self._append(ast.Str(pycompat.to_text(el.tail)))] or []

    def _compile_directive_esc(self, el, options):
        field_options = self._compile_widget_options(el, 'esc')
        content = self._compile_widget(el, el.attrib.pop('t-esc'), field_options)
        if not field_options:
            # if content is not False and if content is not None:
            #     content = escape(unicodifier(content))
            content.append(self._if_content_is_not_Falsy([
                ast.Assign(
                    targets=[ast.Name(id='content', ctx=ast.Store())],
                    value=ast.Call(
                        func=ast.Name(id='escape', ctx=ast.Load()),
                        args=[ast.Call(
                            func=ast.Name(id='unicodifier', ctx=ast.Load()),
                            args=[ast.Name(id='content', ctx=ast.Load())], keywords=[],
                            starargs=None, kwargs=None
                        )],
                        keywords=[],
                        starargs=None, kwargs=None
                    )
                )],
                []
            ))
        return content + self._compile_widget_value(el, options)

    def _compile_directive_raw(self, el, options):
        field_options = self._compile_widget_options(el, 'raw')
        content = self._compile_widget(el, el.attrib.pop('t-raw'), field_options)
        return content + self._compile_widget_value(el, options)

    # escape attribute is deprecated and will remove after v11
    def _compile_widget(self, el, expression, field_options, escape=None):
<<<<<<< HEAD
        # if isinstance(value, string_types):
        #   value = escape(to_text(value))
        escaped = ast.If(
            test=ast.Call(
                func=ast.Name(id='isinstance', ctx=ast.Load()),
                args=[
                    ast.Name(id='content', ctx=ast.Load()),
                    ast.Name(id='string_types', ctx=ast.Load())
                ], keywords=[],
                starargs=None, kwargs=None
            ),
            body=[ast.Assign(
                targets=[ast.Name(id='content', ctx=ast.Store())],
                value=ast.Call(
                    func=ast.Name(id=escape, ctx=ast.Load()),
                    args=[ast.Call(
                        func=ast.Name(id='to_text', ctx=ast.Load()),
                        args=[ast.Name(id='content', ctx=ast.Load())], keywords=[],
                        starargs=None, kwargs=None
                    )], keywords=[],
                    starargs=None, kwargs=None
                ) if escape else ast.Name(id='content', ctx=ast.Load())
            )],
            orelse=[]
        )

=======
>>>>>>> 8ee9024a
        if field_options:
            return [
                # value = t-(esc|raw)
                ast.Assign(
                    targets=[ast.Name(id='content', ctx=ast.Store())],
                    value=self._compile_expr0(expression)
                ),
                # t_attrs, content, force_display = self._get_widget(value, expression, tagName, field options, template options, values)
                ast.Assign(
                    targets=[ast.Tuple(elts=[
                        ast.Name(id='t_attrs', ctx=ast.Store()),
                        ast.Name(id='content', ctx=ast.Store()),
                        ast.Name(id='force_display', ctx=ast.Store())
                    ], ctx=ast.Store())],
                    value=ast.Call(
                        func=ast.Attribute(
                            value=ast.Name(id='self', ctx=ast.Load()),
                            attr='_get_widget',
                            ctx=ast.Load()
                        ),
                        args=[
                            ast.Name(id='content', ctx=ast.Load()),
                            ast.Str(expression),
                            ast.Str(el.tag),
                            field_options and self._compile_expr(field_options) or ast.Dict(keys=[], values=[]),
                            ast.Name(id='options', ctx=ast.Load()),
                            ast.Name(id='values', ctx=ast.Load()),
                        ],
                        keywords=[], starargs=None, kwargs=None
                    )
                )
            ]

        return [
            # t_attrs, content, force_display = OrderedDict(), t-(esc|raw), None
            ast.Assign(
                targets=[ast.Tuple(elts=[
                    ast.Name(id='t_attrs', ctx=ast.Store()),
                    ast.Name(id='content', ctx=ast.Store()),
                    ast.Name(id='force_display', ctx=ast.Store()),
                ], ctx=ast.Store())],
                value=ast.Tuple(elts=[
                    ast.Call(
                        func=ast.Name(id='OrderedDict', ctx=ast.Load()),
                        args=[],
                        keywords=[], starargs=None, kwargs=None
                    ),
                    self._compile_expr0(expression),
                    ast.Name(id='None', ctx=ast.Load()),
                ], ctx=ast.Load())
            )
        ]

    # for backward compatibility to remove after v10
    def _compile_widget_options(self, el, directive_type):
        return el.attrib.pop('t-options', None)
    # end backward

    def _compile_directive_field(self, el, options):
        """ Compile something like ``<span t-field="record.phone">+1 555 555 8069</span>`` """
        node_name = el.tag
        assert node_name not in ("table", "tbody", "thead", "tfoot", "tr", "td",
                                 "li", "ul", "ol", "dl", "dt", "dd"),\
            "RTE widgets do not work correctly on %r elements" % node_name
        assert node_name != 't',\
            "t-field can not be used on a t element, provide an actual HTML node"
        assert "." in el.get('t-field'),\
            "t-field must have at least a dot like 'record.field_name'"

        expression = el.attrib.pop('t-field')
        field_options = self._compile_widget_options(el, 'field')
        record, field_name = expression.rsplit('.', 1)

        return [
            # t_attrs, content, force_display = self._get_field(record, field_name, expression, tagName, field options, template options, values)
            ast.Assign(
                targets=[ast.Tuple(elts=[
                    ast.Name(id='t_attrs', ctx=ast.Store()),
                    ast.Name(id='content', ctx=ast.Store()),
                    ast.Name(id='force_display', ctx=ast.Store())
                ], ctx=ast.Store())],
                value=ast.Call(
                    func=ast.Attribute(
                        value=ast.Name(id='self', ctx=ast.Load()),
                        attr='_get_field',
                        ctx=ast.Load()
                    ),
                    args=[
                        self._compile_expr(record),
                        ast.Str(field_name),
                        ast.Str(expression),
                        ast.Str(node_name),
                        field_options and self._compile_expr(field_options) or ast.Dict(keys=[], values=[]),
                        ast.Name(id='options', ctx=ast.Load()),
                        ast.Name(id='values', ctx=ast.Load()),
                    ],
                    keywords=[], starargs=None, kwargs=None
                )
            )
        ] + self._compile_widget_value(el, options)

    def _compile_widget_value(self, el, options):
        # if force_display:
        #    display the tag without content
        orelse = [ast.If(
            test=ast.Name(id='force_display', ctx=ast.Load()),
            body=self._compile_tag(el, [], options, True) or [ast.Pass()],
            orelse=[],
        )]

        # default content
        default_content = self._make_name('default_content')
        body = self._compile_directive_content(el, options)
        if body:
            orelse = [
                # default_content = []
                ast.Assign(
                    targets=[ast.Name(id=default_content, ctx=ast.Store())],
                    value=ast.List(elts=[], ctx=ast.Load())
                ),
                # body_call_content(self, default_content.append, values, options)
                ast.Expr(self._call_def(
                    self._create_def(options, body, prefix='body_call_content', lineno=el.sourceline),
                    append=ast.Attribute(
                        value=ast.Name(id=default_content, ctx=ast.Load()),
                        attr='append',
                        ctx=ast.Load()
                    )
                )),
                # default_content = u''.join(default_content)
                ast.Assign(
                    targets=[ast.Name(id=default_content, ctx=ast.Store())],
                    value=ast.Call(
                        func=ast.Attribute(
                            value=ast.Str(u''),
                            attr='join',
                            ctx=ast.Load()
                        ),
                        args=[
                            ast.Name(id=default_content, ctx=ast.Load())
                        ],
                        keywords=[], starargs=None, kwargs=None
                    )
                ),
                # if default_content:
                #    display the tag with default content
                # elif force_display:
                #    display the tag without content
                ast.If(
                    test=ast.Name(id=default_content, ctx=ast.Load()),
                    body=self._compile_tag(el, [self._append(ast.Name(id=default_content, ctx=ast.Load()))], options, True) or [ast.Pass()],
                    orelse=orelse,
                )
            ]

        # if content is not None:
        #    display the tag (to_text(content))
        # else
        #    if default_content:
        #       display the tag with default content
        #    elif force_display:
        #       display the tag without content
        return [self._if_content_is_not_Falsy(
            body=self._compile_tag(el, [self._append(
                ast.Call(
                    func=ast.Name(id='to_text', ctx=ast.Load()),
                    args=[ast.Name(id='content', ctx=ast.Load())], keywords=[],
                    starargs=None, kwargs=None
                )
            )], options, True),
            orelse=orelse,
        )]

    def _compile_directive_call(self, el, options):
        tmpl = el.attrib.pop('t-call')
        _values = self._make_name('values_copy')
        call_options = el.attrib.pop('t-call-options', None)
        nsmap = options.get('nsmap')

        _values = self._make_name('values_copy')

        content = [
            # values_copy = values.copy()
            ast.Assign(
                targets=[ast.Name(id=_values, ctx=ast.Store())],
                value=ast.Call(
                    func=ast.Attribute(
                        value=ast.Name(id='values', ctx=ast.Load()),
                        attr='copy',
                        ctx=ast.Load()
                    ),
                    args=[], keywords=[],
                    starargs=None, kwargs=None
                )
            )
        ]

        body = self._compile_directive_content(el, options)
        if body:
            def_name = self._create_def(options, body, prefix='body_call_content', lineno=el.sourceline)

            # call_content = []
            content.append(
                ast.Assign(
                    targets=[ast.Name(id='call_content', ctx=ast.Store())],
                    value=ast.List(elts=[], ctx=ast.Load())
                )
            )
            # body_call_content(self, call_content.append, values, options)
            content.append(
                ast.Expr(self._call_def(
                    def_name,
                    append=ast.Attribute(
                        value=ast.Name(id='call_content', ctx=ast.Load()),
                        attr='append',
                        ctx=ast.Load()
                    ),
                    values=_values
                ))
            )
            # values_copy[0] = call_content
            content.append(
                ast.Assign(
                    targets=[ast.Subscript(
                        value=ast.Name(id=_values, ctx=ast.Load()),
                        slice=ast.Index(ast.Num(0)),
                        ctx=ast.Store()
                    )],
                    value=ast.Name(id='call_content', ctx=ast.Load())
                )
            )
        else:
            # values_copy[0] = []
            content.append(
                ast.Assign(
                    targets=[ast.Subscript(
                        value=ast.Name(id=_values, ctx=ast.Load()),
                        slice=ast.Index(ast.Num(0)),
                        ctx=ast.Store()
                    )],
                    value=ast.List(elts=[], ctx=ast.Load())
                )
            )

        if nsmap or call_options:
            # copy the original dict of options to pass to the callee
            name_options = self._make_name('options')
            content.append(
                # options_ = options.copy()
                ast.Assign(
                    targets=[ast.Name(id=name_options, ctx=ast.Store())],
                    value=ast.Call(
                        func=ast.Attribute(
                            value=ast.Name(id='options', ctx=ast.Load()),
                            attr='copy',
                            ctx=ast.Load()
                        ),
                        args=[], keywords=[], starargs=None, kwargs=None
                    )
                )
            )

            if call_options:
            # update this dict with the content of `t-call-options`
                content.extend([
                    # options_.update(template options)
                    ast.Expr(ast.Call(
                        func=ast.Attribute(
                            value=ast.Name(id=name_options, ctx=ast.Load()),
                            attr='update',
                            ctx=ast.Load()
                        ),
                        args=[self._compile_expr(call_options)],
                        keywords=[], starargs=None, kwargs=None
                    ))
                ])

            if nsmap:
                # update this dict with the current nsmap so that the callee know
                # if he outputting the xmlns attributes is relevenat or not

                # make the nsmap an ast dict
                keys = []
                values = []
                for key, value in options['nsmap'].items():
                    if isinstance(key, pycompat.string_types):
                        keys.append(ast.Str(s=key))
                    elif key is None:
                        keys.append(ast.Name(id='None', ctx=ast.Load()))
                    values.append(ast.Str(s=value))

                # {'nsmap': {None: 'xmlns def'}}
                nsmap_ast_dict = ast.Dict(
                    keys=[ast.Str(s='nsmap')],
                    values=[ast.Dict(keys=keys, values=values)]
                )

                # options_.update(nsmap_ast_dict)
                content.append(
                    ast.Expr(ast.Call(
                        func=ast.Attribute(
                            value=ast.Name(id=name_options, ctx=ast.Load()),
                            attr='update',
                            ctx=ast.Load()
                        ),
                        args=[nsmap_ast_dict],
                        keywords=[], starargs=None, kwargs=None
                    ))
                )
        else:
            name_options = 'options'

        # self.compile($tmpl, options)(self, append, values_copy)
        content.append(
            ast.Expr(ast.Call(
                func=ast.Call(
                    func=ast.Attribute(
                        value=ast.Name(id='self', ctx=ast.Load()),
                        attr='compile',
                        ctx=ast.Load()
                    ),
                    args=[
                        self._compile_format(str(tmpl)),
                        ast.Name(id=name_options, ctx=ast.Load()),
                    ],
                    keywords=[], starargs=None, kwargs=None
                ),
                args=[
                    ast.Name(id='self', ctx=ast.Load()),
                    ast.Name(id='append', ctx=ast.Load()),
                    ast.Name(id=_values, ctx=ast.Load())
                ],
                keywords=[], starargs=None, kwargs=None
            ))
        )
        return content

    # method called by computing code

    def _get_dynamic_att(self, tagName, atts, options, values):
        if isinstance(atts, OrderedDict):
            return atts
        if isinstance(atts, (list, tuple)) and not isinstance(atts[0], (list, tuple)):
            atts = [atts]
        if isinstance(atts, (list, tuple)):
            atts = OrderedDict(atts)
        return atts

    def _get_field(self, record, field_name, expression, tagName, field_options, options, values):
        """
        :returns: tuple:
            * OrderedDict: attributes
            * string or None: content
            * boolean: force_display display the tag if the content and default_content are None
        """
        return self._get_widget(getattr(record, field_name, None), expression, tagName, field_options, options, values)

    def _get_widget(self, value, expression, tagName, field_options, options, values):
        """
        :returns: tuple:
            * OrderedDict: attributes
            * string or None: content
            * boolean: force_display display the tag if the content and default_content are None
        """
        return (OrderedDict(), value, False)

    # compile expression

    def _compile_strexpr(self, expr):
        # ensure result is unicode
        return ast.Call(
            func=ast.Name(id='to_text', ctx=ast.Load()),
            args=[self._compile_expr(expr)], keywords=[],
            starargs=None, kwargs=None
        )

    def _compile_expr0(self, expr):
        if expr == "0":
            # values.get(0) and u''.join(values[0])
            return ast.BoolOp(
                    op=ast.And(),
                    values=[
                        ast.Call(
                            func=ast.Attribute(
                                value=ast.Name(id='values', ctx=ast.Load()),
                                attr='get',
                                ctx=ast.Load()
                            ),
                            args=[ast.Num(0)], keywords=[],
                            starargs=None, kwargs=None
                        ),
                        ast.Call(
                            func=ast.Attribute(
                                value=ast.Str(u''),
                                attr='join',
                                ctx=ast.Load()
                            ),
                            args=[
                                self._values_var(ast.Num(0), ctx=ast.Load())
                            ],
                            keywords=[], starargs=None, kwargs=None
                        )
                    ]
                )
        return self._compile_expr(expr)

    def _compile_format(self, f):
        """ Parses the provided format string and compiles it to a single
        expression ast, uses string concatenation via "+".
        """
        elts = []
        base_idx = 0
        for m in _FORMAT_REGEX.finditer(f):
            literal = f[base_idx:m.start()]
            if literal:
                elts.append(ast.Str(literal if isinstance(literal, pycompat.text_type) else literal.decode('utf-8')))

            expr = m.group(1) or m.group(2)
            elts.append(self._compile_strexpr(expr))
            base_idx = m.end()
        # string past last regex match
        literal = f[base_idx:]
        if literal:
            elts.append(ast.Str(literal if isinstance(literal, pycompat.text_type) else literal.decode('utf-8')))

        return reduce(lambda acc, it: ast.BinOp(
            left=acc,
            op=ast.Add(),
            right=it
        ), elts)

    def _compile_expr(self, expr):
        """ Compiles a purported Python expression to ast, and alter its
        variable references to access values data instead exept for
        python buildins.
        This compile method is unsafe!
        Can be overridden to use a safe eval method.
        """
        # string must be stripped otherwise whitespace before the start for
        # formatting purpose are going to break parse/compile
        st = ast.parse(expr.strip(), mode='eval')
        # ast.Expression().body -> expr
        return Contextifier(builtin_defaults).visit(st).body<|MERGE_RESOLUTION|>--- conflicted
+++ resolved
@@ -1138,14 +1138,14 @@
         content = self._compile_widget(el, el.attrib.pop('t-esc'), field_options)
         if not field_options:
             # if content is not False and if content is not None:
-            #     content = escape(unicodifier(content))
+            #     content = escape(pycompat.to_text(content))
             content.append(self._if_content_is_not_Falsy([
                 ast.Assign(
                     targets=[ast.Name(id='content', ctx=ast.Store())],
                     value=ast.Call(
                         func=ast.Name(id='escape', ctx=ast.Load()),
                         args=[ast.Call(
-                            func=ast.Name(id='unicodifier', ctx=ast.Load()),
+                            func=ast.Name(id='to_text', ctx=ast.Load()),
                             args=[ast.Name(id='content', ctx=ast.Load())], keywords=[],
                             starargs=None, kwargs=None
                         )],
@@ -1164,35 +1164,6 @@
 
     # escape attribute is deprecated and will remove after v11
     def _compile_widget(self, el, expression, field_options, escape=None):
-<<<<<<< HEAD
-        # if isinstance(value, string_types):
-        #   value = escape(to_text(value))
-        escaped = ast.If(
-            test=ast.Call(
-                func=ast.Name(id='isinstance', ctx=ast.Load()),
-                args=[
-                    ast.Name(id='content', ctx=ast.Load()),
-                    ast.Name(id='string_types', ctx=ast.Load())
-                ], keywords=[],
-                starargs=None, kwargs=None
-            ),
-            body=[ast.Assign(
-                targets=[ast.Name(id='content', ctx=ast.Store())],
-                value=ast.Call(
-                    func=ast.Name(id=escape, ctx=ast.Load()),
-                    args=[ast.Call(
-                        func=ast.Name(id='to_text', ctx=ast.Load()),
-                        args=[ast.Name(id='content', ctx=ast.Load())], keywords=[],
-                        starargs=None, kwargs=None
-                    )], keywords=[],
-                    starargs=None, kwargs=None
-                ) if escape else ast.Name(id='content', ctx=ast.Load())
-            )],
-            orelse=[]
-        )
-
-=======
->>>>>>> 8ee9024a
         if field_options:
             return [
                 # value = t-(esc|raw)
