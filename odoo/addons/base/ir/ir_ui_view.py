--- conflicted
+++ resolved
@@ -71,11 +71,7 @@
     if not keep_params and not additional_params:
         keep_params = ('*',)
     params = additional_params.copy()
-<<<<<<< HEAD
-    qs_keys = list(request.httprequest.args)
-=======
-    qs_keys = request.httprequest.args.keys() if request else []
->>>>>>> 77927559
+    qs_keys = list(request.httprequest.args) if request else []
     for keep_param in keep_params:
         for param in fnmatch.filter(qs_keys, keep_param):
             if param not in additional_params and param in qs_keys:
