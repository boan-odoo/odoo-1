# -*- coding: utf-8 -*-
# Part of Odoo. See LICENSE file for full copyright and licensing details.


"""
    Object Relational Mapping module:
     * Hierarchical structure
     * Constraints consistency and validation
     * Object metadata depends on its status
     * Optimised processing by complex query (multiple actions at once)
     * Default field values
     * Permissions optimisation
     * Persistant object: DB postgresql
     * Data conversion
     * Multi-level caching system
     * Two different inheritance mechanisms
     * Rich set of field types:
          - classical (varchar, integer, boolean, ...)
          - relational (one2many, many2one, many2many)
          - functional

"""

import datetime
import dateutil
import functools
import itertools
import logging
import operator
import pytz
import re
from collections import defaultdict, MutableMapping, OrderedDict
from inspect import getmembers, currentframe
from operator import attrgetter, itemgetter

import babel.dates
import dateutil.relativedelta
import psycopg2
from lxml import etree
from lxml.builder import E

import odoo
from . import SUPERUSER_ID
from . import api
from . import tools
from .exceptions import AccessError, MissingError, ValidationError, UserError
from .osv.query import Query
from .tools import frozendict, lazy_classproperty, lazy_property, ormcache, \
                   Collector, LastOrderedSet, OrderedSet
from .tools.config import config
from .tools.func import frame_codeinfo
from .tools.misc import CountingStream, DEFAULT_SERVER_DATETIME_FORMAT, DEFAULT_SERVER_DATE_FORMAT
from .tools.safe_eval import safe_eval
from .tools.translate import _

_logger = logging.getLogger(__name__)
_schema = logging.getLogger(__name__ + '.schema')
_unlink = logging.getLogger(__name__ + '.unlink')

regex_order = re.compile('^(\s*([a-z0-9:_]+|"[a-z0-9:_]+")(\s+(desc|asc))?\s*(,|$))+(?<!,)$', re.I)
regex_object_name = re.compile(r'^[a-z0-9_.]+$')
regex_pg_name = re.compile(r'^[a-z_][a-z0-9_$]*$', re.I)
onchange_v7 = re.compile(r"^(\w+)\((.*)\)$")

AUTOINIT_RECALCULATE_STORED_FIELDS = 1000

def check_object_name(name):
    """ Check if the given name is a valid model name.

        The _name attribute in osv and osv_memory object is subject to
        some restrictions. This function returns True or False whether
        the given name is allowed or not.

        TODO: this is an approximation. The goal in this approximation
        is to disallow uppercase characters (in some places, we quote
        table/column names and in other not, which leads to this kind
        of errors:

            psycopg2.ProgrammingError: relation "xxx" does not exist).

        The same restriction should apply to both osv and osv_memory
        objects for consistency.

    """
    if regex_object_name.match(name) is None:
        return False
    return True

def raise_on_invalid_object_name(name):
    if not check_object_name(name):
        msg = "The _name attribute %s is not valid." % name
        raise ValueError(msg)

def check_pg_name(name):
    """ Check whether the given name is a valid PostgreSQL identifier name. """
    if not regex_pg_name.match(name):
        raise ValidationError("Invalid characters in table name %r" % name)
    if len(name) > 63:
        raise ValidationError("Table name %r is too long" % name)

# match private methods, to prevent their remote invocation
regex_private = re.compile(r'^(_.*|init)$')

def check_method_name(name):
    """ Raise an ``AccessError`` if ``name`` is a private method name. """
    if regex_private.match(name):
        raise AccessError(_('Private methods (such as %s) cannot be called remotely.') % (name,))

def intersect(la, lb):
    return filter(lambda x: x in lb, la)

def same_name(f, g):
    """ Test whether functions ``f`` and ``g`` are identical or have the same name """
    return f == g or getattr(f, '__name__', 0) == getattr(g, '__name__', 1)

def fix_import_export_id_paths(fieldname):
    """
    Fixes the id fields in import and exports, and splits field paths
    on '/'.

    :param str fieldname: name of the field to import/export
    :return: split field name
    :rtype: list of str
    """
    fixed_db_id = re.sub(r'([^/])\.id', r'\1/.id', fieldname)
    fixed_external_id = re.sub(r'([^/]):id', r'\1/id', fixed_db_id)
    return fixed_external_id.split('/')


class MetaModel(api.Meta):
    """ The metaclass of all model classes.
        Its main purpose is to register the models per module.
    """

    module_to_models = defaultdict(list)

    def __init__(self, name, bases, attrs):
        if not self._register:
            self._register = True
            super(MetaModel, self).__init__(name, bases, attrs)
            return

        if not hasattr(self, '_module'):
            self._module = self._get_addon_name(self.__module__)

        # Remember which models to instanciate for this module.
        if not self._custom:
            self.module_to_models[self._module].append(self)

        # check for new-api conversion error: leave comma after field definition
        for key, val in attrs.iteritems():
            if type(val) is tuple and len(val) == 1 and isinstance(val[0], Field):
                _logger.error("Trailing comma after field definition: %s.%s", self, key)
            if isinstance(val, Field):
                val.args = dict(val.args, _module=self._module)

    def _get_addon_name(self, full_name):
        # The (OpenERP) module name can be in the ``odoo.addons`` namespace
        # or not. For instance, module ``sale`` can be imported as
        # ``odoo.addons.sale`` (the right way) or ``sale`` (for backward
        # compatibility).
        module_parts = full_name.split('.')
        if len(module_parts) > 2 and module_parts[:2] == ['odoo', 'addons']:
            addon_name = full_name.split('.')[2]
        else:
            addon_name = full_name.split('.')[0]
        return addon_name


class NewId(object):
    """ Pseudo-ids for new records. """
    def __nonzero__(self):
        return False

IdType = (int, long, str, unicode, NewId)


# maximum number of prefetched records
PREFETCH_MAX = 1000

# special columns automatically created by the ORM
LOG_ACCESS_COLUMNS = ['create_uid', 'create_date', 'write_uid', 'write_date']
MAGIC_COLUMNS = ['id'] + LOG_ACCESS_COLUMNS


class BaseModel(object):
    """ Base class for Odoo models.

    Odoo models are created by inheriting:

    *   :class:`Model` for regular database-persisted models

    *   :class:`TransientModel` for temporary data, stored in the database but
        automatically vacuumed every so often

    *   :class:`AbstractModel` for abstract super classes meant to be shared by
        multiple inheriting models

    The system automatically instantiates every model once per database. Those
    instances represent the available models on each database, and depend on
    which modules are installed on that database. The actual class of each
    instance is built from the Python classes that create and inherit from the
    corresponding model.

    Every model instance is a "recordset", i.e., an ordered collection of
    records of the model. Recordsets are returned by methods like
    :meth:`~.browse`, :meth:`~.search`, or field accesses. Records have no
    explicit representation: a record is represented as a recordset of one
    record.

    To create a class that should not be instantiated, the _register class
    attribute may be set to False.
    """
    __metaclass__ = MetaModel
    _auto = False               # don't create any database backend
    _register = False           # not visible in ORM registry
    _abstract = True            # whether model is abstract
    _transient = False          # whether model is transient

    _name = None                # the model name
    _description = None         # the model's informal name
    _custom = False             # should be True for custom models only

    _inherit = None             # Python-inherited models ('model' or ['model'])
    _inherits = {}              # inherited models {'parent_model': 'm2o_field'}
    _constraints = []           # Python constraints (old API)

    _table = None               # SQL table name used by model
    _sequence = None            # SQL sequence to use for ID field
    _sql_constraints = []       # SQL constraints [(name, sql_def, message)]

    _rec_name = None            # field to use for labeling records
    _order = 'id'               # default order for searching results
    _parent_name = 'parent_id'  # the many2one field used as parent field
    _parent_store = False       # set to True to compute MPTT (parent_left, parent_right)
    _parent_order = False       # order to use for siblings in MPTT
    _date_name = 'date'         # field to use for default calendar view
    _fold_name = 'fold'         # field to determine folded groups in kanban views

    _needaction = False         # whether the model supports "need actions" (see mail)
    _translate = True           # False disables translations export for this model

    _depends = {}               # dependencies of models backed up by sql views
                                # {model_name: field_names, ...}

    # default values for _transient_vacuum()
    _transient_check_count = 0
    _transient_max_count = lazy_classproperty(lambda _: config.get('osv_memory_count_limit'))
    _transient_max_hours = lazy_classproperty(lambda _: config.get('osv_memory_age_limit'))

    CONCURRENCY_CHECK_FIELD = '__last_update'

    @api.model
    def view_init(self, fields_list):
        """ Override this method to do specific things when a form view is
        opened. This method is invoked by :meth:`~default_get`.
        """
        pass

    @api.model_cr_context
    def _reflect(self):
        """ Reflect the model and its fields in the models 'ir.model' and
        'ir.model.fields'. Also create entries in 'ir.model.data' if the key
        'module' is passed to the context.
        """
<<<<<<< HEAD
        self.env['ir.model']._reflect_model(self)
        self.env['ir.model.fields']._reflect_model(self)
        self.env['ir.model.constraint']._reflect_model(self)
=======
        cr = self._cr

        # create/update the entries in 'ir.model' and 'ir.model.data'
        params = {
            'model': self._name,
            'name': self._description,
            'info': next(cls.__doc__ for cls in type(self).mro() if cls.__doc__),
            'state': 'manual' if self._custom else 'base',
            'transient': self._transient,
        }
        cr.execute(""" UPDATE ir_model
                       SET name=%(name)s, info=%(info)s, transient=%(transient)s
                       WHERE model=%(model)s
                       RETURNING id """, params)
        if not cr.rowcount:
            cr.execute(""" INSERT INTO ir_model (model, name, info, state, transient)
                           VALUES (%(model)s, %(name)s, %(info)s, %(state)s, %(transient)s)
                           RETURNING id """, params)
        model = self.env['ir.model'].browse(cr.fetchone()[0])
        self._context['todo'].append((10, model.modified, [['name', 'info', 'transient']]))

        if self._module == self._context.get('module'):
            # self._module is the name of the module that last extended self
            xmlid = 'model_' + self._name.replace('.', '_')
            cr.execute("SELECT * FROM ir_model_data WHERE name=%s AND module=%s",
                       (xmlid, self._context['module']))
            if not cr.rowcount:
                cr.execute(""" INSERT INTO ir_model_data (name, date_init, date_update, module, model, res_id)
                               VALUES (%s, (now() at time zone 'UTC'), (now() at time zone 'UTC'), %s, %s, %s) """,
                           (xmlid, self._context['module'], 'ir.model', model.id))

        # create/update the entries in 'ir.model.fields' and 'ir.model.data'
        cr.execute("SELECT * FROM ir_model_fields WHERE model=%s", (self._name,))
        cols = {rec['name']: rec for rec in cr.dictfetchall()}

        Fields = self.env['ir.model.fields']

        # sparse fields should be created at the end, as they depend on their serialized field
        model_fields = sorted(self._fields.itervalues(), key=lambda field: bool(field.sparse))
        for field in model_fields:
            vals = {
                'model_id': model.id,
                'model': self._name,
                'name': field.name,
                'field_description': field.string,
                'help': field.help or None,
                'ttype': field.type,
                'relation': field.comodel_name or None,
                'index': bool(field.index),
                'store': bool(field.store),
                'copy': bool(field.copy),
                'related': ".".join(field.related) if field.related else None,
                'readonly': bool(field.readonly),
                'required': bool(field.required),
                'selectable': bool(field.search or field.store),
                'translate': bool(field.translate),
                'relation_field': field.inverse_name if field.type == 'one2many' else None,
                'serialization_field_id': None,
                'relation_table': field.relation if field.type == 'many2many' else None,
                'column1': field.column1 if field.type == 'many2many' else None,
                'column2': field.column2 if field.type == 'many2many' else None,
            }
            if field.sparse:
                # resolve link to serialization_field if specified by name
                serialization_field = Fields.search([('model', '=', vals['model']), ('name', '=', field.sparse)])
                if not serialization_field:
                    raise UserError(_("Serialization field `%s` not found for sparse field `%s`!") % (field.sparse, field.name))
                vals['serialization_field_id'] = serialization_field.id

            if field.name not in cols:
                query = "INSERT INTO ir_model_fields (%s) VALUES (%s) RETURNING id" % (
                    ",".join(vals),
                    ",".join("%%(%s)s" % name for name in vals),
                )
                cr.execute(query, vals)
                field_id = cr.fetchone()[0]
                self._context['todo'].append((20, Fields.browse(field_id).modified, [list(vals)]))

                module = field._module or self._context.get('module')
                if module:
                    xmlid = 'field_%s_%s' % (self._table, field.name)
                    cr.execute("SELECT name FROM ir_model_data WHERE name=%s", (xmlid,))
                    if cr.fetchone():
                        xmlid = xmlid + "_" + str(field_id)
                    cr.execute(""" INSERT INTO ir_model_data (name, date_init, date_update, module, model, res_id)
                                   VALUES (%s, (now() at time zone 'UTC'), (now() at time zone 'UTC'), %s, %s, %s) """,
                               (xmlid, module, 'ir.model.fields', field_id))

            elif not all(cols[field.name][key] == vals[key] for key in vals):
                names = set(vals) - {'model', 'name'}
                query = "UPDATE ir_model_fields SET %s WHERE model=%%(model)s AND name=%%(name)s RETURNING id" % (
                    ",".join("%s=%%(%s)s" % (name, name) for name in names),
                )
                cr.execute(query, vals)
                field_id = cr.fetchone()[0]
                self._context['todo'].append((20, Fields.browse(field_id).modified, [names]))

        if not self.pool._init:
            # remove ir.model.fields that are not in self._fields
            fields = Fields.browse([col['id']
                                    for name, col in cols.iteritems()
                                    if name not in self._fields])
            # add key '_force_unlink' in context to (1) force the removal of the
            # fields and (2) not reload the registry
            fields.with_context(_force_unlink=True).unlink()

>>>>>>> bf23946e
        self.invalidate_cache()

    @api.model
    def _add_field(self, name, field):
        """ Add the given ``field`` under the given ``name`` in the class """
        cls = type(self)
        # add field as an attribute and in cls._fields (for reflection)
        if not isinstance(getattr(cls, name, field), Field):
            _logger.warning("In model %r, field %r overriding existing value", cls._name, name)
        setattr(cls, name, field)
        cls._fields[name] = field

        # basic setup of field
        field.setup_base(self, name)

    @api.model
    def _pop_field(self, name):
        """ Remove the field with the given ``name`` from the model.
            This method should only be used for manual fields.
        """
        cls = type(self)
        field = cls._fields.pop(name, None)
        if hasattr(cls, name):
            delattr(cls, name)
        return field

    @api.model
    def _add_magic_fields(self):
        """ Introduce magic fields on the current class

        * id is a "normal" field (with a specific getter)
        * create_uid, create_date, write_uid and write_date have become
          "normal" fields
        * $CONCURRENCY_CHECK_FIELD is a computed field with its computing
          method defined dynamically. Uses ``str(datetime.datetime.utcnow())``
          to get the same structure as the previous
          ``(now() at time zone 'UTC')::timestamp``::

              # select (now() at time zone 'UTC')::timestamp;
                        timezone
              ----------------------------
               2013-06-18 08:30:37.292809

              >>> str(datetime.datetime.utcnow())
              '2013-06-18 08:31:32.821177'
        """
        def add(name, field):
            """ add ``field`` with the given ``name`` if it does not exist yet """
            if name not in self._fields:
                self._add_field(name, field)

        # cyclic import
        from . import fields

        # this field 'id' must override any other column or field
        self._add_field('id', fields.Id(automatic=True))

        add('display_name', fields.Char(string='Display Name', automatic=True,
            compute='_compute_display_name'))

        if self._log_access:
            add('create_uid', fields.Many2one('res.users', string='Created by', automatic=True))
            add('create_date', fields.Datetime(string='Created on', automatic=True))
            add('write_uid', fields.Many2one('res.users', string='Last Updated by', automatic=True))
            add('write_date', fields.Datetime(string='Last Updated on', automatic=True))
            last_modified_name = 'compute_concurrency_field_with_access'
        else:
            last_modified_name = 'compute_concurrency_field'

        # this field must override any other column or field
        self._add_field(self.CONCURRENCY_CHECK_FIELD, fields.Datetime(
            string='Last Modified on', compute=last_modified_name, automatic=True))

    def compute_concurrency_field(self):
        for record in self:
            record[self.CONCURRENCY_CHECK_FIELD] = odoo.fields.Datetime.now()

    @api.depends('create_date', 'write_date')
    def compute_concurrency_field_with_access(self):
        for record in self:
            record[self.CONCURRENCY_CHECK_FIELD] = \
                record.write_date or record.create_date or odoo.fields.Datetime.now()

    #
    # Goal: try to apply inheritance at the instantiation level and
    #       put objects in the pool var
    #
    @classmethod
    def _build_model(cls, pool, cr):
        """ Instantiate a given model in the registry.

        This method creates or extends a "registry" class for the given model.
        This "registry" class carries inferred model metadata, and inherits (in
        the Python sense) from all classes that define the model, and possibly
        other registry classes.

        """

        # In the simplest case, the model's registry class inherits from cls and
        # the other classes that define the model in a flat hierarchy. The
        # registry contains the instance ``model`` (on the left). Its class,
        # ``ModelClass``, carries inferred metadata that is shared between all
        # the model's instances for this registry only.
        #
        #   class A1(Model):                          Model
        #       _name = 'a'                           / | \
        #                                            A3 A2 A1
        #   class A2(Model):                          \ | /
        #       _inherit = 'a'                      ModelClass
        #                                             /   \
        #   class A3(Model):                      model   recordset
        #       _inherit = 'a'
        #
        # When a model is extended by '_inherit', its base classes are modified
        # to include the current class and the other inherited model classes.
        # Note that we actually inherit from other ``ModelClass``, so that
        # extensions to an inherited model are immediately visible in the
        # current model class, like in the following example:
        #
        #   class A1(Model):
        #       _name = 'a'                           Model
        #                                            / / \ \
        #   class B1(Model):                        / A2 A1 \
        #       _name = 'b'                        /   \ /   \
        #                                         B2  ModelA  B1
        #   class B2(Model):                       \    |    /
        #       _name = 'b'                         \   |   /
        #       _inherit = ['a', 'b']                \  |  /
        #                                             ModelB
        #   class A2(Model):
        #       _inherit = 'a'

        # Keep links to non-inherited constraints in cls; this is useful for
        # instance when exporting translations
        cls._local_constraints = cls.__dict__.get('_constraints', [])
        cls._local_sql_constraints = cls.__dict__.get('_sql_constraints', [])

        # determine inherited models
        parents = cls._inherit
        parents = [parents] if isinstance(parents, basestring) else (parents or [])

        # determine the model's name
        name = cls._name or (len(parents) == 1 and parents[0]) or cls.__name__

        # all models except 'base' implicitly inherit from 'base'
        if name != 'base':
            parents = list(parents) + ['base']

        # create or retrieve the model's class
        if name in parents:
            if name not in pool:
                raise TypeError("Model %r does not exist in registry." % name)
            ModelClass = pool[name]
            ModelClass._build_model_check_base(cls)
            check_parent = ModelClass._build_model_check_parent
        else:
            ModelClass = type(name, (BaseModel,), {
                '_name': name,
                '_register': False,
                '_original_module': cls._module,
                '_inherit_children': OrderedSet(),      # names of children models
                '_inherits_children': set(),            # names of children models
                '_fields': {},                          # populated in _setup_base()
            })
            check_parent = cls._build_model_check_parent

        # determine all the classes the model should inherit from
        bases = LastOrderedSet([cls])
        for parent in parents:
            if parent not in pool:
                raise TypeError("Model %r inherits from non-existing model %r." % (name, parent))
            parent_class = pool[parent]
            if parent == name:
                for base in parent_class.__bases__:
                    bases.add(base)
            else:
                check_parent(cls, parent_class)
                bases.add(parent_class)
                parent_class._inherit_children.add(name)
        ModelClass.__bases__ = tuple(bases)

        # determine the attributes of the model's class
        ModelClass._build_model_attributes(pool)

        check_pg_name(ModelClass._table)

        # Transience
        if ModelClass._transient:
            assert ModelClass._log_access, \
                "TransientModels must have log_access turned on, " \
                "in order to implement their access rights policy"

        # link the class to the registry, and update the registry
        ModelClass.pool = pool
        pool[name] = ModelClass

        # backward compatibility: instantiate the model, and initialize it
        model = object.__new__(ModelClass)
        model.__init__(pool, cr)

        return ModelClass

    @classmethod
    def _build_model_check_base(model_class, cls):
        """ Check whether ``model_class`` can be extended with ``cls``. """
        if model_class._abstract and not cls._abstract:
            msg = ("%s transforms the abstract model %r into a non-abstract model. "
                   "That class should either inherit from AbstractModel, or set a different '_name'.")
            raise TypeError(msg % (cls, model_class._name))
        if model_class._transient != cls._transient:
            if model_class._transient:
                msg = ("%s transforms the transient model %r into a non-transient model. "
                       "That class should either inherit from TransientModel, or set a different '_name'.")
            else:
                msg = ("%s transforms the model %r into a transient model. "
                       "That class should either inherit from Model, or set a different '_name'.")
            raise TypeError(msg % (cls, model_class._name))

    @classmethod
    def _build_model_check_parent(model_class, cls, parent_class):
        """ Check whether ``model_class`` can inherit from ``parent_class``. """
        if model_class._abstract and not parent_class._abstract:
            msg = ("In %s, the abstract model %r cannot inherit from the non-abstract model %r.")
            raise TypeError(msg % (cls, model_class._name, parent_class._name))

    @classmethod
    def _build_model_attributes(cls, pool):
        """ Initialize base model attributes. """
        cls._description = cls._name
        cls._table = cls._name.replace('.', '_')
        cls._sequence = None
        cls._log_access = cls._auto
        cls._inherits = {}
        cls._depends = {}
        cls._constraints = {}
        cls._sql_constraints = []

        for base in reversed(cls.__bases__):
            if not getattr(base, 'pool', None):
                # the following attributes are not taken from model classes
                cls._description = base._description or cls._description
                cls._table = base._table or cls._table
                cls._sequence = base._sequence or cls._sequence
                cls._log_access = getattr(base, '_log_access', cls._log_access)

            cls._inherits.update(base._inherits)

            for mname, fnames in base._depends.iteritems():
                cls._depends[mname] = cls._depends.get(mname, []) + fnames

            for cons in base._constraints:
                # cons may override a constraint with the same function name
                cls._constraints[getattr(cons[0], '__name__', id(cons[0]))] = cons

            cls._sql_constraints += base._sql_constraints

        cls._sequence = cls._sequence or (cls._table + '_id_seq')
        cls._constraints = cls._constraints.values()

        # update _inherits_children of parent models
        for parent_name in cls._inherits:
            pool[parent_name]._inherits_children.add(cls._name)

        # recompute attributes of _inherit_children models
        for child_name in cls._inherit_children:
            child_class = pool[child_name]
            child_class._build_model_attributes(pool)

    @api.model
    def _add_manual_fields(self, partial):
        if not self.pool._init_modules:
            return
        IrModelFields = self.env['ir.model.fields']
        manual_fields = self.pool.get_manual_fields(self._cr, self._name)
        for name, field_data in manual_fields.iteritems():
            if name not in self._fields:
                field = IrModelFields._instanciate(field_data, partial)
                if field:
                    self._add_field(name, field)

    @classmethod
    def _init_constraints_onchanges(cls):
        # store sql constraint error messages
        for (key, _, msg) in cls._sql_constraints:
            cls.pool._sql_error[cls._table + '_' + key] = msg

        # reset properties memoized on cls
        cls._constraint_methods = BaseModel._constraint_methods
        cls._onchange_methods = BaseModel._onchange_methods

    @property
    def _constraint_methods(self):
        """ Return a list of methods implementing Python constraints. """
        def is_constraint(func):
            return callable(func) and hasattr(func, '_constrains')

        cls = type(self)
        methods = []
        for attr, func in getmembers(cls, is_constraint):
            for name in func._constrains:
                field = cls._fields.get(name)
                if not field:
                    _logger.warning("method %s.%s: @constrains parameter %r is not a field name", cls._name, attr, name)
                elif not (field.store or field.inverse):
                    _logger.warning("method %s.%s: @constrains parameter %r is not writeable", cls._name, attr, name)
            methods.append(func)

        # optimization: memoize result on cls, it will not be recomputed
        cls._constraint_methods = methods
        return methods

    @property
    def _onchange_methods(self):
        """ Return a dictionary mapping field names to onchange methods. """
        def is_onchange(func):
            return callable(func) and hasattr(func, '_onchange')

        cls = type(self)
        methods = defaultdict(list)
        for attr, func in getmembers(cls, is_onchange):
            for name in func._onchange:
                if name not in cls._fields:
                    _logger.warning("@onchange%r parameters must be field names", func._onchange)
                methods[name].append(func)

        # optimization: memoize result on cls, it will not be recomputed
        cls._onchange_methods = methods
        return methods

    def __new__(cls):
        # In the past, this method was registering the model class in the server.
        # This job is now done entirely by the metaclass MetaModel.
        return None

    def __init__(self, pool, cr):
        """ Deprecated method to initialize the model. """
        pass

    @api.model
    @ormcache()
    def _is_an_ordinary_table(self):
        return tools.table_kind(self.env.cr, self._table) == 'r'

    def __export_xml_id(self):
        """ Return a valid xml_id for the record ``self``. """
        if not self._is_an_ordinary_table():
            raise Exception(
                "You can not export the column ID of model %s, because the "
                "table %s is not an ordinary table."
                % (self._name, self._table))
        ir_model_data = self.sudo().env['ir.model.data']
        data = ir_model_data.search([('model', '=', self._name), ('res_id', '=', self.id)])
        if data:
            if data[0].module:
                return '%s.%s' % (data[0].module, data[0].name)
            else:
                return data[0].name
        else:
            postfix = 0
            name = '%s_%s' % (self._table, self.id)
            while ir_model_data.search([('module', '=', '__export__'), ('name', '=', name)]):
                postfix += 1
                name = '%s_%s_%s' % (self._table, self.id, postfix)
            ir_model_data.create({
                'model': self._name,
                'res_id': self.id,
                'module': '__export__',
                'name': name,
            })
            return '__export__.' + name

    @api.multi
    def _export_rows(self, fields):
        """ Export fields of the records in ``self``.

            :param fields: list of lists of fields to traverse
            :return: list of lists of corresponding values
        """
        lines = []
        for record in self:
            # main line of record, initially empty
            current = [''] * len(fields)
            lines.append(current)

            # list of primary fields followed by secondary field(s)
            primary_done = []

            # process column by column
            for i, path in enumerate(fields):
                if not path:
                    continue

                name = path[0]
                if name in primary_done:
                    continue

                if name == '.id':
                    current[i] = str(record.id)
                elif name == 'id':
                    current[i] = record.__export_xml_id()
                else:
                    field = record._fields[name]
                    value = record[name]

                    # this part could be simpler, but it has to be done this way
                    # in order to reproduce the former behavior
                    if not isinstance(value, BaseModel):
                        current[i] = field.convert_to_export(value, record)
                    else:
                        primary_done.append(name)

                        # This is a special case, its strange behavior is intended!
                        if field.type == 'many2many' and len(path) > 1 and path[1] == 'id':
                            xml_ids = [r.__export_xml_id() for r in value]
                            current[i] = ','.join(xml_ids) or False
                            continue

                        # recursively export the fields that follow name
                        fields2 = [(p[1:] if p and p[0] == name else []) for p in fields]
                        lines2 = value._export_rows(fields2)
                        if lines2:
                            # merge first line with record's main line
                            for j, val in enumerate(lines2[0]):
                                if val or isinstance(val, bool):
                                    current[j] = val
                            # check value of current field
                            if not current[i] and not isinstance(current[i], bool):
                                # assign xml_ids, and forget about remaining lines
                                xml_ids = [item[1] for item in value.name_get()]
                                current[i] = ','.join(xml_ids)
                            else:
                                # append the other lines at the end
                                lines += lines2[1:]
                        else:
                            current[i] = False

        return lines

    # backward compatibility
    __export_rows = _export_rows

    @api.multi
    def export_data(self, fields_to_export, raw_data=False):
        """ Export fields for selected objects

            :param fields_to_export: list of fields
            :param raw_data: True to return value in native Python type
            :rtype: dictionary with a *datas* matrix

            This method is used when exporting data via client menu
        """
        fields_to_export = map(fix_import_export_id_paths, fields_to_export)
        if raw_data:
            self = self.with_context(export_raw_data=True)
        return {'datas': self._export_rows(fields_to_export)}

    @api.model
    def load(self, fields, data):
        """
        Attempts to load the data matrix, and returns a list of ids (or
        ``False`` if there was an error and no id could be generated) and a
        list of messages.

        The ids are those of the records created and saved (in database), in
        the same order they were extracted from the file. They can be passed
        directly to :meth:`~read`

        :param fields: list of fields to import, at the same index as the corresponding data
        :type fields: list(str)
        :param data: row-major matrix of data to import
        :type data: list(list(str))
        :returns: {ids: list(int)|False, messages: [Message]}
        """
        # determine values of mode, current_module and noupdate
        mode = self._context.get('mode', 'init')
        current_module = self._context.get('module', '')
        noupdate = self._context.get('noupdate', False)

        # add current module in context for the conversion of xml ids
        self = self.with_context(_import_current_module=current_module)

        cr = self._cr
        cr.execute('SAVEPOINT model_load')

        fields = map(fix_import_export_id_paths, fields)
        fg = self.fields_get()

        ids = []
        messages = []
        ModelData = self.env['ir.model.data']
        ModelData.clear_caches()
        extracted = self._extract_records(fields, data, log=messages.append)
        converted = self._convert_records(extracted, log=messages.append)
        for id, xid, record, info in converted:
            try:
                cr.execute('SAVEPOINT model_load_save')
            except psycopg2.InternalError as e:
                # broken transaction, exit and hope the source error was
                # already logged
                if not any(message['type'] == 'error' for message in messages):
                    messages.append(dict(info, type='error',message=u"Unknown database error: '%s'" % e))
                break
            try:
                ids.append(ModelData._update(self._name, current_module, record, mode=mode,
                                             xml_id=xid, noupdate=noupdate, res_id=id))
                cr.execute('RELEASE SAVEPOINT model_load_save')
            except psycopg2.Warning as e:
                messages.append(dict(info, type='warning', message=str(e)))
                cr.execute('ROLLBACK TO SAVEPOINT model_load_save')
            except psycopg2.Error as e:
                messages.append(dict(info, type='error', **PGERROR_TO_OE[e.pgcode](self, fg, info, e)))
                # Failed to write, log to messages, rollback savepoint (to
                # avoid broken transaction) and keep going
                cr.execute('ROLLBACK TO SAVEPOINT model_load_save')
            except Exception as e:
                message = (_('Unknown error during import:') + ' %s: %s' % (type(e), unicode(e)))
                moreinfo = _('Resolve other errors first')
                messages.append(dict(info, type='error', message=message, moreinfo=moreinfo))
                # Failed for some reason, perhaps due to invalid data supplied,
                # rollback savepoint and keep going
                cr.execute('ROLLBACK TO SAVEPOINT model_load_save')
        if any(message['type'] == 'error' for message in messages):
            cr.execute('ROLLBACK TO SAVEPOINT model_load')
            ids = False

        if ids and self._context.get('defer_parent_store_computation'):
            self._parent_store_compute()

        return {'ids': ids, 'messages': messages}

    def _add_fake_fields(self, fields):
        from odoo.fields import Char, Integer
        fields[None] = Char('rec_name')
        fields['id'] = Char('External ID')
        fields['.id'] = Integer('Database ID')
        return fields

    @api.model
    def _extract_records(self, fields_, data, log=lambda a: None):
        """ Generates record dicts from the data sequence.

        The result is a generator of dicts mapping field names to raw
        (unconverted, unvalidated) values.

        For relational fields, if sub-fields were provided the value will be
        a list of sub-records

        The following sub-fields may be set on the record (by key):
        * None is the name_get for the record (to use with name_create/name_search)
        * "id" is the External ID for the record
        * ".id" is the Database ID for the record
        """
        fields = dict(self._fields)
        # Fake fields to avoid special cases in extractor
        fields = self._add_fake_fields(fields)
        # m2o fields can't be on multiple lines so exclude them from the
        # is_relational field rows filter, but special-case it later on to
        # be handled with relational fields (as it can have subfields)
        is_relational = lambda field: fields[field].relational
        get_o2m_values = itemgetter_tuple([
            index
            for index, fnames in enumerate(fields_)
            if fields[fnames[0]].type == 'one2many'
        ])
        get_nono2m_values = itemgetter_tuple([
            index
            for index, fnames in enumerate(fields_)
            if fields[fnames[0]].type != 'one2many'
        ])
        # Checks if the provided row has any non-empty one2many fields
        def only_o2m_values(row):
            return any(get_o2m_values(row)) and not any(get_nono2m_values(row))

        index = 0
        while index < len(data):
            row = data[index]

            # copy non-relational fields to record dict
            record = {fnames[0]: value
                      for fnames, value in itertools.izip(fields_, row)
                      if not is_relational(fnames[0])}

            # Get all following rows which have relational values attached to
            # the current record (no non-relational values)
            record_span = itertools.takewhile(
                only_o2m_values, itertools.islice(data, index + 1, None))
            # stitch record row back on for relational fields
            record_span = list(itertools.chain([row], record_span))
            for relfield in set(fnames[0] for fnames in fields_ if is_relational(fnames[0])):
                comodel = self.env[fields[relfield].comodel_name]

                # get only cells for this sub-field, should be strictly
                # non-empty, field path [None] is for name_get field
                indices, subfields = zip(*((index, fnames[1:] or [None])
                                           for index, fnames in enumerate(fields_)
                                           if fnames[0] == relfield))

                # return all rows which have at least one value for the
                # subfields of relfield
                relfield_data = filter(any, map(itemgetter_tuple(indices), record_span))
                record[relfield] = [
                    subrecord
                    for subrecord, _subinfo in comodel._extract_records(subfields, relfield_data, log=log)
                ]

            yield record, {'rows': {
                'from': index,
                'to': index + len(record_span) - 1,
            }}
            index += len(record_span)

    @api.model
    def _convert_records(self, records, log=lambda a: None):
        """ Converts records from the source iterable (recursive dicts of
        strings) into forms which can be written to the database (via
        self.create or (ir.model.data)._update)

        :returns: a list of triplets of (id, xid, record)
        :rtype: list((int|None, str|None, dict))
        """
        field_names = {name: field.string for name, field in self._fields.iteritems()}
        if self.env.lang:
            field_names.update(self.env['ir.translation'].get_field_string(self._name))

        convert = self.env['ir.fields.converter'].for_model(self)

        def _log(base, record, field, exception):
            type = 'warning' if isinstance(exception, Warning) else 'error'
            # logs the logical (not human-readable) field name for automated
            # processing of response, but injects human readable in message
            exc_vals = dict(base, record=record, field=field_names[field])
            record = dict(base, type=type, record=record, field=field,
                          message=unicode(exception.args[0]) % exc_vals)
            if len(exception.args) > 1 and exception.args[1]:
                record.update(exception.args[1])
            log(record)

        stream = CountingStream(records)
        for record, extras in stream:
            # xid
            xid = record.get('id', False)
            # dbid
            dbid = False
            if '.id' in record:
                try:
                    dbid = int(record['.id'])
                except ValueError:
                    # in case of overridden id column
                    dbid = record['.id']
                if not self.search([('id', '=', dbid)]):
                    log(dict(extras,
                        type='error',
                        record=stream.index,
                        field='.id',
                        message=_(u"Unknown database identifier '%s'") % dbid))
                    dbid = False

            converted = convert(record, functools.partial(_log, extras, stream.index))

            yield dbid, xid, converted, dict(extras, record=stream.index)

    @api.multi
    def _validate_fields(self, field_names):
        field_names = set(field_names)

        # old-style constraint methods
        trans = self.env['ir.translation']
        errors = []
        for func, msg, names in self._constraints:
            try:
                # validation must be context-independent; call ``func`` without context
                valid = names and not (set(names) & field_names)
                valid = valid or func(self)
                extra_error = None
            except Exception, e:
                _logger.debug('Exception while validating constraint', exc_info=True)
                valid = False
                extra_error = tools.ustr(e)
            if not valid:
                if callable(msg):
                    res_msg = msg(self)
                    if isinstance(res_msg, tuple):
                        template, params = res_msg
                        res_msg = template % params
                else:
                    res_msg = trans._get_source(self._name, 'constraint', self.env.lang, msg)
                if extra_error:
                    res_msg += "\n\n%s\n%s" % (_('Error details:'), extra_error)
                errors.append(res_msg)
        if errors:
            raise ValidationError('\n'.join(errors))

        # new-style constraint methods
        for check in self._constraint_methods:
            if set(check._constrains) & field_names:
                try:
                    check(self)
                except ValidationError, e:
                    raise
                except Exception, e:
                    raise ValidationError("%s\n\n%s" % (_("Error while validating constraint"), tools.ustr(e)))

    @api.model
    def default_get(self, fields_list):
        """ default_get(fields) -> default_values

        Return default values for the fields in ``fields_list``. Default
        values are determined by the context, user defaults, and the model
        itself.

        :param fields_list: a list of field names
        :return: a dictionary mapping each field name to its corresponding
            default value, if it has one.

        """
        # trigger view init hook
        self.view_init(fields_list)

        defaults = {}
        parent_fields = defaultdict(list)

        for name in fields_list:
            # 1. look up context
            key = 'default_' + name
            if key in self._context:
                defaults[name] = self._context[key]
                continue

            # 2. look up ir_values
            #    Note: performance is good, because get_defaults_dict is cached!
            ir_values_dict = self.env['ir.values'].get_defaults_dict(self._name)
            if name in ir_values_dict:
                defaults[name] = ir_values_dict[name]
                continue

            field = self._fields.get(name)

            # 3. look up field.default
            if field and field.default:
                defaults[name] = field.default(self)
                continue

            # 4. delegate to parent model
            if field and field.inherited:
                field = field.related_field
                parent_fields[field.model_name].append(field.name)

        # convert default values to the right format
        defaults = self._convert_to_write(defaults)

        # add default values for inherited fields
        for model, names in parent_fields.iteritems():
            defaults.update(self.env[model].default_get(names))

        return defaults

    @api.model
    def fields_get_keys(self):
        return list(self._fields)

    @api.model
    def _rec_name_fallback(self):
        # if self._rec_name is set, it belongs to self._fields
        return self._rec_name or 'id'

    #
    # Override this method if you need a window title that depends on the context
    #
    @api.model
    def view_header_get(self, view_id=None, view_type='form'):
        return False

    @api.model
    def user_has_groups(self, groups):
        """Return true if the user is member of at least one of the groups in
        ``groups``, and is not a member of any of the groups in ``groups``
        preceded by ``!``. Typically used to resolve ``groups`` attribute in
        view and model definitions.

        :param str groups: comma-separated list of fully-qualified group
            external IDs, e.g., ``base.group_user,base.group_system``,
            optionally preceded by ``!``
        :return: True if the current user is a member of one of the given groups
            not preceded by ``!`` and is not member of any of the groups
            preceded by ``!``
        """
        from odoo.http import request
        user = self.env.user

        has_groups = []
        not_has_groups = []
        for group_ext_id in groups.split(','):
            group_ext_id = group_ext_id.strip()
            if group_ext_id[0] == '!':
                not_has_groups.append(group_ext_id[1:])
            else:
                has_groups.append(group_ext_id)

        for group_ext_id in not_has_groups:
            if group_ext_id == 'base.group_no_one':
                # check: the group_no_one is effective in debug mode only
                if user.has_group(group_ext_id) and request and request.debug:
                    return False
            else:
                if user.has_group(group_ext_id):
                    return False

        for group_ext_id in has_groups:
            if group_ext_id == 'base.group_no_one':
                # check: the group_no_one is effective in debug mode only
                if user.has_group(group_ext_id) and request and request.debug:
                    return True
            else:
                if user.has_group(group_ext_id):
                    return True

        return not has_groups

    @api.model
    def _get_default_form_view(self):
        """ Generates a default single-line form view using all fields
        of the current model.

        :returns: a form view as an lxml document
        :rtype: etree._Element
        """
        group = E.group(col="4")
        for fname, field in self._fields.iteritems():
            if field.automatic:
                continue
            elif field.type in ('one2many', 'many2many', 'text', 'html'):
                group.append(E.newline())
                group.append(E.field(name=fname, colspan="4"))
                group.append(E.newline())
            else:
                group.append(E.field(name=fname))
        group.append(E.separator())
        return E.form(E.sheet(group, string=self._description))

    @api.model
    def _get_default_search_view(self):
        """ Generates a single-field search view, based on _rec_name.

        :returns: a tree view as an lxml document
        :rtype: etree._Element
        """
        element = E.field(name=self._rec_name_fallback())
        return E.search(element, string=self._description)

    @api.model
    def _get_default_tree_view(self):
        """ Generates a single-field tree view, based on _rec_name.

        :returns: a tree view as an lxml document
        :rtype: etree._Element
        """
        element = E.field(name=self._rec_name_fallback())
        return E.tree(element, string=self._description)

    @api.model
    def _get_default_pivot_view(self):
        """ Generates an empty pivot view.

        :returns: a pivot view as an lxml document
        :rtype: etree._Element
        """
        return E.pivot(string=self._description)

    @api.model
    def _get_default_kanban_view(self):
        """ Generates a single-field kanban view, based on _rec_name.

        :returns: a kanban view as an lxml document
        :rtype: etree._Element
        """

        field = E.field(name=self._rec_name_fallback())
        content_div = E.div(field, {'class': "o_kanban_card_content"})
        card_div = E.div(content_div, {'t-attf-class': "oe_kanban_card oe_kanban_global_click"})
        kanban_box = E.t(card_div, {'t-name': "kanban-box"})
        templates = E.templates(kanban_box)
        return E.kanban(templates, string=self._description)

    @api.model
    def _get_default_graph_view(self):
        """ Generates a single-field graph view, based on _rec_name.

        :returns: a graph view as an lxml document
        :rtype: etree._Element
        """
        element = E.field(name=self._rec_name_fallback())
        return E.graph(element, string=self._description)

    @api.model
    def _get_default_calendar_view(self):
        """ Generates a default calendar view by trying to infer
        calendar fields from a number of pre-set attribute names

        :returns: a calendar view
        :rtype: etree._Element
        """
        def set_first_of(seq, in_, to):
            """Sets the first value of ``seq`` also found in ``in_`` to
            the ``to`` attribute of the ``view`` being closed over.

            Returns whether it's found a suitable value (and set it on
            the attribute) or not
            """
            for item in seq:
                if item in in_:
                    view.set(to, item)
                    return True
            return False

        view = E.calendar(string=self._description)
        view.append(E.field(name=self._rec_name_fallback()))

        if self._date_name not in self._fields:
            date_found = False
            for dt in ['date', 'date_start', 'x_date', 'x_date_start']:
                if dt in self._fields:
                    self._date_name = dt
                    break
            else:
                raise UserError(_("Insufficient fields for Calendar View!"))
        view.set('date_start', self._date_name)

        set_first_of(["user_id", "partner_id", "x_user_id", "x_partner_id"],
                     self._fields, 'color')

        if not set_first_of(["date_stop", "date_end", "x_date_stop", "x_date_end"],
                            self._fields, 'date_stop'):
            if not set_first_of(["date_delay", "planned_hours", "x_date_delay", "x_planned_hours"],
                                self._fields, 'date_delay'):
                raise UserError(_("Insufficient fields to generate a Calendar View for %s, missing a date_stop or a date_delay") % self._name)

        return view

    @api.model
    def load_views(self, views, options=None):
        """ Returns the fields_views of given views, and optionally filters and fields.

        :param views: list of [view_id, view_type]
        :param options['toolbar']: True to include contextual actions when loading fields_views
        :param options['load_filters']: True to return the model's filters
        :param options['action_id']: id of the action to get the filters
        :param options['load_fields']: True to load the model's fields
        :return: dictionary with fields_views, filters and fields
        """
        options = options or {}
        result = {}

        toolbar = options.get('toolbar')
        result['fields_views'] = {
            v_type: self.fields_view_get(v_id, v_type if v_type != 'list' else 'tree',
                                         toolbar=toolbar if v_type != 'search' else False)
            for [v_id, v_type] in views
        }

        if options.get('load_filters'):
            result['filters'] = self.env['ir.filters'].get_filters(self._name, options.get('action_id'))

        if options.get('load_fields'):
            result['fields'] = self.fields_get()

        return result

    @api.model
    def _fields_view_get(self, view_id=None, view_type='form', toolbar=False, submenu=False):
        View = self.env['ir.ui.view']
        result = {
            'model': self._name,
            'field_parent': False,
        }

        # try to find a view_id if none provided
        if not view_id:
            # <view_type>_view_ref in context can be used to overrride the default view
            view_ref_key = view_type + '_view_ref'
            view_ref = self._context.get(view_ref_key)
            if view_ref:
                if '.' in view_ref:
                    module, view_ref = view_ref.split('.', 1)
                    query = "SELECT res_id FROM ir_model_data WHERE model='ir.ui.view' AND module=%s AND name=%s"
                    self._cr.execute(query, (module, view_ref))
                    view_ref_res = self._cr.fetchone()
                    if view_ref_res:
                        view_id = view_ref_res[0]
                else:
                    _logger.warning('%r requires a fully-qualified external id (got: %r for model %s). '
                        'Please use the complete `module.view_id` form instead.', view_ref_key, view_ref,
                        self._name)

            if not view_id:
                # otherwise try to find the lowest priority matching ir.ui.view
                view_id = View.default_view(self._name, view_type)

        if view_id:
            # read the view with inherited views applied
            root_view = View.browse(view_id).read_combined(['id', 'name', 'field_parent', 'type', 'model', 'arch'])
            result['arch'] = root_view['arch']
            result['name'] = root_view['name']
            result['type'] = root_view['type']
            result['view_id'] = root_view['id']
            result['field_parent'] = root_view['field_parent']
            result['base_model'] = root_view['model']
        else:
            # fallback on default views methods if no ir.ui.view could be found
            try:
                arch_etree = getattr(self, '_get_default_%s_view' % view_type)()
                result['arch'] = etree.tostring(arch_etree, encoding='utf-8')
                result['type'] = view_type
                result['name'] = 'default'
            except AttributeError:
                raise UserError(_("No default view of type '%s' could be found !") % view_type)
        return result

    @api.model
    def fields_view_get(self, view_id=None, view_type='form', toolbar=False, submenu=False):
        """ fields_view_get([view_id | view_type='form'])

        Get the detailed composition of the requested view like fields, model, view architecture

        :param view_id: id of the view or None
        :param view_type: type of the view to return if view_id is None ('form', 'tree', ...)
        :param toolbar: true to include contextual actions
        :param submenu: deprecated
        :return: dictionary describing the composition of the requested view (including inherited views and extensions)
        :raise AttributeError:
                            * if the inherited view has unknown position to work with other than 'before', 'after', 'inside', 'replace'
                            * if some tag other than 'position' is found in parent view
        :raise Invalid ArchitectureError: if there is view type other than form, tree, calendar, search etc defined on the structure
        """
        View = self.env['ir.ui.view']

        # Get the view arch and all other attributes describing the composition of the view
        result = self._fields_view_get(view_id=view_id, view_type=view_type, toolbar=toolbar, submenu=submenu)

        # Override context for postprocessing
        if view_id and result.get('base_model', self._name) != self._name:
            View = View.with_context(base_model_name=result['base_model'])

        # Apply post processing, groups and modifiers etc...
        xarch, xfields = View.postprocess_and_fields(self._name, etree.fromstring(result['arch']), view_id)
        result['arch'] = xarch
        result['fields'] = xfields

        # Add related action information if aksed
        if toolbar:
            toclean = ('report_sxw_content', 'report_rml_content', 'report_sxw', 'report_rml', 'report_sxw_content_data', 'report_rml_content_data')
            def clean(x):
                x = x[2]
                for key in toclean:
                    x.pop(key, None)
                return x
            IrValues = self.env['ir.values']
            resprint = IrValues.get_actions('client_print_multi', self._name)
            resaction = IrValues.get_actions('client_action_multi', self._name)
            resrelate = IrValues.get_actions('client_action_relate', self._name)
            resprint = [clean(print_)
                        for print_ in resprint
                        if view_type == 'tree' or not print_[2].get('multi')]
            resaction = [clean(action)
                         for action in resaction
                         if view_type == 'tree' or not action[2].get('multi')]
            #When multi="True" set it will display only in More of the list view
            resrelate = [clean(action)
                         for action in resrelate
                         if (action[2].get('multi') and view_type == 'tree') or (not action[2].get('multi') and view_type == 'form')]

            for x in itertools.chain(resprint, resaction, resrelate):
                x['string'] = x['name']

            result['toolbar'] = {
                'print': resprint,
                'action': resaction,
                'relate': resrelate,
            }
        return result

    @api.multi
    def get_formview_id(self):
        """ Return an view id to open the document ``self`` with. This method is
            meant to be overridden in addons that want to give specific view ids
            for example.
        """
        return False

    @api.multi
    def get_formview_action(self):
        """ Return an action to open the document ``self``. This method is meant
            to be overridden in addons that want to give specific view ids for
            example.
        """
        view_id = self.get_formview_id()
        return {
            'type': 'ir.actions.act_window',
            'res_model': self._name,
            'view_type': 'form',
            'view_mode': 'form',
            'views': [(view_id, 'form')],
            'target': 'current',
            'res_id': self.id,
            'context': dict(self._context),
        }

    @api.multi
    def get_access_action(self):
        """ Return an action to open the document. This method is meant to be
        overridden in addons that want to give specific access to the document.
        By default it opens the formview of the document.
        """
        return self[0].get_formview_action()

    @api.model
    def search_count(self, args):
        """ search_count(args) -> int

        Returns the number of records in the current model matching :ref:`the
        provided domain <reference/orm/domains>`.
        """
        res = self.search(args, count=True)
        return res if isinstance(res, (int, long)) else len(res)

    @api.model
    @api.returns('self',
        upgrade=lambda self, value, args, offset=0, limit=None, order=None, count=False: value if count else self.browse(value),
        downgrade=lambda self, value, args, offset=0, limit=None, order=None, count=False: value if count else value.ids)
    def search(self, args, offset=0, limit=None, order=None, count=False):
        """ search(args[, offset=0][, limit=None][, order=None][, count=False])

        Searches for records based on the ``args``
        :ref:`search domain <reference/orm/domains>`.

        :param args: :ref:`A search domain <reference/orm/domains>`. Use an empty
                     list to match all records.
        :param int offset: number of results to ignore (default: none)
        :param int limit: maximum number of records to return (default: all)
        :param str order: sort string
        :param bool count: if True, only counts and returns the number of matching records (default: False)
        :returns: at most ``limit`` records matching the search criteria

        :raise AccessError: * if user tries to bypass access rules for read on the requested object.
        """
        res = self._search(args, offset=offset, limit=limit, order=order, count=count)
        return res if count else self.browse(res)

    #
    # display_name, name_get, name_create, name_search
    #

    @api.depends(lambda self: (self._rec_name,) if self._rec_name else ())
    def _compute_display_name(self):
        names = dict(self.name_get())
        for record in self:
            record.display_name = names.get(record.id, False)

    @api.multi
    def name_get(self):
        """ name_get() -> [(id, name), ...]

        Returns a textual representation for the records in ``self``.
        By default this is the value of the ``display_name`` field.

        :return: list of pairs ``(id, text_repr)`` for each records
        :rtype: list(tuple)
        """
        result = []
        name = self._rec_name
        if name in self._fields:
            convert = self._fields[name].convert_to_display_name
            for record in self:
                result.append((record.id, convert(record[name], record)))
        else:
            for record in self:
                result.append((record.id, "%s,%s" % (record._name, record.id)))

        return result

    @api.model
    def name_create(self, name):
        """ name_create(name) -> record

        Create a new record by calling :meth:`~.create` with only one value
        provided: the display name of the new record.

        The new record will be initialized with any default values
        applicable to this model, or provided through the context. The usual
        behavior of :meth:`~.create` applies.

        :param name: display name of the record to create
        :rtype: tuple
        :return: the :meth:`~.name_get` pair value of the created record
        """
        if self._rec_name:
            record = self.create({self._rec_name: name})
            return record.name_get()[0]
        else:
            _logger.warning("Cannot execute name_create, no _rec_name defined on %s", self._name)
            return False

    @api.model
    def name_search(self, name='', args=None, operator='ilike', limit=100):
        """ name_search(name='', args=None, operator='ilike', limit=100) -> records

        Search for records that have a display name matching the given
        ``name`` pattern when compared with the given ``operator``, while also
        matching the optional search domain (``args``).

        This is used for example to provide suggestions based on a partial
        value for a relational field. Sometimes be seen as the inverse
        function of :meth:`~.name_get`, but it is not guaranteed to be.

        This method is equivalent to calling :meth:`~.search` with a search
        domain based on ``display_name`` and then :meth:`~.name_get` on the
        result of the search.

        :param str name: the name pattern to match
        :param list args: optional search domain (see :meth:`~.search` for
                          syntax), specifying further restrictions
        :param str operator: domain operator for matching ``name``, such as
                             ``'like'`` or ``'='``.
        :param int limit: optional max number of records to return
        :rtype: list
        :return: list of pairs ``(id, text_repr)`` for all matching records.
        """
        return self._name_search(name, args, operator, limit=limit)

    @api.model
    def _name_search(self, name='', args=None, operator='ilike', limit=100, name_get_uid=None):
        # private implementation of name_search, allows passing a dedicated user
        # for the name_get part to solve some access rights issues
        args = list(args or [])
        # optimize out the default criterion of ``ilike ''`` that matches everything
        if not self._rec_name:
            _logger.warning("Cannot execute name_search, no _rec_name defined on %s", self._name)
        elif not (name == '' and operator == 'ilike'):
            args += [(self._rec_name, operator, name)]
        access_rights_uid = name_get_uid or self._uid
        ids = self._search(args, limit=limit, access_rights_uid=access_rights_uid)
        recs = self.browse(ids)
        return recs.sudo(access_rights_uid).name_get()

    @api.model
    def _add_missing_default_values(self, values):
        # avoid overriding inherited values when parent is set
        avoid_models = {
            parent_model
            for parent_model, parent_field in self._inherits.iteritems()
            if parent_field in values
        }

        # compute missing fields
        missing_defaults = {
            name
            for name, field in self._fields.iteritems()
            if name not in values
            if name not in MAGIC_COLUMNS
            if not (field.inherited and field.related_field.model_name in avoid_models)
        }

        if not missing_defaults:
            return values

        # override defaults with the provided values, never allow the other way around
        defaults = self.default_get(list(missing_defaults))
        for name, value in defaults.iteritems():
            if self._fields[name].type == 'many2many' and value and isinstance(value[0], (int, long)):
                # convert a list of ids into a list of commands
                defaults[name] = [(6, 0, value)]
            elif self._fields[name].type == 'one2many' and value and isinstance(value[0], dict):
                # convert a list of dicts into a list of commands
                defaults[name] = [(0, 0, x) for x in value]
        defaults.update(values)
        return defaults

    @classmethod
    def clear_caches(cls):
        """ Clear the caches

        This clears the caches associated to methods decorated with
        ``tools.ormcache`` or ``tools.ormcache_multi``.
        """
        try:
            cls.pool.cache.clear()
            cls.pool.cache_cleared = True
        except AttributeError:
            pass

    @api.model
    def _read_group_fill_results(self, domain, groupby, remaining_groupbys,
                                 aggregated_fields, count_field,
                                 read_group_result, read_group_order=None):
        """Helper method for filling in empty groups for all possible values of
           the field being grouped by"""
        field = self._fields[groupby]
        if not field.group_expand:
            return read_group_result

        # field.group_expand is the name of a method that returns a list of all
        # aggregated values that we want to display for this field, in the form
        # of a m2o-like pair (key,label).
        # This is useful to implement kanban views for instance, where all
        # columns should be displayed even if they don't contain any record.

        # Grab the list of all groups that should be displayed, including all present groups
        group_ids = [x[groupby][0] for x in read_group_result if x[groupby]]
        groups = self.env[field.comodel_name].browse(group_ids)
        # determine order on groups's model
        order = groups._order
        if read_group_order == groupby + ' desc':
            order = tools.reverse_order(order)
        groups = getattr(self, field.group_expand)(groups, domain, order)
        groups = groups.sudo()

        result_template = dict.fromkeys(aggregated_fields, False)
        result_template[groupby + '_count'] = 0
        if remaining_groupbys:
            result_template['__context'] = {'group_by': remaining_groupbys}

        # Merge the current results (list of dicts) with all groups (recordset).
        # Determine the global order of results from all groups, which is
        # supposed to be in the same order as read_group_result.
        result = OrderedDict((group.id, {}) for group in groups)

        # fill in results from read_group_result
        for left_side in read_group_result:
            left_id = (left_side[groupby] or (False,))[0]
            if not result.get(left_id):
                result[left_id] = left_side
            else:
                result[left_id][count_field] = left_side[count_field]

        # fill in missing results from all groups
        for right_side in groups.name_get():
            right_id = right_side[0]
            if not result[right_id]:
                line = dict(result_template)
                line[groupby] = right_side
                line['__domain'] = [(groupby, '=', right_id)] + domain
                result[right_id] = line

        result = result.values()

        if groups._fold_name in groups._fields:
            for r in result:
                group = groups.browse(r[groupby] and r[groupby][0])
                r['__fold'] = group[groups._fold_name]
        return result

    @api.model
    def _read_group_prepare(self, orderby, aggregated_fields, annotated_groupbys, query):
        """
        Prepares the GROUP BY and ORDER BY terms for the read_group method. Adds the missing JOIN clause
        to the query if order should be computed against m2o field. 
        :param orderby: the orderby definition in the form "%(field)s %(order)s"
        :param aggregated_fields: list of aggregated fields in the query
        :param annotated_groupbys: list of dictionaries returned by _read_group_process_groupby
                These dictionaries contains the qualified name of each groupby
                (fully qualified SQL name for the corresponding field),
                and the (non raw) field name.
        :param osv.Query query: the query under construction
        :return: (groupby_terms, orderby_terms)
        """
        orderby_terms = []
        groupby_terms = [gb['qualified_field'] for gb in annotated_groupbys]
        groupby_fields = [gb['groupby'] for gb in annotated_groupbys]
        if not orderby:
            return groupby_terms, orderby_terms

        self._check_qorder(orderby)
        for order_part in orderby.split(','):
            order_split = order_part.split()
            order_field = order_split[0]
            if order_field == 'id' or order_field in groupby_fields:

                if self._fields[order_field.split(':')[0]].type == 'many2one':
                    order_clause = self._generate_order_by(order_part, query).replace('ORDER BY ', '')
                    if order_clause:
                        orderby_terms.append(order_clause)
                        groupby_terms += [order_term.split()[0] for order_term in order_clause.split(',')]
                else:
                    order = '"%s" %s' % (order_field, '' if len(order_split) == 1 else order_split[1])
                    orderby_terms.append(order)
            elif order_field in aggregated_fields:
                orderby_terms.append(order_part)
            else:
                # Cannot order by a field that will not appear in the results (needs to be grouped or aggregated)
                _logger.warn('%s: read_group order by `%s` ignored, cannot sort on empty columns (not grouped/aggregated)',
                             self._name, order_part)
        return groupby_terms, orderby_terms

    @api.model
    def _read_group_process_groupby(self, gb, query):
        """
            Helper method to collect important information about groupbys: raw
            field name, type, time information, qualified name, ...
        """
        split = gb.split(':')
        field_type = self._fields[split[0]].type
        gb_function = split[1] if len(split) == 2 else None
        temporal = field_type in ('date', 'datetime')
        tz_convert = field_type == 'datetime' and self._context.get('tz') in pytz.all_timezones
        qualified_field = self._inherits_join_calc(self._table, split[0], query)
        if temporal:
            display_formats = {
                # Careful with week/year formats:
                #  - yyyy (lower) must always be used, *except* for week+year formats
                #  - YYYY (upper) must always be used for week+year format
                #         e.g. 2006-01-01 is W52 2005 in some locales (de_DE),
                #                         and W1 2006 for others
                #
                # Mixing both formats, e.g. 'MMM YYYY' would yield wrong results,
                # such as 2006-01-01 being formatted as "January 2005" in some locales.
                # Cfr: http://babel.pocoo.org/docs/dates/#date-fields
                'day': 'dd MMM yyyy', # yyyy = normal year
                'week': "'W'w YYYY",  # w YYYY = ISO week-year
                'month': 'MMMM yyyy',
                'quarter': 'QQQ yyyy',
                'year': 'yyyy',
            }
            time_intervals = {
                'day': dateutil.relativedelta.relativedelta(days=1),
                'week': datetime.timedelta(days=7),
                'month': dateutil.relativedelta.relativedelta(months=1),
                'quarter': dateutil.relativedelta.relativedelta(months=3),
                'year': dateutil.relativedelta.relativedelta(years=1)
            }
            if tz_convert:
                qualified_field = "timezone('%s', timezone('UTC',%s))" % (self._context.get('tz', 'UTC'), qualified_field)
            qualified_field = "date_trunc('%s', %s)" % (gb_function or 'month', qualified_field)
        if field_type == 'boolean':
            qualified_field = "coalesce(%s,false)" % qualified_field
        return {
            'field': split[0],
            'groupby': gb,
            'type': field_type, 
            'display_format': display_formats[gb_function or 'month'] if temporal else None,
            'interval': time_intervals[gb_function or 'month'] if temporal else None,                
            'tz_convert': tz_convert,
            'qualified_field': qualified_field
        }

    @api.model
    def _read_group_prepare_data(self, key, value, groupby_dict):
        """
            Helper method to sanitize the data received by read_group. The None
            values are converted to False, and the date/datetime are formatted,
            and corrected according to the timezones.
        """
        value = False if value is None else value
        gb = groupby_dict.get(key)
        if gb and gb['type'] in ('date', 'datetime') and value:
            if isinstance(value, basestring):
                dt_format = DEFAULT_SERVER_DATETIME_FORMAT if gb['type'] == 'datetime' else DEFAULT_SERVER_DATE_FORMAT
                value = datetime.datetime.strptime(value, dt_format)
            if gb['tz_convert']:
                value = pytz.timezone(self._context['tz']).localize(value)
        return value

    @api.model
    def _read_group_format_result(self, data, annotated_groupbys, groupby, domain):
        """
            Helper method to format the data contained in the dictionary data by 
            adding the domain corresponding to its values, the groupbys in the 
            context and by properly formatting the date/datetime values.

        :param data: a single group
        :param annotated_groupbys: expanded grouping metainformation
        :param groupby: original grouping metainformation
        :param domain: original domain for read_group
        """

        sections = []
        for gb in annotated_groupbys:
            ftype = gb['type']
            value = data[gb['groupby']]

            # full domain for this groupby spec
            d = None
            if value:
                if ftype == 'many2one':
                    value = value[0]
                elif ftype in ('date', 'datetime'):
                    locale = self._context.get('lang') or 'en_US'
                    fmt = DEFAULT_SERVER_DATETIME_FORMAT if ftype == 'datetime' else DEFAULT_SERVER_DATE_FORMAT
                    tzinfo = None
                    range_start = value
                    range_end = value + gb['interval']
                    # value from postgres is in local tz (so range is
                    # considered in local tz e.g. "day" is [00:00, 00:00[
                    # local rather than UTC which could be [11:00, 11:00]
                    # local) but domain and raw value should be in UTC
                    if gb['tz_convert']:
                        tzinfo = range_start.tzinfo
                        range_start = range_start.astimezone(pytz.utc)
                        range_end = range_end.astimezone(pytz.utc)

                    range_start = range_start.strftime(fmt)
                    range_end = range_end.strftime(fmt)
                    if ftype == 'datetime':
                        label = babel.dates.format_datetime(
                            value, format=gb['display_format'],
                            tzinfo=tzinfo, locale=locale
                        )
                    else:
                        label = babel.dates.format_date(
                            value, format=gb['display_format'],
                            locale=locale
                        )
                    data[gb['groupby']] = ('%s/%s' % (range_start, range_end), label)
                    d = [
                        '&',
                        (gb['field'], '>=', range_start),
                        (gb['field'], '<', range_end),
                    ]

            if d is None:
                d = [(gb['field'], '=', value)]
            sections.append(d)
        sections.append(domain)

        data['__domain'] = expression.AND(sections)
        if len(groupby) - len(annotated_groupbys) >= 1:
            data['__context'] = { 'group_by': groupby[len(annotated_groupbys):]}
        del data['id']
        return data

    @api.model
    def read_group(self, domain, fields, groupby, offset=0, limit=None, orderby=False, lazy=True):
        """
        Get the list of records in list view grouped by the given ``groupby`` fields

        :param domain: list specifying search criteria [['field_name', 'operator', 'value'], ...]
        :param list fields: list of fields present in the list view specified on the object
        :param list groupby: list of groupby descriptions by which the records will be grouped.  
                A groupby description is either a field (then it will be grouped by that field)
                or a string 'field:groupby_function'.  Right now, the only functions supported
                are 'day', 'week', 'month', 'quarter' or 'year', and they only make sense for 
                date/datetime fields.
        :param int offset: optional number of records to skip
        :param int limit: optional max number of records to return
        :param list orderby: optional ``order by`` specification, for
                             overriding the natural sort ordering of the
                             groups, see also :py:meth:`~osv.osv.osv.search`
                             (supported only for many2one fields currently)
        :param bool lazy: if true, the results are only grouped by the first groupby and the 
                remaining groupbys are put in the __context key.  If false, all the groupbys are
                done in one call.
        :return: list of dictionaries(one dictionary for each record) containing:

                    * the values of fields grouped by the fields in ``groupby`` argument
                    * __domain: list of tuples specifying the search criteria
                    * __context: dictionary with argument like ``groupby``
        :rtype: [{'field_name_1': value, ...]
        :raise AccessError: * if user has no read rights on the requested object
                            * if user tries to bypass access rules for read on the requested object
        """
        result = self._read_group_raw(domain, fields, groupby, offset=offset, limit=limit, orderby=orderby, lazy=lazy)

        groupby = [groupby] if isinstance(groupby, basestring) else list(OrderedSet(groupby))
        dt = [
            f for f in groupby
            if self._fields[f.split(':')[0]].type in ('date', 'datetime')
        ]

        # iterate on all results and replace the "full" date/datetime value
        # (range, label) by just the formatted label, in-place
        for group in result:
            for df in dt:
                # could group on a date(time) field which is empty in some
                # records, in which case as with m2o the _raw value will be
                # `False` instead of a (value, label) pair. In that case,
                # leave the `False` value alone
                if group.get(df):
                    group[df] = group[df][1]
        return result

    @api.model
    def _read_group_raw(self, domain, fields, groupby, offset=0, limit=None, orderby=False, lazy=True):
        self.check_access_rights('read')
        query = self._where_calc(domain)
        fields = fields or [f.name for f in self._fields.itervalues() if f.store]

        groupby = [groupby] if isinstance(groupby, basestring) else list(OrderedSet(groupby))
        groupby_list = groupby[:1] if lazy else groupby
        annotated_groupbys = [self._read_group_process_groupby(gb, query) for gb in groupby_list]
        groupby_fields = [g['field'] for g in annotated_groupbys]
        order = orderby or ','.join([g for g in groupby_list])
        groupby_dict = {gb['groupby']: gb for gb in annotated_groupbys}

        self._apply_ir_rules(query, 'read')
        for gb in groupby_fields:
            assert gb in fields, "Fields in 'groupby' must appear in the list of fields to read (perhaps it's missing in the list view?)"
            assert gb in self._fields, "Unknown field %r in 'groupby'" % gb
            gb_field = self._fields[gb].base_field
            assert gb_field.store and gb_field.column_type, "Fields in 'groupby' must be regular database-persisted fields (no function or related fields), or function fields with store=True"

        aggregated_fields = [
            f for f in fields
            if f != 'sequence'
            if f not in groupby_fields
            for field in [self._fields.get(f)]
            if field
            if field.group_operator
            if field.base_field.store and field.base_field.column_type
        ]

        field_formatter = lambda f: (
            self._fields[f].group_operator,
            self._inherits_join_calc(self._table, f, query),
            f,
        )
        select_terms = ['%s(%s) AS "%s" ' % field_formatter(f) for f in aggregated_fields]

        for gb in annotated_groupbys:
            select_terms.append('%s as "%s" ' % (gb['qualified_field'], gb['groupby']))

        groupby_terms, orderby_terms = self._read_group_prepare(order, aggregated_fields, annotated_groupbys, query)
        from_clause, where_clause, where_clause_params = query.get_sql()
        if lazy and (len(groupby_fields) >= 2 or not self._context.get('group_by_no_leaf')):
            count_field = groupby_fields[0] if len(groupby_fields) >= 1 else '_'
        else:
            count_field = '_'
        count_field += '_count'

        prefix_terms = lambda prefix, terms: (prefix + " " + ",".join(terms)) if terms else ''
        prefix_term = lambda prefix, term: ('%s %s' % (prefix, term)) if term else ''

        query = """
            SELECT min("%(table)s".id) AS id, count("%(table)s".id) AS "%(count_field)s" %(extra_fields)s
            FROM %(from)s
            %(where)s
            %(groupby)s
            %(orderby)s
            %(limit)s
            %(offset)s
        """ % {
            'table': self._table,
            'count_field': count_field,
            'extra_fields': prefix_terms(',', select_terms),
            'from': from_clause,
            'where': prefix_term('WHERE', where_clause),
            'groupby': prefix_terms('GROUP BY', groupby_terms),
            'orderby': prefix_terms('ORDER BY', orderby_terms),
            'limit': prefix_term('LIMIT', int(limit) if limit else None),
            'offset': prefix_term('OFFSET', int(offset) if limit else None),
        }
        self._cr.execute(query, where_clause_params)
        fetched_data = self._cr.dictfetchall()

        if not groupby_fields:
            return fetched_data

        self._read_group_resolve_many2one_fields(fetched_data, annotated_groupbys)

        data = map(lambda r: {k: self._read_group_prepare_data(k,v, groupby_dict) for k,v in r.iteritems()}, fetched_data)
        result = [self._read_group_format_result(d, annotated_groupbys, groupby, domain) for d in data]
        if lazy:
            # Right now, read_group only fill results in lazy mode (by default).
            # If you need to have the empty groups in 'eager' mode, then the
            # method _read_group_fill_results need to be completely reimplemented
            # in a sane way 
            result = self._read_group_fill_results(
                domain, groupby_fields[0], groupby[len(annotated_groupbys):],
                aggregated_fields, count_field, result, read_group_order=order,
            )
        return result

    def _read_group_resolve_many2one_fields(self, data, fields):
        many2onefields = {field['field'] for field in fields if field['type'] == 'many2one'}
        for field in many2onefields:
            ids_set = {d[field] for d in data if d[field]}
            m2o_records = self.env[self._fields[field].comodel_name].browse(ids_set)
            data_dict = dict(m2o_records.name_get())
            for d in data:
                d[field] = (d[field], data_dict[d[field]]) if d[field] else False

    def _inherits_join_add(self, current_model, parent_model_name, query):
        """
        Add missing table SELECT and JOIN clause to ``query`` for reaching the parent table (no duplicates)
        :param current_model: current model object
        :param parent_model_name: name of the parent model for which the clauses should be added
        :param query: query object on which the JOIN should be added
        """
        inherits_field = current_model._inherits[parent_model_name]
        parent_model = self.env[parent_model_name]
        parent_alias, parent_alias_statement = query.add_join((current_model._table, parent_model._table, inherits_field, 'id', inherits_field), implicit=True)
        return parent_alias

    @api.model
    def _inherits_join_calc(self, alias, fname, query, implicit=True, outer=False):
        """
        Adds missing table select and join clause(s) to ``query`` for reaching
        the field coming from an '_inherits' parent table (no duplicates).

        :param alias: name of the initial SQL alias
        :param fname: name of inherited field to reach
        :param query: query object on which the JOIN should be added
        :return: qualified name of field, to be used in SELECT clause
        """
        # INVARIANT: alias is the SQL alias of model._table in query
        model, field = self, self._fields[fname]
        while field.inherited:
            # retrieve the parent model where field is inherited from
            parent_model = self.env[field.related_field.model_name]
            parent_fname = field.related[0]
            # JOIN parent_model._table AS parent_alias ON alias.parent_fname = parent_alias.id
            parent_alias, _ = query.add_join(
                (alias, parent_model._table, parent_fname, 'id', parent_fname),
                implicit=implicit, outer=outer,
            )
            model, alias, field = parent_model, parent_alias, field.related_field
        # handle the case where the field is translated
        if field.translate is True:
            return model._generate_translated_field(alias, fname, query)
        else:
            return '"%s"."%s"' % (alias, fname)

    @api.model_cr
    def _parent_store_compute(self):
        if not self._parent_store:
            return

        _logger.info('Computing parent left and right for table %s...', self._table)
        cr = self._cr
        select = "SELECT id FROM %s WHERE %s=%%s ORDER BY %s" % \
                    (self._table, self._parent_name, self._parent_order)
        update = "UPDATE %s SET parent_left=%%s, parent_right=%%s WHERE id=%%s" % self._table

        def process(root, left):
            """ Set root.parent_left to ``left``, and return root.parent_right + 1 """
            cr.execute(select, (root,))
            right = left + 1
            for (id,) in cr.fetchall():
                right = process(id, right)
            cr.execute(update, (left, right, root))
            return right + 1

        select0 = "SELECT id FROM %s WHERE %s IS NULL ORDER BY %s" % \
                    (self._table, self._parent_name, self._parent_order)
        cr.execute(select0)
        pos = 0
        for (id,) in cr.fetchall():
            pos = process(id, pos)
        self.invalidate_cache(['parent_left', 'parent_right'])
        return True

    @api.model
    def _check_selection_field_value(self, field, value):
        """ Check whether value is among the valid values for the given
            selection/reference field, and raise an exception if not.
        """
        field = self._fields[field]
        field.convert_to_cache(value, self)

    @api.model_cr
    def _check_removed_columns(self, log=False):
        # iterate on the database columns to drop the NOT NULL constraints of
        # fields which were required but have been removed (or will be added by
        # another module)
        cr = self._cr
        cols = [name for name, field in self._fields.iteritems()
                     if field.store and field.column_type]
        cr.execute("SELECT a.attname, a.attnotnull"
                   "  FROM pg_class c, pg_attribute a"
                   " WHERE c.relname=%s"
                   "   AND c.oid=a.attrelid"
                   "   AND a.attisdropped=%s"
                   "   AND pg_catalog.format_type(a.atttypid, a.atttypmod) NOT IN ('cid', 'tid', 'oid', 'xid')"
                   "   AND a.attname NOT IN %s", (self._table, False, tuple(cols))),

        for row in cr.dictfetchall():
            if log:
                _logger.debug("column %s is in the table %s but not in the corresponding object %s",
                              row['attname'], self._table, self._name)
            if row['attnotnull']:
                tools.drop_not_null(cr, self._table, row['attname'])

    @api.model_cr_context
    def _init_column(self, column_name):
        """ Initialize the value of the given column for existing rows. """
        # get the default value; ideally, we should use default_get(), but it
        # fails due to ir.values not being ready
        field = self._fields[column_name]
        if field.default:
            value = field.default(self)
            value = field.convert_to_cache(value, self, validate=False)
            value = field.convert_to_record(value, self)
            value = field.convert_to_write(value, self)
            value = field.convert_to_column(value, self)
        else:
            value = None
        # Write value if non-NULL, except for booleans for which False means
        # the same as NULL - this saves us an expensive query on large tables.
        necessary = (value is not None) if field.type != 'boolean' else value
        if necessary:
            _logger.debug("Table '%s': setting default value of new column %s to %r",
                          self._table, column_name, value)
            query = 'UPDATE "%s" SET "%s"=%s WHERE "%s" IS NULL' % (
                self._table, column_name, field.column_format, column_name)
            self._cr.execute(query, (value,))

    @ormcache()
    def _table_has_rows(self):
        """ Return whether the model's table has rows. This method should only
            be used when updating the database schema (:meth:`~._auto_init`).
        """
        self.env.cr.execute('SELECT 1 FROM "%s" LIMIT 1' % self._table)
        return self.env.cr.rowcount

    @api.model_cr_context
    def _auto_init(self):
        """ Initialize the database schema of ``self``:
            - create the corresponding table,
            - create/update the necessary columns/tables for fields,
            - initialize new columns on existing rows,
            - add the SQL constraints given on the model,
            - add the indexes on indexed fields,

            Also prepare post-init stuff to:
            - add foreign key constraints,
            - reflect models, fields, relations and constraints,
            - mark fields to recompute on existing records.

            Note: you should not override this method. Instead, you can modify
            the model's database schema by overriding method :meth:`~.init`,
            which is called right after this one.
        """
        raise_on_invalid_object_name(self._name)

        # This prevents anything called by this method (in particular default
        # values) from prefetching a field for which the corresponding column
        # has not been added in database yet!
        self = self.with_context(prefetch_fields=False)

        self.pool.post_init(self._reflect)

        cr = self._cr
        parent_store_compute = False
        update_custom_fields = self._context.get('update_custom_fields', False)
        must_create_table = not tools.table_exists(cr, self._table)

        if self._auto:
            if must_create_table:
                tools.create_model_table(cr, self._table, self._description)

            if self._parent_store:
                if not tools.column_exists(cr, self._table, 'parent_left'):
                    self._create_parent_columns()
                    parent_store_compute = True

            self._check_removed_columns(log=False)

            # update the database schema for fields
            columns = tools.table_columns(cr, self._table)

            def recompute(field):
                _logger.info("Storing computed values of %s", field)
                recs = self.with_context(active_test=False).search([])
                recs._recompute_todo(field)

            for field in self._fields.itervalues():
                if not field.store:
                    continue

                if field.manual and not update_custom_fields:
                    continue            # don't update custom fields

                new = field.update_db(self, columns)
                if new and field.compute:
                    self.pool.post_init(recompute, field)

        if self._auto:
            self._add_sql_constraints()

        if must_create_table:
            self._execute_sql()

        if parent_store_compute:
            self._parent_store_compute()

    @api.model_cr
    def init(self):
        """ This method is called after :meth:`~._auto_init`, and may be
            overridden to create or modify a model's database schema.
        """
        pass

    @api.model_cr
    def _create_parent_columns(self):
        tools.create_column(self._cr, self._table, 'parent_left', 'INTEGER')
        tools.create_column(self._cr, self._table, 'parent_right', 'INTEGER')
        if 'parent_left' not in self._fields:
            _logger.error("add a field parent_left on model %s: parent_left = fields.Integer('Left Parent', index=True)", self._name)
        elif not self._fields['parent_left'].index:
            _logger.error('parent_left field on model %s must be indexed! Add index=True to the field definition)', self._name)
        if 'parent_right' not in self._fields:
            _logger.error("add a field parent_right on model %s: parent_right = fields.Integer('Left Parent', index=True)", self._name)
        elif not self._fields['parent_right'].index:
            _logger.error("parent_right field on model %s must be indexed! Add index=True to the field definition)", self._name)
        if self._fields[self._parent_name].ondelete not in ('cascade', 'restrict'):
            _logger.error("The field %s on model %s must be set as ondelete='cascade' or 'restrict'", self._parent_name, self._name)

    @api.model_cr
    def _add_sql_constraints(self):
        """

        Modify this model's database table constraints so they match the one in
        _sql_constraints.

        """
        cr = self._cr
        foreign_key_re = re.compile(r'\s*foreign\s+key\b.*', re.I)

        def cons_text(txt):
            return txt.lower().replace(', ',',').replace(' (','(')

        def process(key, definition):
            conname = '%s_%s' % (self._table, key)
            has_definition = tools.constraint_definition(cr, conname)
            if not has_definition:
                # constraint does not exists
                tools.add_constraint(cr, self._table, conname, definition)
            elif cons_text(definition) != cons_text(has_definition):
                # constraint exists but its definition may have changed
                tools.drop_constraint(cr, self._table, conname)
                tools.add_constraint(cr, self._table, conname, definition)

        for (key, definition, _) in self._sql_constraints:
            if foreign_key_re.match(definition):
                self.pool.post_init(process, key, definition)
            else:
                process(key, definition)

    @api.model_cr
    def _execute_sql(self):
        """ Execute the SQL code from the _sql attribute (if any)."""
        if hasattr(self, "_sql"):
            self._cr.execute(self._sql)

    #
    # Update objects that uses this one to update their _inherits fields
    #

    @api.model
    def _add_inherited_fields(self):
        """ Determine inherited fields. """
        # determine candidate inherited fields
        fields = {}
        for parent_model, parent_field in self._inherits.iteritems():
            parent = self.env[parent_model]
            for name, field in parent._fields.iteritems():
                # inherited fields are implemented as related fields, with the
                # following specific properties:
                #  - reading inherited fields should not bypass access rights
                #  - copy inherited fields iff their original field is copied
                fields[name] = field.new(
                    inherited=True,
                    related=(parent_field, name),
                    related_sudo=False,
                    copy=field.copy,
                )

        # add inherited fields that are not redefined locally
        for name, field in fields.iteritems():
            if name not in self._fields:
                self._add_field(name, field)

    @api.model
    def _inherits_check(self):
        for table, field_name in self._inherits.items():
            field = self._fields.get(field_name)
            if not field:
                _logger.info('Missing many2one field definition for _inherits reference "%s" in "%s", using default one.', field_name, self._name)
                from .fields import Many2one
                field = Many2one(table, string="Automatically created field to link to parent %s" % table, required=True, ondelete="cascade")
                self._add_field(field_name, field)
            elif not field.required or field.ondelete.lower() not in ("cascade", "restrict"):
                _logger.warning('Field definition for _inherits reference "%s" in "%s" must be marked as "required" with ondelete="cascade" or "restrict", forcing it to required + cascade.', field_name, self._name)
                field.required = True
                field.ondelete = "cascade"

        # reflect fields with delegate=True in dictionary self._inherits
        for field in self._fields.itervalues():
            if field.type == 'many2one' and not field.related and field.delegate:
                if not field.required:
                    _logger.warning("Field %s with delegate=True must be required.", field)
                    field.required = True
                if field.ondelete.lower() not in ('cascade', 'restrict'):
                    field.ondelete = 'cascade'
                self._inherits[field.comodel_name] = field.name

    @api.model
    def _prepare_setup(self):
        """ Prepare the setup of the model. """
        cls = type(self)
        cls._setup_done = False
        # a model's base structure depends on its mro (without registry classes)
        cls._model_cache_key = tuple(c for c in cls.mro() if not getattr(c, 'pool', None))

    @api.model
    def _setup_base(self, partial):
        """ Determine the inherited and custom fields of the model. """
        cls = type(self)
        if cls._setup_done:
            return

        # 1. determine the proper fields of the model: the fields defined on the
        # class and magic fields, not the inherited or custom ones
        cls0 = cls.pool.model_cache.get(cls._model_cache_key)
        if cls0 and cls0._model_cache_key == cls._model_cache_key:
            # cls0 is either a model class from another registry, or cls itself.
            # The point is that it has the same base classes. We retrieve stuff
            # from cls0 to optimize the setup of cls. cls0 is guaranteed to be
            # properly set up: registries are loaded under a global lock,
            # therefore two registries are never set up at the same time.

            # remove fields that are not proper to cls
            for name in set(cls._fields) - cls0._proper_fields:
                delattr(cls, name)
                cls._fields.pop(name, None)
            # collect proper fields on cls0, and add them on cls
            for name in cls0._proper_fields:
                field = cls0._fields[name]
                # regular fields are shared, while related fields are setup from scratch
                if not field.related:
                    self._add_field(name, field)
                else:
                    self._add_field(name, field.new(**field.args))
            cls._proper_fields = set(cls._fields)

        else:
            # retrieve fields from parent classes, and duplicate them on cls to
            # avoid clashes with inheritance between different models
            for name in cls._fields:
                delattr(cls, name)
            cls._fields = {}
            for name, field in getmembers(cls, Field.__instancecheck__):
                # do not retrieve magic, custom and inherited fields
                if not any(field.args.get(k) for k in ('automatic', 'manual', 'inherited')):
                    self._add_field(name, field.new())
            self._add_magic_fields()
            cls._proper_fields = set(cls._fields)

        cls.pool.model_cache[cls._model_cache_key] = cls

        # 2. add custom fields
        self._add_manual_fields(partial)

        # 3. make sure that parent models determine their own fields, then add
        # inherited fields to cls
        self._inherits_check()
        for parent in self._inherits:
            self.env[parent]._setup_base(partial)
        self._add_inherited_fields()

        # 4. initialize more field metadata
        cls._field_computed = {}            # fields computed with the same method
        cls._field_inverses = Collector()   # inverse fields for related fields
        cls._field_triggers = Collector()   # list of (field, path) to invalidate

        cls._setup_done = True

    @api.model
    def _setup_fields(self, partial):
        """ Setup the fields, except for recomputation triggers. """
        cls = type(self)

        # set up fields
        bad_fields = []
        for name, field in cls._fields.iteritems():
            try:
                field.setup_full(self)
            except Exception:
                if partial and field.manual:
                    # Something goes wrong when setup a manual field.
                    # This can happen with related fields using another manual many2one field
                    # that hasn't been loaded because the comodel does not exist yet.
                    # This can also be a manual function field depending on not loaded fields yet.
                    bad_fields.append(name)
                    continue
                raise

        for name in bad_fields:
            del cls._fields[name]
            delattr(cls, name)

        # map each field to the fields computed with the same method
        groups = defaultdict(list)
        for field in cls._fields.itervalues():
            if field.compute:
                cls._field_computed[field] = group = groups[field.compute]
                group.append(field)
        for fields in groups.itervalues():
            compute_sudo = fields[0].compute_sudo
            if not all(field.compute_sudo == compute_sudo for field in fields):
                _logger.warning("%s: inconsistent 'compute_sudo' for computed fields: %s",
                                self._name, ", ".join(field.name for field in fields))

    @api.model
    def _setup_complete(self):
        """ Setup recomputation triggers, and complete the model setup. """
        cls = type(self)

        if isinstance(self, Model):
            # set up field triggers (on database-persisted models only)
            for field in cls._fields.itervalues():
                # dependencies of custom fields may not exist; ignore that case
                exceptions = (Exception,) if field.manual else ()
                with tools.ignore(*exceptions):
                    field.setup_triggers(self)

        # register constraints and onchange methods
        cls._init_constraints_onchanges()

        # validate rec_name
        if cls._rec_name:
            assert cls._rec_name in cls._fields, \
                "Invalid rec_name %s for model %s" % (cls._rec_name, cls._name)
        elif 'name' in cls._fields:
            cls._rec_name = 'name'
        elif 'x_name' in cls._fields:
            cls._rec_name = 'x_name'

        # make sure parent_order is set when necessary
        if cls._parent_store and not cls._parent_order:
            cls._parent_order = cls._order

    @api.model
    def fields_get(self, allfields=None, attributes=None):
        """ fields_get([fields][, attributes])

        Return the definition of each field.

        The returned value is a dictionary (indiced by field name) of
        dictionaries. The _inherits'd fields are included. The string, help,
        and selection (if present) attributes are translated.

        :param allfields: list of fields to document, all if empty or not provided
        :param attributes: list of description attributes to return for each field, all if empty or not provided
        """
        has_access = functools.partial(self.check_access_rights, raise_exception=False)
        readonly = not (has_access('write') or has_access('create'))

        res = {}
        for fname, field in self._fields.iteritems():
            if allfields and fname not in allfields:
                continue
            if field.groups and not self.user_has_groups(field.groups):
                continue

            description = field.get_description(self.env)
            if readonly:
                description['readonly'] = True
                description['states'] = {}
            if attributes:
                description = {key: val
                               for key, val in description.iteritems()
                               if key in attributes}
            res[fname] = description

        return res

    @api.model
    def get_empty_list_help(self, help):
        """ Generic method giving the help message displayed when having
            no result to display in a list or kanban view. By default it returns
            the help given in parameter that is generally the help message
            defined in the action.
        """
        return help

    @api.model
    def check_field_access_rights(self, operation, fields):
        """
        Check the user access rights on the given fields. This raises Access
        Denied if the user does not have the rights. Otherwise it returns the
        fields (as is if the fields is not falsy, or the readable/writable
        fields if fields is falsy).
        """
        if self._uid == SUPERUSER_ID:
            return fields or list(self._fields)

        def valid(fname):
            """ determine whether user has access to field ``fname`` """
            field = self._fields.get(fname)
            if field and field.groups:
                return self.user_has_groups(field.groups)
            else:
                return True

        if not fields:
            fields = filter(valid, self._fields)
        else:
            invalid_fields = set(filter(lambda name: not valid(name), fields))
            if invalid_fields:
                _logger.info('Access Denied by ACLs for operation: %s, uid: %s, model: %s, fields: %s',
                    operation, self._uid, self._name, ', '.join(invalid_fields))
                raise AccessError(_('The requested operation cannot be completed due to security restrictions. '
                                    'Please contact your system administrator.\n\n(Document type: %s, Operation: %s)') % \
                                  (self._description, operation))

        return fields

    @api.multi
    def read(self, fields=None, load='_classic_read'):
        """ read([fields])

        Reads the requested fields for the records in ``self``, low-level/RPC
        method. In Python code, prefer :meth:`~.browse`.

        :param fields: list of field names to return (default is all fields)
        :return: a list of dictionaries mapping field names to their values,
                 with one dictionary per record
        :raise AccessError: if user has no read rights on some of the given
                records
        """
        # check access rights
        self.check_access_rights('read')
        fields = self.check_field_access_rights('read', fields)

        # split fields into stored and computed fields
        stored, inherited, computed = [], [], []
        for name in fields:
            field = self._fields.get(name)
            if field:
                if field.store:
                    stored.append(name)
                elif field.base_field.store:
                    inherited.append(name)
                else:
                    computed.append(name)
            else:
                _logger.warning("%s.read() with unknown field '%s'", self._name, name)

        # fetch stored fields from the database to the cache; this should feed
        # the prefetching of secondary records
        self._read_from_database(stored, inherited)

        # retrieve results from records; this takes values from the cache and
        # computes remaining fields
        result = []
        name_fields = [(name, self._fields[name]) for name in (stored + inherited + computed)]
        use_name_get = (load == '_classic_read')
        for record in self:
            try:
                values = {'id': record.id}
                for name, field in name_fields:
                    values[name] = field.convert_to_read(record[name], record, use_name_get)
                result.append(values)
            except MissingError:
                pass

        return result

    @api.multi
    def _prefetch_field(self, field):
        """ Read from the database in order to fetch ``field`` (:class:`Field`
            instance) for ``self`` in cache.
        """
        # fetch the records of this model without field_name in their cache
        records = self._in_cache_without(field)

        # determine which fields can be prefetched
        fs = {field}
        if self._context.get('prefetch_fields', True) and field.prefetch:
            fs.update(
                f
                for f in self._fields.itervalues()
                # select fields that can be prefetched
                if f.prefetch
                # discard fields with groups that the user may not access
                if not (f.groups and not self.user_has_groups(f.groups))
                # discard fields that must be recomputed
                if not (f.compute and self.env.field_todo(f))
            )

        # special case: discard records to recompute for field
        records -= self.env.field_todo(field)

        # in onchange mode, discard computed fields and fields in cache
        if self.env.in_onchange:
            for f in list(fs):
                if f.compute or (f.name in self._cache):
                    fs.discard(f)
                else:
                    records &= self._in_cache_without(f)

        # prefetch at most PREFETCH_MAX records
        if len(records) > PREFETCH_MAX:
            records = records[:PREFETCH_MAX] | self

        # fetch records with read()
        assert self in records and field in fs
        records = records.with_prefetch(self._prefetch)
        result = []
        try:
            result = records.read([f.name for f in fs], load='_classic_write')
        except AccessError:
            # not all records may be accessible, try with only current record
            result = self.read([f.name for f in fs], load='_classic_write')

        # check the cache, and update it if necessary
        if field not in self._cache:
            for values in result:
                record = self.browse(values.pop('id'), self._prefetch)
                record._cache.update(record._convert_to_cache(values, validate=False))
            if not self._cache.contains(field):
                e = AccessError("No value found for %s.%s" % (self, field.name))
                self._cache[field] = FailedValue(e)

    @api.multi
    def _read_from_database(self, field_names, inherited_field_names=[]):
        """ Read the given fields of the records in ``self`` from the database,
            and store them in cache. Access errors are also stored in cache.

            :param field_names: list of column names of model ``self``; all those
                fields are guaranteed to be read
            :param inherited_field_names: list of column names from parent
                models; some of those fields may not be read
        """
        env = self.env
        cr, user, context = env.args

        # make a query object for selecting ids, and apply security rules to it
        param_ids = object()
        query = Query(['"%s"' % self._table], ['"%s".id IN %%s' % self._table], [param_ids])
        self._apply_ir_rules(query, 'read')
        order_str = self._generate_order_by(None, query)

        # determine the fields that are stored as columns in tables;
        fields = map(self._fields.get, field_names + inherited_field_names)
        fields_pre = [
            field
            for field in fields
            if field.base_field.store and field.base_field.column_type
            if not (field.inherited and callable(field.base_field.translate))
        ]

        # the query may involve several tables: we need fully-qualified names
        def qualify(field):
            col = field.name
            res = self._inherits_join_calc(self._table, field.name, query)
            if field.type == 'binary' and (context.get('bin_size') or context.get('bin_size_' + col)):
                # PG 9.2 introduces conflicting pg_size_pretty(numeric) -> need ::cast
                res = 'pg_size_pretty(length(%s)::bigint)' % res
            return '%s as "%s"' % (res, col)

        qual_names = map(qualify, set(fields_pre + [self._fields['id']]))

        # determine the actual query to execute
        from_clause, where_clause, params = query.get_sql()
        query_str = """ SELECT %(qual_names)s FROM %(from_clause)s
                        WHERE %(where_clause)s %(order_str)s
                    """ % {
                        'qual_names': ",".join(qual_names),
                        'from_clause': from_clause,
                        'where_clause': where_clause,
                        'order_str': order_str,
                    }

        result = []
        param_pos = params.index(param_ids)
        for sub_ids in cr.split_for_in_conditions(self.ids):
            params[param_pos] = tuple(sub_ids)
            cr.execute(query_str, params)
            result.extend(cr.dictfetchall())

        ids = [vals['id'] for vals in result]
        fetched = self.browse(ids)

        if ids:
            # translate the fields if necessary
            if context.get('lang'):
                for field in fields_pre:
                    if not field.inherited and callable(field.translate):
                        f = field.name
                        translate = field.get_trans_func(fetched)
                        for vals in result:
                            vals[f] = translate(vals['id'], vals[f])

            # store result in cache for POST fields
            for vals in result:
                record = self.browse(vals['id'], self._prefetch)
                record._cache.update(record._convert_to_cache(vals, validate=False))

            # determine the fields that must be processed now;
            # for the sake of simplicity, we ignore inherited fields
            for f in field_names:
                field = self._fields[f]
                if not field.column_type:
                    field.read(fetched)

        # Warn about deprecated fields now that fields_pre and fields_post are computed
        for f in field_names:
            field = self._fields[f]
            if field.deprecated:
                _logger.warning('Field %s is deprecated: %s', field, field.deprecated)

        # store failed values in cache for the records that could not be read
        missing = self - fetched
        if missing:
            extras = fetched - self
            if extras:
                raise AccessError(
                    _("Database fetch misses ids ({}) and has extra ids ({}), may be caused by a type incoherence in a previous request").format(
                        ', '.join(map(repr, missing._ids)),
                        ', '.join(map(repr, extras._ids)),
                    ))
            # mark non-existing records in missing
            forbidden = missing.exists()
            if forbidden:
                # store an access error exception in existing records
                exc = AccessError(
                    _('The requested operation cannot be completed due to security restrictions. Please contact your system administrator.\n\n(Document type: %s, Operation: %s)') % \
                    (self._name, 'read')
                )
                _logger.info(
                    _('The requested operation cannot be completed due to record rules: Document type: %s, Operation: %s, Records: %s, User: %s') % \
                    (self._name, 'read', ','.join([str(r.id) for r in self][:6]), self._uid))
                forbidden._cache.update(FailedValue(exc))

    @api.multi
    def get_metadata(self):
        """
        Returns some metadata about the given records.

        :return: list of ownership dictionaries for each requested record
        :rtype: list of dictionaries with the following keys:

                    * id: object id
                    * create_uid: user who created the record
                    * create_date: date when the record was created
                    * write_uid: last user who changed the record
                    * write_date: date of the last change to the record
                    * xmlid: XML ID to use to refer to this record (if there is one), in format ``module.name``
                    * noupdate: A boolean telling if the record will be updated or not
        """
        fields = ['id']
        if self._log_access:
            fields += LOG_ACCESS_COLUMNS
        quoted_table = '"%s"' % self._table
        fields_str = ",".join('%s.%s' % (quoted_table, field) for field in fields)
        query = '''SELECT %s, __imd.noupdate, __imd.module, __imd.name
                   FROM %s LEFT JOIN ir_model_data __imd
                       ON (__imd.model = %%s and __imd.res_id = %s.id)
                   WHERE %s.id IN %%s''' % (fields_str, quoted_table, quoted_table, quoted_table)
        self._cr.execute(query, (self._name, tuple(self.ids)))
        res = self._cr.dictfetchall()

        uids = set(r[k] for r in res for k in ['write_uid', 'create_uid'] if r.get(k))
        names = dict(self.env['res.users'].browse(uids).name_get())

        for r in res:
            for key in r:
                value = r[key] = r[key] or False
                if key in ('write_uid', 'create_uid') and value in names:
                    r[key] = (value, names[value])
            r['xmlid'] = ("%(module)s.%(name)s" % r) if r['name'] else False
            del r['name'], r['module']
        return res

    @api.multi
    def _check_concurrency(self):
        if not (self._log_access and self._context.get(self.CONCURRENCY_CHECK_FIELD)):
            return
        check_clause = "(id = %s AND %s < COALESCE(write_date, create_date, (now() at time zone 'UTC'))::timestamp)"
        for sub_ids in self._cr.split_for_in_conditions(self.ids):
            nclauses = 0
            params = []
            for id in sub_ids:
                id_ref = "%s,%s" % (self._name, id)
                update_date = self._context[self.CONCURRENCY_CHECK_FIELD].pop(id_ref, None)
                if update_date:
                    nclauses += 1
                    params.extend([id, update_date])
            if not nclauses:
                continue
            query = "SELECT id FROM %s WHERE %s" % (self._table, " OR ".join([check_clause] * nclauses))
            self._cr.execute(query, tuple(params))
            res = self._cr.fetchone()
            if res:
                # mention the first one only to keep the error message readable
                raise ValidationError(_('A document was modified since you last viewed it (%s:%d)') % (self._description, res[0]))

    @api.multi
    def _check_record_rules_result_count(self, result_ids, operation):
        """ Verify the returned rows after applying record rules matches the
            length of ``self``, and raise an appropriate exception if it does not.
        """
        ids, result_ids = set(self.ids), set(result_ids)
        missing_ids = ids - result_ids
        if missing_ids:
            # Attempt to distinguish record rule restriction vs deleted records,
            # to provide a more specific error message
            self._cr.execute('SELECT id FROM %s WHERE id IN %%s' % self._table, (tuple(missing_ids),))
            forbidden_ids = [x[0] for x in self._cr.fetchall()]
            if forbidden_ids:
                # the missing ids are (at least partially) hidden by access rules
                if self._uid == SUPERUSER_ID:
                    return
                _logger.info('Access Denied by record rules for operation: %s on record ids: %r, uid: %s, model: %s', operation, forbidden_ids, self._uid, self._name)
                raise AccessError(_('The requested operation cannot be completed due to security restrictions. Please contact your system administrator.\n\n(Document type: %s, Operation: %s)') % \
                                    (self._description, operation))
            else:
                # If we get here, the missing_ids are not in the database
                if operation in ('read','unlink'):
                    # No need to warn about deleting an already deleted record.
                    # And no error when reading a record that was deleted, to prevent spurious
                    # errors for non-transactional search/read sequences coming from clients
                    return
                _logger.info('Failed operation on deleted record(s): %s, uid: %s, model: %s', operation, self._uid, self._name)
                raise MissingError(_('Missing document(s)') + ':' + _('One of the documents you are trying to access has been deleted, please try again after refreshing.'))

    @api.model
    def check_access_rights(self, operation, raise_exception=True):
        """ Verifies that the operation given by ``operation`` is allowed for
            the current user according to the access rights.
        """
        return self.env['ir.model.access'].check(self._name, operation, raise_exception)

    @api.multi
    def check_access_rule(self, operation):
        """ Verifies that the operation given by ``operation`` is allowed for
            the current user according to ir.rules.

           :param operation: one of ``write``, ``unlink``
           :raise UserError: * if current ir.rules do not permit this operation.
           :return: None if the operation is allowed
        """
        if self._uid == SUPERUSER_ID:
            return

        if self.is_transient():
            # Only one single implicit access rule for transient models: owner only!
            # This is ok to hardcode because we assert that TransientModels always
            # have log_access enabled so that the create_uid column is always there.
            # And even with _inherits, these fields are always present in the local
            # table too, so no need for JOINs.
            query = "SELECT DISTINCT create_uid FROM %s WHERE id IN %%s" % self._table
            self._cr.execute(query, (tuple(self.ids),))
            uids = [x[0] for x in self._cr.fetchall()]
            if len(uids) != 1 or uids[0] != self._uid:
                raise AccessError(_('For this kind of document, you may only access records you created yourself.\n\n(Document type: %s)') % (self._description,))
        else:
            where_clause, where_params, tables = self.env['ir.rule'].domain_get(self._name, operation)
            if where_clause:
                query = "SELECT %s.id FROM %s WHERE %s.id IN %%s AND " % (self._table, ",".join(tables), self._table)
                query = query + " AND ".join(where_clause)
                for sub_ids in self._cr.split_for_in_conditions(self.ids):
                    self._cr.execute(query, [sub_ids] + where_params)
                    returned_ids = [x[0] for x in self._cr.fetchall()]
                    self.browse(sub_ids)._check_record_rules_result_count(returned_ids, operation)

    @api.multi
    def unlink(self):
        """ unlink()

        Deletes the records of the current set

        :raise AccessError: * if user has no unlink rights on the requested object
                            * if user tries to bypass access rules for unlink on the requested object
        :raise UserError: if the record is default property for other records

        """
        if not self:
            return True

        # for recomputing fields
        self.modified(self._fields)

        self._check_concurrency()

        self.check_access_rights('unlink')

        # Check if the records are used as default properties.
        refs = ['%s,%s' % (self._name, i) for i in self.ids]
        if self.env['ir.property'].search([('res_id', '=', False), ('value_reference', 'in', refs)]):
            raise UserError(_('Unable to delete this document because it is used as a default property'))

        # Delete the records' properties.
        self.env['ir.property'].search([('res_id', 'in', refs)]).unlink()

        self.check_access_rule('unlink')

        cr = self._cr
        Data = self.env['ir.model.data'].sudo().with_context({})
        Values = self.env['ir.values']
        Attachment = self.env['ir.attachment']

        for sub_ids in cr.split_for_in_conditions(self.ids):
            query = "DELETE FROM %s WHERE id IN %%s" % self._table
            cr.execute(query, (sub_ids,))

            # Removing the ir_model_data reference if the record being deleted
            # is a record created by xml/csv file, as these are not connected
            # with real database foreign keys, and would be dangling references.
            #
            # Note: the following steps are performed as superuser to avoid
            # access rights restrictions, and with no context to avoid possible
            # side-effects during admin calls.
            data = Data.search([('model', '=', self._name), ('res_id', 'in', sub_ids)])
            if data:
                data.unlink()

            # For the same reason, remove the relevant records in ir_values
            refs = ['%s,%s' % (self._name, i) for i in sub_ids]
            values = Values.search(['|', ('value', 'in', refs),
                                         '&', ('model', '=', self._name),
                                              ('res_id', 'in', sub_ids)])
            if values:
                values.unlink()

            # For the same reason, remove the relevant records in ir_attachment
            # (the search is performed with sql as the search method of
            # ir_attachment is overridden to hide attachments of deleted
            # records)
            query = 'SELECT id FROM ir_attachment WHERE res_model=%s AND res_id IN %s'
            cr.execute(query, (self._name, sub_ids))
            attachments = Attachment.browse([row[0] for row in cr.fetchall()])
            if attachments:
                attachments.unlink()

        # invalidate the *whole* cache, since the orm does not handle all
        # changes made in the database, like cascading delete!
        self.invalidate_cache()

        # recompute new-style fields
        if self.env.recompute and self._context.get('recompute', True):
            self.recompute()

        # auditing: deletions are infrequent and leave no trace in the database
        _unlink.info('User #%s deleted %s records with IDs: %r', self._uid, self._name, self.ids)

        return True

    #
    # TODO: Validate
    #
    @api.multi
    def write(self, vals):
        """ write(vals)

        Updates all records in the current set with the provided values.

        :param dict vals: fields to update and the value to set on them e.g::

                {'foo': 1, 'bar': "Qux"}

            will set the field ``foo`` to ``1`` and the field ``bar`` to
            ``"Qux"`` if those are valid (otherwise it will trigger an error).

        :raise AccessError: * if user has no write rights on the requested object
                            * if user tries to bypass access rules for write on the requested object
        :raise ValidateError: if user tries to enter invalid value for a field that is not in selection
        :raise UserError: if a loop would be created in a hierarchy of objects a result of the operation (such as setting an object as its own parent)

        * For numeric fields (:class:`~odoo.fields.Integer`,
          :class:`~odoo.fields.Float`) the value should be of the
          corresponding type
        * For :class:`~odoo.fields.Boolean`, the value should be a
          :class:`python:bool`
        * For :class:`~odoo.fields.Selection`, the value should match the
          selection values (generally :class:`python:str`, sometimes
          :class:`python:int`)
        * For :class:`~odoo.fields.Many2one`, the value should be the
          database identifier of the record to set
        * Other non-relational fields use a string for value

          .. danger::

              for historical and compatibility reasons,
              :class:`~odoo.fields.Date` and
              :class:`~odoo.fields.Datetime` fields use strings as values
              (written and read) rather than :class:`~python:datetime.date` or
              :class:`~python:datetime.datetime`. These date strings are
              UTC-only and formatted according to
              :const:`odoo.tools.misc.DEFAULT_SERVER_DATE_FORMAT` and
              :const:`odoo.tools.misc.DEFAULT_SERVER_DATETIME_FORMAT`
        * .. _openerp/models/relationals/format:

          :class:`~odoo.fields.One2many` and
          :class:`~odoo.fields.Many2many` use a special "commands" format to
          manipulate the set of records stored in/associated with the field.

          This format is a list of triplets executed sequentially, where each
          triplet is a command to execute on the set of records. Not all
          commands apply in all situations. Possible commands are:

          ``(0, _, values)``
              adds a new record created from the provided ``value`` dict.
          ``(1, id, values)``
              updates an existing record of id ``id`` with the values in
              ``values``. Can not be used in :meth:`~.create`.
          ``(2, id, _)``
              removes the record of id ``id`` from the set, then deletes it
              (from the database). Can not be used in :meth:`~.create`.
          ``(3, id, _)``
              removes the record of id ``id`` from the set, but does not
              delete it. Can not be used on
              :class:`~odoo.fields.One2many`. Can not be used in
              :meth:`~.create`.
          ``(4, id, _)``
              adds an existing record of id ``id`` to the set. Can not be
              used on :class:`~odoo.fields.One2many`.
          ``(5, _, _)``
              removes all records from the set, equivalent to using the
              command ``3`` on every record explicitly. Can not be used on
              :class:`~odoo.fields.One2many`. Can not be used in
              :meth:`~.create`.
          ``(6, _, ids)``
              replaces all existing records in the set by the ``ids`` list,
              equivalent to using the command ``5`` followed by a command
              ``4`` for each ``id`` in ``ids``.

          .. note:: Values marked as ``_`` in the list above are ignored and
                    can be anything, generally ``0`` or ``False``.
        """
        if not self:
            return True

        self._check_concurrency()
        self.check_access_rights('write')

        # No user-driven update of these columns
        for field in itertools.chain(MAGIC_COLUMNS, ('parent_left', 'parent_right')):
            vals.pop(field, None)

        # split up fields into old-style and pure new-style ones
        old_vals, new_vals, unknown = {}, {}, []
        for key, val in vals.iteritems():
            field = self._fields.get(key)
            if field:
                if field.store or field.inherited:
                    old_vals[key] = val
                if field.inverse and not field.inherited:
                    new_vals[key] = val
            else:
                unknown.append(key)

        if unknown:
            _logger.warning("%s.write() with unknown fields: %s", self._name, ', '.join(sorted(unknown)))

        protected_fields = map(self._fields.get, new_vals)
        with self.env.protecting(protected_fields, self):
            # write old-style fields with (low-level) method _write
            if old_vals:
                self._write(old_vals)

            if new_vals:
                # put the values of pure new-style fields into cache, and inverse them
                self.modified(set(new_vals) - set(old_vals))
                for record in self:
                    record._cache.update(record._convert_to_cache(new_vals, update=True))
                for key in new_vals:
                    self._fields[key].determine_inverse(self)
                self.modified(set(new_vals) - set(old_vals))
                # check Python constraints for inversed fields
                self._validate_fields(set(new_vals) - set(old_vals))
                # recompute new-style fields
                if self.env.recompute and self._context.get('recompute', True):
                    self.recompute()

        return True

    @api.multi
    def _write(self, vals):
        # low-level implementation of write()
        self.check_field_access_rights('write', list(vals))

        cr = self._cr

        # for recomputing new-style fields
        extra_fields = ['write_date', 'write_uid'] if self._log_access else []
        self.modified(list(vals) + extra_fields)

        # for updating parent_left, parent_right
        parents_changed = []
        if self._parent_store and (self._parent_name in vals) and \
                not self._context.get('defer_parent_store_computation'):
            # The parent_left/right computation may take up to 5 seconds. No
            # need to recompute the values if the parent is the same.
            #
            # Note: to respect parent_order, nodes must be processed in
            # order, so ``parents_changed`` must be ordered properly.
            parent_val = vals[self._parent_name]
            if parent_val:
                query = "SELECT id FROM %s WHERE id IN %%s AND (%s != %%s OR %s IS NULL) ORDER BY %s" % \
                                (self._table, self._parent_name, self._parent_name, self._parent_order)
                cr.execute(query, (tuple(self.ids), parent_val))
            else:
                query = "SELECT id FROM %s WHERE id IN %%s AND (%s IS NOT NULL) ORDER BY %s" % \
                                (self._table, self._parent_name, self._parent_order)
                cr.execute(query, (tuple(self.ids),))
            parents_changed = map(operator.itemgetter(0), cr.fetchall())

        updates = []            # list of (column, expr) or (column, pattern, value)
        upd_todo = []           # list of column names to set explicitly
        updend = []             # list of possibly inherited field names
        direct = []             # list of direcly updated columns
        has_trans = self.env.lang and self.env.lang != 'en_US'
        single_lang = len(self.env['res.lang'].get_installed()) <= 1
        for name, val in vals.iteritems():
            field = self._fields[name]
            if field and field.deprecated:
                _logger.warning('Field %s.%s is deprecated: %s', self._name, name, field.deprecated)
            if field.store:
                if hasattr(field, 'selection') and val:
                    self._check_selection_field_value(name, val)
                if field.column_type:
                    if single_lang or not (has_trans and field.translate is True):
                        # val is not a translation: update the table
                        val = field.convert_to_column(val, self)
                        updates.append((name, field.column_format, val))
                    direct.append(name)
                else:
                    upd_todo.append(name)
            else:
                updend.append(name)

        if self._log_access:
            updates.append(('write_uid', '%s', self._uid))
            updates.append(('write_date', "(now() at time zone 'UTC')"))
            direct.append('write_uid')
            direct.append('write_date')

        if updates:
            self.check_access_rule('write')
            query = 'UPDATE "%s" SET %s WHERE id IN %%s' % (
                self._table, ','.join('"%s"=%s' % (u[0], u[1]) for u in updates),
            )
            params = tuple(u[2] for u in updates if len(u) > 2)
            for sub_ids in cr.split_for_in_conditions(set(self.ids)):
                cr.execute(query, params + (sub_ids,))
                if cr.rowcount != len(sub_ids):
                    raise MissingError(_('One of the records you are trying to modify has already been deleted (Document type: %s).') % self._description)

            # TODO: optimize
            for name in direct:
                field = self._fields[name]
                if callable(field.translate):
                    # The source value of a field has been modified,
                    # synchronize translated terms when possible.
                    self.env['ir.translation']._sync_terms_translations(self._fields[name], self)

                elif has_trans and field.translate:
                    # The translated value of a field has been modified.
                    src_trans = self.read([name])[0][name]
                    if not src_trans:
                        # Insert value to DB
                        src_trans = vals[name]
                        self.with_context(lang=None).write({name: src_trans})
                    val = field.convert_to_column(vals[name], self)
                    tname = "%s,%s" % (self._name, name)
                    self.env['ir.translation']._set_ids(
                        tname, 'model', self.env.lang, self.ids, val, src_trans)

        # invalidate and mark new-style fields to recompute; do this before
        # setting other fields, because it can require the value of computed
        # fields, e.g., a one2many checking constraints on records
        self.modified(direct)

        # defaults in context must be removed when call a one2many or many2many
        rel_context = {key: val
                       for key, val in self._context.iteritems()
                       if not key.startswith('default_')}

        # call the 'write' method of fields which are not columns
        for name in upd_todo:
            field = self._fields[name]
            field.write(self.with_context(rel_context), vals[name])

        # for recomputing new-style fields
        self.modified(upd_todo)

        # write inherited fields on the corresponding parent records
        unknown_fields = set(updend)
        for parent_model, parent_field in self._inherits.iteritems():
            parent_ids = []
            for sub_ids in cr.split_for_in_conditions(self.ids):
                query = "SELECT DISTINCT %s FROM %s WHERE id IN %%s" % (parent_field, self._table)
                cr.execute(query, (sub_ids,))
                parent_ids.extend([row[0] for row in cr.fetchall()])

            parent_vals = {}
            for name in updend:
                field = self._fields[name]
                if field.inherited and field.related[0] == parent_field:
                    parent_vals[name] = vals[name]
                    unknown_fields.discard(name)

            if parent_vals:
                self.env[parent_model].browse(parent_ids).write(parent_vals)

        if unknown_fields:
            _logger.warning('No such field(s) in model %s: %s.', self._name, ', '.join(unknown_fields))

        # check Python constraints
        self._validate_fields(vals)

        # TODO: use _order to set dest at the right position and not first node of parent
        # We can't defer parent_store computation because the stored function
        # fields that are computer may refer (directly or indirectly) to
        # parent_left/right (via a child_of domain)
        if parents_changed:
            if self.pool._init:
                self.pool._init_parent[self._name] = True
            else:
                parent_val = vals[self._parent_name]
                if parent_val:
                    clause, params = '%s=%%s' % self._parent_name, (parent_val,)
                else:
                    clause, params = '%s IS NULL' % self._parent_name, ()

                for id in parents_changed:
                    # determine old parent_left, parent_right of current record
                    cr.execute('SELECT parent_left, parent_right FROM %s WHERE id=%%s' % self._table, (id,))
                    pleft0, pright0 = cr.fetchone()
                    width = pright0 - pleft0 + 1

                    # determine new parent_left of current record; it comes
                    # right after the parent_right of its closest left sibling
                    # (this CANNOT be fetched outside the loop, as it needs to
                    # be refreshed after each update, in case several nodes are
                    # sequentially inserted one next to the other)
                    pleft1 = None
                    cr.execute('SELECT id, parent_right FROM %s WHERE %s ORDER BY %s' % \
                               (self._table, clause, self._parent_order), params)
                    for (sibling_id, sibling_parent_right) in cr.fetchall():
                        if sibling_id == id:
                            break
                        pleft1 = (sibling_parent_right or 0) + 1
                    if not pleft1:
                        # the current record is the first node of the parent
                        if not parent_val:
                            pleft1 = 0          # the first node starts at 0
                        else:
                            cr.execute('SELECT parent_left FROM %s WHERE id=%%s' % self._table, (parent_val,))
                            pleft1 = cr.fetchone()[0] + 1

                    if pleft0 < pleft1 <= pright0:
                        raise UserError(_('Recursivity Detected.'))

                    # make some room for parent_left and parent_right at the new position
                    cr.execute('UPDATE %s SET parent_left=parent_left+%%s WHERE %%s<=parent_left' % self._table, (width, pleft1))
                    cr.execute('UPDATE %s SET parent_right=parent_right+%%s WHERE %%s<=parent_right' % self._table, (width, pleft1))
                    # slide the subtree of the current record to its new position
                    if pleft0 < pleft1:
                        cr.execute('''UPDATE %s SET parent_left=parent_left+%%s, parent_right=parent_right+%%s
                                      WHERE %%s<=parent_left AND parent_left<%%s''' % self._table,
                                   (pleft1 - pleft0, pleft1 - pleft0, pleft0, pright0))
                    else:
                        cr.execute('''UPDATE %s SET parent_left=parent_left-%%s, parent_right=parent_right-%%s
                                      WHERE %%s<=parent_left AND parent_left<%%s''' % self._table,
                                   (pleft0 - pleft1 + width, pleft0 - pleft1 + width, pleft0 + width, pright0 + width))

                self.invalidate_cache(['parent_left', 'parent_right'])

        # recompute new-style fields
        if self.env.recompute and self._context.get('recompute', True):
            self.recompute()

        return True

    #
    # TODO: Should set perm to user.xxx
    #
    @api.model
    @api.returns('self', lambda value: value.id)
    def create(self, vals):
        """ create(vals) -> record

        Creates a new record for the model.

        The new record is initialized using the values from ``vals`` and
        if necessary those from :meth:`~.default_get`.

        :param dict vals:
            values for the model's fields, as a dictionary::

                {'field_name': field_value, ...}

            see :meth:`~.write` for details
        :return: new record created
        :raise AccessError: * if user has no create rights on the requested object
                            * if user tries to bypass access rules for create on the requested object
        :raise ValidateError: if user tries to enter invalid value for a field that is not in selection
        :raise UserError: if a loop would be created in a hierarchy of objects a result of the operation (such as setting an object as its own parent)
        """
        self.check_access_rights('create')

        # add missing defaults, and drop fields that may not be set by user
        vals = self._add_missing_default_values(vals)
        for field in itertools.chain(MAGIC_COLUMNS, ('parent_left', 'parent_right')):
            vals.pop(field, None)

        # split up fields into old-style and pure new-style ones
        old_vals, new_vals, unknown = {}, {}, []
        for key, val in vals.iteritems():
            field = self._fields.get(key)
            if field:
                if field.store or field.inherited:
                    old_vals[key] = val
                if field.inverse and not field.inherited:
                    new_vals[key] = val
            else:
                unknown.append(key)

        if unknown:
            _logger.warning("%s.create() includes unknown fields: %s", self._name, ', '.join(sorted(unknown)))

        # create record with old-style fields
        record = self.browse(self._create(old_vals))

        protected_fields = map(self._fields.get, new_vals)
        with self.env.protecting(protected_fields, record):
            # put the values of pure new-style fields into cache, and inverse them
            record.modified(set(new_vals) - set(old_vals))
            record._cache.update(record._convert_to_cache(new_vals))
            for key in new_vals:
                self._fields[key].determine_inverse(record)
            record.modified(set(new_vals) - set(old_vals))
            # check Python constraints for inversed fields
            record._validate_fields(set(new_vals) - set(old_vals))
            # recompute new-style fields
            if self.env.recompute and self._context.get('recompute', True):
                self.recompute()

        return record

    @api.model
    def _create(self, vals):
        # low-level implementation of create()
        if self.is_transient():
            self._transient_vacuum()

        # data of parent records to create or update, by model
        tocreate = {
            parent_model: {'id': vals.pop(parent_field, None)}
            for parent_model, parent_field in self._inherits.iteritems()
        }

        # list of column assignments defined as tuples like:
        #   (column_name, format_string, column_value)
        #   (column_name, sql_formula)
        # Those tuples will be used by the string formatting for the INSERT
        # statement below.
        updates = [
            ('id', "nextval('%s')" % self._sequence),
        ]

        upd_todo = []
        unknown_fields = []
        protected_fields = []
        for name, val in vals.items():
            field = self._fields.get(name)
            if not field:
                unknown_fields.append(name)
                del vals[name]
            elif field.inherited:
                tocreate[field.related_field.model_name][name] = val
                del vals[name]
            elif not field.store:
                del vals[name]
            elif field.inverse:
                protected_fields.append(field)
        if unknown_fields:
            _logger.warning('No such field(s) in model %s: %s.', self._name, ', '.join(unknown_fields))

        # create or update parent records
        for parent_model, parent_vals in tocreate.iteritems():
            parent_id = parent_vals.pop('id')
            if not parent_id:
                parent_id = self.env[parent_model].create(parent_vals).id
            else:
                self.env[parent_model].browse(parent_id).write(parent_vals)
            updates.append((self._inherits[parent_model], '%s', parent_id))

        # set boolean fields to False by default (to make search more powerful)
        for name, field in self._fields.iteritems():
            if field.type == 'boolean' and field.store and name not in vals:
                vals[name] = False

        # determine SQL values
        for name, val in vals.iteritems():
            field = self._fields[name]
            if field.store and field.column_type:
                updates.append((name, field.column_format, field.convert_to_column(val, self)))
            else:
                upd_todo.append(name)

            if hasattr(field, 'selection') and val:
                self._check_selection_field_value(name, val)

        if self._log_access:
            updates.append(('create_uid', '%s', self._uid))
            updates.append(('write_uid', '%s', self._uid))
            updates.append(('create_date', "(now() at time zone 'UTC')"))
            updates.append(('write_date', "(now() at time zone 'UTC')"))

        # insert a row for this record
        cr = self._cr
        query = """INSERT INTO "%s" (%s) VALUES(%s) RETURNING id""" % (
                self._table,
                ', '.join('"%s"' % u[0] for u in updates),
                ', '.join(u[1] for u in updates),
            )
        cr.execute(query, tuple(u[2] for u in updates if len(u) > 2))

        # from now on, self is the new record
        id_new, = cr.fetchone()
        self = self.browse(id_new)

        if self.env.lang and self.env.lang != 'en_US':
            # add translations for self.env.lang
            for name, val in vals.iteritems():
                field = self._fields[name]
                if field.store and field.column_type and field.translate is True:
                    tname = "%s,%s" % (self._name, name)
                    self.env['ir.translation']._set_ids(tname, 'model', self.env.lang, self.ids, val, val)

        if self._parent_store and not self._context.get('defer_parent_store_computation'):
            if self.pool._init:
                self.pool._init_parent[self._name] = True
            else:
                parent_val = vals.get(self._parent_name)
                if parent_val:
                    # determine parent_left: it comes right after the
                    # parent_right of its closest left sibling
                    pleft = None
                    cr.execute("SELECT parent_right FROM %s WHERE %s=%%s ORDER BY %s" % \
                                    (self._table, self._parent_name, self._parent_order),
                               (parent_val,))
                    for (pright,) in cr.fetchall():
                        if not pright:
                            break
                        pleft = pright + 1
                    if not pleft:
                        # this is the leftmost child of its parent
                        cr.execute("SELECT parent_left FROM %s WHERE id=%%s" % self._table, (parent_val,))
                        pleft = cr.fetchone()[0] + 1
                else:
                    # determine parent_left: it comes after all top-level parent_right
                    cr.execute("SELECT MAX(parent_right) FROM %s" % self._table)
                    pleft = (cr.fetchone()[0] or 0) + 1

                # make some room for the new node, and insert it in the MPTT
                cr.execute("UPDATE %s SET parent_left=parent_left+2 WHERE parent_left>=%%s" % self._table,
                           (pleft,))
                cr.execute("UPDATE %s SET parent_right=parent_right+2 WHERE parent_right>=%%s" % self._table,
                           (pleft,))
                cr.execute("UPDATE %s SET parent_left=%%s, parent_right=%%s WHERE id=%%s" % self._table,
                           (pleft, pleft + 1, id_new))
                self.invalidate_cache(['parent_left', 'parent_right'])

        with self.env.protecting(protected_fields, self):
            # invalidate and mark new-style fields to recompute; do this before
            # setting other fields, because it can require the value of computed
            # fields, e.g., a one2many checking constraints on records
            self.modified(self._fields)

            # defaults in context must be removed when call a one2many or many2many
            rel_context = {key: val
                           for key, val in self._context.iteritems()
                           if not key.startswith('default_')}

            # call the 'write' method of fields which are not columns
            for name in upd_todo:
                field = self._fields[name]
                field.write(self.with_context(rel_context), vals[name])

            # for recomputing new-style fields
            self.modified(upd_todo)

            # check Python constraints
            self._validate_fields(vals)

            if self.env.recompute and self._context.get('recompute', True):
                # recompute new-style fields
                self.recompute()

        self.check_access_rule('create')
        return id_new

    # TODO: ameliorer avec NULL
    @api.model
    def _where_calc(self, domain, active_test=True):
        """Computes the WHERE clause needed to implement an OpenERP domain.
        :param domain: the domain to compute
        :type domain: list
        :param active_test: whether the default filtering of records with ``active``
                            field set to ``False`` should be applied.
        :return: the query expressing the given domain as provided in domain
        :rtype: osv.query.Query
        """
        # if the object has a field named 'active', filter out all inactive
        # records unless they were explicitely asked for
        if 'active' in self._fields and active_test and self._context.get('active_test', True):
            # the item[0] trick below works for domain items and '&'/'|'/'!'
            # operators too
            if not any(item[0] == 'active' for item in domain):
                domain = [('active', '=', 1)] + domain

        if domain:
            e = expression.expression(domain, self)
            tables = e.get_tables()
            where_clause, where_params = e.to_sql()
            where_clause = [where_clause] if where_clause else []
        else:
            where_clause, where_params, tables = [], [], ['"%s"' % self._table]

        return Query(tables, where_clause, where_params)

    def _check_qorder(self, word):
        if not regex_order.match(word):
            raise UserError(_('Invalid "order" specified. A valid "order" specification is a comma-separated list of valid field names (optionally followed by asc/desc for the direction)'))
        return True

    @api.model
    def _apply_ir_rules(self, query, mode='read'):
        """Add what's missing in ``query`` to implement all appropriate ir.rules
          (using the ``model_name``'s rules or the current model's rules if ``model_name`` is None)

           :param query: the current query object
        """
        if self._uid == SUPERUSER_ID:
            return

        def apply_rule(clauses, params, tables, parent_model=None):
            """ :param parent_model: name of the parent model, if the added
                    clause comes from a parent model
            """
            if clauses:
                if parent_model:
                    # as inherited rules are being applied, we need to add the
                    # missing JOIN to reach the parent table (if not JOINed yet)
                    parent_table = '"%s"' % self.env[parent_model]._table
                    parent_alias = '"%s"' % self._inherits_join_add(self, parent_model, query)
                    # inherited rules are applied on the external table, replace
                    # parent_table by parent_alias
                    clauses = [clause.replace(parent_table, parent_alias) for clause in clauses]
                    # replace parent_table by parent_alias, and introduce
                    # parent_alias if needed
                    tables = [
                        (parent_table + ' as ' + parent_alias) if table == parent_table \
                            else table.replace(parent_table, parent_alias)
                        for table in tables
                    ]
                query.where_clause += clauses
                query.where_clause_params += params
                for table in tables:
                    if table not in query.tables:
                        query.tables.append(table)

        # apply main rules on the object
        Rule = self.env['ir.rule']
        where_clause, where_params, tables = Rule.domain_get(self._name, mode)
        apply_rule(where_clause, where_params, tables)

        # apply ir.rules from the parents (through _inherits)
        for parent_model in self._inherits:
            where_clause, where_params, tables = Rule.domain_get(parent_model, mode)
            apply_rule(where_clause, where_params, tables, parent_model)

    @api.model
    def _generate_translated_field(self, table_alias, field, query):
        """
        Add possibly missing JOIN with translations table to ``query`` and
        generate the expression for the translated field.

        :return: the qualified field name (or expression) to use for ``field``
        """
        if self.env.lang:
            # Sub-select to return at most one translation per record.
            # Even if it shoud probably not be the case,
            # this is possible to have multiple translations for a same record in the same language.
            # The parenthesis surrounding the select are important, as this is a sub-select.
            # The quotes surrounding `ir_translation` are important as well.
            unique_translation_subselect = """
                (SELECT DISTINCT ON (res_id) res_id, value
                 FROM "ir_translation"
                 WHERE name=%s AND lang=%s AND value!=%s
                 ORDER BY res_id, id DESC)
            """
            alias, alias_statement = query.add_join(
                (table_alias, unique_translation_subselect, 'id', 'res_id', field),
                implicit=False,
                outer=True,
                extra_params=["%s,%s" % (self._name, field), self.env.lang, ""],
            )
            return 'COALESCE("%s"."%s", "%s"."%s")' % (alias, 'value', table_alias, field)
        else:
            return '"%s"."%s"' % (table_alias, field)

    @api.model
    def _generate_m2o_order_by(self, alias, order_field, query, reverse_direction, seen):
        """
        Add possibly missing JOIN to ``query`` and generate the ORDER BY clause for m2o fields,
        either native m2o fields or function/related fields that are stored, including
        intermediate JOINs for inheritance if required.

        :return: the qualified field name to use in an ORDER BY clause to sort by ``order_field``
        """
        field = self._fields[order_field]
        if field.inherited:
            # also add missing joins for reaching the table containing the m2o field
            qualified_field = self._inherits_join_calc(alias, order_field, query)
            alias, order_field = qualified_field.replace('"', '').split('.', 1)
            field = field.base_field

        assert field.type == 'many2one', 'Invalid field passed to _generate_m2o_order_by()'
        if not field.store:
            _logger.debug("Many2one function/related fields must be stored "
                          "to be used as ordering fields! Ignoring sorting for %s.%s",
                          self._name, order_field)
            return []

        # figure out the applicable order_by for the m2o
        dest_model = self.env[field.comodel_name]
        m2o_order = dest_model._order
        if not regex_order.match(m2o_order):
            # _order is complex, can't use it here, so we default to _rec_name
            m2o_order = dest_model._rec_name

        # Join the dest m2o table if it's not joined yet. We use [LEFT] OUTER join here
        # as we don't want to exclude results that have NULL values for the m2o
        join = (alias, dest_model._table, order_field, 'id', order_field)
        dest_alias, _ = query.add_join(join, implicit=False, outer=True)
        return dest_model._generate_order_by_inner(dest_alias, m2o_order, query,
                                                   reverse_direction, seen)

    @api.model
    def _generate_order_by_inner(self, alias, order_spec, query, reverse_direction=False, seen=None):
        if seen is None:
            seen = set()
        self._check_qorder(order_spec)

        order_by_elements = []
        for order_part in order_spec.split(','):
            order_split = order_part.strip().split(' ')
            order_field = order_split[0].strip()
            order_direction = order_split[1].strip().upper() if len(order_split) == 2 else ''
            if reverse_direction:
                order_direction = 'ASC' if order_direction == 'DESC' else 'DESC'
            do_reverse = order_direction == 'DESC'

            field = self._fields.get(order_field)
            if not field:
                raise ValueError(_("Sorting field %s not found on model %s") % (order_field, self._name))

            if order_field == 'id':
                order_by_elements.append('"%s"."%s" %s' % (alias, order_field, order_direction))
            else:
                if field.inherited:
                    field = field.base_field
                if field.store and field.type == 'many2one':
                    key = (field.model_name, field.comodel_name, order_field)
                    if key not in seen:
                        seen.add(key)
                        order_by_elements += self._generate_m2o_order_by(alias, order_field, query, do_reverse, seen)
                elif field.store and field.column_type:
                    qualifield_name = self._inherits_join_calc(alias, order_field, query, implicit=False, outer=True)
                    if field.type == 'boolean':
                        qualifield_name = "COALESCE(%s, false)" % qualifield_name
                    order_by_elements.append("%s %s" % (qualifield_name, order_direction))
                else:
                    continue  # ignore non-readable or "non-joinable" fields

        return order_by_elements

    @api.model
    def _generate_order_by(self, order_spec, query):
        """
        Attempt to construct an appropriate ORDER BY clause based on order_spec, which must be
        a comma-separated list of valid field names, optionally followed by an ASC or DESC direction.

        :raise ValueError in case order_spec is malformed
        """
        order_by_clause = ''
        order_spec = order_spec or self._order
        if order_spec:
            order_by_elements = self._generate_order_by_inner(self._table, order_spec, query)
            if order_by_elements:
                order_by_clause = ",".join(order_by_elements)

        return order_by_clause and (' ORDER BY %s ' % order_by_clause) or ''

    @api.model
    def _search(self, args, offset=0, limit=None, order=None, count=False, access_rights_uid=None):
        """
        Private implementation of search() method, allowing specifying the uid to use for the access right check.
        This is useful for example when filling in the selection list for a drop-down and avoiding access rights errors,
        by specifying ``access_rights_uid=1`` to bypass access rights check, but not ir.rules!
        This is ok at the security level because this method is private and not callable through XML-RPC.

        :param access_rights_uid: optional user ID to use when checking access rights
                                  (not for ir.rules, this is only for ir.model.access)
        :return: a list of record ids or an integer (if count is True)
        """
        self.sudo(access_rights_uid or self._uid).check_access_rights('read')

        # For transient models, restrict access to the current user, except for the super-user
        if self.is_transient() and self._log_access and self._uid != SUPERUSER_ID:
            args = expression.AND(([('create_uid', '=', self._uid)], args or []))

        query = self._where_calc(args)
        self._apply_ir_rules(query, 'read')
        order_by = self._generate_order_by(order, query)
        from_clause, where_clause, where_clause_params = query.get_sql()

        where_str = where_clause and (" WHERE %s" % where_clause) or ''

        if count:
            # Ignore order, limit and offset when just counting, they don't make sense and could
            # hurt performance
            query_str = 'SELECT count(1) FROM ' + from_clause + where_str
            self._cr.execute(query_str, where_clause_params)
            res = self._cr.fetchone()
            return res[0]

        limit_str = limit and ' limit %d' % limit or ''
        offset_str = offset and ' offset %d' % offset or ''
        query_str = 'SELECT "%s".id FROM ' % self._table + from_clause + where_str + order_by + limit_str + offset_str
        self._cr.execute(query_str, where_clause_params)
        res = self._cr.fetchall()

        # TDE note: with auto_join, we could have several lines about the same result
        # i.e. a lead with several unread messages; we uniquify the result using
        # a fast way to do it while preserving order (http://www.peterbe.com/plog/uniqifiers-benchmark)
        def _uniquify_list(seq):
            seen = set()
            return [x for x in seq if x not in seen and not seen.add(x)]

        return _uniquify_list([x[0] for x in res])

    @api.multi
    @api.returns(None, lambda value: value[0])
    def copy_data(self, default=None):
        """
        Copy given record's data with all its fields values

        :param default: field values to override in the original values of the copied record
        :return: list with a dictionary containing all the field values
        """
        # In the old API, this method took a single id and return a dict. When
        # invoked with the new API, it returned a list of dicts.
        self.ensure_one()

        # avoid recursion through already copied records in case of circular relationship
        if '__copy_data_seen' not in self._context:
            self = self.with_context(__copy_data_seen=defaultdict(set))
        seen_map = self._context['__copy_data_seen']
        if self.id in seen_map[self._name]:
            return
        seen_map[self._name].add(self.id)

        default = dict(default or [])
        if 'state' not in default and 'state' in self._fields:
            field = self._fields['state']
            if field.default:
                value = field.default(self)
                value = field.convert_to_cache(value, self)
                value = field.convert_to_record(value, self)
                value = field.convert_to_write(value, self)
                default['state'] = value

        # build a black list of fields that should not be copied
        blacklist = set(MAGIC_COLUMNS + ['parent_left', 'parent_right'])
        whitelist = set(name for name, field in self._fields.iteritems() if not field.inherited)

        def blacklist_given_fields(model):
            # blacklist the fields that are given by inheritance
            for parent_model, parent_field in model._inherits.items():
                blacklist.add(parent_field)
                if parent_field in default:
                    # all the fields of 'parent_model' are given by the record:
                    # default[parent_field], except the ones redefined in self
                    blacklist.update(set(self.env[parent_model]._fields) - whitelist)
                else:
                    blacklist_given_fields(self.env[parent_model])
            # blacklist deprecated fields
            for name, field in model._fields.iteritems():
                if field.deprecated:
                    blacklist.add(name)

        blacklist_given_fields(self)

        fields_to_copy = {name: field
                          for name, field in self._fields.iteritems()
                          if field.copy and name not in default and name not in blacklist}

        for name, field in fields_to_copy.iteritems():
            if field.type == 'one2many':
                # duplicate following the order of the ids because we'll rely on
                # it later for copying translations in copy_translation()!
                lines = [rec.copy_data()[0] for rec in self[name].sorted(key='id')]
                # the lines are duplicated using the wrong (old) parent, but then
                # are reassigned to the correct one thanks to the (0, 0, ...)
                default[name] = [(0, 0, line) for line in lines if line]
            elif field.type == 'many2many':
                default[name] = [(6, 0, self[name].ids)]
            else:
                default[name] = field.convert_to_write(self[name], self)

        return [default]

    @api.multi
    def copy_translations(old, new):
        # avoid recursion through already copied records in case of circular relationship
        if '__copy_translations_seen' not in old._context:
            old = old.with_context(__copy_translations_seen=defaultdict(set))
        seen_map = old._context['__copy_translations_seen']
        if old.id in seen_map[old._name]:
            return
        seen_map[old._name].add(old.id)

        def get_trans(field, old, new):
            """ Return the 'name' of the translations to search for, together
                with the record ids corresponding to ``old`` and ``new``.
            """
            if field.inherited:
                pname = field.related[0]
                return get_trans(field.related_field, old[pname], new[pname])
            return "%s,%s" % (field.model_name, field.name), old.id, new.id

        # removing the lang to compare untranslated values
        old_wo_lang, new_wo_lang = (old + new).with_context(lang=None)
        Translation = old.env['ir.translation']

        for name, field in old._fields.iteritems():
            if not field.copy:
                continue

            if field.type == 'one2many':
                # we must recursively copy the translations for o2m; here we
                # rely on the order of the ids to match the translations as
                # foreseen in copy_data()
                old_lines = old[name].sorted(key='id')
                new_lines = new[name].sorted(key='id')
                for (old_line, new_line) in zip(old_lines, new_lines):
                    old_line.copy_translations(new_line)

            elif field.translate:
                # for translatable fields we copy their translations
                trans_name, source_id, target_id = get_trans(field, old, new)
                domain = [('name', '=', trans_name), ('res_id', '=', source_id)]
                for vals in Translation.search_read(domain):
                    del vals['id']
                    del vals['source']      # remove source to avoid triggering _set_src
                    del vals['module']      # duplicated vals is not linked to any module
                    vals['res_id'] = target_id
                    if vals['lang'] == old.env.lang:
                        # 'source' to force the call to _set_src
                        # 'value' needed if value is changed in copy(), want to see the new_value
                        vals['source'] = old_wo_lang[name]
                        vals['value'] = new_wo_lang[name]
                    Translation.create(vals)

    @api.multi
    @api.returns('self', lambda value: value.id)
    def copy(self, default=None):
        """ copy(default=None)

        Duplicate record ``self`` updating it with default values

        :param dict default: dictionary of field values to override in the
               original values of the copied record, e.g: ``{'field_name': overridden_value, ...}``
        :returns: new record

        """
        self.ensure_one()
        vals = self.copy_data(default)[0]
        # To avoid to create a translation in the lang of the user, copy_translation will do it
        new = self.with_context(lang=None).create(vals)
        self.copy_translations(new)
        return new

    @api.multi
    @api.returns('self')
    def exists(self):
        """  exists() -> records

        Returns the subset of records in ``self`` that exist, and marks deleted
        records as such in cache. It can be used as a test on records::

            if record.exists():
                ...

        By convention, new records are returned as existing.
        """
        ids, new_ids = [], []
        for i in self._ids:
            (ids if isinstance(i, (int, long)) else new_ids).append(i)
        if not ids:
            return self
        query = """SELECT id FROM "%s" WHERE id IN %%s""" % self._table
        self._cr.execute(query, [tuple(ids)])
        ids = [r[0] for r in self._cr.fetchall()]
        existing = self.browse(ids + new_ids)
        if len(existing) < len(self):
            # mark missing records in cache with a failed value
            exc = MissingError(_("Record does not exist or has been deleted."))
            (self - existing)._cache.update(FailedValue(exc))
        return existing

    @api.multi
    def _check_recursion(self, parent=None):
        """
        Verifies that there is no loop in a hierarchical structure of records,
        by following the parent relationship using the **parent** field until a
        loop is detected or until a top-level record is found.

        :param parent: optional parent field name (default: ``self._parent_name``)
        :return: **True** if no loop was found, **False** otherwise.
        """
        if not parent:
            parent = self._parent_name

        # must ignore 'active' flag, ir.rules, etc. => direct SQL query
        cr = self._cr
        query = 'SELECT "%s" FROM "%s" WHERE id = %%s' % (parent, self._table)
        for id in self.ids:
            current_id = id
            while current_id:
                cr.execute(query, (current_id,))
                result = cr.fetchone()
                current_id = result[0] if result else None
                if current_id == id:
                    return False
        return True

    @api.multi
    def _check_m2m_recursion(self, field_name):
        """
        Verifies that there is no loop in a directed graph of records, by
        following a many2many relationship with the given field name.

        :param field_name: field to check
        :return: **True** if no loop was found, **False** otherwise.
        """
        field = self._fields.get(field_name)
        if not (field and field.type == 'many2many' and
                field.comodel_name == self._name and field.store):
            # field must be a many2many on itself
            raise ValueError('invalid field_name: %r' % (field_name,))

        cr = self._cr
        query = 'SELECT "%s", "%s" FROM "%s" WHERE "%s" IN %%s AND "%s" IS NOT NULL' % \
                    (field.column1, field.column2, field.relation, field.column1, field.column2)

        succs = defaultdict(set)        # transitive closure of successors
        preds = defaultdict(set)        # transitive closure of predecessors
        todo, done = set(self.ids), set()
        while todo:
            # retrieve the respective successors of the nodes in 'todo'
            cr.execute(query, [tuple(todo)])
            done.update(todo)
            todo.clear()
            for id1, id2 in cr.fetchall():
                # connect id1 and its predecessors to id2 and its successors
                for x, y in itertools.product([id1] + list(preds[id1]),
                                              [id2] + list(succs[id2])):
                    if x == y:
                        return False    # we found a cycle here!
                    succs[x].add(y)
                    preds[y].add(x)
                if id2 not in done:
                    todo.add(id2)
        return True

    @api.multi
    def _get_external_ids(self):
        """Retrieve the External ID(s) of any database record.

        **Synopsis**: ``_get_xml_ids() -> { 'id': ['module.xml_id'] }``

        :return: map of ids to the list of their fully qualified External IDs
                 in the form ``module.key``, or an empty list when there's no External
                 ID for a record, e.g.::

                     { 'id': ['module.ext_id', 'module.ext_id_bis'],
                       'id2': [] }
        """
        result = {record.id: [] for record in self}
        domain = [('model', '=', self._name), ('res_id', 'in', self.ids)]
        for data in self.env['ir.model.data'].sudo().search_read(domain, ['module', 'name', 'res_id']):
            result[data['res_id']].append('%(module)s.%(name)s' % data)
        return result

    @api.multi
    def get_external_id(self):
        """Retrieve the External ID of any database record, if there
        is one. This method works as a possible implementation
        for a function field, to be able to add it to any
        model object easily, referencing it as ``Model.get_external_id``.

        When multiple External IDs exist for a record, only one
        of them is returned (randomly).

        :return: map of ids to their fully qualified XML ID,
                 defaulting to an empty string when there's none
                 (to be usable as a function field),
                 e.g.::

                     { 'id': 'module.ext_id',
                       'id2': '' }
        """
        results = self._get_external_ids()
        return {key: val[0] if val else ''
                for key, val in results.iteritems()}

    # backwards compatibility
    get_xml_id = get_external_id
    _get_xml_ids = _get_external_ids

    @api.multi
    def print_report(self, name, data):
        """
        Render the report ``name`` for the given IDs. The report must be defined
        for this model, not another.
        """
        report = self.env['ir.actions.report.xml']._lookup_report(name)
        assert self._name == report.table
        cr, uid, context = self.env.args
        return report.create(cr, uid, self.ids, data, context)

    # Transience
    @classmethod
    def is_transient(cls):
        """ Return whether the model is transient.

        See :class:`TransientModel`.

        """
        return cls._transient

    @api.model_cr
    def _transient_clean_rows_older_than(self, seconds):
        assert self._transient, "Model %s is not transient, it cannot be vacuumed!" % self._name
        # Never delete rows used in last 5 minutes
        seconds = max(seconds, 300)
        query = ("SELECT id FROM " + self._table + " WHERE"
            " COALESCE(write_date, create_date, (now() at time zone 'UTC'))::timestamp"
            " < ((now() at time zone 'UTC') - interval %s)")
        self._cr.execute(query, ("%s seconds" % seconds,))
        ids = [x[0] for x in self._cr.fetchall()]
        self.sudo().browse(ids).unlink()

    @api.model_cr
    def _transient_clean_old_rows(self, max_count):
        # Check how many rows we have in the table
        self._cr.execute("SELECT count(*) AS row_count FROM " + self._table)
        res = self._cr.fetchall()
        if res[0][0] <= max_count:
            return  # max not reached, nothing to do
        self._transient_clean_rows_older_than(300)

    @api.model
    def _transient_vacuum(self, force=False):
        """Clean the transient records.

        This unlinks old records from the transient model tables whenever the
        "_transient_max_count" or "_max_age" conditions (if any) are reached.
        Actual cleaning will happen only once every "_transient_check_time" calls.
        This means this method can be called frequently called (e.g. whenever
        a new record is created).
        Example with both max_hours and max_count active:
        Suppose max_hours = 0.2 (e.g. 12 minutes), max_count = 20, there are 55 rows in the
        table, 10 created/changed in the last 5 minutes, an additional 12 created/changed between
        5 and 10 minutes ago, the rest created/changed more then 12 minutes ago.
        - age based vacuum will leave the 22 rows created/changed in the last 12 minutes
        - count based vacuum will wipe out another 12 rows. Not just 2, otherwise each addition
          would immediately cause the maximum to be reached again.
        - the 10 rows that have been created/changed the last 5 minutes will NOT be deleted
        """
        assert self._transient, "Model %s is not transient, it cannot be vacuumed!" % self._name
        _transient_check_time = 20          # arbitrary limit on vacuum executions
        cls = type(self)
        cls._transient_check_count += 1
        if not force and (cls._transient_check_count < _transient_check_time):
            return True  # no vacuum cleaning this time
        cls._transient_check_count = 0

        # Age-based expiration
        if self._transient_max_hours:
            self._transient_clean_rows_older_than(self._transient_max_hours * 60 * 60)

        # Count-based expiration
        if self._transient_max_count:
            self._transient_clean_old_rows(self._transient_max_count)

        return True

    @api.model
    def resolve_2many_commands(self, field_name, commands, fields=None):
        """ Serializes one2many and many2many commands into record dictionaries
            (as if all the records came from the database via a read()).  This
            method is aimed at onchange methods on one2many and many2many fields.

            Because commands might be creation commands, not all record dicts
            will contain an ``id`` field.  Commands matching an existing record
            will have an ``id``.

            :param field_name: name of the one2many or many2many field matching the commands
            :type field_name: str
            :param commands: one2many or many2many commands to execute on ``field_name``
            :type commands: list((int|False, int|False, dict|False))
            :param fields: list of fields to read from the database, when applicable
            :type fields: list(str)
            :returns: records in a shape similar to that returned by ``read()``
                (except records may be missing the ``id`` field if they don't exist in db)
            :rtype: list(dict)
        """
        result = []                     # result (list of dict)
        record_ids = []                 # ids of records to read
        updates = defaultdict(dict)     # {id: vals} of updates on records

        for command in commands or []:
            if not isinstance(command, (list, tuple)):
                record_ids.append(command)
            elif command[0] == 0:
                result.append(command[2])
            elif command[0] == 1:
                record_ids.append(command[1])
                updates[command[1]].update(command[2])
            elif command[0] in (2, 3):
                record_ids = [id for id in record_ids if id != command[1]]
            elif command[0] == 4:
                record_ids.append(command[1])
            elif command[0] == 5:
                result, record_ids = [], []
            elif command[0] == 6:
                result, record_ids = [], list(command[2])

        # read the records and apply the updates
        field = self._fields[field_name]
        records = self.env[field.comodel_name].browse(record_ids)
        for data in records.read(fields):
            data.update(updates.get(data['id'], {}))
            result.append(data)

        return result

    # for backward compatibility
    resolve_o2m_commands_to_record_dicts = resolve_2many_commands

    @api.model
    def search_read(self, domain=None, fields=None, offset=0, limit=None, order=None):
        """
        Performs a ``search()`` followed by a ``read()``.

        :param domain: Search domain, see ``args`` parameter in ``search()``. Defaults to an empty domain that will match all records.
        :param fields: List of fields to read, see ``fields`` parameter in ``read()``. Defaults to all fields.
        :param offset: Number of records to skip, see ``offset`` parameter in ``search()``. Defaults to 0.
        :param limit: Maximum number of records to return, see ``limit`` parameter in ``search()``. Defaults to no limit.
        :param order: Columns to sort result, see ``order`` parameter in ``search()``. Defaults to no sort.
        :return: List of dictionaries containing the asked fields.
        :rtype: List of dictionaries.

        """
        records = self.search(domain or [], offset=offset, limit=limit, order=order)
        if not records:
            return []

        if fields and fields == ['id']:
            # shortcut read if we only want the ids
            return [{'id': record.id} for record in records]

        # read() ignores active_test, but it would forward it to any downstream search call
        # (e.g. for x2m or function fields), and this is not the desired behavior, the flag
        # was presumably only meant for the main search().
        # TODO: Move this to read() directly?
        if 'active_test' in self._context:
            context = dict(self._context)
            del context['active_test']
            records = records.with_context(context)

        result = records.read(fields)
        if len(result) <= 1:
            return result

        # reorder read
        index = {vals['id']: vals for vals in result}
        return [index[record.id] for record in records if record.id in index]

    @api.multi
    def toggle_active(self):
        """ Inverse the value of the field ``active`` on the records in ``self``. """
        for record in self:
            record.active = not record.active

    @api.model_cr
    def _register_hook(self):
        """ stuff to do right after the registry is built """
        pass

    @classmethod
    def _patch_method(cls, name, method):
        """ Monkey-patch a method for all instances of this model. This replaces
            the method called ``name`` by ``method`` in the given class.
            The original method is then accessible via ``method.origin``, and it
            can be restored with :meth:`~._revert_method`.

            Example::

                @api.multi
                def do_write(self, values):
                    # do stuff, and call the original method
                    return do_write.origin(self, values)

                # patch method write of model
                model._patch_method('write', do_write)

                # this will call do_write
                records = model.search([...])
                records.write(...)

                # restore the original method
                model._revert_method('write')
        """
        origin = getattr(cls, name)
        method.origin = origin
        # propagate decorators from origin to method, and apply api decorator
        wrapped = api.guess(api.propagate(origin, method))
        wrapped.origin = origin
        setattr(cls, name, wrapped)

    @classmethod
    def _revert_method(cls, name):
        """ Revert the original method called ``name`` in the given class.
            See :meth:`~._patch_method`.
        """
        method = getattr(cls, name)
        setattr(cls, name, method.origin)

    #
    # Instance creation
    #
    # An instance represents an ordered collection of records in a given
    # execution environment. The instance object refers to the environment, and
    # the records themselves are represented by their cache dictionary. The 'id'
    # of each record is found in its corresponding cache dictionary.
    #
    # This design has the following advantages:
    #  - cache access is direct and thus fast;
    #  - one can consider records without an 'id' (see new records);
    #  - the global cache is only an index to "resolve" a record 'id'.
    #

    @classmethod
    def _browse(cls, ids, env, prefetch=None):
        """ Create a recordset instance.

        :param ids: a tuple of record ids
        :param env: an environment
        :param prefetch: an optional prefetch object
        """
        records = object.__new__(cls)
        records.env = env
        records._ids = ids
        if prefetch is None:
            prefetch = defaultdict(set)         # {model_name: set(ids)}
        records._prefetch = prefetch
        prefetch[cls._name].update(ids)
        return records

    def browse(self, arg=None, prefetch=None):
        """ browse([ids]) -> records

        Returns a recordset for the ids provided as parameter in the current
        environment.

        Can take no ids, a single id or a sequence of ids.
        """
        ids = _normalize_ids(arg)
        #assert all(isinstance(id, IdType) for id in ids), "Browsing invalid ids: %s" % ids
        return self._browse(ids, self.env, prefetch)

    #
    # Internal properties, for manipulating the instance's implementation
    #

    @property
    def ids(self):
        """ List of actual record ids in this recordset (ignores placeholder
        ids for records to create)
        """
        return filter(None, list(self._ids))

    # backward-compatibility with former browse records
    _cr = property(lambda self: self.env.cr)
    _uid = property(lambda self: self.env.uid)
    _context = property(lambda self: self.env.context)

    #
    # Conversion methods
    #

    def ensure_one(self):
        """ Verifies that the current recorset holds a single record. Raises
        an exception otherwise.
        """
        if len(self) == 1:
            return self
        raise ValueError("Expected singleton: %s" % self)

    def with_env(self, env):
        """ Returns a new version of this recordset attached to the provided
        environment

        .. warning::
            The new environment will not benefit from the current
            environment's data cache, so later data access may incur extra
            delays while re-fetching from the database.
            The returned recordset has the same prefetch object as ``self``.

        :type env: :class:`~odoo.api.Environment`
        """
        return self._browse(self._ids, env, self._prefetch)

    def sudo(self, user=SUPERUSER_ID):
        """ sudo([user=SUPERUSER])

        Returns a new version of this recordset attached to the provided
        user.

        By default this returns a ``SUPERUSER`` recordset, where access
        control and record rules are bypassed.

        .. note::

            Using ``sudo`` could cause data access to cross the
            boundaries of record rules, possibly mixing records that
            are meant to be isolated (e.g. records from different
            companies in multi-company environments).

            It may lead to un-intuitive results in methods which select one
            record among many - for example getting the default company, or
            selecting a Bill of Materials.

        .. note::

            Because the record rules and access control will have to be
            re-evaluated, the new recordset will not benefit from the current
            environment's data cache, so later data access may incur extra
            delays while re-fetching from the database.
            The returned recordset has the same prefetch object as ``self``.

        """
        return self.with_env(self.env(user=user))

    def with_context(self, *args, **kwargs):
        """ with_context([context][, **overrides]) -> records

        Returns a new version of this recordset attached to an extended
        context.

        The extended context is either the provided ``context`` in which
        ``overrides`` are merged or the *current* context in which
        ``overrides`` are merged e.g.::

            # current context is {'key1': True}
            r2 = records.with_context({}, key2=True)
            # -> r2._context is {'key2': True}
            r2 = records.with_context(key2=True)
            # -> r2._context is {'key1': True, 'key2': True}

        .. note:

            The returned recordset has the same prefetch object as ``self``.
        """
        context = dict(args[0] if args else self._context, **kwargs)
        return self.with_env(self.env(context=context))

    def with_prefetch(self, prefetch=None):
        """ with_prefetch([prefetch]) -> records

        Return a new version of this recordset that uses the given prefetch
        object, or a new prefetch object if not given.
        """
        return self._browse(self._ids, self.env, prefetch)

    def _convert_to_cache(self, values, update=False, validate=True):
        """ Convert the ``values`` dictionary into cached values.

            :param update: whether the conversion is made for updating ``self``;
                this is necessary for interpreting the commands of *2many fields
            :param validate: whether values must be checked
        """
        fields = self._fields
        target = self if update else self.browse([], self._prefetch)
        return {
            name: fields[name].convert_to_cache(value, target, validate=validate)
            for name, value in values.iteritems()
            if name in fields
        }

    def _convert_to_record(self, values):
        """ Convert the ``values`` dictionary from the cache format to the
        record format.
        """
        return {
            name: self._fields[name].convert_to_record(value, self)
            for name, value in values.iteritems()
        }

    def _convert_to_write(self, values):
        """ Convert the ``values`` dictionary into the format of :meth:`write`. """
        fields = self._fields
        result = {}
        for name, value in values.iteritems():
            if name in fields:
                field = fields[name]
                value = field.convert_to_cache(value, self, validate=False)
                value = field.convert_to_record(value, self)
                value = field.convert_to_write(value, self)
                if not isinstance(value, NewId):
                    result[name] = value
        return result

    #
    # Record traversal and update
    #

    def _mapped_func(self, func):
        """ Apply function ``func`` on all records in ``self``, and return the
            result as a list or a recordset (if ``func`` returns recordsets).
        """
        if self:
            vals = [func(rec) for rec in self]
            if isinstance(vals[0], BaseModel):
                return vals[0].union(*vals)         # union of all recordsets
            return vals
        else:
            vals = func(self)
            return vals if isinstance(vals, BaseModel) else []

    def mapped(self, func):
        """ Apply ``func`` on all records in ``self``, and return the result as a
            list or a recordset (if ``func`` return recordsets). In the latter
            case, the order of the returned recordset is arbitrary.

            :param func: a function or a dot-separated sequence of field names
                (string); any falsy value simply returns the recordset ``self``
        """
        if not func:
            return self                 # support for an empty path of fields
        if isinstance(func, basestring):
            recs = self
            for name in func.split('.'):
                recs = recs._mapped_func(operator.itemgetter(name))
            return recs
        else:
            return self._mapped_func(func)

    def _mapped_cache(self, name_seq):
        """ Same as `~.mapped`, but ``name_seq`` is a dot-separated sequence of
            field names, and only cached values are used.
        """
        recs = self
        for name in name_seq.split('.'):
            field = recs._fields[name]
            null = field.convert_to_cache(False, self, validate=False)
            recs = recs.mapped(lambda rec: field.convert_to_record(rec._cache.get(field, null), rec))
        return recs

    def filtered(self, func):
        """ Select the records in ``self`` such that ``func(rec)`` is true, and
            return them as a recordset.

            :param func: a function or a dot-separated sequence of field names
        """
        if isinstance(func, basestring):
            name = func
            func = lambda rec: filter(None, rec.mapped(name))
        return self.browse([rec.id for rec in self if func(rec)])

    def sorted(self, key=None, reverse=False):
        """ Return the recordset ``self`` ordered by ``key``.

            :param key: either a function of one argument that returns a
                comparison key for each record, or a field name, or ``None``, in
                which case records are ordered according the default model's order

            :param reverse: if ``True``, return the result in reverse order
        """
        if key is None:
            recs = self.search([('id', 'in', self.ids)])
            return self.browse(reversed(recs._ids)) if reverse else recs
        if isinstance(key, basestring):
            key = itemgetter(key)
        return self.browse(map(attrgetter('id'), sorted(self, key=key, reverse=reverse)))

    @api.multi
    def update(self, values):
        """ Update the records in ``self`` with ``values``. """
        for record in self:
            for name, value in values.iteritems():
                record[name] = value

    #
    # New records - represent records that do not exist in the database yet;
    # they are used to perform onchanges.
    #

    @api.model
    def new(self, values={}):
        """ new([values]) -> record

        Return a new record instance attached to the current environment and
        initialized with the provided ``value``. The record is *not* created
        in database, it only exists in memory.
        """
        record = self.browse([NewId()])
        record._cache.update(record._convert_to_cache(values, update=True))

        if record.env.in_onchange:
            # The cache update does not set inverse fields, so do it manually.
            # This is useful for computing a function field on secondary
            # records, if that field depends on the main record.
            for name in values:
                field = self._fields.get(name)
                if field:
                    for invf in self._field_inverses[field]:
                        invf._update(record[name], record)

        return record

    #
    # Dirty flags, to mark record fields modified (in draft mode)
    #

    def _is_dirty(self):
        """ Return whether any record in ``self`` is dirty. """
        dirty = self.env.dirty
        return any(record in dirty for record in self)

    def _get_dirty(self):
        """ Return the list of field names for which ``self`` is dirty. """
        dirty = self.env.dirty
        return list(dirty.get(self, ()))

    def _set_dirty(self, field_name):
        """ Mark the records in ``self`` as dirty for the given ``field_name``. """
        dirty = self.env.dirty
        for record in self:
            dirty[record].add(field_name)

    #
    # "Dunder" methods
    #

    def __nonzero__(self):
        """ Test whether ``self`` is nonempty. """
        return bool(getattr(self, '_ids', True))

    def __len__(self):
        """ Return the size of ``self``. """
        return len(self._ids)

    def __iter__(self):
        """ Return an iterator over ``self``. """
        for id in self._ids:
            yield self._browse((id,), self.env, self._prefetch)

    def __contains__(self, item):
        """ Test whether ``item`` (record or field name) is an element of ``self``.
            In the first case, the test is fully equivalent to::

                any(item == record for record in self)
        """
        if isinstance(item, BaseModel) and self._name == item._name:
            return len(item) == 1 and item.id in self._ids
        elif isinstance(item, basestring):
            return item in self._fields
        else:
            raise TypeError("Mixing apples and oranges: %s in %s" % (item, self))

    def __add__(self, other):
        """ Return the concatenation of two recordsets. """
        return self.concat(other)

    def concat(self, *args):
        """ Return the concatenation of ``self`` with all the arguments (in
            linear time complexity).
        """
        ids = list(self._ids)
        for arg in args:
            if not (isinstance(arg, BaseModel) and arg._name == self._name):
                raise TypeError("Mixing apples and oranges: %s.concat(%s)" % (self, arg))
            ids.extend(arg._ids)
        return self.browse(ids)

    def __sub__(self, other):
        """ Return the recordset of all the records in ``self`` that are not in
            ``other``. Note that recordset order is preserved.
        """
        if not isinstance(other, BaseModel) or self._name != other._name:
            raise TypeError("Mixing apples and oranges: %s - %s" % (self, other))
        other_ids = set(other._ids)
        return self.browse([id for id in self._ids if id not in other_ids])

    def __and__(self, other):
        """ Return the intersection of two recordsets.
            Note that first occurrence order is preserved.
        """
        if not isinstance(other, BaseModel) or self._name != other._name:
            raise TypeError("Mixing apples and oranges: %s & %s" % (self, other))
        other_ids = set(other._ids)
        return self.browse(OrderedSet(id for id in self._ids if id in other_ids))

    def __or__(self, other):
        """ Return the union of two recordsets.
            Note that first occurrence order is preserved.
        """
        return self.union(other)

    def union(self, *args):
        """ Return the union of ``self`` with all the arguments (in linear time
            complexity, with first occurrence order preserved).
        """
        ids = list(self._ids)
        for arg in args:
            if not (isinstance(arg, BaseModel) and arg._name == self._name):
                raise TypeError("Mixing apples and oranges: %s.union(%s)" % (self, arg))
            ids.extend(arg._ids)
        return self.browse(OrderedSet(ids))

    def __eq__(self, other):
        """ Test whether two recordsets are equivalent (up to reordering). """
        if not isinstance(other, BaseModel):
            if other:
                filename, lineno = frame_codeinfo(currentframe(), 1)
                _logger.warning("Comparing apples and oranges: %r == %r (%s:%s)",
                                self, other, filename, lineno)
            return False
        return self._name == other._name and set(self._ids) == set(other._ids)

    def __ne__(self, other):
        return not self == other

    def __lt__(self, other):
        if not isinstance(other, BaseModel) or self._name != other._name:
            raise TypeError("Mixing apples and oranges: %s < %s" % (self, other))
        return set(self._ids) < set(other._ids)

    def __le__(self, other):
        if not isinstance(other, BaseModel) or self._name != other._name:
            raise TypeError("Mixing apples and oranges: %s <= %s" % (self, other))
        return set(self._ids) <= set(other._ids)

    def __gt__(self, other):
        if not isinstance(other, BaseModel) or self._name != other._name:
            raise TypeError("Mixing apples and oranges: %s > %s" % (self, other))
        return set(self._ids) > set(other._ids)

    def __ge__(self, other):
        if not isinstance(other, BaseModel) or self._name != other._name:
            raise TypeError("Mixing apples and oranges: %s >= %s" % (self, other))
        return set(self._ids) >= set(other._ids)

    def __int__(self):
        return self.id

    def __str__(self):
        return "%s%s" % (self._name, getattr(self, '_ids', ""))

    def __unicode__(self):
        return unicode(str(self))

    __repr__ = __str__

    def __hash__(self):
        if hasattr(self, '_ids'):
            return hash((self._name, frozenset(self._ids)))
        else:
            return hash(self._name)

    def __getitem__(self, key):
        """ If ``key`` is an integer or a slice, return the corresponding record
            selection as an instance (attached to ``self.env``).
            Otherwise read the field ``key`` of the first record in ``self``.

            Examples::

                inst = model.search(dom)    # inst is a recordset
                r4 = inst[3]                # fourth record in inst
                rs = inst[10:20]            # subset of inst
                nm = rs['name']             # name of first record in inst
        """
        if isinstance(key, basestring):
            # important: one must call the field's getter
            return self._fields[key].__get__(self, type(self))
        elif isinstance(key, slice):
            return self._browse(self._ids[key], self.env)
        else:
            return self._browse((self._ids[key],), self.env)

    def __setitem__(self, key, value):
        """ Assign the field ``key`` to ``value`` in record ``self``. """
        # important: one must call the field's setter
        return self._fields[key].__set__(self, value)

    #
    # Cache and recomputation management
    #

    @lazy_property
    def _cache(self):
        """ Return the cache of ``self``, mapping field names to values. """
        return RecordCache(self)

    @api.model
    def _in_cache_without(self, field):
        """ Make sure ``self`` is present in cache (for prefetching), and return
            the records of model ``self`` in cache that have no value for ``field``
            (:class:`Field` instance).
        """
        ids = filter(None, self._prefetch[self._name] - set(self.env.cache[field]))
        return self.browse(ids)

    @api.model
    def refresh(self):
        """ Clear the records cache.

            .. deprecated:: 8.0
                The record cache is automatically invalidated.
        """
        self.invalidate_cache()

    @api.model
    def invalidate_cache(self, fnames=None, ids=None):
        """ Invalidate the record caches after some records have been modified.
            If both ``fnames`` and ``ids`` are ``None``, the whole cache is cleared.

            :param fnames: the list of modified fields, or ``None`` for all fields
            :param ids: the list of modified record ids, or ``None`` for all
        """
        if fnames is None:
            if ids is None:
                return self.env.invalidate_all()
            fields = self._fields.values()
        else:
            fields = map(self._fields.__getitem__, fnames)

        # invalidate fields and inverse fields, too
        spec = [(f, ids) for f in fields] + \
               [(invf, None) for f in fields for invf in self._field_inverses[f]]
        self.env.invalidate(spec)

    @api.multi
    def modified(self, fnames):
        """ Notify that fields have been modified on ``self``. This invalidates
            the cache, and prepares the recomputation of stored function fields
            (new-style fields only).

            :param fnames: iterable of field names that have been modified on
                records ``self``
        """
        # each field knows what to invalidate and recompute
        spec = []
        for fname in fnames:
            spec += self._fields[fname].modified(self)

        self.env.invalidate(spec)

    def _recompute_check(self, field):
        """ If ``field`` must be recomputed on some record in ``self``, return the
            corresponding records that must be recomputed.
        """
        return self.env.check_todo(field, self)

    def _recompute_todo(self, field):
        """ Mark ``field`` to be recomputed. """
        self.env.add_todo(field, self)

    def _recompute_done(self, field):
        """ Mark ``field`` as recomputed. """
        self.env.remove_todo(field, self)

    @api.model
    def recompute(self):
        """ Recompute stored function fields. The fields and records to
            recompute have been determined by method :meth:`modified`.
        """
        while self.env.has_todo():
            field, recs = self.env.get_todo()
            # determine the fields to recompute
            fs = self.env[field.model_name]._field_computed[field]
            ns = [f.name for f in fs if f.store]
            # evaluate fields, and group record ids by update
            updates = defaultdict(set)
            for rec in recs.exists():
                vals = rec._convert_to_write({n: rec[n] for n in ns})
                updates[frozendict(vals)].add(rec.id)
            # update records in batch when possible
            with recs.env.norecompute():
                for vals, ids in updates.iteritems():
                    recs.browse(ids)._write(dict(vals))
            # mark computed fields as done
            map(recs._recompute_done, fs)

    #
    # Generic onchange method
    #

    def _has_onchange(self, field, other_fields):
        """ Return whether ``field`` should trigger an onchange event in the
            presence of ``other_fields``.
        """
        # test whether self has an onchange method for field, or field is a
        # dependency of any field in other_fields
        return field.name in self._onchange_methods or \
            any(dep in other_fields for dep, _ in self._field_triggers[field])

    @api.model
    def _onchange_spec(self, view_info=None):
        """ Return the onchange spec from a view description; if not given, the
            result of ``self.fields_view_get()`` is used.
        """
        result = {}

        # for traversing the XML arch and populating result
        def process(node, info, prefix):
            if node.tag == 'field':
                name = node.attrib['name']
                names = "%s.%s" % (prefix, name) if prefix else name
                if not result.get(names):
                    result[names] = node.attrib.get('on_change')
                # traverse the subviews included in relational fields
                for subinfo in info['fields'][name].get('views', {}).itervalues():
                    process(etree.fromstring(subinfo['arch']), subinfo, names)
            else:
                for child in node:
                    process(child, info, prefix)

        if view_info is None:
            view_info = self.fields_view_get()
        process(etree.fromstring(view_info['arch']), view_info, '')
        return result

    def _onchange_eval(self, field_name, onchange, result):
        """ Apply onchange method(s) for field ``field_name`` with spec ``onchange``
            on record ``self``. Value assignments are applied on ``self``, while
            domain and warning messages are put in dictionary ``result``.
        """
        onchange = onchange.strip()

        def process(res):
            if not res:
                return
            if res.get('value'):
                res['value'].pop('id', None)
                self.update({key: val for key, val in res['value'].iteritems() if key in self._fields})
            if res.get('domain'):
                result.setdefault('domain', {}).update(res['domain'])
            if res.get('warning'):
                if result.get('warning'):
                    # Concatenate multiple warnings
                    warning = result['warning']
                    warning['message'] = '\n\n'.join(filter(None, [
                        warning.get('title'),
                        warning.get('message'),
                        res['warning'].get('title'),
                        res['warning'].get('message'),
                    ]))
                    warning['title'] = _('Warnings')
                else:
                    result['warning'] = res['warning']

        # onchange V8
        if onchange in ("1", "true"):
            for method in self._onchange_methods.get(field_name, ()):
                method_res = method(self)
                process(method_res)
            return

        # onchange V7
        match = onchange_v7.match(onchange)
        if match:
            method, params = match.groups()

            class RawRecord(object):
                def __init__(self, record):
                    self._record = record
                def __getitem__(self, name):
                    record = self._record
                    field = record._fields[name]
                    return field.convert_to_write(record[name], record)
                def __getattr__(self, name):
                    return self[name]

            # evaluate params -> tuple
            global_vars = {'context': self._context, 'uid': self._uid}
            if self._context.get('field_parent'):
                record = self[self._context['field_parent']]
                global_vars['parent'] = RawRecord(record)
            field_vars = RawRecord(self)
            params = safe_eval("[%s]" % params, global_vars, field_vars, nocopy=True)

            # invoke onchange method
            method_res = getattr(self._origin, method)(*params)
            process(method_res)

    @api.multi
    def onchange(self, values, field_name, field_onchange):
        """ Perform an onchange on the given field.

            :param values: dictionary mapping field names to values, giving the
                current state of modification
            :param field_name: name of the modified field, or list of field
                names (in view order), or False
            :param field_onchange: dictionary mapping field names to their
                on_change attribute
        """
        env = self.env
        if isinstance(field_name, list):
            names = field_name
        elif field_name:
            names = [field_name]
        else:
            names = []

        if not all(name in self._fields for name in names):
            return {}

        # determine subfields for field.convert_to_onchange() below
        secondary = []
        subfields = defaultdict(set)
        for dotname in field_onchange:
            if '.' in dotname:
                secondary.append(dotname)
                name, subname = dotname.split('.')
                subfields[name].add(subname)

        # create a new record with values, and attach ``self`` to it
        with env.do_in_onchange():
            record = self.new(values)
            values = {name: record[name] for name in record._cache}
            # attach ``self`` with a different context (for cache consistency)
            record._origin = self.with_context(__onchange=True)

        # load fields on secondary records, to avoid false changes
        with env.do_in_onchange():
            for field_seq in secondary:
                record.mapped(field_seq)

        # determine which field(s) should be triggered an onchange
        todo = list(names) or list(values)
        done = set()

        # dummy assignment: trigger invalidations on the record
        for name in todo:
            if name == 'id':
                continue
            value = record[name]
            field = self._fields[name]
            if field.type == 'many2one' and field.delegate and not value:
                # do not nullify all fields of parent record for new records
                continue
            record[name] = value

        result = {}
        dirty = set()

        # process names in order (or the keys of values if no name given)
        while todo:
            name = todo.pop(0)
            if name in done:
                continue
            done.add(name)

            with env.do_in_onchange():
                # apply field-specific onchange methods
                if field_onchange.get(name):
                    record._onchange_eval(name, field_onchange[name], result)

                # force re-evaluation of function fields on secondary records
                for field_seq in secondary:
                    record.mapped(field_seq)

                # determine which fields have been modified
                for name, oldval in values.iteritems():
                    field = self._fields[name]
                    newval = record[name]
                    if newval != oldval or (
                        field.type in ('one2many', 'many2many') and newval._is_dirty()
                    ):
                        todo.append(name)
                        dirty.add(name)

        # At the moment, the client does not support updates on a *2many field
        # while this one is modified by the user.
        if isinstance(field_name, basestring) and \
                self._fields[field_name].type in ('one2many', 'many2many'):
            dirty.discard(field_name)

        # collect values from dirty fields
        result['value'] = {
            name: self._fields[name].convert_to_onchange(record[name], record, subfields[name])
            for name in dirty
        }

        return result


class RecordCache(MutableMapping):
    """ Implements a proxy dictionary to read/update the cache of a record.
        Upon iteration, it looks like a dictionary mapping field names to
        values. However, fields may be used as keys as well.
    """
    def __init__(self, records):
        self._recs = records

    def contains(self, field):
        """ Return whether `records[0]` has a value for ``field`` in cache. """
        if isinstance(field, basestring):
            field = self._recs._fields[field]
        return self._recs.id in self._recs.env.cache[field]

    def __contains__(self, field):
        """ Return whether `records[0]` has a regular value for ``field`` in cache. """
        if isinstance(field, basestring):
            field = self._recs._fields[field]
        dummy = SpecialValue(None)
        value = self._recs.env.cache[field].get(self._recs.id, dummy)
        return not isinstance(value, SpecialValue)

    def get(self, field, default=None):
        """ Return the cached, regular value of ``field`` for `records[0]`, or ``default``. """
        if isinstance(field, basestring):
            field = self._recs._fields[field]
        dummy = SpecialValue(None)
        value = self._recs.env.cache[field].get(self._recs.id, dummy)
        return default if isinstance(value, SpecialValue) else value

    def __getitem__(self, field):
        """ Return the cached value of ``field`` for `records[0]`. """
        if isinstance(field, basestring):
            field = self._recs._fields[field]
        value = self._recs.env.cache[field][self._recs.id]
        return value.get() if isinstance(value, SpecialValue) else value

    def __setitem__(self, field, value):
        """ Assign the cached value of ``field`` for all records in ``records``. """
        if isinstance(field, basestring):
            field = self._recs._fields[field]
        values = dict.fromkeys(self._recs._ids, value)
        self._recs.env.cache[field].update(values)

    def update(self, *args, **kwargs):
        """ Update the cache of all records in ``records``. If the argument is a
            ``SpecialValue``, update all fields (except "magic" columns).
        """
        if args and isinstance(args[0], SpecialValue):
            values = dict.fromkeys(self._recs._ids, args[0])
            for name, field in self._recs._fields.iteritems():
                if name != 'id':
                    self._recs.env.cache[field].update(values)
        else:
            return super(RecordCache, self).update(*args, **kwargs)

    def __delitem__(self, field):
        """ Remove the cached value of ``field`` for all ``records``. """
        if isinstance(field, basestring):
            field = self._recs._fields[field]
        field_cache = self._recs.env.cache[field]
        for id in self._recs._ids:
            field_cache.pop(id, None)

    def __iter__(self):
        """ Iterate over the field names with a regular value in cache. """
        cache, id = self._recs.env.cache, self._recs.id
        dummy = SpecialValue(None)
        for name, field in self._recs._fields.iteritems():
            if name != 'id' and not isinstance(cache[field].get(id, dummy), SpecialValue):
                yield name

    def __len__(self):
        """ Return the number of fields with a regular value in cache. """
        return sum(1 for name in self)


AbstractModel = BaseModel

class Model(AbstractModel):
    """ Main super-class for regular database-persisted Odoo models.

    Odoo models are created by inheriting from this class::

        class user(Model):
            ...

    The system will later instantiate the class once per database (on
    which the class' module is installed).
    """
    _auto = True                # automatically create database backend
    _register = False           # not visible in ORM registry, meant to be python-inherited only
    _abstract = False           # not abstract
    _transient = False          # not transient

class TransientModel(Model):
    """ Model super-class for transient records, meant to be temporarily
    persisted, and regularly vacuum-cleaned.

    A TransientModel has a simplified access rights management, all users can
    create new records, and may only access the records they created. The super-
    user has unrestricted access to all TransientModel records.
    """
    _auto = True                # automatically create database backend
    _register = False           # not visible in ORM registry, meant to be python-inherited only
    _abstract = False           # not abstract
    _transient = True           # transient

def itemgetter_tuple(items):
    """ Fixes itemgetter inconsistency (useful in some cases) of not returning
    a tuple if len(items) == 1: always returns an n-tuple where n = len(items)
    """
    if len(items) == 0:
        return lambda a: ()
    if len(items) == 1:
        return lambda gettable: (gettable[items[0]],)
    return operator.itemgetter(*items)

def convert_pgerror_23502(model, fields, info, e):
    m = re.match(r'^null value in column "(?P<field>\w+)" violates '
                 r'not-null constraint\n',
                 tools.ustr(e))
    field_name = m and m.group('field')
    if not m or field_name not in fields:
        return {'message': tools.ustr(e)}
    message = _(u"Missing required value for the field '%s'.") % field_name
    field = fields.get(field_name)
    if field:
        message = _(u"Missing required value for the field '%s' (%s)") % (field['string'], field_name)
    return {
        'message': message,
        'field': field_name,
    }

def convert_pgerror_23505(model, fields, info, e):
    m = re.match(r'^duplicate key (?P<field>\w+) violates unique constraint',
                 tools.ustr(e))
    field_name = m and m.group('field')
    if not m or field_name not in fields:
        return {'message': tools.ustr(e)}
    message = _(u"The value for the field '%s' already exists.") % field_name
    field = fields.get(field_name)
    if field:
        message = _(u"%s This might be '%s' in the current model, or a field "
                    u"of the same name in an o2m.") % (message, field['string'])
    return {
        'message': message,
        'field': field_name,
    }

PGERROR_TO_OE = defaultdict(
    # shape of mapped converters
    lambda: (lambda model, fvg, info, pgerror: {'message': tools.ustr(pgerror)}), {
    # not_null_violation
    '23502': convert_pgerror_23502,
    # unique constraint error
    '23505': convert_pgerror_23505,
})

def _normalize_ids(arg, atoms=set(IdType)):
    """ Normalizes the ids argument for ``browse`` (v7 and v8) to a tuple.

    Various implementations were tested on the corpus of all browse() calls
    performed during a full crawler run (after having installed all website_*
    modules) and this one was the most efficient overall.

    A possible bit of correctness was sacrificed by not doing any test on
    Iterable and just assuming that any non-atomic type was an iterable of
    some kind.

    :rtype: tuple
    """
    # much of the corpus is falsy objects (empty list, tuple or set, None)
    if not arg:
        return ()

    # `type in set` is significantly faster (because more restrictive) than
    # isinstance(arg, set) or issubclass(type, set); and for new-style classes
    # obj.__class__ is equivalent to but faster than type(obj). Not relevant
    # (and looks much worse) in most cases, but over millions of calls it
    # does have a very minor effect.
    if arg.__class__ in atoms:
        return arg,

    return tuple(arg)

# keep those imports here to avoid dependency cycle errors
from .osv import expression
from .fields import Field, SpecialValue, FailedValue<|MERGE_RESOLUTION|>--- conflicted
+++ resolved
@@ -263,108 +263,9 @@
         'ir.model.fields'. Also create entries in 'ir.model.data' if the key
         'module' is passed to the context.
         """
-<<<<<<< HEAD
         self.env['ir.model']._reflect_model(self)
         self.env['ir.model.fields']._reflect_model(self)
         self.env['ir.model.constraint']._reflect_model(self)
-=======
-        cr = self._cr
-
-        # create/update the entries in 'ir.model' and 'ir.model.data'
-        params = {
-            'model': self._name,
-            'name': self._description,
-            'info': next(cls.__doc__ for cls in type(self).mro() if cls.__doc__),
-            'state': 'manual' if self._custom else 'base',
-            'transient': self._transient,
-        }
-        cr.execute(""" UPDATE ir_model
-                       SET name=%(name)s, info=%(info)s, transient=%(transient)s
-                       WHERE model=%(model)s
-                       RETURNING id """, params)
-        if not cr.rowcount:
-            cr.execute(""" INSERT INTO ir_model (model, name, info, state, transient)
-                           VALUES (%(model)s, %(name)s, %(info)s, %(state)s, %(transient)s)
-                           RETURNING id """, params)
-        model = self.env['ir.model'].browse(cr.fetchone()[0])
-        self._context['todo'].append((10, model.modified, [['name', 'info', 'transient']]))
-
-        if self._module == self._context.get('module'):
-            # self._module is the name of the module that last extended self
-            xmlid = 'model_' + self._name.replace('.', '_')
-            cr.execute("SELECT * FROM ir_model_data WHERE name=%s AND module=%s",
-                       (xmlid, self._context['module']))
-            if not cr.rowcount:
-                cr.execute(""" INSERT INTO ir_model_data (name, date_init, date_update, module, model, res_id)
-                               VALUES (%s, (now() at time zone 'UTC'), (now() at time zone 'UTC'), %s, %s, %s) """,
-                           (xmlid, self._context['module'], 'ir.model', model.id))
-
-        # create/update the entries in 'ir.model.fields' and 'ir.model.data'
-        cr.execute("SELECT * FROM ir_model_fields WHERE model=%s", (self._name,))
-        cols = {rec['name']: rec for rec in cr.dictfetchall()}
-
-        Fields = self.env['ir.model.fields']
-
-        # sparse fields should be created at the end, as they depend on their serialized field
-        model_fields = sorted(self._fields.itervalues(), key=lambda field: bool(field.sparse))
-        for field in model_fields:
-            vals = {
-                'model_id': model.id,
-                'model': self._name,
-                'name': field.name,
-                'field_description': field.string,
-                'help': field.help or None,
-                'ttype': field.type,
-                'relation': field.comodel_name or None,
-                'index': bool(field.index),
-                'store': bool(field.store),
-                'copy': bool(field.copy),
-                'related': ".".join(field.related) if field.related else None,
-                'readonly': bool(field.readonly),
-                'required': bool(field.required),
-                'selectable': bool(field.search or field.store),
-                'translate': bool(field.translate),
-                'relation_field': field.inverse_name if field.type == 'one2many' else None,
-                'serialization_field_id': None,
-                'relation_table': field.relation if field.type == 'many2many' else None,
-                'column1': field.column1 if field.type == 'many2many' else None,
-                'column2': field.column2 if field.type == 'many2many' else None,
-            }
-            if field.sparse:
-                # resolve link to serialization_field if specified by name
-                serialization_field = Fields.search([('model', '=', vals['model']), ('name', '=', field.sparse)])
-                if not serialization_field:
-                    raise UserError(_("Serialization field `%s` not found for sparse field `%s`!") % (field.sparse, field.name))
-                vals['serialization_field_id'] = serialization_field.id
-
-            if field.name not in cols:
-                query = "INSERT INTO ir_model_fields (%s) VALUES (%s) RETURNING id" % (
-                    ",".join(vals),
-                    ",".join("%%(%s)s" % name for name in vals),
-                )
-                cr.execute(query, vals)
-                field_id = cr.fetchone()[0]
-                self._context['todo'].append((20, Fields.browse(field_id).modified, [list(vals)]))
-
-                module = field._module or self._context.get('module')
-                if module:
-                    xmlid = 'field_%s_%s' % (self._table, field.name)
-                    cr.execute("SELECT name FROM ir_model_data WHERE name=%s", (xmlid,))
-                    if cr.fetchone():
-                        xmlid = xmlid + "_" + str(field_id)
-                    cr.execute(""" INSERT INTO ir_model_data (name, date_init, date_update, module, model, res_id)
-                                   VALUES (%s, (now() at time zone 'UTC'), (now() at time zone 'UTC'), %s, %s, %s) """,
-                               (xmlid, module, 'ir.model.fields', field_id))
-
-            elif not all(cols[field.name][key] == vals[key] for key in vals):
-                names = set(vals) - {'model', 'name'}
-                query = "UPDATE ir_model_fields SET %s WHERE model=%%(model)s AND name=%%(name)s RETURNING id" % (
-                    ",".join("%s=%%(%s)s" % (name, name) for name in names),
-                )
-                cr.execute(query, vals)
-                field_id = cr.fetchone()[0]
-                self._context['todo'].append((20, Fields.browse(field_id).modified, [names]))
-
         if not self.pool._init:
             # remove ir.model.fields that are not in self._fields
             fields = Fields.browse([col['id']
@@ -374,7 +275,6 @@
             # fields and (2) not reload the registry
             fields.with_context(_force_unlink=True).unlink()
 
->>>>>>> bf23946e
         self.invalidate_cache()
 
     @api.model
