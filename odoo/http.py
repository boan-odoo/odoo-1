# -*- coding: utf-8 -*-
#----------------------------------------------------------
# OpenERP HTTP layer
#----------------------------------------------------------
import ast
import collections
import contextlib
import datetime
import functools
import hashlib
import hmac
import inspect
import logging
import mimetypes
import os
import pprint
import random
import re
import sys
import threading
import time
import traceback
import warnings
from os.path import join as opj
from zlib import adler32

import babel.core
import passlib.utils
import psycopg2
import json
import werkzeug.contrib.sessions
import werkzeug.datastructures
import werkzeug.exceptions
import werkzeug.local
import werkzeug.routing
import werkzeug.wrappers
import werkzeug.wsgi
from werkzeug import urls
from werkzeug.wsgi import wrap_file

try:
    import psutil
except ImportError:
    psutil = None

import odoo
from .service.server import memory_info
from .service import security, model as service_model
from .tools.func import lazy_property
from .tools import ustr, consteq, frozendict, pycompat, unique

from .modules.module import module_manifest

_logger = logging.getLogger(__name__)
rpc_request = logging.getLogger(__name__ + '.rpc.request')
rpc_response = logging.getLogger(__name__ + '.rpc.response')

# 1 week cache for statics as advised by Google Page Speed
STATIC_CACHE = 60 * 60 * 24 * 7

# To remove when corrected in Babel
babel.core.LOCALE_ALIASES['nb'] = 'nb_NO'

#----------------------------------------------------------
# RequestHandler
#----------------------------------------------------------
# Thread local global request object
_request_stack = werkzeug.local.LocalStack()

request = _request_stack()
"""
    A global proxy that always redirect to the current request object.
"""

def replace_request_password(args):
    # password is always 3rd argument in a request, we replace it in RPC logs
    # so it's easier to forward logs for diagnostics/debugging purposes...
    if len(args) > 2:
        args = list(args)
        args[2] = '*'
    return tuple(args)

# don't trigger debugger for those exceptions, they carry user-facing warnings
# and indications, they're not necessarily indicative of anything being
# *broken*
NO_POSTMORTEM = (odoo.osv.orm.except_orm,
                 odoo.exceptions.AccessError,
                 odoo.exceptions.ValidationError,
                 odoo.exceptions.MissingError,
                 odoo.exceptions.AccessDenied,
                 odoo.exceptions.Warning,
                 odoo.exceptions.RedirectWarning)
def dispatch_rpc(service_name, method, params):
    """ Handle a RPC call.

    This is pure Python code, the actual marshalling (from/to XML-RPC) is done
    in a upper layer.
    """
    try:
        rpc_request_flag = rpc_request.isEnabledFor(logging.DEBUG)
        rpc_response_flag = rpc_response.isEnabledFor(logging.DEBUG)
        if rpc_request_flag or rpc_response_flag:
            start_time = time.time()
            start_rss, start_vms = 0, 0
            if psutil:
                start_rss, start_vms = memory_info(psutil.Process(os.getpid()))
            if rpc_request and rpc_response_flag:
                odoo.netsvc.log(rpc_request, logging.DEBUG, '%s.%s' % (service_name, method), replace_request_password(params))

        threading.current_thread().uid = None
        threading.current_thread().dbname = None
        if service_name == 'common':
            dispatch = odoo.service.common.dispatch
        elif service_name == 'db':
            dispatch = odoo.service.db.dispatch
        elif service_name == 'object':
            dispatch = odoo.service.model.dispatch
        result = dispatch(method, params)

        if rpc_request_flag or rpc_response_flag:
            end_time = time.time()
            end_rss, end_vms = 0, 0
            if psutil:
                end_rss, end_vms = memory_info(psutil.Process(os.getpid()))
            logline = '%s.%s time:%.3fs mem: %sk -> %sk (diff: %sk)' % (service_name, method, end_time - start_time, start_vms / 1024, end_vms / 1024, (end_vms - start_vms)/1024)
            if rpc_response_flag:
                odoo.netsvc.log(rpc_response, logging.DEBUG, logline, result)
            else:
                odoo.netsvc.log(rpc_request, logging.DEBUG, logline, replace_request_password(params), depth=1)

        return result
    except NO_POSTMORTEM:
        raise
    except odoo.exceptions.DeferredException as e:
        _logger.exception(odoo.tools.exception_to_unicode(e))
        odoo.tools.debugger.post_mortem(odoo.tools.config, e.traceback)
        raise
    except Exception as e:
        _logger.exception(odoo.tools.exception_to_unicode(e))
        odoo.tools.debugger.post_mortem(odoo.tools.config, sys.exc_info())
        raise

def local_redirect(path, query=None, keep_hash=False, forward_debug=True, code=303):
    url = path
    if not query:
        query = {}
    if request and request.debug:
        if forward_debug:
            query['debug'] = ''
        else:
            query['debug'] = None
    if query:
        url += '?' + werkzeug.url_encode(query)
    if keep_hash:
        return redirect_with_hash(url, code)
    else:
        return werkzeug.utils.redirect(url, code)

def redirect_with_hash(url, code=303):
    # Most IE and Safari versions decided not to preserve location.hash upon
    # redirect. And even if IE10 pretends to support it, it still fails
    # inexplicably in case of multiple redirects (and we do have some).
    # See extensive test page at http://greenbytes.de/tech/tc/httpredirects/
    if request.httprequest.user_agent.browser in ('firefox',):
        return werkzeug.utils.redirect(url, code)
    # FIXME: decide whether urls should be bytes or text, apparently
    # addons/website/controllers/main.py:91 calls this with a bytes url
    # but addons/web/controllers/main.py:481 uses text... (blows up on login)
    url = pycompat.to_text(url).strip()
    if urls.url_parse(url, scheme='http').scheme not in ('http', 'https'):
        url = u'http://' + url
    url = url.replace("'", "%27").replace("<", "%3C")
    return "<html><head><script>window.location = '%s' + location.hash;</script></head></html>" % url

class WebRequest(object):
    """ Parent class for all Odoo Web request types, mostly deals with
    initialization and setup of the request object (the dispatching itself has
    to be handled by the subclasses)

    :param httprequest: a wrapped werkzeug Request object
    :type httprequest: :class:`werkzeug.wrappers.BaseRequest`

    .. attribute:: httprequest

        the original :class:`werkzeug.wrappers.Request` object provided to the
        request

    .. attribute:: params

        :class:`~collections.Mapping` of request parameters, not generally
        useful as they're provided directly to the handler method as keyword
        arguments
    """
    def __init__(self, httprequest):
        self.httprequest = httprequest
        self.httpresponse = None
        self.disable_db = False
        self.endpoint = None
        self.endpoint_arguments = None
        self.auth_method = None
        self._cr = None
        self._uid = None
        self._context = None
        self._env = None

        # prevents transaction commit, use when you catch an exception during handling
        self._failed = None

        # set db/uid trackers - they're cleaned up at the WSGI
        # dispatching phase in odoo.service.wsgi_server.application
        if self.db:
            threading.current_thread().dbname = self.db
        if self.session.uid:
            threading.current_thread().uid = self.session.uid

    @property
    def cr(self):
        """ :class:`~odoo.sql_db.Cursor` initialized for the current method call.

        Accessing the cursor when the current request uses the ``none``
        authentication will raise an exception.
        """
        # can not be a lazy_property because manual rollback in _call_function
        # if already set (?)
        if not self.db:
            raise RuntimeError('request not bound to a database')
        if not self._cr:
            self._cr = self.registry.cursor()
        return self._cr

    @property
    def uid(self):
        return self._uid

    @uid.setter
    def uid(self, val):
        self._uid = val
        self._env = None

    @property
    def context(self):
        """ :class:`~collections.Mapping` of context values for the current request """
        if self._context is None:
            self._context = frozendict(self.session.context)
        return self._context

    @context.setter
    def context(self, val):
        self._context = frozendict(val)
        self._env = None

    @property
    def env(self):
        """ The :class:`~odoo.api.Environment` bound to current request. """
        if self._env is None:
            self._env = odoo.api.Environment(self.cr, self.uid, self.context)
        return self._env

    @lazy_property
    def lang(self):
        context = dict(self.context)
        self.session._fix_lang(context)
        self.context = context
        return context["lang"]

    @lazy_property
    def session(self):
        """ :class:`OpenERPSession` holding the HTTP session data for the
        current http session
        """
        return self.httprequest.session

    def __enter__(self):
        _request_stack.push(self)
        return self

    def __exit__(self, exc_type, exc_value, traceback):
        _request_stack.pop()

        if self._cr:
            if exc_type is None and not self._failed:
                self._cr.commit()
                if self.registry:
                    self.registry.signal_changes()
            elif self.registry:
                self.registry.reset_changes()
            self._cr.close()
        # just to be sure no one tries to re-use the request
        self.disable_db = True
        self.uid = None

    def set_handler(self, endpoint, arguments, auth):
        # is this needed ?
        arguments ={k: v for k, v in arguments.items()
                         if not k.startswith("_ignored_")}
        self.endpoint_arguments = arguments
        self.endpoint = endpoint
        self.auth_method = auth

    def _handle_exception(self, exception):
        """Called within an except block to allow converting exceptions
           to abitrary responses. Anything returned (except None) will
           be used as response.""" 
        self._failed = exception # prevent tx commit
        if not isinstance(exception, NO_POSTMORTEM) \
                and not isinstance(exception, werkzeug.exceptions.HTTPException):
            odoo.tools.debugger.post_mortem(
                odoo.tools.config, sys.exc_info())
        # otherwise "no active exception to reraise"
        raise pycompat.reraise(type(exception), exception, sys.exc_info()[2])

    def _call_function(self, *args, **kwargs):
        request = self
        if self.endpoint.routing['type'] != self._request_type:
            msg = "%s, %s: Function declared as capable of handling request of type '%s' but called with a request of type '%s'"
            params = (self.endpoint.original, self.httprequest.path, self.endpoint.routing['type'], self._request_type)
            _logger.info(msg, *params)
            raise werkzeug.exceptions.BadRequest(msg % params)

        if self.endpoint_arguments:
            kwargs.update(self.endpoint_arguments)

        # Backward for 7.0
        if self.endpoint.first_arg_is_req:
            args = (request,) + args

        # Correct exception handling and concurency retry
        @service_model.check
        def checked_call(___dbname, *a, **kw):
            # The decorator can call us more than once if there is an database error. In this
            # case, the request cursor is unusable. Rollback transaction to create a new one.
            if self._cr:
                self._cr.rollback()
                self.env.clear()
            result = self.endpoint(*a, **kw)
            if isinstance(result, Response) and result.is_qweb:
                # Early rendering of lazy responses to benefit from @service_model.check protection
                result.flatten()
            return result

        if self.db:
            return checked_call(self.db, *args, **kwargs)
        return self.endpoint(*args, **kwargs)

    @property
    def debug(self):
        """ Indicates whether the current request is in "debug" mode
        """
        debug = 'debug' in self.httprequest.args
        if debug and self.httprequest.args.get('debug') == 'assets':
            debug = 'assets'

        # check if request from rpc in debug mode
        if not debug:
            debug = self.httprequest.environ.get('HTTP_X_DEBUG_MODE')

        if not debug and self.httprequest.referrer:
            debug = 'debug' in urls.url_parse(self.httprequest.referrer).decode_query()
        return debug

    @contextlib.contextmanager
    def registry_cr(self):
        warnings.warn('please use request.registry and request.cr directly', DeprecationWarning)
        yield (self.registry, self.cr)

    @property
    def registry(self):
        """
        The registry to the database linked to this request. Can be ``None``
        if the current request uses the ``none`` authentication.

        .. deprecated:: 8.0

            use :attr:`.env`
        """
        return odoo.registry(self.db)

    @property
    def db(self):
        """
        The database linked to this request. Can be ``None``
        if the current request uses the ``none`` authentication.
        """
        return self.session.db if not self.disable_db else None

    def csrf_token(self, time_limit=3600):
        """ Generates and returns a CSRF token for the current session

        :param time_limit: the CSRF token should only be valid for the
                           specified duration (in second), by default 1h,
                           ``None`` for the token to be valid as long as the
                           current user's session is.
        :type time_limit: int | None
        :returns: ASCII token string
        """
        token = self.session.sid
        max_ts = '' if not time_limit else int(time.time() + time_limit)
        msg = '%s%s' % (token, max_ts)
        secret = self.env['ir.config_parameter'].sudo().get_param('database.secret')
        assert secret, "CSRF protection requires a configured database secret"
        hm = hmac.new(secret.encode('ascii'), msg.encode('utf-8'), hashlib.sha1).hexdigest()
        return '%so%s' % (hm, max_ts)

    def validate_csrf(self, csrf):
        if not csrf:
            return False

        try:
            hm, _, max_ts = str(csrf).rpartition('o')
        except UnicodeEncodeError:
            return False

        if max_ts:
            try:
                if int(max_ts) < int(time.time()):
                    return False
            except ValueError:
                return False

        token = self.session.sid

        msg = '%s%s' % (token, max_ts)
        secret = self.env['ir.config_parameter'].sudo().get_param('database.secret')
        assert secret, "CSRF protection requires a configured database secret"
        hm_expected = hmac.new(secret.encode('ascii'), msg.encode('utf-8'), hashlib.sha1).hexdigest()
        return consteq(hm, hm_expected)

def route(route=None, **kw):
    """Decorator marking the decorated method as being a handler for
    requests. The method must be part of a subclass of ``Controller``.

    :param route: string or array. The route part that will determine which
                  http requests will match the decorated method. Can be a
                  single string or an array of strings. See werkzeug's routing
                  documentation for the format of route expression (
                  http://werkzeug.pocoo.org/docs/routing/ ).
    :param type: The type of request, can be ``'http'`` or ``'json'``.
    :param auth: The type of authentication method, can on of the following:

                 * ``user``: The user must be authenticated and the current request
                   will perform using the rights of the user.
                 * ``public``: The user may or may not be authenticated. If she isn't,
                   the current request will perform using the shared Public user.
                 * ``none``: The method is always active, even if there is no
                   database. Mainly used by the framework and authentication
                   modules. There request code will not have any facilities to access
                   the database nor have any configuration indicating the current
                   database nor the current user.
    :param methods: A sequence of http methods this route applies to. If not
                    specified, all methods are allowed.
    :param cors: The Access-Control-Allow-Origin cors directive value.
    :param bool csrf: Whether CSRF protection should be enabled for the route.

                      Defaults to ``True``. See :ref:`CSRF Protection
                      <csrf>` for more.

    .. _csrf:

    .. admonition:: CSRF Protection
        :class: alert-warning

        .. versionadded:: 9.0

        Odoo implements token-based `CSRF protection
        <https://en.wikipedia.org/wiki/CSRF>`_.

        CSRF protection is enabled by default and applies to *UNSAFE*
        HTTP methods as defined by :rfc:`7231` (all methods other than
        ``GET``, ``HEAD``, ``TRACE`` and ``OPTIONS``).

        CSRF protection is implemented by checking requests using
        unsafe methods for a value called ``csrf_token`` as part of
        the request's form data. That value is removed from the form
        as part of the validation and does not have to be taken in
        account by your own form processing.

        When adding a new controller for an unsafe method (mostly POST
        for e.g. forms):

        * if the form is generated in Python, a csrf token is
          available via :meth:`request.csrf_token()
          <odoo.http.WebRequest.csrf_token`, the
          :data:`~odoo.http.request` object is available by default
          in QWeb (python) templates, it may have to be added
          explicitly if you are not using QWeb.

        * if the form is generated in Javascript, the CSRF token is
          added by default to the QWeb (js) rendering context as
          ``csrf_token`` and is otherwise available as ``csrf_token``
          on the ``web.core`` module:

          .. code-block:: javascript

              require('web.core').csrf_token

        * if the endpoint can be called by external parties (not from
          Odoo) as e.g. it is a REST API or a `webhook
          <https://en.wikipedia.org/wiki/Webhook>`_, CSRF protection
          must be disabled on the endpoint. If possible, you may want
          to implement other methods of request validation (to ensure
          it is not called by an unrelated third-party).

    """
    routing = kw.copy()
    assert 'type' not in routing or routing['type'] in ("http", "json")
    def decorator(f):
        if route:
            if isinstance(route, list):
                routes = route
            else:
                routes = [route]
            routing['routes'] = routes
        @functools.wraps(f)
        def response_wrap(*args, **kw):
            response = f(*args, **kw)
            if isinstance(response, Response) or f.routing_type == 'json':
                return response

            if isinstance(response, (bytes, pycompat.text_type)):
                return Response(response)

            if isinstance(response, werkzeug.exceptions.HTTPException):
                response = response.get_response(request.httprequest.environ)
            if isinstance(response, werkzeug.wrappers.BaseResponse):
                response = Response.force_type(response)
                response.set_default()
                return response

            _logger.warn("<function %s.%s> returns an invalid response type for an http request" % (f.__module__, f.__name__))
            return response
        response_wrap.routing = routing
        response_wrap.original_func = f
        return response_wrap
    return decorator

class JsonRequest(WebRequest):
    """ Request handler for `JSON-RPC 2
    <http://www.jsonrpc.org/specification>`_ over HTTP

    * ``method`` is ignored
    * ``params`` must be a JSON object (not an array) and is passed as keyword
      arguments to the handler method
    * the handler method's result is returned as JSON-RPC ``result`` and
      wrapped in the `JSON-RPC Response
      <http://www.jsonrpc.org/specification#response_object>`_

    Sucessful request::

      --> {"jsonrpc": "2.0",
           "method": "call",
           "params": {"context": {},
                      "arg1": "val1" },
           "id": null}

      <-- {"jsonrpc": "2.0",
           "result": { "res1": "val1" },
           "id": null}

    Request producing a error::

      --> {"jsonrpc": "2.0",
           "method": "call",
           "params": {"context": {},
                      "arg1": "val1" },
           "id": null}

      <-- {"jsonrpc": "2.0",
           "error": {"code": 1,
                     "message": "End user error message.",
                     "data": {"code": "codestring",
                              "debug": "traceback" } },
           "id": null}

    """
    _request_type = "json"

    def __init__(self, *args):
        super(JsonRequest, self).__init__(*args)

        self.jsonp_handler = None

        args = self.httprequest.args
        jsonp = args.get('jsonp')
        self.jsonp = jsonp
        request = None
        request_id = args.get('id')
        
        if jsonp and self.httprequest.method == 'POST':
            # jsonp 2 steps step1 POST: save call
            def handler():
                self.session['jsonp_request_%s' % (request_id,)] = self.httprequest.form['r']
                self.session.modified = True
                headers=[('Content-Type', 'text/plain; charset=utf-8')]
                r = werkzeug.wrappers.Response(request_id, headers=headers)
                return r
            self.jsonp_handler = handler
            return
        elif jsonp and args.get('r'):
            # jsonp method GET
            request = args.get('r')
        elif jsonp and request_id:
            # jsonp 2 steps step2 GET: run and return result
            request = self.session.pop('jsonp_request_%s' % (request_id,), '{}')
        else:
            # regular jsonrpc2
            request = self.httprequest.get_data().decode(self.httprequest.charset)

        # Read POST content or POST Form Data named "request"
        try:
            self.jsonrequest = json.loads(request)
        except ValueError:
            msg = 'Invalid JSON data: %r' % (request,)
            _logger.info('%s: %s', self.httprequest.path, msg)
            raise werkzeug.exceptions.BadRequest(msg)

        self.params = dict(self.jsonrequest.get("params", {}))
        self.context = self.params.pop('context', dict(self.session.context))

    def _json_response(self, result=None, error=None):
        response = {
            'jsonrpc': '2.0',
            'id': self.jsonrequest.get('id')
            }
        if error is not None:
            response['error'] = error
        if result is not None:
            response['result'] = result

        if self.jsonp:
            # If we use jsonp, that's mean we are called from another host
            # Some browser (IE and Safari) do no allow third party cookies
            # We need then to manage http sessions manually.
            response['session_id'] = self.session.sid
            mime = 'application/javascript'
            body = "%s(%s);" % (self.jsonp, json.dumps(response, default=ustr),)
        else:
            mime = 'application/json'
            body = json.dumps(response, default=ustr)

        return Response(
            body, status=error and error.pop('http_status', 200) or 200,
            headers=[('Content-Type', mime), ('Content-Length', len(body))]
        )

    def _handle_exception(self, exception):
        """Called within an except block to allow converting exceptions
           to arbitrary responses. Anything returned (except None) will
           be used as response."""
        try:
            return super(JsonRequest, self)._handle_exception(exception)
        except Exception:
            if not isinstance(exception, (odoo.exceptions.Warning, SessionExpiredException,
                                          odoo.exceptions.except_orm, werkzeug.exceptions.NotFound)):
                _logger.exception("Exception during JSON request handling.")
            error = {
                    'code': 200,
                    'message': "Odoo Server Error",
                    'data': serialize_exception(exception)
            }
            if isinstance(exception, werkzeug.exceptions.NotFound):
                error['http_status'] = 404
                error['code'] = 404
                error['message'] = "404: Not Found"
            if isinstance(exception, AuthenticationError):
                error['code'] = 100
                error['message'] = "Odoo Session Invalid"
            if isinstance(exception, SessionExpiredException):
                error['code'] = 100
                error['message'] = "Odoo Session Expired"
            return self._json_response(error=error)

    def dispatch(self):
        if self.jsonp_handler:
            return self.jsonp_handler()
        try:
            rpc_request_flag = rpc_request.isEnabledFor(logging.DEBUG)
            rpc_response_flag = rpc_response.isEnabledFor(logging.DEBUG)
            if rpc_request_flag or rpc_response_flag:
                endpoint = self.endpoint.method.__name__
                model = self.params.get('model')
                method = self.params.get('method')
                args = self.params.get('args', [])

                start_time = time.time()
                _, start_vms = 0, 0
                if psutil:
                    _, start_vms = memory_info(psutil.Process(os.getpid()))
                if rpc_request and rpc_response_flag:
                    rpc_request.debug('%s: %s %s, %s',
                        endpoint, model, method, pprint.pformat(args))

            result = self._call_function(**self.params)

            if rpc_request_flag or rpc_response_flag:
                end_time = time.time()
                _, end_vms = 0, 0
                if psutil:
                    _, end_vms = memory_info(psutil.Process(os.getpid()))
                logline = '%s: %s %s: time:%.3fs mem: %sk -> %sk (diff: %sk)' % (
                    endpoint, model, method, end_time - start_time, start_vms / 1024, end_vms / 1024, (end_vms - start_vms)/1024)
                if rpc_response_flag:
                    rpc_response.debug('%s, %s', logline, pprint.pformat(result))
                else:
                    rpc_request.debug(logline)

            return self._json_response(result)
        except Exception as e:
            return self._handle_exception(e)

def serialize_exception(e):
    tmp = {
        "name": type(e).__module__ + "." + type(e).__name__ if type(e).__module__ else type(e).__name__,
        "debug": traceback.format_exc(),
        "message": ustr(e),
        "arguments": e.args,
        "exception_type": "internal_error"
    }
    if isinstance(e, odoo.exceptions.UserError):
        tmp["exception_type"] = "user_error"
    elif isinstance(e, odoo.exceptions.Warning):
        tmp["exception_type"] = "warning"
    elif isinstance(e, odoo.exceptions.RedirectWarning):
        tmp["exception_type"] = "warning"
    elif isinstance(e, odoo.exceptions.AccessError):
        tmp["exception_type"] = "access_error"
    elif isinstance(e, odoo.exceptions.MissingError):
        tmp["exception_type"] = "missing_error"
    elif isinstance(e, odoo.exceptions.AccessDenied):
        tmp["exception_type"] = "access_denied"
    elif isinstance(e, odoo.exceptions.ValidationError):
        tmp["exception_type"] = "validation_error"
    elif isinstance(e, odoo.exceptions.except_orm):
        tmp["exception_type"] = "except_orm"
    return tmp

class HttpRequest(WebRequest):
    """ Handler for the ``http`` request type.

    matched routing parameters, query string parameters, form_ parameters
    and files are passed to the handler method as keyword arguments.

    In case of name conflict, routing parameters have priority.

    The handler method's result can be:

    * a falsy value, in which case the HTTP response will be an
      `HTTP 204`_ (No Content)
    * a werkzeug Response object, which is returned as-is
    * a ``str`` or ``unicode``, will be wrapped in a Response object and
      interpreted as HTML

    .. _form: http://www.w3.org/TR/html401/interact/forms.html#h-17.13.4.2
    .. _HTTP 204: http://tools.ietf.org/html/rfc7231#section-6.3.5
    """
    _request_type = "http"

    def __init__(self, *args):
        super(HttpRequest, self).__init__(*args)
        params = collections.OrderedDict(self.httprequest.args)
        params.update(self.httprequest.form)
        params.update(self.httprequest.files)
        params.pop('session_id', None)
        self.params = params

    def _handle_exception(self, exception):
        """Called within an except block to allow converting exceptions
           to abitrary responses. Anything returned (except None) will
           be used as response."""
        try:
            return super(HttpRequest, self)._handle_exception(exception)
        except SessionExpiredException:
            redirect = None
            req = request.httprequest
            if req.method == 'POST':
                request.session.save_request_data()
                redirect = '/web/proxy/post{r.full_path}'.format(r=req)
            elif not request.params.get('noredirect'):
                redirect = req.url
            if redirect:
                query = werkzeug.urls.url_encode({
                    'redirect': redirect,
                })
                return werkzeug.utils.redirect('/web/login?%s' % query)
        except werkzeug.exceptions.HTTPException as e:
            return e

    def dispatch(self):
        if request.httprequest.method == 'OPTIONS' and request.endpoint and request.endpoint.routing.get('cors'):
            headers = {
                'Access-Control-Max-Age': 60 * 60 * 24,
                'Access-Control-Allow-Headers': 'Origin, X-Requested-With, Content-Type, Accept, X-Debug-Mode'
            }
            return Response(status=200, headers=headers)

        if request.httprequest.method not in ('GET', 'HEAD', 'OPTIONS', 'TRACE') \
                and request.endpoint.routing.get('csrf', True): # csrf checked by default
            token = self.params.pop('csrf_token', None)
            if not self.validate_csrf(token):
                if token is not None:
                    _logger.warn("CSRF validation failed on path '%s'",
                                 request.httprequest.path)
                else:
                    _logger.warn("""No CSRF validation token provided for path '%s'

Odoo URLs are CSRF-protected by default (when accessed with unsafe
HTTP methods). See
https://www.odoo.com/documentation/11.0/reference/http.html#csrf for
more details.

* if this endpoint is accessed through Odoo via py-QWeb form, embed a CSRF
  token in the form, Tokens are available via `request.csrf_token()`
  can be provided through a hidden input and must be POST-ed named
  `csrf_token` e.g. in your form add:

      <input type="hidden" name="csrf_token" t-att-value="request.csrf_token()"/>

* if the form is generated or posted in javascript, the token value is
  available as `csrf_token` on `web.core` and as the `csrf_token`
  value in the default js-qweb execution context

* if the form is accessed by an external third party (e.g. REST API
  endpoint, payment gateway callback) you will need to disable CSRF
  protection (and implement your own protection if necessary) by
  passing the `csrf=False` parameter to the `route` decorator.
                    """, request.httprequest.path)

                raise werkzeug.exceptions.BadRequest('Session expired (invalid CSRF token)')

        r = self._call_function(**self.params)
        if not r:
            r = Response(status=204)  # no content
        return r

    def make_response(self, data, headers=None, cookies=None):
        """ Helper for non-HTML responses, or HTML responses with custom
        response headers or cookies.

        While handlers can just return the HTML markup of a page they want to
        send as a string if non-HTML data is returned they need to create a
        complete response object, or the returned data will not be correctly
        interpreted by the clients.

        :param basestring data: response body
        :param headers: HTTP headers to set on the response
        :type headers: ``[(name, value)]``
        :param collections.Mapping cookies: cookies to set on the client
        """
        response = Response(data, headers=headers)
        if cookies:
            for k, v in cookies.items():
                response.set_cookie(k, v)
        return response

    def render(self, template, qcontext=None, lazy=True, **kw):
        """ Lazy render of a QWeb template.

        The actual rendering of the given template will occur at then end of
        the dispatching. Meanwhile, the template and/or qcontext can be
        altered or even replaced by a static response.

        :param basestring template: template to render
        :param dict qcontext: Rendering context to use
        :param bool lazy: whether the template rendering should be deferred
                          until the last possible moment
        :param kw: forwarded to werkzeug's Response object
        """
        response = Response(template=template, qcontext=qcontext, **kw)
        if not lazy:
            return response.render()
        return response

    def not_found(self, description=None):
        """ Shortcut for a `HTTP 404
        <http://tools.ietf.org/html/rfc7231#section-6.5.4>`_ (Not Found)
        response
        """
        return werkzeug.exceptions.NotFound(description)

#----------------------------------------------------------
# Controller and route registration
#----------------------------------------------------------
addons_manifest = {}
controllers_per_module = collections.defaultdict(list)

class ControllerType(type):
    def __init__(cls, name, bases, attrs):
        super(ControllerType, cls).__init__(name, bases, attrs)

        # flag old-style methods with req as first argument
        for k, v in attrs.items():
            if inspect.isfunction(v) and hasattr(v, 'original_func'):
                # Set routing type on original functions
                routing_type = v.routing.get('type')
                parent = [claz for claz in bases if isinstance(claz, ControllerType) and hasattr(claz, k)]
                parent_routing_type = getattr(parent[0], k).original_func.routing_type if parent else routing_type or 'http'
                if routing_type is not None and routing_type is not parent_routing_type:
                    routing_type = parent_routing_type
                    _logger.warn("Subclass re-defines <function %s.%s.%s> with different type than original."
                                    " Will use original type: %r" % (cls.__module__, cls.__name__, k, parent_routing_type))
                v.original_func.routing_type = routing_type or parent_routing_type

                spec = inspect.getargspec(v.original_func)
                first_arg = spec.args[1] if len(spec.args) >= 2 else None
                if first_arg in ["req", "request"]:
                    v._first_arg_is_req = True

        # store the controller in the controllers list
        name_class = ("%s.%s" % (cls.__module__, cls.__name__), cls)
        class_path = name_class[0].split(".")
        if not class_path[:2] == ["odoo", "addons"]:
            module = ""
        else:
            # we want to know all modules that have controllers
            module = class_path[2]
        # but we only store controllers directly inheriting from Controller
        if not "Controller" in globals() or not Controller in bases:
            return
        controllers_per_module[module].append(name_class)

Controller = ControllerType('Controller', (object,), {})

class EndPoint(object):
    def __init__(self, method, routing):
        self.method = method
        self.original = getattr(method, 'original_func', method)
        self.routing = routing
        self.arguments = {}

    @property
    def first_arg_is_req(self):
        # Backward for 7.0
        return getattr(self.method, '_first_arg_is_req', False)

    def __call__(self, *args, **kw):
        return self.method(*args, **kw)

def routing_map(modules, nodb_only, converters=None):
    routing_map = werkzeug.routing.Map(strict_slashes=False, converters=converters)

    def get_subclasses(klass):
        def valid(c):
            return c.__module__.startswith('odoo.addons.') and c.__module__.split(".")[2] in modules
        subclasses = klass.__subclasses__()
        result = []
        for subclass in subclasses:
            if valid(subclass):
                result.extend(get_subclasses(subclass))
        if not result and valid(klass):
            result = [klass]
        return result

    for module in modules:
        if module not in controllers_per_module:
            continue

        for _, cls in controllers_per_module[module]:
            subclasses = list(unique(c for c in get_subclasses(cls) if c is not cls))
            if subclasses:
                name = "%s (extended by %s)" % (cls.__name__, ', '.join(sub.__name__ for sub in subclasses))
                cls = type(name, tuple(reversed(subclasses)), {})

            o = cls()
            members = inspect.getmembers(o, inspect.ismethod)
            for _, mv in members:
                if hasattr(mv, 'routing'):
                    routing = dict(type='http', auth='user', methods=None, routes=None)
                    methods_done = list()
                    # update routing attributes from subclasses(auth, methods...)
                    for claz in reversed(mv.__self__.__class__.mro()):
                        fn = getattr(claz, mv.__name__, None)
                        if fn and hasattr(fn, 'routing') and fn not in methods_done:
                            methods_done.append(fn)
                            routing.update(fn.routing)
                    if not nodb_only or routing['auth'] == "none":
                        assert routing['routes'], "Method %r has not route defined" % mv
                        endpoint = EndPoint(mv, routing)
                        for url in routing['routes']:
                            if routing.get("combine", False):
                                # deprecated v7 declaration
                                url = o._cp_path.rstrip('/') + '/' + url.lstrip('/')
                                if url.endswith("/") and len(url) > 1:
                                    url = url[: -1]

                            xtra_keys = 'defaults subdomain build_only strict_slashes redirect_to alias host'.split()
                            kw = {k: routing[k] for k in xtra_keys if k in routing}
                            routing_map.add(werkzeug.routing.Rule(url, endpoint=endpoint, methods=routing['methods'], **kw))
    return routing_map

#----------------------------------------------------------
# HTTP Sessions
#----------------------------------------------------------
class AuthenticationError(Exception):
    pass

class SessionExpiredException(Exception):
    pass

class OpenERPSession(werkzeug.contrib.sessions.Session):
    def __init__(self, *args, **kwargs):
        self.inited = False
        self.modified = False
        self.rotate = False
        super(OpenERPSession, self).__init__(*args, **kwargs)
        self.inited = True
        self._default_values()
        self.modified = False

    def __getattr__(self, attr):
        return self.get(attr, None)
    def __setattr__(self, k, v):
        if getattr(self, "inited", False):
            try:
                object.__getattribute__(self, k)
            except:
                return self.__setitem__(k, v)
        object.__setattr__(self, k, v)

    def authenticate(self, db, login=None, password=None, uid=None):
        """
        Authenticate the current user with the given db, login and
        password. If successful, store the authentication parameters in the
        current session and request.

        :param uid: If not None, that user id will be used instead the login
                    to authenticate the user.
        """

        if uid is None:
            wsgienv = request.httprequest.environ
            env = dict(
                base_location=request.httprequest.url_root.rstrip('/'),
                HTTP_HOST=wsgienv['HTTP_HOST'],
                REMOTE_ADDR=wsgienv['REMOTE_ADDR'],
            )
            uid = dispatch_rpc('common', 'authenticate', [db, login, password, env])
        else:
            security.check(db, uid, password)
        self.db = db
        self.uid = uid
        self.login = login
        self.session_token = uid and security.compute_session_token(self, request.env)
        request.uid = uid
        request.disable_db = False

        if uid: self.get_context()
        return uid

    def check_security(self):
        """
        Check the current authentication parameters to know if those are still
        valid. This method should be called at each request. If the
        authentication fails, a :exc:`SessionExpiredException` is raised.
        """
        if not self.db or not self.uid:
            raise SessionExpiredException("Session expired")
<<<<<<< HEAD

=======
        # We create our own environment instead of the request's one.
        # to avoid creating it without the uid since request.uid isn't set yet
        env = odoo.api.Environment(request.cr, self.uid, self.context)
        #  == BACKWARD COMPATIBILITY TO CONVERT OLD SESSION TYPE TO THE NEW ONES ! REMOVE ME AFTER 11.0 ==
        if self.get('password'):
            security.check(self.db, self.uid, self.password)
            self.session_token = security.compute_session_token(self, env)
            self.pop('password')
        # =================================================================================================
>>>>>>> b05e4d5f
        # here we check if the session is still valid
        if not security.check_session(self, env):
            raise SessionExpiredException("Session expired")

    def logout(self, keep_db=False):
        for k in list(self):
            if not (keep_db and k == 'db'):
                del self[k]
        self._default_values()
        self.rotate = True

    def _default_values(self):
        self.setdefault("db", None)
        self.setdefault("uid", None)
        self.setdefault("login", None)
        self.setdefault("session_token", None)
        self.setdefault("context", {})

    def get_context(self):
        """
        Re-initializes the current user's session context (based on his
        preferences) by calling res.users.get_context() with the old context.

        :returns: the new context
        """
        assert self.uid, "The user needs to be logged-in to initialize his context"
        self.context = request.env['res.users'].context_get() or {}
        self.context['uid'] = self.uid
        self._fix_lang(self.context)
        return self.context

    def _fix_lang(self, context):
        """ OpenERP provides languages which may not make sense and/or may not
        be understood by the web client's libraries.

        Fix those here.

        :param dict context: context to fix
        """
        lang = context.get('lang')

        # inane OpenERP locale
        if lang == 'ar_AR':
            lang = 'ar'

        # lang to lang_REGION (datejs only handles lang_REGION, no bare langs)
        if lang in babel.core.LOCALE_ALIASES:
            lang = babel.core.LOCALE_ALIASES[lang]

        context['lang'] = lang or 'en_US'

    def save_action(self, action):
        """
        This method store an action object in the session and returns an integer
        identifying that action. The method get_action() can be used to get
        back the action.

        :param the_action: The action to save in the session.
        :type the_action: anything
        :return: A key identifying the saved action.
        :rtype: integer
        """
        saved_actions = self.setdefault('saved_actions', {"next": 1, "actions": {}})
        # we don't allow more than 10 stored actions
        if len(saved_actions["actions"]) >= 10:
            del saved_actions["actions"][min(saved_actions["actions"])]
        key = saved_actions["next"]
        saved_actions["actions"][key] = action
        saved_actions["next"] = key + 1
        self.modified = True
        return key

    def get_action(self, key):
        """
        Gets back a previously saved action. This method can return None if the action
        was saved since too much time (this case should be handled in a smart way).

        :param key: The key given by save_action()
        :type key: integer
        :return: The saved action or None.
        :rtype: anything
        """
        saved_actions = self.get('saved_actions', {})
        return saved_actions.get("actions", {}).get(key)

    def save_request_data(self):
        import uuid
        req = request.httprequest
        files = werkzeug.datastructures.MultiDict()
        # NOTE we do not store files in the session itself to avoid loading them in memory.
        #      By storing them in the session store, we ensure every worker (even ones on other
        #      servers) can access them. It also allow stale files to be deleted by `session_gc`.
        for f in req.files.values():
            storename = 'werkzeug_%s_%s.file' % (self.sid, uuid.uuid4().hex)
            path = os.path.join(root.session_store.path, storename)
            with open(path, 'w') as fp:
                f.save(fp)
            files.add(f.name, (storename, f.filename, f.content_type))
        self['serialized_request_data'] = {
            'form': req.form,
            'files': files,
        }

    @contextlib.contextmanager
    def load_request_data(self):
        data = self.pop('serialized_request_data', None)
        files = werkzeug.datastructures.MultiDict()
        try:
            if data:
                # regenerate files filenames with the current session store
                for name, (storename, filename, content_type) in data['files'].items():
                    path = os.path.join(root.session_store.path, storename)
                    files.add(name, (path, filename, content_type))
                yield werkzeug.datastructures.CombinedMultiDict([data['form'], files])
            else:
                yield None
        finally:
            # cleanup files
            for f, _, _ in files.values():
                try:
                    os.unlink(f)
                except IOError:
                    pass


def session_gc(session_store):
    if random.random() < 0.001:
        # we keep session one week
        last_week = time.time() - 60*60*24*7
        for fname in os.listdir(session_store.path):
            path = os.path.join(session_store.path, fname)
            try:
                if os.path.getmtime(path) < last_week:
                    os.unlink(path)
            except OSError:
                pass

#----------------------------------------------------------
# WSGI Layer
#----------------------------------------------------------
# Add potentially missing (older ubuntu) font mime types
mimetypes.add_type('application/font-woff', '.woff')
mimetypes.add_type('application/vnd.ms-fontobject', '.eot')
mimetypes.add_type('application/x-font-ttf', '.ttf')
# Add potentially missing (detected on windows) svg mime types
mimetypes.add_type('image/svg+xml', '.svg')

class Response(werkzeug.wrappers.Response):
    """ Response object passed through controller route chain.

    In addition to the :class:`werkzeug.wrappers.Response` parameters, this
    class's constructor can take the following additional parameters
    for QWeb Lazy Rendering.

    :param basestring template: template to render
    :param dict qcontext: Rendering context to use
    :param int uid: User id to use for the ir.ui.view render call,
                    ``None`` to use the request's user (the default)

    these attributes are available as parameters on the Response object and
    can be altered at any time before rendering

    Also exposes all the attributes and methods of
    :class:`werkzeug.wrappers.Response`.
    """
    default_mimetype = 'text/html'
    def __init__(self, *args, **kw):
        template = kw.pop('template', None)
        qcontext = kw.pop('qcontext', None)
        uid = kw.pop('uid', None)
        super(Response, self).__init__(*args, **kw)
        self.set_default(template, qcontext, uid)

    def set_default(self, template=None, qcontext=None, uid=None):
        self.template = template
        self.qcontext = qcontext or dict()
        self.qcontext['response_template'] = self.template
        self.uid = uid
        # Support for Cross-Origin Resource Sharing
        if request.endpoint and 'cors' in request.endpoint.routing:
            self.headers.set('Access-Control-Allow-Origin', request.endpoint.routing['cors'])
            methods = 'GET, POST'
            if request.endpoint.routing['type'] == 'json':
                methods = 'POST'
            elif request.endpoint.routing.get('methods'):
                methods = ', '.join(request.endpoint.routing['methods'])
            self.headers.set('Access-Control-Allow-Methods', methods)

    @property
    def is_qweb(self):
        return self.template is not None

    def render(self):
        """ Renders the Response's template, returns the result
        """
        env = request.env(user=self.uid or request.uid or odoo.SUPERUSER_ID)
        self.qcontext['request'] = request
        return env["ir.ui.view"].render_template(self.template, self.qcontext)

    def flatten(self):
        """ Forces the rendering of the response's template, sets the result
        as response body and unsets :attr:`.template`
        """
        if self.template:
            self.response.append(self.render())
            self.template = None

class DisableCacheMiddleware(object):
    def __init__(self, app):
        self.app = app
    def __call__(self, environ, start_response):
        def start_wrapped(status, headers):
            referer = environ.get('HTTP_REFERER', '')
            parsed = urls.url_parse(referer)
            debug = parsed.query.count('debug') >= 1

            new_headers = []
            unwanted_keys = ['Last-Modified']
            if debug:
                new_headers = [('Cache-Control', 'no-cache')]
                unwanted_keys += ['Expires', 'Etag', 'Cache-Control']

            for k, v in headers:
                if k not in unwanted_keys:
                    new_headers.append((k, v))

            start_response(status, new_headers)
        return self.app(environ, start_wrapped)

class Root(object):
    """Root WSGI application for the OpenERP Web Client.
    """
    def __init__(self):
        self._loaded = False

    @lazy_property
    def session_store(self):
        # Setup http sessions
        path = odoo.tools.config.session_dir
        _logger.debug('HTTP sessions stored in: %s', path)
        return werkzeug.contrib.sessions.FilesystemSessionStore(path, session_class=OpenERPSession)

    @lazy_property
    def nodb_routing_map(self):
        _logger.info("Generating nondb routing")
        return routing_map([''] + odoo.conf.server_wide_modules, True)

    def __call__(self, environ, start_response):
        """ Handle a WSGI request
        """
        if not self._loaded:
            self._loaded = True
            self.load_addons()
        return self.dispatch(environ, start_response)

    def load_addons(self):
        """ Load all addons from addons path containing static files and
        controllers and configure them.  """
        # TODO should we move this to ir.http so that only configured modules are served ?
        statics = {}
        for addons_path in odoo.modules.module.ad_paths:
            for module in sorted(os.listdir(str(addons_path))):
                if module not in addons_manifest:
                    mod_path = opj(addons_path, module)
                    manifest_path = module_manifest(mod_path)
                    path_static = opj(addons_path, module, 'static')
                    if manifest_path and os.path.isdir(path_static):
                        manifest_data = open(manifest_path, 'rb').read()
                        manifest = ast.literal_eval(pycompat.to_native(manifest_data))
                        if not manifest.get('installable', True):
                            continue
                        manifest['addons_path'] = addons_path
                        _logger.debug("Loading %s", module)
                        addons_manifest[module] = manifest
                        statics['/%s/static' % module] = path_static

        if statics:
            _logger.info("HTTP Configuring static files")
        app = werkzeug.wsgi.SharedDataMiddleware(self.dispatch, statics, cache_timeout=STATIC_CACHE)
        self.dispatch = DisableCacheMiddleware(app)

    def setup_session(self, httprequest):
        # recover or create session
        session_gc(self.session_store)

        sid = httprequest.args.get('session_id')
        explicit_session = True
        if not sid:
            sid =  httprequest.headers.get("X-Openerp-Session-Id")
        if not sid:
            sid = httprequest.cookies.get('session_id')
            explicit_session = False
        if sid is None:
            httprequest.session = self.session_store.new()
        else:
            httprequest.session = self.session_store.get(sid)
        return explicit_session

    def setup_db(self, httprequest):
        db = httprequest.session.db
        # Check if session.db is legit
        if db:
            if db not in db_filter([db], httprequest=httprequest):
                _logger.warn("Logged into database '%s', but dbfilter "
                             "rejects it; logging session out.", db)
                httprequest.session.logout()
                db = None

        if not db:
            httprequest.session.db = db_monodb(httprequest)

    def setup_lang(self, httprequest):
        if "lang" not in httprequest.session.context:
            alang = httprequest.accept_languages.best or "en-US"
            try:
                code, territory, _, _ = babel.core.parse_locale(alang, sep='-')
                if territory:
                    lang = '%s_%s' % (code, territory)
                else:
                    lang = babel.core.LOCALE_ALIASES[code]
            except (ValueError, KeyError):
                lang = 'en_US'
            httprequest.session.context["lang"] = lang

    def get_request(self, httprequest):
        # deduce type of request
        if httprequest.args.get('jsonp'):
            return JsonRequest(httprequest)
        if httprequest.mimetype in ("application/json", "application/json-rpc"):
            return JsonRequest(httprequest)
        else:
            return HttpRequest(httprequest)

    def get_response(self, httprequest, result, explicit_session):
        if isinstance(result, Response) and result.is_qweb:
            try:
                result.flatten()
            except Exception as e:
                if request.db:
                    result = request.registry['ir.http']._handle_exception(e)
                else:
                    raise

        if isinstance(result, (bytes, pycompat.text_type)):
            response = Response(result, mimetype='text/html')
        else:
            response = result

        if httprequest.session.should_save:
            if httprequest.session.rotate:
                self.session_store.delete(httprequest.session)
                httprequest.session.sid = self.session_store.generate_key()
                httprequest.session.modified = True
            self.session_store.save(httprequest.session)
        # We must not set the cookie if the session id was specified using a http header or a GET parameter.
        # There are two reasons to this:
        # - When using one of those two means we consider that we are overriding the cookie, which means creating a new
        #   session on top of an already existing session and we don't want to create a mess with the 'normal' session
        #   (the one using the cookie). That is a special feature of the Session Javascript class.
        # - It could allow session fixation attacks.
        if not explicit_session and hasattr(response, 'set_cookie'):
            response.set_cookie(
                'session_id', httprequest.session.sid, max_age=90 * 24 * 60 * 60, httponly=True)

        return response

    def dispatch(self, environ, start_response):
        """
        Performs the actual WSGI dispatching for the application.
        """
        try:
            httprequest = werkzeug.wrappers.Request(environ)
            httprequest.app = self
            httprequest.parameter_storage_class = werkzeug.datastructures.ImmutableOrderedMultiDict
            threading.current_thread().url = httprequest.url

            explicit_session = self.setup_session(httprequest)
            self.setup_db(httprequest)
            self.setup_lang(httprequest)

            request = self.get_request(httprequest)

            def _dispatch_nodb():
                try:
                    func, arguments = self.nodb_routing_map.bind_to_environ(request.httprequest.environ).match()
                except werkzeug.exceptions.HTTPException as e:
                    return request._handle_exception(e)
                request.set_handler(func, arguments, "none")
                result = request.dispatch()
                return result

            with request:
                db = request.session.db
                if db:
                    try:
                        odoo.registry(db).check_signaling()
                        with odoo.tools.mute_logger('odoo.sql_db'):
                            ir_http = request.registry['ir.http']
                    except (AttributeError, psycopg2.OperationalError, psycopg2.ProgrammingError):
                        # psycopg2 error or attribute error while constructing
                        # the registry. That means either
                        # - the database probably does not exists anymore
                        # - the database is corrupted
                        # - the database version doesnt match the server version
                        # Log the user out and fall back to nodb
                        request.session.logout()
                        # If requesting /web this will loop
                        if request.httprequest.path == '/web':
                            result = werkzeug.utils.redirect('/web/database/selector')
                        else:
                            result = _dispatch_nodb()
                    else:
                        result = ir_http._dispatch()
                else:
                    result = _dispatch_nodb()

                response = self.get_response(httprequest, result, explicit_session)
            return response(environ, start_response)

        except werkzeug.exceptions.HTTPException as e:
            return e(environ, start_response)

    def get_db_router(self, db):
        if not db:
            return self.nodb_routing_map
        return request.registry['ir.http'].routing_map()

def db_list(force=False, httprequest=None):
    dbs = odoo.service.db.list_dbs(force)
    return db_filter(dbs, httprequest=httprequest)

def db_filter(dbs, httprequest=None):
    httprequest = httprequest or request.httprequest
    h = httprequest.environ.get('HTTP_HOST', '').split(':')[0]
    d, _, r = h.partition('.')
    if d == "www" and r:
        d = r.partition('.')[0]
    if odoo.tools.config['dbfilter']:
        r = odoo.tools.config['dbfilter'].replace('%h', h).replace('%d', d)
        dbs = [i for i in dbs if re.match(r, i)]
    elif odoo.tools.config['db_name']:
        # In case --db-filter is not provided and --database is passed, Odoo will
        # use the value of --database as a comma seperated list of exposed databases.
        exposed_dbs = set(db.strip() for db in odoo.tools.config['db_name'].split(','))
        dbs = sorted(exposed_dbs.intersection(dbs))
    return dbs

def db_monodb(httprequest=None):
    """
        Magic function to find the current database.

        Implementation details:

        * Magic
        * More magic

        Returns ``None`` if the magic is not magic enough.
    """
    httprequest = httprequest or request.httprequest

    dbs = db_list(True, httprequest)

    # try the db already in the session
    db_session = httprequest.session.db
    if db_session in dbs:
        return db_session

    # if there is only one possible db, we take that one
    if len(dbs) == 1:
        return dbs[0]
    return None

def send_file(filepath_or_fp, mimetype=None, as_attachment=False, filename=None, mtime=None,
              add_etags=True, cache_timeout=STATIC_CACHE, conditional=True):
    """This is a modified version of Flask's send_file()

    Sends the contents of a file to the client. This will use the
    most efficient method available and configured.  By default it will
    try to use the WSGI server's file_wrapper support.

    By default it will try to guess the mimetype for you, but you can
    also explicitly provide one.  For extra security you probably want
    to send certain files as attachment (HTML for instance).  The mimetype
    guessing requires a `filename` or an `attachment_filename` to be
    provided.

    Please never pass filenames to this function from user sources without
    checking them first.

    :param filepath_or_fp: the filename of the file to send.
                           Alternatively a file object might be provided
                           in which case `X-Sendfile` might not work and
                           fall back to the traditional method.  Make sure
                           that the file pointer is positioned at the start
                           of data to send before calling :func:`send_file`.
    :param mimetype: the mimetype of the file if provided, otherwise
                     auto detection happens.
    :param as_attachment: set to `True` if you want to send this file with
                          a ``Content-Disposition: attachment`` header.
    :param filename: the filename for the attachment if it differs from the file's filename or
                     if using file object without 'name' attribute (eg: E-tags with StringIO).
    :param mtime: last modification time to use for contitional response.
    :param add_etags: set to `False` to disable attaching of etags.
    :param conditional: set to `False` to disable conditional responses.

    :param cache_timeout: the timeout in seconds for the headers.
    """
    if isinstance(filepath_or_fp, pycompat.string_types):
        if not filename:
            filename = os.path.basename(filepath_or_fp)
        file = open(filepath_or_fp, 'rb')
        if not mtime:
            mtime = os.path.getmtime(filepath_or_fp)
    else:
        file = filepath_or_fp
        if not filename:
            filename = getattr(file, 'name', None)

    file.seek(0, 2)
    size = file.tell()
    file.seek(0)

    if mimetype is None and filename:
        mimetype = mimetypes.guess_type(filename)[0]
    if mimetype is None:
        mimetype = 'application/octet-stream'

    headers = werkzeug.datastructures.Headers()
    if as_attachment:
        if filename is None:
            raise TypeError('filename unavailable, required for sending as attachment')
        headers.add('Content-Disposition', 'attachment', filename=filename)
        headers['Content-Length'] = size

    data = wrap_file(request.httprequest.environ, file)
    rv = Response(data, mimetype=mimetype, headers=headers,
                                    direct_passthrough=True)

    if isinstance(mtime, str):
        try:
            server_format = odoo.tools.misc.DEFAULT_SERVER_DATETIME_FORMAT
            mtime = datetime.datetime.strptime(mtime.split('.')[0], server_format)
        except Exception:
            mtime = None
    if mtime is not None:
        rv.last_modified = mtime

    rv.cache_control.public = True
    if cache_timeout:
        rv.cache_control.max_age = cache_timeout
        rv.expires = int(time.time() + cache_timeout)

    if add_etags and filename and mtime:
        rv.set_etag('odoo-%s-%s-%s' % (
            mtime,
            size,
            adler32(
                filename.encode('utf-8') if isinstance(filename, pycompat.text_type)
                else filename
            ) & 0xffffffff
        ))
        if conditional:
            rv = rv.make_conditional(request.httprequest)
            # make sure we don't send x-sendfile for servers that
            # ignore the 304 status code for x-sendfile.
            if rv.status_code == 304:
                rv.headers.pop('x-sendfile', None)
    return rv

def content_disposition(filename):
    filename = odoo.tools.ustr(filename)
    escaped = urls.url_quote(filename)

    return "attachment; filename*=UTF-8''%s" % escaped

#----------------------------------------------------------
# RPC controller
#----------------------------------------------------------
class CommonController(Controller):

    @route('/jsonrpc', type='json', auth="none")
    def jsonrpc(self, service, method, args):
        """ Method used by client APIs to contact OpenERP. """
        return dispatch_rpc(service, method, args)

    @route('/gen_session_id', type='json', auth="none")
    def gen_session_id(self):
        nsession = root.session_store.new()
        return nsession.sid

#  main wsgi handler
root = Root()<|MERGE_RESOLUTION|>--- conflicted
+++ resolved
@@ -1053,19 +1053,9 @@
         """
         if not self.db or not self.uid:
             raise SessionExpiredException("Session expired")
-<<<<<<< HEAD
-
-=======
         # We create our own environment instead of the request's one.
         # to avoid creating it without the uid since request.uid isn't set yet
         env = odoo.api.Environment(request.cr, self.uid, self.context)
-        #  == BACKWARD COMPATIBILITY TO CONVERT OLD SESSION TYPE TO THE NEW ONES ! REMOVE ME AFTER 11.0 ==
-        if self.get('password'):
-            security.check(self.db, self.uid, self.password)
-            self.session_token = security.compute_session_token(self, env)
-            self.pop('password')
-        # =================================================================================================
->>>>>>> b05e4d5f
         # here we check if the session is still valid
         if not security.check_session(self, env):
             raise SessionExpiredException("Session expired")
