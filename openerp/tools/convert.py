# -*- coding: utf-8 -*-
##############################################################################
#
#    OpenERP, Open Source Management Solution
#    Copyright (C) 2004-2009 Tiny SPRL (<http://tiny.be>).
#
#    This program is free software: you can redistribute it and/or modify
#    it under the terms of the GNU Affero General Public License as
#    published by the Free Software Foundation, either version 3 of the
#    License, or (at your option) any later version.
#
#    This program is distributed in the hope that it will be useful,
#    but WITHOUT ANY WARRANTY; without even the implied warranty of
#    MERCHANTABILITY or FITNESS FOR A PARTICULAR PURPOSE.  See the
#    GNU Affero General Public License for more details.
#
#    You should have received a copy of the GNU Affero General Public License
#    along with this program.  If not, see <http://www.gnu.org/licenses/>.
#
##############################################################################

import cStringIO
import csv
import logging
import os.path
import pickle
import re
import sys

# for eval context:
import time
<<<<<<< HEAD
import openerp
import openerp.release as release
=======

import openerp.release
import openerp.workflow
>>>>>>> 7b8f4fe5

import assertion_report

_logger = logging.getLogger(__name__)

try:
    import pytz
except:
    _logger.warning('could not find pytz library, please install it')
    class pytzclass(object):
        all_timezones=[]
    pytz=pytzclass()


from datetime import datetime, timedelta
from lxml import etree
import misc
from config import config
from translate import _

# List of etree._Element subclasses that we choose to ignore when parsing XML.
from misc import SKIPPED_ELEMENT_TYPES

from misc import unquote

# Import of XML records requires the unsafe eval as well,
# almost everywhere, which is ok because it supposedly comes
# from trusted data, but at least we make it obvious now.
unsafe_eval = eval
from safe_eval import safe_eval as eval

class ParseError(Exception):
    def __init__(self, msg, text, filename, lineno):
        self.msg = msg
        self.text = text
        self.filename = filename
        self.lineno = lineno

    def __str__(self):
        return '"%s" while parsing %s:%s, near\n%s' \
            % (self.msg, self.filename, self.lineno, self.text)

def _ref(self, cr):
    return lambda x: self.id_get(cr, x)

def _obj(pool, cr, uid, model_str, context=None):
    model = pool[model_str]
    return lambda x: model.browse(cr, uid, x, context=context)

def _get_idref(self, cr, uid, model_str, context, idref):
    idref2 = dict(idref,
                  time=time,
                  DateTime=datetime,
                  timedelta=timedelta,
                  version=openerp.release.major_version,
                  ref=_ref(self, cr),
                  pytz=pytz)
    if len(model_str):
        idref2['obj'] = _obj(self.pool, cr, uid, model_str, context=context)
    return idref2

def _fix_multiple_roots(node):
    """
    Surround the children of the ``node`` element of an XML field with a
    single root "data" element, to prevent having a document with multiple
    roots once parsed separately.

    XML nodes should have one root only, but we'd like to support
    direct multiple roots in our partial documents (like inherited view architectures).
    As a convention we'll surround multiple root with a container "data" element, to be
    ignored later when parsing.
    """
    real_nodes = [x for x in node if not isinstance(x, SKIPPED_ELEMENT_TYPES)]
    if len(real_nodes) > 1:
        data_node = etree.Element("data")
        for child in node:
            data_node.append(child)
        node.append(data_node)

def _eval_xml(self, node, pool, cr, uid, idref, context=None):
    if context is None:
        context = {}
    if node.tag in ('field','value'):
        t = node.get('type','char')
        f_model = node.get('model', '').encode('utf-8')
        if node.get('search'):
            f_search = node.get("search",'').encode('utf-8')
            f_use = node.get("use",'id').encode('utf-8')
            f_name = node.get("name",'').encode('utf-8')
            idref2 = {}
            if f_search:
                idref2 = _get_idref(self, cr, uid, f_model, context, idref)
            q = unsafe_eval(f_search, idref2)
            ids = pool[f_model].search(cr, uid, q)
            if f_use != 'id':
                ids = map(lambda x: x[f_use], pool[f_model].read(cr, uid, ids, [f_use]))
            _cols = pool[f_model]._columns
            if (f_name in _cols) and _cols[f_name]._type=='many2many':
                return ids
            f_val = False
            if len(ids):
                f_val = ids[0]
                if isinstance(f_val, tuple):
                    f_val = f_val[0]
            return f_val
        a_eval = node.get('eval','')
        if a_eval:
            idref2 = _get_idref(self, cr, uid, f_model, context, idref)
            try:
                return unsafe_eval(a_eval, idref2)
            except Exception:
                logging.getLogger('openerp.tools.convert.init').error(
                    'Could not eval(%s) for %s in %s', a_eval, node.get('name'), context)
                raise
        def _process(s, idref):
            m = re.findall('[^%]%\((.*?)\)[ds]', s)
            for id in m:
                if not id in idref:
                    idref[id]=self.id_get(cr, id)
            return s % idref
        if t == 'xml':
            _fix_multiple_roots(node)
            return '<?xml version="1.0"?>\n'\
                +_process("".join([etree.tostring(n, encoding='utf-8')
                                   for n in node]), idref)
        if t == 'html':
            return _process("".join([etree.tostring(n, encoding='utf-8')
                                   for n in node]), idref)
        if t in ('char', 'int', 'float'):
            d = node.text
            if t == 'int':
                d = d.strip()
                if d == 'None':
                    return None
                else:
                    return int(d.strip())
            elif t == 'float':
                return float(d.strip())
            return d
        elif t in ('list','tuple'):
            res=[]
            for n in node.findall('./value'):
                res.append(_eval_xml(self,n,pool,cr,uid,idref))
            if t=='tuple':
                return tuple(res)
            return res
    elif node.tag == "getitem":
        for n in node:
            res=_eval_xml(self,n,pool,cr,uid,idref)
        if not res:
            raise LookupError
        elif node.get('type') in ("int", "list"):
            return res[int(node.get('index'))]
        else:
            return res[node.get('index','').encode("utf8")]
    elif node.tag == "function":
        args = []
        a_eval = node.get('eval','')
        if a_eval:
            idref['ref'] = lambda x: self.id_get(cr, x)
            args = unsafe_eval(a_eval, idref)
        for n in node:
            return_val = _eval_xml(self,n, pool, cr, uid, idref, context)
            if return_val is not None:
                args.append(return_val)
        model = pool[node.get('model','')]
        method = node.get('name','')
        res = getattr(model, method)(cr, uid, *args)
        return res
    elif node.tag == "test":
        return node.text

escape_re = re.compile(r'(?<!\\)/')
def escape(x):
    return x.replace('\\/', '/')

class xml_import(object):
    @staticmethod
    def nodeattr2bool(node, attr, default=False):
        if not node.get(attr):
            return default
        val = node.get(attr).strip()
        if not val:
            return default
        return val.lower() not in ('0', 'false', 'off')

    def isnoupdate(self, data_node=None):
        return self.noupdate or (len(data_node) and self.nodeattr2bool(data_node, 'noupdate', False))

    def get_context(self, data_node, node, eval_dict):
        data_node_context = (len(data_node) and data_node.get('context','').encode('utf8'))
        node_context = node.get("context",'').encode('utf8')
        context = {}
        for ctx in (data_node_context, node_context):
            if ctx:
                try:
                    ctx_res = unsafe_eval(ctx, eval_dict)
                    if isinstance(context, dict):
                        context.update(ctx_res)
                    else:
                        context = ctx_res
                except NameError:
                    # Some contexts contain references that are only valid at runtime at
                    # client-side, so in that case we keep the original context string
                    # as it is. We also log it, just in case.
                    context = ctx
                    _logger.debug('Context value (%s) for element with id "%s" or its data node does not parse '\
                                                    'at server-side, keeping original string, in case it\'s meant for client side only',
                                                    ctx, node.get('id','n/a'), exc_info=True)
        return context

    def get_uid(self, cr, uid, data_node, node):
        node_uid = node.get('uid','') or (len(data_node) and data_node.get('uid',''))
        if node_uid:
            return self.id_get(cr, node_uid)
        return uid

    def _test_xml_id(self, xml_id):
        id = xml_id
        if '.' in xml_id:
            module, id = xml_id.split('.', 1)
            assert '.' not in id, """The ID reference "%s" must contain
maximum one dot. They are used to refer to other modules ID, in the
form: module.record_id""" % (xml_id,)
            if module != self.module:
                modcnt = self.pool['ir.module.module'].search_count(self.cr, self.uid, ['&', ('name', '=', module), ('state', 'in', ['installed'])])
                assert modcnt == 1, """The ID "%s" refers to an uninstalled module""" % (xml_id,)

        if len(id) > 64:
            _logger.error('id: %s is to long (max: 64)', id)

    def _tag_delete(self, cr, rec, data_node=None):
        d_model = rec.get("model",'')
        d_search = rec.get("search",'').encode('utf-8')
        d_id = rec.get("id",'')
        ids = []

        if d_search:
            idref = _get_idref(self, cr, self.uid, d_model, context={}, idref={})
            ids = self.pool[d_model].search(cr, self.uid, unsafe_eval(d_search, idref))
        if d_id:
            try:
                ids.append(self.id_get(cr, d_id))
            except:
                # d_id cannot be found. doesn't matter in this case
                pass
        if ids:
            self.pool[d_model].unlink(cr, self.uid, ids)

    def _remove_ir_values(self, cr, name, value, model):
        ir_values_obj = self.pool['ir.values']
        ir_value_ids = ir_values_obj.search(cr, self.uid, [('name','=',name),('value','=',value),('model','=',model)])
        if ir_value_ids:
            ir_values_obj.unlink(cr, self.uid, ir_value_ids)

        return True

    def _tag_report(self, cr, rec, data_node=None):
        res = {}
        for dest,f in (('name','string'),('model','model'),('report_name','name')):
            res[dest] = rec.get(f,'').encode('utf8')
            assert res[dest], "Attribute %s of report is empty !" % (f,)
        for field,dest in (('rml','report_rml'),('file','report_rml'),('xml','report_xml'),('xsl','report_xsl'),
                           ('attachment','attachment'),('attachment_use','attachment_use'), ('usage','usage'),
                           ('report_type', 'report_type'), ('parser', 'parser')):
            if rec.get(field):
                res[dest] = rec.get(field).encode('utf8')
        if rec.get('auto'):
            res['auto'] = eval(rec.get('auto','False'))
        if rec.get('sxw'):
            sxw_content = misc.file_open(rec.get('sxw')).read()
            res['report_sxw_content'] = sxw_content
        if rec.get('header'):
            res['header'] = eval(rec.get('header','False'))

        res['multi'] = rec.get('multi') and eval(rec.get('multi','False'))

        xml_id = rec.get('id','').encode('utf8')
        self._test_xml_id(xml_id)

        if rec.get('groups'):
            g_names = rec.get('groups','').split(',')
            groups_value = []
            for group in g_names:
                if group.startswith('-'):
                    group_id = self.id_get(cr, group[1:])
                    groups_value.append((3, group_id))
                else:
                    group_id = self.id_get(cr, group)
                    groups_value.append((4, group_id))
            res['groups_id'] = groups_value

        id = self.pool['ir.model.data']._update(cr, self.uid, "ir.actions.report.xml", self.module, res, xml_id, noupdate=self.isnoupdate(data_node), mode=self.mode)
        self.idref[xml_id] = int(id)

        if not rec.get('menu') or eval(rec.get('menu','False')):
            keyword = str(rec.get('keyword', 'client_print_multi'))
            value = 'ir.actions.report.xml,'+str(id)
            replace = rec.get('replace', True)
            self.pool['ir.model.data'].ir_set(cr, self.uid, 'action', keyword, res['name'], [res['model']], value, replace=replace, isobject=True, xml_id=xml_id)
        elif self.mode=='update' and eval(rec.get('menu','False'))==False:
            # Special check for report having attribute menu=False on update
            value = 'ir.actions.report.xml,'+str(id)
            self._remove_ir_values(cr, res['name'], value, res['model'])
        return id

    def _tag_function(self, cr, rec, data_node=None):
        if self.isnoupdate(data_node) and self.mode != 'init':
            return
        context = self.get_context(data_node, rec, {'ref': _ref(self, cr)})
        uid = self.get_uid(cr, self.uid, data_node, rec)
        _eval_xml(self,rec, self.pool, cr, uid, self.idref, context=context)
        return

    def _tag_wizard(self, cr, rec, data_node=None):
        string = rec.get("string",'').encode('utf8')
        model = rec.get("model",'').encode('utf8')
        name = rec.get("name",'').encode('utf8')
        xml_id = rec.get('id','').encode('utf8')
        self._test_xml_id(xml_id)
        multi = rec.get('multi','') and eval(rec.get('multi','False'))
        res = {'name': string, 'wiz_name': name, 'multi': multi, 'model': model}

        if rec.get('groups'):
            g_names = rec.get('groups','').split(',')
            groups_value = []
            for group in g_names:
                if group.startswith('-'):
                    group_id = self.id_get(cr, group[1:])
                    groups_value.append((3, group_id))
                else:
                    group_id = self.id_get(cr, group)
                    groups_value.append((4, group_id))
            res['groups_id'] = groups_value

        id = self.pool['ir.model.data']._update(cr, self.uid, "ir.actions.wizard", self.module, res, xml_id, noupdate=self.isnoupdate(data_node), mode=self.mode)
        self.idref[xml_id] = int(id)
        # ir_set
        if (not rec.get('menu') or eval(rec.get('menu','False'))) and id:
            keyword = str(rec.get('keyword','') or 'client_action_multi')
            value = 'ir.actions.wizard,'+str(id)
            replace = rec.get("replace",'') or True
            self.pool['ir.model.data'].ir_set(cr, self.uid, 'action', keyword, string, [model], value, replace=replace, isobject=True, xml_id=xml_id)
        elif self.mode=='update' and (rec.get('menu') and eval(rec.get('menu','False'))==False):
            # Special check for wizard having attribute menu=False on update
            value = 'ir.actions.wizard,'+str(id)
            self._remove_ir_values(cr, string, value, model)

    def _tag_url(self, cr, rec, data_node=None):
        url = rec.get("url",'').encode('utf8')
        target = rec.get("target",'').encode('utf8')
        name = rec.get("name",'').encode('utf8')
        xml_id = rec.get('id','').encode('utf8')
        self._test_xml_id(xml_id)

        res = {'name': name, 'url': url, 'target':target}

        id = self.pool['ir.model.data']._update(cr, self.uid, "ir.actions.act_url", self.module, res, xml_id, noupdate=self.isnoupdate(data_node), mode=self.mode)
        self.idref[xml_id] = int(id)

    def _tag_act_window(self, cr, rec, data_node=None):
        name = rec.get('name','').encode('utf-8')
        xml_id = rec.get('id','').encode('utf8')
        self._test_xml_id(xml_id)
        type = rec.get('type','').encode('utf-8') or 'ir.actions.act_window'
        view_id = False
        if rec.get('view_id'):
            view_id = self.id_get(cr, rec.get('view_id','').encode('utf-8'))
        domain = rec.get('domain','').encode('utf-8') or '[]'
        res_model = rec.get('res_model','').encode('utf-8')
        src_model = rec.get('src_model','').encode('utf-8')
        view_type = rec.get('view_type','').encode('utf-8') or 'form'
        view_mode = rec.get('view_mode','').encode('utf-8') or 'tree,form'
        usage = rec.get('usage','').encode('utf-8')
        limit = rec.get('limit','').encode('utf-8')
        auto_refresh = rec.get('auto_refresh','').encode('utf-8')
        uid = self.uid

        # Act_window's 'domain' and 'context' contain mostly literals
        # but they can also refer to the variables provided below
        # in eval_context, so we need to eval() them before storing.
        # Among the context variables, 'active_id' refers to
        # the currently selected items in a list view, and only
        # takes meaning at runtime on the client side. For this
        # reason it must remain a bare variable in domain and context,
        # even after eval() at server-side. We use the special 'unquote'
        # class to achieve this effect: a string which has itself, unquoted,
        # as representation.
        active_id = unquote("active_id")
        active_ids = unquote("active_ids")
        active_model = unquote("active_model")

        def ref(str_id):
            return self.id_get(cr, str_id)

        # Include all locals() in eval_context, for backwards compatibility
        eval_context = {
            'name': name,
            'xml_id': xml_id,
            'type': type,
            'view_id': view_id,
            'domain': domain,
            'res_model': res_model,
            'src_model': src_model,
            'view_type': view_type,
            'view_mode': view_mode,
            'usage': usage,
            'limit': limit,
            'auto_refresh': auto_refresh,
            'uid' : uid,
            'active_id': active_id,
            'active_ids': active_ids,
            'active_model': active_model,
            'ref' : ref,
        }
        context = self.get_context(data_node, rec, eval_context)

        try:
            domain = unsafe_eval(domain, eval_context)
        except NameError:
            # Some domains contain references that are only valid at runtime at
            # client-side, so in that case we keep the original domain string
            # as it is. We also log it, just in case.
            _logger.debug('Domain value (%s) for element with id "%s" does not parse '\
                'at server-side, keeping original string, in case it\'s meant for client side only',
                domain, xml_id or 'n/a', exc_info=True)
        res = {
            'name': name,
            'type': type,
            'view_id': view_id,
            'domain': domain,
            'context': context,
            'res_model': res_model,
            'src_model': src_model,
            'view_type': view_type,
            'view_mode': view_mode,
            'usage': usage,
            'limit': limit,
            'auto_refresh': auto_refresh,
        }

        if rec.get('groups'):
            g_names = rec.get('groups','').split(',')
            groups_value = []
            for group in g_names:
                if group.startswith('-'):
                    group_id = self.id_get(cr, group[1:])
                    groups_value.append((3, group_id))
                else:
                    group_id = self.id_get(cr, group)
                    groups_value.append((4, group_id))
            res['groups_id'] = groups_value

        if rec.get('target'):
            res['target'] = rec.get('target','')
        if rec.get('multi'):
            res['multi'] = rec.get('multi', False)
        id = self.pool['ir.model.data']._update(cr, self.uid, 'ir.actions.act_window', self.module, res, xml_id, noupdate=self.isnoupdate(data_node), mode=self.mode)
        self.idref[xml_id] = int(id)

        if src_model:
            #keyword = 'client_action_relate'
            keyword = rec.get('key2','').encode('utf-8') or 'client_action_relate'
            value = 'ir.actions.act_window,'+str(id)
            replace = rec.get('replace','') or True
            self.pool['ir.model.data'].ir_set(cr, self.uid, 'action', keyword, xml_id, [src_model], value, replace=replace, isobject=True, xml_id=xml_id)
        # TODO add remove ir.model.data

    def _tag_ir_set(self, cr, rec, data_node=None):
        if self.mode != 'init':
            return
        res = {}
        for field in rec.findall('./field'):
            f_name = field.get("name",'').encode('utf-8')
            f_val = _eval_xml(self,field,self.pool, cr, self.uid, self.idref)
            res[f_name] = f_val
        self.pool['ir.model.data'].ir_set(cr, self.uid, res['key'], res['key2'], res['name'], res['models'], res['value'], replace=res.get('replace',True), isobject=res.get('isobject', False), meta=res.get('meta',None))

    def _tag_workflow(self, cr, rec, data_node=None):
        if self.isnoupdate(data_node) and self.mode != 'init':
            return
        model = str(rec.get('model',''))
        w_ref = rec.get('ref','')
        if w_ref:
            id = self.id_get(cr, w_ref)
        else:
            number_children = len(rec)
            assert number_children > 0,\
                'You must define a child node if you dont give a ref'
            assert number_children == 1,\
                'Only one child node is accepted (%d given)' % number_children
            id = _eval_xml(self, rec[0], self.pool, cr, self.uid, self.idref)

        uid = self.get_uid(cr, self.uid, data_node, rec)
        openerp.workflow.trg_validate(uid, model,
            id,
            str(rec.get('action','')), cr)

    #
    # Support two types of notation:
    #   name="Inventory Control/Sending Goods"
    # or
    #   action="action_id"
    #   parent="parent_id"
    #
    def _tag_menuitem(self, cr, rec, data_node=None):
        rec_id = rec.get("id",'').encode('ascii')
        self._test_xml_id(rec_id)
        m_l = map(escape, escape_re.split(rec.get("name",'').encode('utf8')))

        values = {'parent_id': False}
        if rec.get('parent', False) is False and len(m_l) > 1:
            # No parent attribute specified and the menu name has several menu components,
            # try to determine the ID of the parent according to menu path
            pid = False
            res = None
            values['name'] = m_l[-1]
            m_l = m_l[:-1] # last part is our name, not a parent
            for idx, menu_elem in enumerate(m_l):
                if pid:
                    cr.execute('select id from ir_ui_menu where parent_id=%s and name=%s', (pid, menu_elem))
                else:
                    cr.execute('select id from ir_ui_menu where parent_id is null and name=%s', (menu_elem,))
                res = cr.fetchone()
                if res:
                    pid = res[0]
                else:
                    # the menuitem does't exist but we are in branch (not a leaf)
                    _logger.warning('Warning no ID for submenu %s of menu %s !', menu_elem, str(m_l))
                    pid = self.pool['ir.ui.menu'].create(cr, self.uid, {'parent_id' : pid, 'name' : menu_elem})
            values['parent_id'] = pid
        else:
            # The parent attribute was specified, if non-empty determine its ID, otherwise
            # explicitly make a top-level menu
            if rec.get('parent'):
                menu_parent_id = self.id_get(cr, rec.get('parent',''))
            else:
                # we get here with <menuitem parent="">, explicit clear of parent, or
                # if no parent attribute at all but menu name is not a menu path
                menu_parent_id = False
            values = {'parent_id': menu_parent_id}
            if rec.get('name'):
                values['name'] = rec.get('name')
            try:
                res = [ self.id_get(cr, rec.get('id','')) ]
            except:
                res = None

        if rec.get('action'):
            a_action = rec.get('action','').encode('utf8')

            # determine the type of action
            a_type, a_id = self.model_id_get(cr, a_action)
            a_type = a_type.split('.')[-1] # keep only type part

            icons = {
                "act_window": 'STOCK_NEW',
                "report.xml": 'STOCK_PASTE',
                "wizard": 'STOCK_EXECUTE',
                "url": 'STOCK_JUMP_TO',
                "client": 'STOCK_EXECUTE',
                "server": 'STOCK_EXECUTE',
            }
            values['icon'] = icons.get(a_type,'STOCK_NEW')

            if a_type=='act_window':
                cr.execute('select view_type,view_mode,name,view_id,target from ir_act_window where id=%s', (int(a_id),))
                rrres = cr.fetchone()
                assert rrres, "No window action defined for this id %s !\n" \
                    "Verify that this is a window action or add a type argument." % (a_action,)
                action_type,action_mode,action_name,view_id,target = rrres
                if view_id:
                    cr.execute('SELECT arch FROM ir_ui_view WHERE id=%s', (int(view_id),))
                    arch, = cr.fetchone()
                    action_mode = etree.fromstring(arch.encode('utf8')).tag
                cr.execute('SELECT view_mode FROM ir_act_window_view WHERE act_window_id=%s ORDER BY sequence LIMIT 1', (int(a_id),))
                if cr.rowcount:
                    action_mode, = cr.fetchone()
                if action_type=='tree':
                    values['icon'] = 'STOCK_INDENT'
                elif action_mode and action_mode.startswith(('tree','kanban','gantt')):
                    values['icon'] = 'STOCK_JUSTIFY_FILL'
                elif action_mode and action_mode.startswith('graph'):
                    values['icon'] = 'terp-graph'
                elif action_mode and action_mode.startswith('calendar'):
                    values['icon'] = 'terp-calendar'
                if target=='new':
                    values['icon'] = 'STOCK_EXECUTE'
                if not values.get('name', False):
                    values['name'] = action_name

            elif a_type in ['wizard', 'url', 'client', 'server'] and not values.get('name'):
                a_table = 'ir_act_%s' % a_type
                cr.execute('select name from %s where id=%%s' % a_table, (int(a_id),))
                resw = cr.fetchone()
                if resw:
                    values['name'] = resw[0]

        if not values.get('name'):
            # ensure menu has a name
            values['name'] = rec_id or '?'

        if rec.get('sequence'):
            values['sequence'] = int(rec.get('sequence'))
        if rec.get('icon'):
            values['icon'] = str(rec.get('icon'))
        if rec.get('web_icon'):
            values['web_icon'] = "%s,%s" %(self.module, str(rec.get('web_icon')))
        if rec.get('web_icon_hover'):
            values['web_icon_hover'] = "%s,%s" %(self.module, str(rec.get('web_icon_hover')))

        if rec.get('groups'):
            g_names = rec.get('groups','').split(',')
            groups_value = []
            for group in g_names:
                if group.startswith('-'):
                    group_id = self.id_get(cr, group[1:])
                    groups_value.append((3, group_id))
                else:
                    group_id = self.id_get(cr, group)
                    groups_value.append((4, group_id))
            values['groups_id'] = groups_value

        pid = self.pool['ir.model.data']._update(cr, self.uid, 'ir.ui.menu', self.module, values, rec_id, noupdate=self.isnoupdate(data_node), mode=self.mode, res_id=res and res[0] or False)

        if rec_id and pid:
            self.idref[rec_id] = int(pid)

        if rec.get('action') and pid:
            action = "ir.actions.%s,%d" % (a_type, a_id)
            self.pool['ir.model.data'].ir_set(cr, self.uid, 'action', 'tree_but_open', 'Menuitem', [('ir.ui.menu', int(pid))], action, True, True, xml_id=rec_id)
        return 'ir.ui.menu', pid

    def _assert_equals(self, f1, f2, prec=4):
        return not round(f1 - f2, prec)

    def _tag_assert(self, cr, rec, data_node=None):
        if self.isnoupdate(data_node) and self.mode != 'init':
            return

        rec_model = rec.get("model",'').encode('ascii')
        model = self.pool[rec_model]
        rec_id = rec.get("id",'').encode('ascii')
        self._test_xml_id(rec_id)
        rec_src = rec.get("search",'').encode('utf8')
        rec_src_count = rec.get("count")

        rec_string = rec.get("string",'').encode('utf8') or 'unknown'

        ids = None
        eval_dict = {'ref': _ref(self, cr)}
        context = self.get_context(data_node, rec, eval_dict)
        uid = self.get_uid(cr, self.uid, data_node, rec)
        if rec_id:
            ids = [self.id_get(cr, rec_id)]
        elif rec_src:
            q = unsafe_eval(rec_src, eval_dict)
            ids = self.pool[rec_model].search(cr, uid, q, context=context)
            if rec_src_count:
                count = int(rec_src_count)
                if len(ids) != count:
                    self.assertion_report.record_failure()
                    msg = 'assertion "%s" failed!\n'    \
                          ' Incorrect search count:\n'  \
                          ' expected count: %d\n'       \
                          ' obtained count: %d\n'       \
                          % (rec_string, count, len(ids))
                    _logger.error(msg)
                    return

        assert ids is not None,\
            'You must give either an id or a search criteria'
        ref = _ref(self, cr)
        for id in ids:
            brrec =  model.browse(cr, uid, id, context)
            class d(dict):
                def __getitem__(self2, key):
                    if key in brrec:
                        return brrec[key]
                    return dict.__getitem__(self2, key)
            globals_dict = d()
            globals_dict['floatEqual'] = self._assert_equals
            globals_dict['ref'] = ref
            globals_dict['_ref'] = ref
            for test in rec.findall('./test'):
                f_expr = test.get("expr",'').encode('utf-8')
                expected_value = _eval_xml(self, test, self.pool, cr, uid, self.idref, context=context) or True
                expression_value = unsafe_eval(f_expr, globals_dict)
                if expression_value != expected_value: # assertion failed
                    self.assertion_report.record_failure()
                    msg = 'assertion "%s" failed!\n'    \
                          ' xmltag: %s\n'               \
                          ' expected value: %r\n'       \
                          ' obtained value: %r\n'       \
                          % (rec_string, etree.tostring(test), expected_value, expression_value)
                    _logger.error(msg)
                    return
        else: # all tests were successful for this assertion tag (no break)
            self.assertion_report.record_success()

    def _tag_record(self, cr, rec, data_node=None):
        rec_model = rec.get("model").encode('ascii')
        model = self.pool[rec_model]
        rec_id = rec.get("id",'').encode('ascii')
        rec_context = rec.get("context", None)
        if rec_context:
            rec_context = unsafe_eval(rec_context)
        self._test_xml_id(rec_id)
        if self.isnoupdate(data_node) and self.mode != 'init':
            # check if the xml record has an id string
            if rec_id:
                if '.' in rec_id:
                    module,rec_id2 = rec_id.split('.')
                else:
                    module = self.module
                    rec_id2 = rec_id
                id = self.pool['ir.model.data']._update_dummy(cr, self.uid, rec_model, module, rec_id2)
                # check if the resource already existed at the last update
                if id:
                    # if it existed, we don't update the data, but we need to
                    # know the id of the existing record anyway
                    self.idref[rec_id] = int(id)
                    return None
                else:
                    # if the resource didn't exist
                    if not self.nodeattr2bool(rec, 'forcecreate', True):
                        # we don't want to create it, so we skip it
                        return None
                    # else, we let the record to be created

            else:
                # otherwise it is skipped
                return None
        res = {}
        for field in rec.findall('./field'):
#TODO: most of this code is duplicated above (in _eval_xml)...
            f_name = field.get("name",'').encode('utf-8')
            f_ref = field.get("ref",'').encode('utf-8')
            f_search = field.get("search",'').encode('utf-8')
            f_model = field.get("model",'').encode('utf-8')
            if not f_model and model._columns.get(f_name,False):
                f_model = model._columns[f_name]._obj
            f_use = field.get("use",'').encode('utf-8') or 'id'
            f_val = False

            if f_search:
                q = unsafe_eval(f_search, self.idref)
                field = []
                assert f_model, 'Define an attribute model="..." in your .XML file !'
                f_obj = self.pool[f_model]
                # browse the objects searched
                s = f_obj.browse(cr, self.uid, f_obj.search(cr, self.uid, q))
                # column definitions of the "local" object
                _cols = self.pool[rec_model]._columns
                # if the current field is many2many
                if (f_name in _cols) and _cols[f_name]._type=='many2many':
                    f_val = [(6, 0, map(lambda x: x[f_use], s))]
                elif len(s):
                    # otherwise (we are probably in a many2one field),
                    # take the first element of the search
                    f_val = s[0][f_use]
            elif f_ref:
                if f_ref=="null":
                    f_val = False
                else:
                    if f_name in model._columns \
                              and model._columns[f_name]._type == 'reference':
                        val = self.model_id_get(cr, f_ref)
                        f_val = val[0] + ',' + str(val[1])
                    else:
                        f_val = self.id_get(cr, f_ref)
            else:
                f_val = _eval_xml(self,field, self.pool, cr, self.uid, self.idref)
                if model._columns.has_key(f_name):
                    import openerp.osv as osv
                    if isinstance(model._columns[f_name], osv.fields.integer):
                        f_val = int(f_val)
            res[f_name] = f_val

        id = self.pool['ir.model.data']._update(cr, self.uid, rec_model, self.module, res, rec_id or False, not self.isnoupdate(data_node), noupdate=self.isnoupdate(data_node), mode=self.mode, context=rec_context )
        if rec_id:
            self.idref[rec_id] = int(id)
        if config.get('import_partial', False):
            cr.commit()
        return rec_model, id

    def id_get(self, cr, id_str):
        if id_str in self.idref:
            return self.idref[id_str]
        res = self.model_id_get(cr, id_str)
        if res and len(res)>1: res = res[1]
        return res

    def model_id_get(self, cr, id_str):
        model_data_obj = self.pool['ir.model.data']
        mod = self.module
        if '.' in id_str:
            mod,id_str = id_str.split('.')
        return model_data_obj.get_object_reference(cr, self.uid, mod, id_str)

    def parse(self, de):
        if de.tag != 'openerp':
            raise Exception("Mismatch xml format: root tag must be `openerp`.")

        for n in de.findall('./data'):
            for rec in n:
                if rec.tag in self._tags:
                    try:
                        self._tags[rec.tag](self.cr, rec, n)
                    except Exception, e:
                        self.cr.rollback()
                        exc_info = sys.exc_info()
                        raise ParseError, (misc.ustr(e), etree.tostring(rec).rstrip(), rec.getroottree().docinfo.URL, rec.sourceline), exc_info[2]
        return True

    def __init__(self, cr, module, idref, mode, report=None, noupdate=False):

        self.mode = mode
        self.module = module
        self.cr = cr
        self.idref = idref
        self.pool = openerp.registry(cr.dbname)
        self.uid = 1
        if report is None:
            report = assertion_report.assertion_report()
        self.assertion_report = report
        self.noupdate = noupdate
        self._tags = {
            'menuitem': self._tag_menuitem,
            'record': self._tag_record,
            'assert': self._tag_assert,
            'report': self._tag_report,
            'wizard': self._tag_wizard,
            'delete': self._tag_delete,
            'ir_set': self._tag_ir_set,
            'function': self._tag_function,
            'workflow': self._tag_workflow,
            'act_window': self._tag_act_window,
            'url': self._tag_url
        }

def convert_csv_import(cr, module, fname, csvcontent, idref=None, mode='init',
        noupdate=False):
    '''Import csv file :
        quote: "
        delimiter: ,
        encoding: utf-8'''
    if not idref:
        idref={}
    model = ('.'.join(fname.split('.')[:-1]).split('-'))[0]
    #remove folder path from model
    head, model = os.path.split(model)

    input = cStringIO.StringIO(csvcontent) #FIXME
    reader = csv.reader(input, quotechar='"', delimiter=',')
    fields = reader.next()
    fname_partial = ""
    if config.get('import_partial'):
        fname_partial = module + '/'+ fname
        if not os.path.isfile(config.get('import_partial')):
            pickle.dump({}, file(config.get('import_partial'),'w+'))
        else:
            data = pickle.load(file(config.get('import_partial')))
            if fname_partial in data:
                if not data[fname_partial]:
                    return
                else:
                    for i in range(data[fname_partial]):
                        reader.next()

    if not (mode == 'init' or 'id' in fields):
        _logger.error("Import specification does not contain 'id' and we are in init mode, Cannot continue.")
        return

    uid = 1
    datas = []
    for line in reader:
        if not (line and any(line)):
            continue
        try:
            datas.append(map(misc.ustr, line))
        except:
            _logger.error("Cannot import the line: %s", line)

    registry = openerp.registry(cr.dbname)
    result, rows, warning_msg, dummy = registry[model].import_data(cr, uid, fields, datas,mode, module, noupdate, filename=fname_partial)
    if result < 0:
        # Report failed import and abort module install
        raise Exception(_('Module loading failed: file %s/%s could not be processed:\n %s') % (module, fname, warning_msg))
    if config.get('import_partial'):
        data = pickle.load(file(config.get('import_partial')))
        data[fname_partial] = 0
        pickle.dump(data, file(config.get('import_partial'),'wb'))
        cr.commit()

#
# xml import/export
#
def convert_xml_import(cr, module, xmlfile, idref=None, mode='init', noupdate=False, report=None):
    doc = etree.parse(xmlfile)
    relaxng = etree.RelaxNG(
        etree.parse(os.path.join(config['root_path'],'import_xml.rng' )))
    try:
        relaxng.assert_(doc)
    except Exception:
        _logger.error('The XML file does not fit the required schema !')
        _logger.error(misc.ustr(relaxng.error_log.last_error))
        raise

    if idref is None:
        idref={}
    obj = xml_import(cr, module, idref, mode, report=report, noupdate=noupdate)
    obj.parse(doc.getroot())
    return True


# vim:expandtab:smartindent:tabstop=4:softtabstop=4:shiftwidth=4:<|MERGE_RESOLUTION|>--- conflicted
+++ resolved
@@ -29,14 +29,10 @@
 
 # for eval context:
 import time
-<<<<<<< HEAD
+
 import openerp
-import openerp.release as release
-=======
-
 import openerp.release
 import openerp.workflow
->>>>>>> 7b8f4fe5
 
 import assertion_report
 
