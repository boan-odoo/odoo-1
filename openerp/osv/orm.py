--- conflicted
+++ resolved
@@ -3738,10 +3738,6 @@
             if ir_value_ids:
                 ir_values_obj.unlink(cr, uid, ir_value_ids, context=context)
 
-<<<<<<< HEAD
-        for order, obj_name, store_ids, fields in result_store:
-            if obj_name == self._name:
-=======
             # For the same reason, removing the record relevant to ir_attachment
             # The search is performed with sql as the search method of ir_attachment is overridden to hide attachments of deleted records
             cr.execute('select id from ir_attachment where res_model = %s and res_id in %s', (self._name, sub_ids))
@@ -3749,9 +3745,8 @@
             if ir_attachment_ids:
                 ir_attachment_obj.unlink(cr, uid, ir_attachment_ids, context=context)
 
-        for order, object, store_ids, fields in result_store:
-            if object == self._name:
->>>>>>> 9b1cdea2
+        for order, obj_name, store_ids, fields in result_store:
+            if obj_name == self._name:
                 effective_store_ids = list(set(store_ids) - set(ids))
             else:
                 effective_store_ids = store_ids
