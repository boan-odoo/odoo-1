--- conflicted
+++ resolved
@@ -2769,8 +2769,7 @@
                                 ('numeric', 'float', get_pg_type(f)[1], '::'+get_pg_type(f)[1]),
                                 ('float8', 'float', get_pg_type(f)[1], '::'+get_pg_type(f)[1]),
                             ]
-<<<<<<< HEAD
-                            if f_pg_type == 'varchar' and f._type == 'char' and ((f.size is None and f_pg_size) or f_pg_size < f.size):
+                            if f_pg_type == 'varchar' and f._type == 'char' and f_pg_size and (f.size is None or f_pg_size < f.size):
                                 try:
                                     with cr.savepoint():
                                         cr.execute('ALTER TABLE "%s" ALTER COLUMN "%s" TYPE %s' % (self._table, k, pg_varchar(f.size)))
@@ -2781,13 +2780,6 @@
                                     cr.execute('ALTER TABLE "%s" ADD COLUMN "%s" %s' % (self._table, k, pg_varchar(f.size)))
                                     cr.execute('UPDATE "%s" SET "%s"=temp_change_size::%s' % (self._table, k, pg_varchar(f.size)))
                                     cr.execute('ALTER TABLE "%s" DROP COLUMN temp_change_size CASCADE' % (self._table,))
-=======
-                            if f_pg_type == 'varchar' and f._type == 'char' and f_pg_size and (f.size is None or f_pg_size < f.size):
-                                cr.execute('ALTER TABLE "%s" RENAME COLUMN "%s" TO temp_change_size' % (self._table, k))
-                                cr.execute('ALTER TABLE "%s" ADD COLUMN "%s" %s' % (self._table, k, pg_varchar(f.size)))
-                                cr.execute('UPDATE "%s" SET "%s"=temp_change_size::%s' % (self._table, k, pg_varchar(f.size)))
-                                cr.execute('ALTER TABLE "%s" DROP COLUMN temp_change_size CASCADE' % (self._table,))
->>>>>>> 6fdb783a
                                 cr.commit()
                                 _schema.debug("Table '%s': column '%s' (type varchar) changed size from %s to %s",
                                     self._table, k, f_pg_size or 'unlimited', f.size or 'unlimited')
