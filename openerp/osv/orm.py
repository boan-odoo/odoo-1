--- conflicted
+++ resolved
@@ -3710,21 +3710,14 @@
             if ir_value_ids:
                 ir_values_obj.unlink(cr, uid, ir_value_ids, context=context)
 
-<<<<<<< HEAD
         for order, obj_name, store_ids, fields in result_store:
-            if obj_name != self._name:
-                obj = self.pool[obj_name]
-                cr.execute('select id from '+obj._table+' where id IN %s', (tuple(store_ids),))
-=======
-        for order, object, store_ids, fields in result_store:
-            if object == self._name:
+            if obj_name == self._name:
                 effective_store_ids = list(set(store_ids) - set(ids))
             else:
                 effective_store_ids = store_ids
             if effective_store_ids:
-                obj = self.pool.get(object)
+                obj = self.pool[obj_name]
                 cr.execute('select id from '+obj._table+' where id IN %s', (tuple(effective_store_ids),))
->>>>>>> b09b6a06
                 rids = map(lambda x: x[0], cr.fetchall())
                 if rids:
                     obj._store_set_values(cr, uid, rids, fields, context)
