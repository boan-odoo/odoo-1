import unittest

import openerp
import openerp.osv.expression as expression
from openerp.osv.expression import get_unaccent_wrapper
from openerp.osv.orm import BaseModel
import openerp.tests.common as common

class test_expression(common.TransactionCase):

    def _reinit_mock(self):
        self.query_list = list()

    def _mock_base_model_where_calc(self, model, *args, **kwargs):
        """ Mock build_email to be able to test its values. Store them into
            some internal variable for latter processing. """
        self.query_list.append(self._base_model_where_calc(model, *args, **kwargs))
        # return the lastly stored query, the one the ORM wants to perform
        return self.query_list[-1]

    def setUp(self):
        super(test_expression, self).setUp()
        # Mock BaseModel._where_calc(), to be able to proceed to some tests about generated expression
        self._reinit_mock()
        self._base_model_where_calc = BaseModel._where_calc
        BaseModel._where_calc = lambda model, cr, uid, args, context: self._mock_base_model_where_calc(model, cr, uid, args, context)

    def tearDown(self):
        # Remove mocks
        BaseModel._where_calc = self._base_model_where_calc
        super(test_expression, self).tearDown()

    def test_00_in_not_in_m2m(self):
        registry, cr, uid = self.registry, self.cr, self.uid

        # Create 4 partners with no category, or one or two categories (out of two categories).

        categories = registry('res.partner.category')
        cat_a = categories.create(cr, uid, {'name': 'test_expression_category_A'})
        cat_b = categories.create(cr, uid, {'name': 'test_expression_category_B'})

        partners = registry('res.partner')
        a = partners.create(cr, uid, {'name': 'test_expression_partner_A', 'category_id': [(6, 0, [cat_a])]})
        b = partners.create(cr, uid, {'name': 'test_expression_partner_B', 'category_id': [(6, 0, [cat_b])]})
        ab = partners.create(cr, uid, {'name': 'test_expression_partner_AB', 'category_id': [(6, 0, [cat_a, cat_b])]})
        c = partners.create(cr, uid, {'name': 'test_expression_partner_C'})

        # The tests.

        # On a one2many or many2many field, `in` should be read `contains` (and
        # `not in` should be read `doesn't contain`.

        with_a = partners.search(cr, uid, [('category_id', 'in', [cat_a])])
        self.assertEqual(set([a, ab]), set(with_a), "Search for category_id in cat_a failed.")

        with_b = partners.search(cr, uid, [('category_id', 'in', [cat_b])])
        self.assertEqual(set([ab, b]), set(with_b), "Search for category_id in cat_b failed.")

        # Partners with the category A or the category B.
        with_a_or_b = partners.search(cr, uid, [('category_id', 'in', [cat_a, cat_b])])
        self.assertEqual(set([ab, a, b]), set(with_a_or_b), "Search for category_id contains cat_a or cat_b failed.")

        # Show that `contains list` is really `contains element or contains element`.
        with_a_or_with_b = partners.search(cr, uid, ['|', ('category_id', 'in', [cat_a]), ('category_id', 'in', [cat_b])])
        self.assertEqual(set([ab, a, b]), set(with_a_or_with_b), "Search for category_id contains cat_a or contains cat_b failed.")

        # If we change the OR in AND...
        with_a_and_b = partners.search(cr, uid, [('category_id', 'in', [cat_a]), ('category_id', 'in', [cat_b])])
        self.assertEqual(set([ab]), set(with_a_and_b), "Search for category_id contains cat_a and cat_b failed.")

        # Partners without category A and without category B.
        without_a_or_b = partners.search(cr, uid, [('category_id', 'not in', [cat_a, cat_b])])
        self.assertTrue(all(i not in without_a_or_b for i in [a, b, ab]), "Search for category_id doesn't contain cat_a or cat_b failed (1).")
        self.assertTrue(c in without_a_or_b, "Search for category_id doesn't contain cat_a or cat_b failed (2).")

        # Show that `doesn't contain list` is really `doesn't contain element and doesn't contain element`.
        without_a_and_without_b = partners.search(cr, uid, [('category_id', 'not in', [cat_a]), ('category_id', 'not in', [cat_b])])
        self.assertTrue(all(i not in without_a_and_without_b for i in [a, b, ab]), "Search for category_id doesn't contain cat_a and cat_b failed (1).")
        self.assertTrue(c in without_a_and_without_b, "Search for category_id doesn't contain cat_a and cat_b failed (2).")

        # We can exclude any partner containing the category A.
        without_a = partners.search(cr, uid, [('category_id', 'not in', [cat_a])])
        self.assertTrue(a not in without_a, "Search for category_id doesn't contain cat_a failed (1).")
        self.assertTrue(ab not in without_a, "Search for category_id doesn't contain cat_a failed (2).")
        self.assertTrue(set([b, c]).issubset(set(without_a)), "Search for category_id doesn't contain cat_a failed (3).")

        # (Obviously we can do the same for cateory B.)
        without_b = partners.search(cr, uid, [('category_id', 'not in', [cat_b])])
        self.assertTrue(b not in without_b, "Search for category_id doesn't contain cat_b failed (1).")
        self.assertTrue(ab not in without_b, "Search for category_id doesn't contain cat_b failed (2).")
        self.assertTrue(set([a, c]).issubset(set(without_b)), "Search for category_id doesn't contain cat_b failed (3).")

        # We can't express the following: Partners with a category different than A.
        # with_any_other_than_a = ...
        # self.assertTrue(a not in with_any_other_than_a, "Search for category_id with any other than cat_a failed (1).")
        # self.assertTrue(ab in with_any_other_than_a, "Search for category_id with any other than cat_a failed (2).")

    def test_05_not_str_m2m(self):
        registry, cr, uid = self.registry, self.cr, self.uid

        partners = registry('res.partner')
        categories = registry('res.partner.category')

        cats = {}
        for cat in 'A B AB'.split():
            cats[cat] = categories.create(cr, uid, {'name': cat})

        _partners = {
            '0': [],
            'a': [cats['A']],
            'b': [cats['B']],
            'ab': [cats['AB']],
            'a b': [cats['A'], cats['B']],
            'b ab': [cats['B'], cats['AB']],
        }
        pids = {}
        for p in _partners:
            pids[p] = partners.create(cr, uid, {'name': p, 'category_id': [(6, 0, _partners[p])]})

        base_domain = [('id', 'in', pids.values())]

        def test(op, value, expected):
            ids = set(partners.search(cr, uid, base_domain + [('category_id', op, value)]))
            expected_ids = set(map(pids.__getitem__, expected))
            self.assertSetEqual(ids, expected_ids, '%s %r should return %r' % (op, value, expected))

        test('=', 'A', ['a', 'a b'])
        test('!=', 'B', ['0', 'a', 'ab'])
        test('like', 'A', ['a', 'ab', 'a b', 'b ab'])
        test('not ilike', 'B', ['0', 'a'])
        test('not like', 'AB', ['0', 'a', 'b', 'a b'])

    def test_10_expression_parse(self):
        # TDE note: those tests have been added when refactoring the expression.parse() method.
        # They come in addition to the already existing test_osv_expression.yml; maybe some tests
        # will be a bit redundant
        registry, cr, uid = self.registry, self.cr, self.uid
        users_obj = registry('res.users')

        # Create users
        a = users_obj.create(cr, uid, {'name': 'test_A', 'login': 'test_A'})
        b1 = users_obj.create(cr, uid, {'name': 'test_B', 'login': 'test_B'})
        b1_user = users_obj.browse(cr, uid, [b1])[0]
        b2 = users_obj.create(cr, uid, {'name': 'test_B2', 'login': 'test_B2', 'parent_id': b1_user.partner_id.id})

        # Test1: simple inheritance
        user_ids = users_obj.search(cr, uid, [('name', 'like', 'test')])
        self.assertEqual(set(user_ids), set([a, b1, b2]), 'searching through inheritance failed')
        user_ids = users_obj.search(cr, uid, [('name', '=', 'test_B')])
        self.assertEqual(set(user_ids), set([b1]), 'searching through inheritance failed')

        # Test2: inheritance + relational fields
        user_ids = users_obj.search(cr, uid, [('child_ids.name', 'like', 'test_B')])
        self.assertEqual(set(user_ids), set([b1]), 'searching through inheritance failed')
        
        # Special =? operator mean "is equal if right is set, otherwise always True"
        user_ids = users_obj.search(cr, uid, [('name', 'like', 'test'), ('parent_id', '=?', False)])
        self.assertEqual(set(user_ids), set([a, b1, b2]), '(x =? False) failed')
        user_ids = users_obj.search(cr, uid, [('name', 'like', 'test'), ('parent_id', '=?', b1_user.partner_id.id)])
        self.assertEqual(set(user_ids), set([b2]), '(x =? id) failed')

    def test_20_auto_join(self):
        registry, cr, uid = self.registry, self.cr, self.uid
        unaccent = get_unaccent_wrapper(cr)

        # Get models
        partner_obj = registry('res.partner')
        state_obj = registry('res.country.state')
        bank_obj = registry('res.partner.bank')

        # Get test columns
        partner_state_id_col = partner_obj._columns.get('state_id')  # many2one on res.partner to res.country.state
        partner_parent_id_col = partner_obj._columns.get('parent_id')  # many2one on res.partner to res.partner
        state_country_id_col = state_obj._columns.get('country_id')  # many2one on res.country.state on res.country
        partner_child_ids_col = partner_obj._columns.get('child_ids')  # one2many on res.partner to res.partner
        partner_bank_ids_col = partner_obj._columns.get('bank_ids')  # one2many on res.partner to res.partner.bank
        category_id_col = partner_obj._columns.get('category_id')  # many2many on res.partner to res.partner.category

        # Get country/state data
        country_us_id = registry('res.country').search(cr, uid, [('code', 'like', 'US')])[0]
        state_ids = registry('res.country.state').search(cr, uid, [('country_id', '=', country_us_id)], limit=2)

        # Create demo data: partners and bank object
        p_a = partner_obj.create(cr, uid, {'name': 'test__A', 'state_id': state_ids[0]})
        p_b = partner_obj.create(cr, uid, {'name': 'test__B', 'state_id': state_ids[1]})
        p_aa = partner_obj.create(cr, uid, {'name': 'test__AA', 'parent_id': p_a, 'state_id': state_ids[0]})
        p_ab = partner_obj.create(cr, uid, {'name': 'test__AB', 'parent_id': p_a, 'state_id': state_ids[1]})
        p_ba = partner_obj.create(cr, uid, {'name': 'test__BA', 'parent_id': p_b, 'state_id': state_ids[0]})
        b_aa = bank_obj.create(cr, uid, {'acc_number': '123', 'acc_type': 'bank', 'partner_id': p_aa})
        b_ab = bank_obj.create(cr, uid, {'acc_number': '456', 'acc_type': 'bank', 'partner_id': p_ab})
        b_ba = bank_obj.create(cr, uid, {'acc_number': '789', 'acc_type': 'bank', 'partner_id': p_ba})

        # --------------------------------------------------
        # Test1: basics about the attribute
        # --------------------------------------------------

        category_id_col._auto_join = True
        self.assertRaises(NotImplementedError, partner_obj.search, cr, uid, [('category_id.name', '=', 'foo')])
        category_id_col._auto_join = False

        # --------------------------------------------------
        # Test2: one2many
        # --------------------------------------------------

        name_test = '12'

        # Do: one2many without _auto_join
        self._reinit_mock()
        partner_ids = partner_obj.search(cr, uid, [('bank_ids.sanitized_acc_number', 'like', name_test)])
        # Test result
        self.assertEqual(set(partner_ids), set([p_aa]),
            "_auto_join off: ('bank_ids.sanitized_acc_number', 'like', '..'): incorrect result")
        # Test produced queries
<<<<<<< HEAD
        self.assertEqual(len(self.query_list), 3,
            "_auto_join off: ('bank_ids.sanitized_acc_number', 'like', '..') should produce 3 queries (1 in res_partner_bank, 2 on res_partner)")
=======
        self.assertEqual(len(self.query_list), 2,
            "_auto_join off: ('bank_ids.name', 'like', '..') should produce 2 queries (1 in res_partner_bank, 1 on res_partner)")
>>>>>>> d92c048f
        sql_query = self.query_list[0].get_sql()
        self.assertIn('res_partner_bank', sql_query[0],
            "_auto_join off: ('bank_ids.sanitized_acc_number', 'like', '..') first query incorrect main table")

        expected = "%s::text like %s" % (unaccent('"res_partner_bank"."sanitized_acc_number"'), unaccent('%s'))
        self.assertIn(expected, sql_query[1],
            "_auto_join off: ('bank_ids.sanitized_acc_number', 'like', '..') first query incorrect where condition")
        
        self.assertEqual(set(['%' + name_test + '%']), set(sql_query[2]),
<<<<<<< HEAD
            "_auto_join off: ('bank_ids.sanitized_acc_number', 'like', '..') first query incorrect parameter")
        sql_query = self.query_list[2].get_sql()
=======
            "_auto_join off: ('bank_ids.name', 'like', '..') first query incorrect parameter")
        sql_query = self.query_list[1].get_sql()
>>>>>>> d92c048f
        self.assertIn('res_partner', sql_query[0],
            "_auto_join off: ('bank_ids.sanitized_acc_number', 'like', '..') third query incorrect main table")
        self.assertIn('"res_partner"."id" in (%s)', sql_query[1],
            "_auto_join off: ('bank_ids.sanitized_acc_number', 'like', '..') third query incorrect where condition")
        self.assertEqual(set([p_aa]), set(sql_query[2]),
            "_auto_join off: ('bank_ids.sanitized_acc_number', 'like', '..') third query incorrect parameter")

        # Do: cascaded one2many without _auto_join
        self._reinit_mock()
        partner_ids = partner_obj.search(cr, uid, [('child_ids.bank_ids.id', 'in', [b_aa, b_ba])])
        # Test result
        self.assertEqual(set(partner_ids), set([p_a, p_b]),
            "_auto_join off: ('child_ids.bank_ids.id', 'in', [..]): incorrect result")
        # Test produced queries
        self.assertEqual(len(self.query_list), 3,
            "_auto_join off: ('child_ids.bank_ids.id', 'in', [..]) should produce 3 queries (1 in res_partner_bank, 2 on res_partner)")

        # Do: one2many with _auto_join
        partner_bank_ids_col._auto_join = True
        self._reinit_mock()
        partner_ids = partner_obj.search(cr, uid, [('bank_ids.sanitized_acc_number', 'like', '12')])
        # Test result
        self.assertEqual(set(partner_ids), set([p_aa]),
            "_auto_join on: ('bank_ids.sanitized_acc_number', 'like', '..') incorrect result")
        # Test produced queries
        self.assertEqual(len(self.query_list), 1,
            "_auto_join on: ('bank_ids.sanitized_acc_number', 'like', '..') should produce 1 query")
        sql_query = self.query_list[0].get_sql()
        self.assertIn('"res_partner"', sql_query[0],
            "_auto_join on: ('bank_ids.sanitized_acc_number', 'like', '..') query incorrect main table")
        self.assertIn('"res_partner_bank" as "res_partner__bank_ids"', sql_query[0],
            "_auto_join on: ('bank_ids.sanitized_acc_number', 'like', '..') query incorrect join")

        expected = "%s::text like %s" % (unaccent('"res_partner__bank_ids"."sanitized_acc_number"'), unaccent('%s'))
        self.assertIn(expected, sql_query[1],
            "_auto_join on: ('bank_ids.sanitized_acc_number', 'like', '..') query incorrect where condition")
        
        self.assertIn('"res_partner"."id"="res_partner__bank_ids"."partner_id"', sql_query[1],
            "_auto_join on: ('bank_ids.sanitized_acc_number', 'like', '..') query incorrect join condition")
        self.assertEqual(set(['%' + name_test + '%']), set(sql_query[2]),
            "_auto_join on: ('bank_ids.sanitized_acc_number', 'like', '..') query incorrect parameter")

        # Do: one2many with _auto_join, test final leaf is an id
        self._reinit_mock()
        partner_ids = partner_obj.search(cr, uid, [('bank_ids.id', 'in', [b_aa, b_ab])])
        # Test result
        self.assertEqual(set(partner_ids), set([p_aa, p_ab]),
            "_auto_join on: ('bank_ids.id', 'in', [..]) incorrect result")
        # Test produced queries
        self.assertEqual(len(self.query_list), 1,
            "_auto_join on: ('bank_ids.id', 'in', [..]) should produce 1 query")
        sql_query = self.query_list[0].get_sql()
        self.assertIn('"res_partner"', sql_query[0],
            "_auto_join on: ('bank_ids.id', 'in', [..]) query incorrect main table")
        self.assertIn('"res_partner__bank_ids"."id" in (%s,%s)', sql_query[1],
            "_auto_join on: ('bank_ids.id', 'in', [..]) query incorrect where condition")
        self.assertEqual(set([b_aa, b_ab]), set(sql_query[2]),
            "_auto_join on: ('bank_ids.id', 'in', [..]) query incorrect parameter")

        # Do: 2 cascaded one2many with _auto_join, test final leaf is an id
        partner_child_ids_col._auto_join = True
        self._reinit_mock()
        partner_ids = partner_obj.search(cr, uid, [('child_ids.bank_ids.id', 'in', [b_aa, b_ba])])
        # Test result
        self.assertEqual(set(partner_ids), set([p_a, p_b]),
            "_auto_join on: ('child_ids.bank_ids.id', 'not in', [..]): incorrect result")
        # # Test produced queries
        self.assertEqual(len(self.query_list), 1,
            "_auto_join on: ('child_ids.bank_ids.id', 'in', [..]) should produce 1 query")
        sql_query = self.query_list[0].get_sql()
        self.assertIn('"res_partner"', sql_query[0],
            "_auto_join on: ('child_ids.bank_ids.id', 'in', [..]) incorrect main table")
        self.assertIn('"res_partner" as "res_partner__child_ids"', sql_query[0],
            "_auto_join on: ('child_ids.bank_ids.id', 'in', [..]) query incorrect join")
        self.assertIn('"res_partner_bank" as "res_partner__child_ids__bank_ids"', sql_query[0],
            "_auto_join on: ('child_ids.bank_ids.id', 'in', [..]) query incorrect join")
        self.assertIn('"res_partner__child_ids__bank_ids"."id" in (%s,%s)', sql_query[1],
            "_auto_join on: ('child_ids.bank_ids.id', 'in', [..]) query incorrect where condition")
        self.assertIn('"res_partner"."id"="res_partner__child_ids"."parent_id"', sql_query[1],
            "_auto_join on: ('child_ids.bank_ids.id', 'in', [..]) query incorrect join condition")
        self.assertIn('"res_partner__child_ids"."id"="res_partner__child_ids__bank_ids"."partner_id"', sql_query[1],
            "_auto_join on: ('child_ids.bank_ids.id', 'in', [..]) query incorrect join condition")
        self.assertEqual(set([b_aa, b_ba]), set(sql_query[2][-2:]),
            "_auto_join on: ('child_ids.bank_ids.id', 'in', [..]) query incorrect parameter")

        # --------------------------------------------------
        # Test3: many2one
        # --------------------------------------------------

        name_test = 'US'

        # Do: many2one without _auto_join
        self._reinit_mock()
        partner_ids = partner_obj.search(cr, uid, [('state_id.country_id.code', 'like', name_test)])
        # Test result: at least our added data + demo data
        self.assertTrue(set([p_a, p_b, p_aa, p_ab, p_ba]).issubset(set(partner_ids)),
            "_auto_join off: ('state_id.country_id.code', 'like', '..') incorrect result")
        # Test produced queries
        self.assertEqual(len(self.query_list), 3,
            "_auto_join off: ('state_id.country_id.code', 'like', '..') should produce 3 queries (1 on res_country, 1 on res_country_state, 1 on res_partner)")

        # Do: many2one with 1 _auto_join on the first many2one
        partner_state_id_col._auto_join = True
        self._reinit_mock()
        partner_ids = partner_obj.search(cr, uid, [('state_id.country_id.code', 'like', name_test)])
        # Test result: at least our added data + demo data
        self.assertTrue(set([p_a, p_b, p_aa, p_ab, p_ba]).issubset(set(partner_ids)),
            "_auto_join on for state_id: ('state_id.country_id.code', 'like', '..') incorrect result")
        # Test produced queries
        self.assertEqual(len(self.query_list), 2,
            "_auto_join on for state_id: ('state_id.country_id.code', 'like', '..') should produce 2 query")
        sql_query = self.query_list[0].get_sql()
        self.assertIn('"res_country"', sql_query[0],
            "_auto_join on for state_id: ('state_id.country_id.code', 'like', '..') query 1 incorrect main table")

        expected = "%s::text like %s" % (unaccent('"res_country"."code"'), unaccent('%s'))
        self.assertIn(expected, sql_query[1],
            "_auto_join on for state_id: ('state_id.country_id.code', 'like', '..') query 1 incorrect where condition")

        self.assertEqual(['%' + name_test + '%'], sql_query[2],
            "_auto_join on for state_id: ('state_id.country_id.code', 'like', '..') query 1 incorrect parameter")
        sql_query = self.query_list[1].get_sql()
        self.assertIn('"res_partner"', sql_query[0],
            "_auto_join on for state_id: ('state_id.country_id.code', 'like', '..') query 2 incorrect main table")
        self.assertIn('"res_country_state" as "res_partner__state_id"', sql_query[0],
            "_auto_join on for state_id: ('state_id.country_id.code', 'like', '..') query 2 incorrect join")
        self.assertIn('"res_partner__state_id"."country_id" in (%s)', sql_query[1],
            "_auto_join on for state_id: ('state_id.country_id.code', 'like', '..') query 2 incorrect where condition")
        self.assertIn('"res_partner"."state_id"="res_partner__state_id"."id"', sql_query[1],
            "_auto_join on for state_id: ('state_id.country_id.code', 'like', '..') query 2 incorrect join condition")

        # Do: many2one with 1 _auto_join on the second many2one
        partner_state_id_col._auto_join = False
        state_country_id_col._auto_join = True
        self._reinit_mock()
        partner_ids = partner_obj.search(cr, uid, [('state_id.country_id.code', 'like', name_test)])
        # Test result: at least our added data + demo data
        self.assertTrue(set([p_a, p_b, p_aa, p_ab, p_ba]).issubset(set(partner_ids)),
            "_auto_join on for country_id: ('state_id.country_id.code', 'like', '..') incorrect result")
        # Test produced queries
        self.assertEqual(len(self.query_list), 2,
            "_auto_join on for country_id: ('state_id.country_id.code', 'like', '..') should produce 2 query")
        # -- first query
        sql_query = self.query_list[0].get_sql()
        self.assertIn('"res_country_state"', sql_query[0],
            "_auto_join on for country_id: ('state_id.country_id.code', 'like', '..') query 1 incorrect main table")
        self.assertIn('"res_country" as "res_country_state__country_id"', sql_query[0],
            "_auto_join on for country_id: ('state_id.country_id.code', 'like', '..') query 1 incorrect join")

        expected = "%s::text like %s" % (unaccent('"res_country_state__country_id"."code"'), unaccent('%s'))
        self.assertIn(expected, sql_query[1],
            "_auto_join on for country_id: ('state_id.country_id.code', 'like', '..') query 1 incorrect where condition")
        
        self.assertIn('"res_country_state"."country_id"="res_country_state__country_id"."id"', sql_query[1],
            "_auto_join on for country_id: ('state_id.country_id.code', 'like', '..') query 1 incorrect join condition")
        self.assertEqual(['%' + name_test + '%'], sql_query[2],
            "_auto_join on for country_id: ('state_id.country_id.code', 'like', '..') query 1 incorrect parameter")
        # -- second query
        sql_query = self.query_list[1].get_sql()
        self.assertIn('"res_partner"', sql_query[0],
            "_auto_join on for country_id: ('state_id.country_id.code', 'like', '..') query 2 incorrect main table")
        self.assertIn('"res_partner"."state_id" in', sql_query[1],
            "_auto_join on for country_id: ('state_id.country_id.code', 'like', '..') query 2 incorrect where condition")

        # Do: many2one with 2 _auto_join
        partner_state_id_col._auto_join = True
        state_country_id_col._auto_join = True
        self._reinit_mock()
        partner_ids = partner_obj.search(cr, uid, [('state_id.country_id.code', 'like', name_test)])
        # Test result: at least our added data + demo data
        self.assertTrue(set([p_a, p_b, p_aa, p_ab, p_ba]).issubset(set(partner_ids)),
            "_auto_join on: ('state_id.country_id.code', 'like', '..') incorrect result")
        # Test produced queries
        self.assertEqual(len(self.query_list), 1,
            "_auto_join on: ('state_id.country_id.code', 'like', '..') should produce 1 query")
        sql_query = self.query_list[0].get_sql()
        self.assertIn('"res_partner"', sql_query[0],
            "_auto_join on: ('state_id.country_id.code', 'like', '..') query incorrect main table")
        self.assertIn('"res_country_state" as "res_partner__state_id"', sql_query[0],
            "_auto_join on: ('state_id.country_id.code', 'like', '..') query incorrect join")
        self.assertIn('"res_country" as "res_partner__state_id__country_id"', sql_query[0],
            "_auto_join on: ('state_id.country_id.code', 'like', '..') query incorrect join")

        expected = "%s::text like %s" % (unaccent('"res_partner__state_id__country_id"."code"'), unaccent('%s'))
        self.assertIn(expected, sql_query[1],
            "_auto_join on: ('state_id.country_id.code', 'like', '..') query incorrect where condition")
        
        self.assertIn('"res_partner"."state_id"="res_partner__state_id"."id"', sql_query[1],
            "_auto_join on: ('state_id.country_id.code', 'like', '..') query incorrect join condition")
        self.assertIn('"res_partner__state_id"."country_id"="res_partner__state_id__country_id"."id"', sql_query[1],
            "_auto_join on: ('state_id.country_id.code', 'like', '..') query incorrect join condition")
        self.assertEqual(['%' + name_test + '%'], sql_query[2],
            "_auto_join on: ('state_id.country_id.code', 'like', '..') query incorrect parameter")

        # --------------------------------------------------
        # Test4: domain attribute on one2many fields
        # --------------------------------------------------

        partner_child_ids_col._auto_join = True
        partner_bank_ids_col._auto_join = True
        partner_child_ids_col._domain = lambda self: ['!', ('name', '=', self._name)]
        partner_bank_ids_col._domain = [('sanitized_acc_number', 'like', '2')]
        # Do: 2 cascaded one2many with _auto_join, test final leaf is an id
        self._reinit_mock()
        partner_ids = partner_obj.search(cr, uid, ['&', (1, '=', 1), ('child_ids.bank_ids.id', 'in', [b_aa, b_ba])])
        # Test result: at least one of our added data
        self.assertTrue(set([p_a]).issubset(set(partner_ids)),
            "_auto_join on one2many with domains incorrect result")
        self.assertTrue(set([p_ab, p_ba]) not in set(partner_ids),
            "_auto_join on one2many with domains incorrect result")
        # Test produced queries that domains effectively present
        sql_query = self.query_list[0].get_sql()
        
        expected = "%s::text like %s" % (unaccent('"res_partner__child_ids__bank_ids"."sanitized_acc_number"'), unaccent('%s'))
        self.assertIn(expected, sql_query[1],
            "_auto_join on one2many with domains incorrect result")
        # TDE TODO: check first domain has a correct table name
        self.assertIn('"res_partner__child_ids"."name" = %s', sql_query[1],
            "_auto_join on one2many with domains incorrect result")

        partner_child_ids_col._domain = lambda self: [('name', '=', '__%s' % self._name)]
        self._reinit_mock()
        partner_ids = partner_obj.search(cr, uid, ['&', (1, '=', 1), ('child_ids.bank_ids.id', 'in', [b_aa, b_ba])])
        # Test result: no one
        self.assertFalse(partner_ids,
            "_auto_join on one2many with domains incorrect result")

        # ----------------------------------------
        # Test5: result-based tests
        # ----------------------------------------

        partner_bank_ids_col._auto_join = False
        partner_child_ids_col._auto_join = False
        partner_state_id_col._auto_join = False
        partner_parent_id_col._auto_join = False
        state_country_id_col._auto_join = False
        partner_child_ids_col._domain = []
        partner_bank_ids_col._domain = []

        # Do: ('child_ids.state_id.country_id.code', 'like', '..') without _auto_join
        self._reinit_mock()
        partner_ids = partner_obj.search(cr, uid, [('child_ids.state_id.country_id.code', 'like', name_test)])
        # Test result: at least our added data + demo data
        self.assertTrue(set([p_a, p_b]).issubset(set(partner_ids)),
            "_auto_join off: ('child_ids.state_id.country_id.code', 'like', '..') incorrect result")
        # Test produced queries
        self.assertEqual(len(self.query_list), 4,
            "_auto_join off: ('child_ids.state_id.country_id.code', 'like', '..') number of queries incorrect")

        # Do: ('child_ids.state_id.country_id.code', 'like', '..') with _auto_join
        partner_child_ids_col._auto_join = True
        partner_state_id_col._auto_join = True
        state_country_id_col._auto_join = True
        self._reinit_mock()
        partner_ids = partner_obj.search(cr, uid, [('child_ids.state_id.country_id.code', 'like', name_test)])
        # Test result: at least our added data + demo data
        self.assertTrue(set([p_a, p_b]).issubset(set(partner_ids)),
            "_auto_join on: ('child_ids.state_id.country_id.code', 'like', '..') incorrect result")
        # Test produced queries
        self.assertEqual(len(self.query_list), 1,
            "_auto_join on: ('child_ids.state_id.country_id.code', 'like', '..') number of queries incorrect")

        # Remove mocks and modifications
        partner_bank_ids_col._auto_join = False
        partner_child_ids_col._auto_join = False
        partner_state_id_col._auto_join = False
        partner_parent_id_col._auto_join = False
        state_country_id_col._auto_join = False

    def test_30_normalize_domain(self):
        expression = openerp.osv.expression
        norm_domain = domain = ['&', (1, '=', 1), ('a', '=', 'b')]
        assert norm_domain == expression.normalize_domain(domain), "Normalized domains should be left untouched"
        domain = [('x', 'in', ['y', 'z']), ('a.v', '=', 'e'), '|', '|', ('a', '=', 'b'), '!', ('c', '>', 'd'), ('e', '!=', 'f'), ('g', '=', 'h')]
        norm_domain = ['&', '&', '&'] + domain
        assert norm_domain == expression.normalize_domain(domain), "Non-normalized domains should be properly normalized"
        
    def test_40_negating_long_expression(self):
        source = ['!','&',('user_id','=',4),('partner_id','in',[1,2])]
        expect = ['|',('user_id','!=',4),('partner_id','not in',[1,2])]
        self.assertEqual(expression.distribute_not(source), expect,
            "distribute_not on expression applied wrongly")

        pos_leaves = [[('a', 'in', [])], [('d', '!=', 3)]]
        neg_leaves = [[('a', 'not in', [])], [('d', '=', 3)]]

        source = expression.OR([expression.AND(pos_leaves)] * 1000)
        expect = source
        self.assertEqual(expression.distribute_not(source), expect,
            "distribute_not on long expression without negation operator should not alter it")

        source = ['!'] + source
        expect = expression.AND([expression.OR(neg_leaves)] * 1000)
        self.assertEqual(expression.distribute_not(source), expect,
            "distribute_not on long expression applied wrongly")

    def test_translate_search(self):
        Country = self.registry('res.country')
        be = self.ref('base.be')
        domains = [
            [('name', '=', 'Belgium')],
            [('name', 'ilike', 'Belgi')],
            [('name', 'in', ['Belgium', 'Care Bears'])],
        ]

        for domain in domains:
            ids = Country.search(self.cr, self.uid, domain)
            self.assertListEqual([be], ids)

    def test_long_table_alias(self):
        # To test the 64 characters limit for table aliases in PostgreSQL
        self.patch_order('res.users', 'partner_id')
        self.patch_order('res.partner', 'commercial_partner_id,company_id,name')
        self.patch_order('res.company', 'parent_id')
        self.env['res.users'].search([('name', '=', 'test')])

if __name__ == '__main__':
    unittest.main()<|MERGE_RESOLUTION|>--- conflicted
+++ resolved
@@ -211,13 +211,8 @@
         self.assertEqual(set(partner_ids), set([p_aa]),
             "_auto_join off: ('bank_ids.sanitized_acc_number', 'like', '..'): incorrect result")
         # Test produced queries
-<<<<<<< HEAD
-        self.assertEqual(len(self.query_list), 3,
-            "_auto_join off: ('bank_ids.sanitized_acc_number', 'like', '..') should produce 3 queries (1 in res_partner_bank, 2 on res_partner)")
-=======
         self.assertEqual(len(self.query_list), 2,
-            "_auto_join off: ('bank_ids.name', 'like', '..') should produce 2 queries (1 in res_partner_bank, 1 on res_partner)")
->>>>>>> d92c048f
+            "_auto_join off: ('bank_ids.sanitized_acc_number', 'like', '..') should produce 2 queries (1 in res_partner_bank, 1 on res_partner)")
         sql_query = self.query_list[0].get_sql()
         self.assertIn('res_partner_bank', sql_query[0],
             "_auto_join off: ('bank_ids.sanitized_acc_number', 'like', '..') first query incorrect main table")
@@ -227,19 +222,14 @@
             "_auto_join off: ('bank_ids.sanitized_acc_number', 'like', '..') first query incorrect where condition")
         
         self.assertEqual(set(['%' + name_test + '%']), set(sql_query[2]),
-<<<<<<< HEAD
             "_auto_join off: ('bank_ids.sanitized_acc_number', 'like', '..') first query incorrect parameter")
-        sql_query = self.query_list[2].get_sql()
-=======
-            "_auto_join off: ('bank_ids.name', 'like', '..') first query incorrect parameter")
         sql_query = self.query_list[1].get_sql()
->>>>>>> d92c048f
         self.assertIn('res_partner', sql_query[0],
-            "_auto_join off: ('bank_ids.sanitized_acc_number', 'like', '..') third query incorrect main table")
+            "_auto_join off: ('bank_ids.sanitized_acc_number', 'like', '..') second query incorrect main table")
         self.assertIn('"res_partner"."id" in (%s)', sql_query[1],
-            "_auto_join off: ('bank_ids.sanitized_acc_number', 'like', '..') third query incorrect where condition")
+            "_auto_join off: ('bank_ids.sanitized_acc_number', 'like', '..') second query incorrect where condition")
         self.assertEqual(set([p_aa]), set(sql_query[2]),
-            "_auto_join off: ('bank_ids.sanitized_acc_number', 'like', '..') third query incorrect parameter")
+            "_auto_join off: ('bank_ids.sanitized_acc_number', 'like', '..') second query incorrect parameter")
 
         # Do: cascaded one2many without _auto_join
         self._reinit_mock()
