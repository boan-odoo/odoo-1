# -*- coding: utf-8 -*-
# Part of Odoo. See LICENSE file for full copyright and licensing details.

import base64
import datetime
import hashlib
from lxml import etree
import math
import pytz
import threading
<<<<<<< HEAD
import urllib2
=======
>>>>>>> 7fa6f733
import urlparse

import openerp
from openerp import tools, api
from openerp.osv import osv, fields
from openerp.osv.expression import get_unaccent_wrapper
from openerp.tools.translate import _
from openerp.exceptions import UserError

ADDRESS_FORMAT_LAYOUTS = {
    '%(city)s %(state_code)s\n%(zip)s': """
        <div class="address_format">
            <field name="city" placeholder="%(city)s" style="width: 50%%"/>
            <field name="state_id" class="oe_no_button" placeholder="%(state)s" style="width: 47%%" options='{"no_open": true}'/>
            <br/>
            <field name="zip" placeholder="%(zip)s"/>
        </div>
    """,
    '%(zip)s %(city)s': """
        <div class="address_format">
            <field name="zip" placeholder="%(zip)s" style="width: 40%%"/>
            <field name="city" placeholder="%(city)s" style="width: 57%%"/>
            <br/>
            <field name="state_id" class="oe_no_button" placeholder="%(state)s" options='{"no_open": true}'/>
        </div>
    """,
    '%(city)s\n%(state_name)s\n%(zip)s': """
        <div class="address_format">
            <field name="city" placeholder="%(city)s"/>
            <field name="state_id" class="oe_no_button" placeholder="%(state)s" options='{"no_open": true}'/>
            <field name="zip" placeholder="%(zip)s"/>
        </div>
    """
}


class format_address(object):
    @api.model
    def fields_view_get_address(self, arch):
        fmt = self.env.user.company_id.country_id.address_format or ''
        for k, v in ADDRESS_FORMAT_LAYOUTS.items():
            if k in fmt:
                doc = etree.fromstring(arch)
                for node in doc.xpath("//div[@class='address_format']"):
                    tree = etree.fromstring(v % {'city': _('City'), 'zip': _('ZIP'), 'state': _('State')})
                    for child in node.xpath("//field"):
                        if child.attrib.get('modifiers'):
                            for field in tree.xpath("//field[@name='%s']" % child.attrib.get('name')):
                                field.attrib['modifiers'] = child.attrib.get('modifiers')
                    node.getparent().replace(node, tree)
                arch = etree.tostring(doc)
                break
        return arch


@api.model
def _tz_get(self):
    # put POSIX 'Etc/*' entries at the end to avoid confusing users - see bug 1086728
    return [(tz,tz) for tz in sorted(pytz.all_timezones, key=lambda tz: tz if not tz.startswith('Etc/') else '_')]


class res_partner_category(osv.Model):

    def name_get(self, cr, uid, ids, context=None):
        """ Return the categories' display name, including their direct
            parent by default.

            If ``context['partner_category_display']`` is ``'short'``, the short
            version of the category name (without the direct parent) is used.
            The default is the long version.
        """
        if not isinstance(ids, list):
            ids = [ids]
        if context is None:
            context = {}

        if context.get('partner_category_display') == 'short':
            return super(res_partner_category, self).name_get(cr, uid, ids, context=context)

        res = []
        for category in self.browse(cr, uid, ids, context=context):
            names = []
            current = category
            while current:
                names.append(current.name)
                current = current.parent_id
            res.append((category.id, ' / '.join(reversed(names))))
        return res

    @api.model
    def name_search(self, name, args=None, operator='ilike', limit=100):
        args = args or []
        if name:
            # Be sure name_search is symetric to name_get
            name = name.split(' / ')[-1]
            args = [('name', operator, name)] + args
        categories = self.search(args, limit=limit)
        return categories.name_get()

    @api.multi
    def _name_get_fnc(self, field_name, arg):
        return dict(self.name_get())

    _description = 'Partner Tags'
    _name = 'res.partner.category'
    _columns = {
        'name': fields.char('Category Name', required=True, translate=True),
        'color': fields.integer('Color Index'),
        'parent_id': fields.many2one('res.partner.category', 'Parent Tag', select=True, ondelete='cascade'),
        'complete_name': fields.function(_name_get_fnc, type="char", string='Full Name'),
        'child_ids': fields.one2many('res.partner.category', 'parent_id', 'Child Tag'),
        'active': fields.boolean('Active', help="The active field allows you to hide the category without removing it."),
        'parent_left': fields.integer('Left parent', select=True),
        'parent_right': fields.integer('Right parent', select=True),
        'partner_ids': fields.many2many('res.partner', id1='category_id', id2='partner_id', string='Partners'),
    }
    _constraints = [
        (osv.osv._check_recursion, 'Error ! You can not create recursive tags.', ['parent_id'])
    ]
    _defaults = {
        'active': 1,
    }
    _parent_store = True
    _parent_order = 'name'
    _order = 'parent_left, name'


class res_partner_title(osv.osv):
    _name = 'res.partner.title'
    _order = 'name'
    _columns = {
        'name': fields.char('Title', required=True, translate=True),
        'shortcut': fields.char('Abbreviation', translate=True),
    }


@api.model
def _lang_get(self):
    return self.env['res.lang'].get_installed()

ADDRESS_FIELDS = ('street', 'street2', 'zip', 'city', 'state_id', 'country_id')


class res_partner(osv.Model, format_address):
    _description = 'Partner'
    _name = "res.partner"

    def _address_display(self, cr, uid, ids, name, args, context=None):
        res = {}
        for partner in self.browse(cr, uid, ids, context=context):
            res[partner.id] = self._display_address(cr, uid, partner, context=context)
        return res

    @api.multi
    def _get_tz_offset(self, name, args):
        return dict(
            (p.id, datetime.datetime.now(pytz.timezone(p.tz or 'GMT')).strftime('%z'))
            for p in self)

    def _commercial_partner_compute(self, cr, uid, ids, name, args, context=None):
        """ Returns the partner that is considered the commercial
        entity of this partner. The commercial entity holds the master data
        for all commercial fields (see :py:meth:`~_commercial_fields`) """
        result = dict.fromkeys(ids, False)
        for partner in self.browse(cr, uid, ids, context=context):
            current_partner = partner 
            while not current_partner.is_company and current_partner.parent_id:
                current_partner = current_partner.parent_id
            result[partner.id] = current_partner.id
        return result

    def _display_name_compute(self, cr, uid, ids, name, args, context=None):
        context = dict(context or {})
        context.pop('show_address', None)
        context.pop('show_address_only', None)
        context.pop('show_email', None)
        return dict(self.name_get(cr, uid, ids, context=context))

    # indirections to avoid passing a copy of the overridable method when declaring the function field
    _commercial_partner_id = lambda self, *args, **kwargs: self._commercial_partner_compute(*args, **kwargs)
    _display_name = lambda self, *args, **kwargs: self._display_name_compute(*args, **kwargs)

    _commercial_partner_store_triggers = {
        'res.partner': (lambda self,cr,uid,ids,context=None: self.search(cr, uid, [('id','child_of',ids)], context=dict(active_test=False)),
                        ['parent_id', 'is_company'], 10)
    }
    _display_name_store_triggers = {
        'res.partner': (lambda self,cr,uid,ids,context=None: self.search(cr, uid, [('id','child_of',ids)], context=dict(active_test=False)),
                        ['parent_id', 'is_company', 'name'], 10)
    }

    _order = "display_name"
    _columns = {
        'name': fields.char('Name', select=True),
        'display_name': fields.function(_display_name, type='char', string='Name', store=_display_name_store_triggers, select=True),
        'date': fields.date('Date', select=1),
        'title': fields.many2one('res.partner.title', 'Title'),
        'parent_id': fields.many2one('res.partner', 'Related Company', select=True),
        'parent_name': fields.related('parent_id', 'name', type='char', readonly=True, string='Parent name'),
        'child_ids': fields.one2many('res.partner', 'parent_id', 'Contacts', domain=[('active','=',True)]), # force "active_test" domain to bypass _search() override
        'ref': fields.char('Internal Reference', select=1),
        'lang': fields.selection(_lang_get, 'Language',
            help="If the selected language is loaded in the system, all documents related to this contact will be printed in this language. If not, it will be English."),
        'tz': fields.selection(_tz_get,  'Timezone', size=64,
            help="The partner's timezone, used to output proper date and time values inside printed reports. "
                 "It is important to set a value for this field. You should use the same timezone "
                 "that is otherwise used to pick and render date and time values: your computer's timezone."),
        'tz_offset': fields.function(_get_tz_offset, type='char', size=5, string='Timezone offset', invisible=True),
        'user_id': fields.many2one('res.users', 'Salesperson', help='The internal user that is in charge of communicating with this contact if any.'),
        'vat': fields.char('TIN', help="Tax Identification Number. Fill it if the company is subjected to taxes. Used by the some of the legal statements."),
        'bank_ids': fields.one2many('res.partner.bank', 'partner_id', 'Banks'),
        'website': fields.char('Website', help="Website of Partner or Company"),
        'comment': fields.text('Notes'),
        'category_id': fields.many2many('res.partner.category', id1='partner_id', id2='category_id', string='Tags'),
        'credit_limit': fields.float(string='Credit Limit'),
        'barcode': fields.char('Barcode', oldname='ean13'),
        'active': fields.boolean('Active'),
        'customer': fields.boolean('Is a Customer', help="Check this box if this contact is a customer."),
        'supplier': fields.boolean('Is a Vendor', help="Check this box if this contact is a vendor. If it's not checked, purchase people will not see it when encoding a purchase order."),
        'employee': fields.boolean('Employee', help="Check this box if this contact is an Employee."),
        'function': fields.char('Job Position'),
        'type': fields.selection(
            [('contact', 'Contact'),
             ('invoice', 'Invoice address'),
             ('delivery', 'Shipping address'),
             ('other', 'Other address')], 'Address Type',
            help="Used to select automatically the right address according to the context in sales and purchases documents."),
        'street': fields.char('Street'),
        'street2': fields.char('Street2'),
        'zip': fields.char('Zip', size=24, change_default=True),
        'city': fields.char('City'),
        'state_id': fields.many2one("res.country.state", 'State', ondelete='restrict'),
        'country_id': fields.many2one('res.country', 'Country', ondelete='restrict'),
        'email': fields.char('Email'),
        'phone': fields.char('Phone'),
        'fax': fields.char('Fax'),
        'mobile': fields.char('Mobile'),
        'birthdate': fields.char('Birthdate'),
        'is_company': fields.boolean(
            'Is a Company',
            help="Check if the contact is a company, otherwise it is a person"),
        'company_type': fields.selection(
            selection=[('person', 'Individual'),
                       ('company', 'Company')],
            string='Company Type',
            help='Technical field, used only to display a boolean using a radio '
                 'button. As for Odoo v9 RadioButton cannot be used on boolean '
                 'fields, this one serves as interface. Due to the old API '
                 'limitations with interface function field, we implement it '
                 'by hand instead of a true function field. When migrating to '
                 'the new API the code should be simplified.'),
        'use_parent_address': fields.boolean('Use Company Address', help="Select this if you want to set company's address information  for this contact"),
        'company_id': fields.many2one('res.company', 'Company', select=1),
        'color': fields.integer('Color Index'),
        'user_ids': fields.one2many('res.users', 'partner_id', 'Users', auto_join=True),
        'contact_address': fields.function(_address_display,  type='char', string='Complete Address'),

        # technical field used for managing commercial fields
        'commercial_partner_id': fields.function(_commercial_partner_id, type='many2one', relation='res.partner', string='Commercial Entity', store=_commercial_partner_store_triggers)
    }

    # image: all image fields are base64 encoded and PIL-supported
    image = openerp.fields.Binary("Image", attachment=True,
        help="This field holds the image used as avatar for this contact, limited to 1024x1024px",)
    image_medium = openerp.fields.Binary("Medium-sized image",
        compute='_compute_images', inverse='_inverse_image_medium', store=True, attachment=True,
        help="Medium-sized image of this contact. It is automatically "\
             "resized as a 128x128px image, with aspect ratio preserved. "\
             "Use this field in form views or some kanban views.")
    image_small = openerp.fields.Binary("Small-sized image",
        compute='_compute_images', inverse='_inverse_image_small', store=True, attachment=True,
        help="Small-sized image of this contact. It is automatically "\
             "resized as a 64x64px image, with aspect ratio preserved. "\
             "Use this field anywhere a small image is required.")

    @api.depends('image')
    def _compute_images(self):
        for rec in self:
            rec.image_medium = tools.image_resize_image_medium(rec.image)
            rec.image_small = tools.image_resize_image_small(rec.image)

    def _inverse_image_medium(self):
        for rec in self:
            rec.image = tools.image_resize_image_big(rec.image_medium)

    def _inverse_image_small(self):
        for rec in self:
            rec.image = tools.image_resize_image_big(rec.image_small)

    @api.model
    def _default_category(self):
        category_id = self.env.context.get('category_id', False)
        return [category_id] if category_id else False

    @api.model
<<<<<<< HEAD
    def _get_default_image(self, partner_type, is_company, parent_id):
        if getattr(threading.currentThread(), 'testing', False):
            return False

        colorize, img_path, image = False, False, False

        if partner_type in ['contact', 'other'] and parent_id:
            image = self.browse(parent_id).image.decode('base64')

        if not image and partner_type == 'invoice':
            img_path = openerp.modules.get_module_resource('base', 'static/src/img', 'money.png')
        elif not image and partner_type == 'delivery':
            img_path = openerp.modules.get_module_resource('base', 'static/src/img', 'truck.png')
        elif not image and is_company:
            img_path = openerp.modules.get_module_resource('base', 'static/src/img', 'company_image.png')
        elif not image:
            img_path = openerp.modules.get_module_resource('base', 'static/src/img', 'avatar.png')
            colorize = True

        if img_path:
            with open(img_path, 'rb') as f:
                image = f.read()
        if image and colorize:
=======
    def _get_default_image(self, is_company, colorize=False):
        if getattr(threading.currentThread(), 'testing', False) or self.env.context.get('install_mode'):
            return False

        img_path = openerp.modules.get_module_resource(
            'base', 'static/src/img', 'company_image.png' if is_company else 'avatar.png')
        with open(img_path, 'rb') as f:
            image = f.read()

        # colorize user avatars
        if not is_company and colorize:
>>>>>>> 7fa6f733
            image = tools.image_colorize(image)

        return tools.image_resize_image_big(image.encode('base64'))

    def fields_view_get(self, cr, user, view_id=None, view_type='form', context=None, toolbar=False, submenu=False):
        if (not view_id) and (view_type=='form') and context and context.get('force_email', False):
            view_id = self.pool['ir.model.data'].get_object_reference(cr, user, 'base', 'view_partner_simple_form')[1]
        res = super(res_partner,self).fields_view_get(cr, user, view_id=view_id, view_type=view_type, context=context, toolbar=toolbar, submenu=submenu)
        if view_type == 'form':
            res['arch'] = self.fields_view_get_address(cr, user, res['arch'], context=context)
        return res

    @api.model
    def _default_company(self):
        return self.env['res.company']._company_default_get('res.partner')

    _defaults = {
        'active': True,
        'lang': api.model(lambda self: self.env.lang),
        'tz': api.model(lambda self: self.env.context.get('tz', False)),
        'customer': True,
        'category_id': _default_category,
        'company_id': _default_company,
        'color': 0,
        'is_company': False,
        'company_type': 'person',
        'type': 'contact',
    }

    _constraints = [
        (osv.osv._check_recursion, 'You cannot create recursive Partner hierarchies.', ['parent_id']),
    ]

    _sql_constraints = [
        ('check_name', "CHECK( (type='contact' AND name IS NOT NULL) or (type!='contact') )", 'Contacts require a name.'),
    ]

    @api.one
    def copy(self, default=None):
        default = dict(default or {})
        default['name'] = _('%s (copy)') % self.name
        return super(res_partner, self).copy(default)

    def onchange_parent_id(self, cr, uid, ids, parent_id, context=None):
        def value_or_id(val):
            """ return val or val.id if val is a browse record """
            return val if isinstance(val, (bool, int, long, float, basestring)) else val.id
        if not parent_id or not ids:
            return {'value': {}}
        if parent_id:
            result = {}
            partner = self.browse(cr, uid, ids[0], context=context)
            if partner.parent_id and partner.parent_id.id != parent_id:
                result['warning'] = {
                    'title': _('Warning'),
                    'message': _('Changing the company of a contact should only be done if it '
                                 'was never correctly set. If an existing contact starts working for a new '
                                 'company then a new contact should be created under that new '
                                 'company. You can use the "Discard" button to abandon this change.')}
            # for contacts: copy the parent address, if set (aka, at least
            # one value is set in the address: otherwise, keep the one from
            # the contact)
            if partner.type == 'contact':
                parent = self.browse(cr, uid, parent_id, context=context)
                address_fields = self._address_fields(cr, uid, context=context)
                if any(parent[key] for key in address_fields):
                    result['value'] = dict((key, value_or_id(parent[key])) for key in address_fields)
        return result

    @api.multi
    def onchange_state(self, state_id):
        if state_id:
            state = self.env['res.country.state'].browse(state_id)
            return {'value': {'country_id': state.country_id.id}}
        return {'value': {}}

    @api.onchange('email')
    def onchange_email(self):
        if not self.image and not self.env.context.get('yaml_onchange') and self.email:
            self.image = self._get_gravatar_image(self.email)

    @api.multi
    def on_change_company_type(self, company_type):
        return {'value': {'is_company': company_type == 'company'}}

    def _update_fields_values(self, cr, uid, partner, fields, context=None):
        """ Returns dict of write() values for synchronizing ``fields`` """
        values = {}
        for fname in fields:
            field = self._fields[fname]
            if field.type == 'one2many':
                raise AssertionError('One2Many fields cannot be synchronized as part of `commercial_fields` or `address fields`')
            if field.type == 'many2one':
                values[fname] = partner[fname].id if partner[fname] else False
            elif field.type == 'many2many':
                values[fname] = [(6,0,[r.id for r in partner[fname] or []])]
            else:
                values[fname] = partner[fname]
        return values

    def _address_fields(self, cr, uid, context=None):
        """ Returns the list of address fields that are synced from the parent
        when the `use_parent_address` flag is set. """
        return list(ADDRESS_FIELDS)

    def update_address(self, cr, uid, ids, vals, context=None):
        address_fields = self._address_fields(cr, uid, context=context)
        addr_vals = dict((key, vals[key]) for key in address_fields if key in vals)
        if addr_vals:
            return super(res_partner, self).write(cr, uid, ids, addr_vals, context)

    def _commercial_fields(self, cr, uid, context=None):
        """ Returns the list of fields that are managed by the commercial entity
        to which a partner belongs. These fields are meant to be hidden on
        partners that aren't `commercial entities` themselves, and will be
        delegated to the parent `commercial entity`. The list is meant to be
        extended by inheriting classes. """
        return ['vat', 'credit_limit']

    def _commercial_sync_from_company(self, cr, uid, partner, context=None):
        """ Handle sync of commercial fields when a new parent commercial entity is set,
        as if they were related fields """
        commercial_partner = partner.commercial_partner_id
        if not commercial_partner:
            # On child partner creation of a parent partner,
            # the commercial_partner_id is not yet computed
            commercial_partner_id = self._commercial_partner_compute(
                cr, uid, [partner.id], 'commercial_partner_id', [], context=context)[partner.id]
            commercial_partner = self.browse(cr, uid, commercial_partner_id, context=context)
        if commercial_partner != partner:
            commercial_fields = self._commercial_fields(cr, uid, context=context)
            sync_vals = self._update_fields_values(cr, uid, commercial_partner,
                                                   commercial_fields, context=context)
            partner.write(sync_vals)

    def _commercial_sync_to_children(self, cr, uid, partner, context=None):
        """ Handle sync of commercial fields to descendants """
        commercial_fields = self._commercial_fields(cr, uid, context=context)
        commercial_partner = partner.commercial_partner_id
        if not commercial_partner:
            # On child partner creation of a parent partner,
            # the commercial_partner_id is not yet computed
            commercial_partner_id = self._commercial_partner_compute(
                cr, uid, [partner.id], 'commercial_partner_id', [], context=context)[partner.id]
            commercial_partner = self.browse(cr, uid, commercial_partner_id, context=context)
        sync_vals = self._update_fields_values(cr, uid, commercial_partner,
                                               commercial_fields, context=context)
        sync_children = [c for c in partner.child_ids if not c.is_company]
        for child in sync_children:
            self._commercial_sync_to_children(cr, uid, child, context=context)
        return self.write(cr, uid, [c.id for c in sync_children], sync_vals, context=context)

    def _fields_sync(self, cr, uid, partner, update_values, context=None):
        """ Sync commercial fields and address fields from company and to children after create/update,
        just as if those were all modeled as fields.related to the parent """
        # 1. From UPSTREAM: sync from parent
        if update_values.get('parent_id') or update_values.get('type', 'contact'):  # TDE/ fp change to check, get default value not sure
            # 1a. Commercial fields: sync if parent changed
            if update_values.get('parent_id'):
                self._commercial_sync_from_company(cr, uid, partner, context=context)
            # 1b. Address fields: sync if parent or use_parent changed *and* both are now set 
            if partner.parent_id and partner.type == 'contact':
                onchange_vals = self.onchange_parent_id(cr, uid, [partner.id],
                                                        parent_id=partner.parent_id.id,
                                                        context=context).get('value', {})
                partner.update_address(onchange_vals)

        # 2. To DOWNSTREAM: sync children
        if partner.child_ids:
            # 2a. Commercial Fields: sync if commercial entity
            if partner.commercial_partner_id == partner:
                commercial_fields = self._commercial_fields(cr, uid,
                                                            context=context)
                if any(field in update_values for field in commercial_fields):
                    self._commercial_sync_to_children(cr, uid, partner,
                                                      context=context)
            # 2b. Address fields: sync if address changed
            address_fields = self._address_fields(cr, uid, context=context)
            if any(field in update_values for field in address_fields):
                domain_children = [('parent_id', '=', partner.id), ('type', '=', 'contact')]
                update_ids = self.search(cr, uid, domain_children, context=context)
                self.update_address(cr, uid, update_ids, update_values, context=context)

    def _handle_first_contact_creation(self, cr, uid, partner, context=None):
        """ On creation of first contact for a company (or root) that has no address, assume contact address
        was meant to be company address """
        parent = partner.parent_id
        address_fields = self._address_fields(cr, uid, context=context)
        if parent and (parent.is_company or not parent.parent_id) and len(parent.child_ids) == 1 and \
            any(partner[f] for f in address_fields) and not any(parent[f] for f in address_fields):
            addr_vals = self._update_fields_values(cr, uid, partner, address_fields, context=context)
            parent.update_address(addr_vals)
            if not parent.is_company:
                parent.write({'is_company': True})

    def _clean_website(self, website):
        (scheme, netloc, path, params, query, fragment) = urlparse.urlparse(website)
        if not scheme:
            if not netloc:
                netloc, path = path, ''
            website = urlparse.urlunparse(('http', netloc, path, params, query, fragment))
        return website

    @api.multi
    def write(self, vals):
        # res.partner must only allow to set the company_id of a partner if it
        # is the same as the company of all users that inherit from this partner
        # (this is to allow the code from res_users to write to the partner!) or
        # if setting the company_id to False (this is compatible with any user
        # company)
        if vals.get('website'):
            vals['website'] = self._clean_website(vals['website'])
        if vals.get('company_id'):
            company = self.env['res.company'].browse(vals['company_id'])
            for partner in self:
                if partner.user_ids:
                    companies = set(user.company_id for user in partner.user_ids)
                    if len(companies) > 1 or company not in companies:
                        raise UserError(_("You can not change the company as the partner/user has multiple user linked with different companies."))
        # function field implemented by hand -> remove my when migrating
        c_type = vals.get('company_type')
        is_company = vals.get('is_company')
        if c_type:
            vals['is_company'] = c_type == 'company'
        elif 'is_company' in vals:
            vals['company_type'] = is_company and 'company' or 'person'

        result = super(res_partner, self).write(vals)
        for partner in self:
            self._fields_sync(partner, vals)
        return result

    @api.model
    def create(self, vals):
        if vals.get('website'):
            vals['website'] = self._clean_website(vals['website'])
        # function field not correctly triggered at create -> remove me when
        # migrating to the new API
        c_type = vals.get('company_type', self._context.get('default_company_type'))
        is_company = vals.get('is_company', self._context.get('default_is_company'))
        # compute default image in create, because computing gravatar in the onchange
        # cannot be easily performed if default images are in the way
        if not vals.get('image'):
            vals['image'] = self._get_default_image(vals.get('type'), vals.get('is_company'), vals.get('parent_id'))
        if c_type:
            vals['is_company'] = c_type == 'company'
        else:
            vals['company_type'] = is_company and 'company' or 'person'
        partner = super(res_partner, self).create(vals)
        self._fields_sync(partner, vals)
        self._handle_first_contact_creation(partner)
        return partner

    def open_commercial_entity(self, cr, uid, ids, context=None):
        """ Utility method used to add an "Open Company" button in partner views """
        partner = self.browse(cr, uid, ids[0], context=context)
        return {'type': 'ir.actions.act_window',
                'res_model': 'res.partner',
                'view_mode': 'form',
                'res_id': partner.commercial_partner_id.id,
                'target': 'current',
                'flags': {'form': {'action_buttons': True}}}

    def open_parent(self, cr, uid, ids, context=None):
        """ Utility method used to add an "Open Parent" button in partner views """
        partner = self.browse(cr, uid, ids[0], context=context)
        address_form_id = self.pool['ir.model.data'].xmlid_to_res_id(cr, uid, 'base.view_partner_address_form')
        return {'type': 'ir.actions.act_window',
                'res_model': 'res.partner',
                'view_mode': 'form',
                'views': [(address_form_id, 'form')],
                'res_id': partner.parent_id.id,
                'target': 'new',
                'flags': {'form': {'action_buttons': True}}}

    def name_get(self, cr, uid, ids, context=None):
        if context is None:
            context = {}
        if isinstance(ids, (int, long)):
            ids = [ids]
        res = []
        types_dict = dict(self.fields_get(cr, uid, context=context)['type']['selection'])
        for record in self.browse(cr, uid, ids, context=context):
            name = record.name or ''
            if record.parent_id and not record.is_company:
                if not name and record.type in ['invoice', 'delivery', 'other']:
                    name = types_dict[record.type]
                name = "%s, %s" % (record.parent_name, name)
            if context.get('show_address_only'):
                name = self._display_address(cr, uid, record, without_company=True, context=context)
            if context.get('show_address'):
                name = name + "\n" + self._display_address(cr, uid, record, without_company=True, context=context)
            name = name.replace('\n\n','\n')
            name = name.replace('\n\n','\n')
            if context.get('show_email') and record.email:
                name = "%s <%s>" % (name, record.email)
            if context.get('html_format'):
                name = name.replace('\n', '<br/>')
            res.append((record.id, name))
        return res

    def _parse_partner_name(self, text, context=None):
        """ Supported syntax:
            - 'Raoul <raoul@grosbedon.fr>': will find name and email address
            - otherwise: default, everything is set as the name """
        emails = tools.email_split(text.replace(' ',','))
        if emails:
            email = emails[0]
            name = text[:text.index(email)].replace('"', '').replace('<', '').strip()
        else:
            name, email = text, ''
        return name, email

    def name_create(self, cr, uid, name, context=None):
        """ Override of orm's name_create method for partners. The purpose is
            to handle some basic formats to create partners using the
            name_create.
            If only an email address is received and that the regex cannot find
            a name, the name will have the email value.
            If 'force_email' key in context: must find the email address. """
        if context is None:
            context = {}
        name, email = self._parse_partner_name(name, context=context)
        if context.get('force_email') and not email:
            raise UserError(_("Couldn't create contact without email address!"))
        if not name and email:
            name = email
        rec_id = self.create(cr, uid, {self._rec_name: name or email, 'email': email or False}, context=context)
        return self.name_get(cr, uid, [rec_id], context)[0]

    def _search(self, cr, user, args, offset=0, limit=None, order=None, context=None, count=False, access_rights_uid=None):
        """ Override search() to always show inactive children when searching via ``child_of`` operator. The ORM will
        always call search() with a simple domain of the form [('parent_id', 'in', [ids])]. """
        # a special ``domain`` is set on the ``child_ids`` o2m to bypass this logic, as it uses similar domain expressions
        if len(args) == 1 and len(args[0]) == 3 and args[0][:2] == ('parent_id','in') \
                and args[0][2] != [False]:
            context = dict(context or {}, active_test=False)
        return super(res_partner, self)._search(cr, user, args, offset=offset, limit=limit, order=order, context=context,
                                                count=count, access_rights_uid=access_rights_uid)

    def name_search(self, cr, uid, name, args=None, operator='ilike', context=None, limit=100):
        if not args:
            args = []
        if name and operator in ('=', 'ilike', '=ilike', 'like', '=like'):

            self.check_access_rights(cr, uid, 'read')
            where_query = self._where_calc(cr, uid, args, context=context)
            self._apply_ir_rules(cr, uid, where_query, 'read', context=context)
            from_clause, where_clause, where_clause_params = where_query.get_sql()
            where_str = where_clause and (" WHERE %s AND " % where_clause) or ' WHERE '

            # search on the name of the contacts and of its company
            search_name = name
            if operator in ('ilike', 'like'):
                search_name = '%%%s%%' % name
            if operator in ('=ilike', '=like'):
                operator = operator[1:]

            unaccent = get_unaccent_wrapper(cr)

            query = """SELECT id
                         FROM res_partner
                      {where} ({email} {operator} {percent}
                           OR {display_name} {operator} {percent}
                           OR {reference} {operator} {percent})
                           -- don't panic, trust postgres bitmap
                     ORDER BY {display_name} {operator} {percent} desc,
                              {display_name}
                    """.format(where=where_str,
                               operator=operator,
                               email=unaccent('email'),
                               display_name=unaccent('display_name'),
                               reference=unaccent('ref'),
                               percent=unaccent('%s'))

            where_clause_params += [search_name]*4
            if limit:
                query += ' limit %s'
                where_clause_params.append(limit)
            cr.execute(query, where_clause_params)
            ids = map(lambda x: x[0], cr.fetchall())

            if ids:
                return self.name_get(cr, uid, ids, context)
            else:
                return []
        return super(res_partner,self).name_search(cr, uid, name, args, operator=operator, context=context, limit=limit)

    def find_or_create(self, cr, uid, email, context=None):
        """ Find a partner with the given ``email`` or use :py:method:`~.name_create`
            to create one

            :param str email: email-like string, which should contain at least one email,
                e.g. ``"Raoul Grosbedon <r.g@grosbedon.fr>"``"""
        assert email, 'an email is required for find_or_create to work'
        emails = tools.email_split(email)
        if emails:
            email = emails[0]
        ids = self.search(cr, uid, [('email','=ilike',email)], context=context)
        if not ids:
            return self.name_create(cr, uid, email, context=context)[0]
        return ids[0]

    def _get_gravatar_image(self, email):
        gravatar_image = False
        email_hash = hashlib.md5(email.lower()).hexdigest()
        url = "https://www.gravatar.com/avatar/" + email_hash
        try:
            image_content = urllib2.urlopen(url + "?d=404&s=128", timeout=5).read()
            gravatar_image = base64.b64encode(image_content)
        except Exception:
            pass
        return gravatar_image

    def _email_send(self, cr, uid, ids, email_from, subject, body, on_error=None):
        partners = self.browse(cr, uid, ids)
        for partner in partners:
            if partner.email:
                tools.email_send(email_from, [partner.email], subject, body, on_error)
        return True

    def email_send(self, cr, uid, ids, email_from, subject, body, on_error=''):
        while len(ids):
            self.pool['ir.cron'].create(cr, uid, {
                'name': 'Send Partner Emails',
                'user_id': uid,
                'model': 'res.partner',
                'function': '_email_send',
                'args': repr([ids[:16], email_from, subject, body, on_error])
            })
            ids = ids[16:]
        return True

    def address_get(self, cr, uid, ids, adr_pref=None, context=None):
        """ Find contacts/addresses of the right type(s) by doing a depth-first-search
        through descendants within company boundaries (stop at entities flagged ``is_company``)
        then continuing the search at the ancestors that are within the same company boundaries.
        Defaults to partners of type ``'default'`` when the exact type is not found, or to the
        provided partner itself if no type ``'default'`` is found either. """
        adr_pref = set(adr_pref or [])
        if 'contact' not in adr_pref:
            adr_pref.add('contact')
        result = {}
        visited = set()
        if isinstance(ids, (int, long)):
            ids = [ids]
        for partner in self.browse(cr, uid, filter(None, ids), context=context):
            current_partner = partner
            while current_partner:
                to_scan = [current_partner]
                # Scan descendants, DFS
                while to_scan:
                    record = to_scan.pop(0)
                    visited.add(record)
                    if record.type in adr_pref and not result.get(record.type):
                        result[record.type] = record.id
                    if len(result) == len(adr_pref):
                        return result
                    to_scan = [c for c in record.child_ids
                                 if c not in visited
                                 if not c.is_company] + to_scan

                # Continue scanning at ancestor if current_partner is not a commercial entity
                if current_partner.is_company or not current_partner.parent_id:
                    break
                current_partner = current_partner.parent_id

        # default to type 'contact' or the partner itself
        default = result.get('contact', ids and ids[0] or False)
        for adr_type in adr_pref:
            result[adr_type] = result.get(adr_type) or default
        return result

    def view_header_get(self, cr, uid, view_id, view_type, context):
        res = super(res_partner, self).view_header_get(cr, uid, view_id, view_type, context)
        if res: return res
        if not context.get('category_id', False):
            return False
        return _('Partners: ')+self.pool['res.partner.category'].browse(cr, uid, context['category_id'], context).name

    @api.model
    @api.returns('self')
    def main_partner(self):
        ''' Return the main partner '''
        return self.env.ref('base.main_partner')

    def _display_address(self, cr, uid, address, without_company=False, context=None):

        '''
        The purpose of this function is to build and return an address formatted accordingly to the
        standards of the country where it belongs.

        :param address: browse record of the res.partner to format
        :returns: the address formatted in a display that fit its country habits (or the default ones
            if not country is specified)
        :rtype: string
        '''

        # get the information that will be injected into the display format
        # get the address format
        address_format = address.country_id.address_format or \
              "%(street)s\n%(street2)s\n%(city)s %(state_code)s %(zip)s\n%(country_name)s"
        args = {
            'state_code': address.state_id.code or '',
            'state_name': address.state_id.name or '',
            'country_code': address.country_id.code or '',
            'country_name': address.country_id.name or '',
            'company_name': address.parent_name or '',
        }
        for field in self._address_fields(cr, uid, context=context):
            args[field] = getattr(address, field) or ''
        if without_company:
            args['company_name'] = ''
        elif address.parent_id:
            address_format = '%(company_name)s\n' + address_format
        return address_format % args<|MERGE_RESOLUTION|>--- conflicted
+++ resolved
@@ -8,10 +8,7 @@
 import math
 import pytz
 import threading
-<<<<<<< HEAD
 import urllib2
-=======
->>>>>>> 7fa6f733
 import urlparse
 
 import openerp
@@ -307,9 +304,8 @@
         return [category_id] if category_id else False
 
     @api.model
-<<<<<<< HEAD
     def _get_default_image(self, partner_type, is_company, parent_id):
-        if getattr(threading.currentThread(), 'testing', False):
+        if getattr(threading.currentThread(), 'testing', False) or self.env.context.get('install_mode'):
             return False
 
         colorize, img_path, image = False, False, False
@@ -331,19 +327,6 @@
             with open(img_path, 'rb') as f:
                 image = f.read()
         if image and colorize:
-=======
-    def _get_default_image(self, is_company, colorize=False):
-        if getattr(threading.currentThread(), 'testing', False) or self.env.context.get('install_mode'):
-            return False
-
-        img_path = openerp.modules.get_module_resource(
-            'base', 'static/src/img', 'company_image.png' if is_company else 'avatar.png')
-        with open(img_path, 'rb') as f:
-            image = f.read()
-
-        # colorize user avatars
-        if not is_company and colorize:
->>>>>>> 7fa6f733
             image = tools.image_colorize(image)
 
         return tools.image_resize_image_big(image.encode('base64'))
