<?xml version="1.0" encoding="utf-8"?>
<openerp>
    <data>
        <!-- res.groups -->
        <record id="view_groups_form" model="ir.ui.view">
            <field name="name">res.groups.form</field>
            <field name="model">res.groups</field>
            <field name="type">form</field>
            <field name="arch" type="xml">
                <form string="Groups" version="7.0">
                  <sheet>
                    <group col="4">
                        <field name="category_id"/>
                        <field name="name"/>
                    </group>
                    <notebook>
                        <page string="Users">
                            <field name="users"/>
                        </page>
                        <page string="Inherited">
                            <label string="Users added to this group are automatically added in the following groups."/>
                            <field name="implied_ids"/>
                        </page>
                        <page string="Menus">
                            <field name="menu_access"/>
                        </page>
                        <page string="Access Rights">
                            <field name="model_access">
                                <tree string="Access Rules" editable="top">
                                    <field name="model_id"/>
                                    <field name="perm_read"/>
                                    <field name="perm_write"/>
                                    <field name="perm_create"/>
                                    <field name="perm_unlink"/>
                                    <field name="name"/>
                                </tree>
                                <form string="Access Controls" version="7.0">
                                    <group col="4">
                                        <field name="name"/>
                                        <field name="model_id"/>
                                        <field name="perm_read"/>
                                        <field name="perm_write"/>
                                        <field name="perm_create"/>
                                        <field name="perm_unlink"/>
                                    </group>
                                </form>
                            </field>
                        </page>
                        <page string="Rules">
                            <field name="rule_groups">
                                <tree string="Rules">
                                    <field name="name"/>
                                    <field name="model_id"/>
                                    <field name="global"/>
                                </tree>
                            </field>
                        </page><page string="Notes">
                            <field name="comment"/>
                        </page>
                    </notebook>
                  </sheet>  
                </form>
            </field>
        </record>
        <record id="action_res_groups" model="ir.actions.act_window">
            <field name="name">Groups</field>
            <field name="type">ir.actions.act_window</field>
            <field name="res_model">res.groups</field>
            <field name="view_type">form</field>
            <field name="help">A group is a set of functional areas that will be assigned to the user in order to give them access and rights to specific applications and tasks in the system. You can create custom groups or edit the ones existing by default in order to customize the view of the menu that users will be able to see. Whether they can have a read, write, create and delete access right can be managed from here.</field>
        </record>
        <menuitem action="action_res_groups" id="menu_action_res_groups" parent="base.menu_users" groups="base.group_no_one"/>


        <!-- res.users -->
        <record id="view_users_form" model="ir.ui.view">
            <field name="name">res.users.form</field>
            <field name="model">res.users</field>
            <field name="type">form</field>
            <field name="arch" type="xml">
                <form string="Users" version="7.0">
                    <field name="id" invisible="1"/>
                    <sheet>
                        <div class="oe_right">
                            <field name="avatar" widget='image' nolabel="1" on_change="onchange_avatar(avatar)" class="oe_avatar"/>
                        </div>
                        <div class="oe_title">
                            <label for="name" class="oe_edit_only"/>
                            <h1><field name="name"/></h1>
                            <label for="company_id" class="oe_edit_only" string="Default Company"/>
                            <h2><field name="company_id" context="{'user_preference': 0}"/></h2>
                        </div>
                        <group>
                            <group>
                                <field name="login"/>
                                <field name="new_password" password="True" attrs="{'required': [('id','=',False)]}"/>
                            </group>
                            <group>
                                <field name="active"/>
                            </group>
                        </group>

                        <notebook colspan="4">
                            <page string="Preferences">
                                <group>
                                    <group name="preferences">
                                        <field name="context_lang"/>
                                        <field name="context_tz"/>
                                        <field name="menu_tips"/>
                                    </group>
                                    <group groups="base.group_no_one">
                                        <field name="action_id"/>
                                        <field domain="[('usage','=','menu')]" name="menu_id" required="True"/>
                                    </group>
                                </group>
                                <group>
                                    <field name="user_email" widget="email"/>
                                    <field name="signature"/>
                                </group>
                            </page>
                            <page string="Access Rights">
                                <group col="4">
                                <field name="groups_id"/>
                                </group>
                            </page>
                            <page string="Allowed Companies" groups="base.group_multi_company">
                                <group>
                                    <field name="company_ids" widget="many2many_tags" string="Allowed Company"/>
                                </group>
                            </page>
                        </notebook>
                    </sheet>
                </form>
            </field>
        </record>
        <record id="view_users_tree" model="ir.ui.view">
            <field name="name">res.users.tree</field>
            <field name="model">res.users</field>
            <field name="type">tree</field>
            <field name="arch" type="xml">
                <tree string="Users">
                    <field name="name"/>
                    <field name="login"/>
                    <field name="context_lang"/>
                    <field name="date"/>
                </tree>
            </field>
        </record>
        <record id="view_users_search" model="ir.ui.view">
            <field name="name">res.users.search</field>
            <field name="model">res.users</field>
            <field name="type">search</field>
            <field name="arch" type="xml">
                <search string="Users">
                    <field name="name" filter_domain="['|', ('name','ilike',self), ('login','ilike',self)]" string="User"/>
                    <field name="company_ids" string="Company" groups="base.group_multi_company"/>
                </search>
            </field>
        </record>
        <record id="user_groups_view" model="ir.ui.view">
            <field name="name">res.users.groups</field>
            <field name="model">res.users</field>
            <field name="inherit_id" ref="view_users_form"/>
            <field name="arch" type="xml">
                <!-- dummy, will be modified by groups -->
                <field name="groups_id" position="after"/>
            </field>
        </record>
        <record id="action_res_users" model="ir.actions.act_window">
            <field name="name">Users</field>
            <field name="type">ir.actions.act_window</field>
            <field name="res_model">res.users</field>
            <field name="view_type">form</field>
            <field name="view_id" ref="view_users_tree"/>
            <field name="search_view_id" ref="view_users_search"/>
            <field name="help">Create and manage users that will connect to the system. Users can be deactivated should there be a period of time during which they will/should not connect to the system. You can assign them groups in order to give them specific access to the applications they need to use in the system.</field>
        </record>
        <record id="action_res_users_view1" model="ir.actions.act_window.view">
            <field eval="10" name="sequence"/>
            <field name="view_mode">tree</field>
            <field name="view_id" ref="view_users_tree"/>
            <field name="act_window_id" ref="action_res_users"/>
        </record>
        <record id="action_res_users_view2" model="ir.actions.act_window.view">
            <field eval="20" name="sequence"/>
            <field name="view_mode">form</field>
            <field name="view_id" ref="view_users_form"/>
            <field name="act_window_id" ref="action_res_users"/>
        </record>
        <menuitem action="action_res_users" id="menu_action_res_users" parent="base.menu_users"/>

        <record id="view_users_form_simple_modif" model="ir.ui.view">
            <field name="name">res.users.preferences.form</field>
            <field name="model">res.users</field>
            <field name="type">form</field>
            <field eval="18" name="priority"/>
            <field name="arch" type="xml">
                <form string="Users" version="7.0">
                   <sheet>
                    <div class="oe_right oe_avatar">
                        <field name="avatar" widget='image' on_change="onchange_avatar(avatar)"/>
                    </div>
                    <div class="oe_title">
                        <h1>
                            <field name="name" readonly="1" class="oe_edit_only oe_inline"/>
                            (<field name="login" readonly="1" class="oe_edit_only oe_inline"/>)
                        </h1>
<<<<<<< HEAD
                        <label for="company_id" class="oe_edit_only" string="Default Company"/>
=======
                        <label for="company_id" class="oe_edit_only" groups="base.group_multi_company"/>
>>>>>>> f73f55c2
                        <h2>
                            <field name="company_id" widget="selection" readonly="0"
                                groups="base.group_multi_company" on_change="on_change_company_id(company_id)"/>
                        </h2>
                    </div>
                    <group col="4" string="Preferences">
                        <field name="context_lang" readonly="0"/>
                        <field name="context_tz" readonly="0"/>
                    </group>
                    <group string="Email Preferences">
                        <field name="user_email" widget="email" readonly="0"/>
                        <field name="signature" readonly="0"/>
                    </group>
                    </sheet>
                </form>
            </field>
        </record>
        <record id="action_res_users_my" model="ir.actions.act_window">
            <field name="name">Change My Preferences</field>
            <field name="type">ir.actions.act_window</field>
            <field name="res_model">res.users</field>
            <field name="view_type">form</field>
            <field name="view_mode">form,tree</field>
            <field name="domain">[('id','=',uid)]</field>
        </record>
        <record id="action_res_users_my_view1" model="ir.actions.act_window.view">
            <field eval="20" name="sequence"/>
            <field name="view_mode">tree</field>
            <field name="act_window_id" ref="action_res_users_my"/>
        </record>
        <record id="action_res_users_my_view2" model="ir.actions.act_window.view">
            <field eval="10" name="sequence"/>
            <field name="view_mode">form</field>
            <field name="view_id" ref="view_users_form_simple_modif"/>
            <field name="act_window_id" ref="action_res_users_my"/>
        </record>

    </data>
</openerp><|MERGE_RESOLUTION|>--- conflicted
+++ resolved
@@ -205,11 +205,7 @@
                             <field name="name" readonly="1" class="oe_edit_only oe_inline"/>
                             (<field name="login" readonly="1" class="oe_edit_only oe_inline"/>)
                         </h1>
-<<<<<<< HEAD
-                        <label for="company_id" class="oe_edit_only" string="Default Company"/>
-=======
-                        <label for="company_id" class="oe_edit_only" groups="base.group_multi_company"/>
->>>>>>> f73f55c2
+                        <label for="company_id" class="oe_edit_only" string="Default Company" groups="base.group_multi_company"/>
                         <h2>
                             <field name="company_id" widget="selection" readonly="0"
                                 groups="base.group_multi_company" on_change="on_change_company_id(company_id)"/>
