--- conflicted
+++ resolved
@@ -229,11 +229,7 @@
             self.cache_restart(cr)
             return super(res_company, self).create(cr, uid, vals, context=context)
         obj_partner = self.pool.get('res.partner')
-<<<<<<< HEAD
-        partner_id = obj_partner.create(cr, uid, {'name': vals['name'],'is_company':1}, context=context)
-=======
         partner_id = obj_partner.create(cr, uid, {'name': vals['name'],'is_company':True}, context=context)
->>>>>>> 7288a494
         vals.update({'partner_id': partner_id})
         self.cache_restart(cr)
         company_id = super(res_company, self).create(cr, uid, vals, context=context)
