--- conflicted
+++ resolved
@@ -63,15 +63,11 @@
         'company_id':fields.many2one('res.company', 'Company'),
         'date': fields.date('Date'),
         'base': fields.boolean('Base'),
-        'position_on_report': fields.selection([('after','After Amount'),('before','Before Amount')], 'Symbol position in reports', help="Determines where the currency symbol is printed within reports, after or before the amount.")
+        'position': fields.selection([('after','After Amount'),('before','Before Amount')], 'Symbol position', help="Determines where the currency symbol should be placed after or before the amount.")
     }
     _defaults = {
         'active': lambda *a: 1,
-<<<<<<< HEAD
-=======
-        'company_id': lambda self,cr,uid,c: self.pool.get('res.company')._company_default_get(cr, uid, 'res.currency', context=c),
-        'position_on_report' : 'after',
->>>>>>> b9c10b04
+        'position' : 'after',
     }
     _sql_constraints = [
         # this constraint does not cover all cases due to SQL NULL handling for company_id,
