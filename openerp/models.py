--- conflicted
+++ resolved
@@ -3227,7 +3227,6 @@
         records = self._in_cache_without(field)
 
         # determine which fields can be prefetched
-<<<<<<< HEAD
         fs = {field}
         if self._context.get('prefetch_fields', True) and field.column._prefetch:
             fs.update(
@@ -3240,6 +3239,17 @@
                 # discard fields that must be recomputed
                 if not (f.compute and self.env.field_todo(f))
             )
+        elif field.column._multi:
+            # prefetch all function fields with the same value for 'multi'
+            multi = field.column._multi
+            fs.update(
+                f
+                for f in self._fields.itervalues()
+                # select stored fields with the same multi
+                if f.column and f.column._multi == multi
+                # discard fields with groups that the user may not access
+                if not (f.groups and not self.user_has_groups(f.groups))
+            )
 
         # special case: discard records to recompute for field
         records -= self.env.field_todo(field)
@@ -3249,34 +3259,6 @@
             for f in list(fs):
                 if f.compute or (f.name in self._cache):
                     fs.discard(f)
-=======
-        if not self.env.in_onchange and \
-                self._context.get('prefetch_fields', True) and \
-                self._columns[field.name]._prefetch:
-            # prefetch all classic and many2one fields that the user can access
-            fnames = {fname
-                for fname, fcolumn in self._columns.iteritems()
-                if fcolumn._prefetch
-                if not fcolumn.groups or self.user_has_groups(fcolumn.groups)
-            }
-        elif self._columns[field.name]._multi:
-            # prefetch all function fields with the same value for 'multi'
-            multi = self._columns[field.name]._multi
-            fnames = {fname
-                for fname, fcolumn in self._columns.iteritems()
-                if fcolumn._multi == multi
-                if not fcolumn.groups or self.user_has_groups(fcolumn.groups)
-            }
-        else:
-            fnames = {field.name}
-
-        # important: never prefetch fields to recompute!
-        get_recs_todo = self.env.field_todo
-        for fname in list(fnames):
-            if get_recs_todo(self._fields[fname]):
-                if fname == field.name:
-                    records -= get_recs_todo(field)
->>>>>>> 20dba161
                 else:
                     records &= self._in_cache_without(f)
 
