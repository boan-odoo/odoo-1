# -*- coding: utf-8 -*-
# Part of Odoo. See LICENSE file for full copyright and licensing details.


"""
    Object Relational Mapping module:
     * Hierarchical structure
     * Constraints consistency and validation
     * Object metadata depends on its status
     * Optimised processing by complex query (multiple actions at once)
     * Default field values
     * Permissions optimisation
     * Persistant object: DB postgresql
     * Data conversion
     * Multi-level caching system
     * Two different inheritance mechanisms
     * Rich set of field types:
          - classical (varchar, integer, boolean, ...)
          - relational (one2many, many2one, many2many)
          - functional

"""

import datetime
import dateutil
import functools
import itertools
import logging
import operator
import pytz
import re
import time
from collections import defaultdict, MutableMapping
from inspect import getmembers, currentframe
from operator import itemgetter

import babel.dates
import dateutil.relativedelta
import psycopg2
from lxml import etree

import openerp
from . import SUPERUSER_ID
from . import api
from . import tools
from .api import Environment
from .exceptions import AccessError, MissingError, ValidationError, UserError
from .osv import fields
from .osv.query import Query
from .tools import frozendict, lazy_property, ormcache, Collector
from .tools.config import config
from .tools.func import frame_codeinfo
from .tools.misc import CountingStream, DEFAULT_SERVER_DATETIME_FORMAT, DEFAULT_SERVER_DATE_FORMAT, pickle
from .tools.safe_eval import safe_eval as eval
from .tools.translate import _

_logger = logging.getLogger(__name__)
_schema = logging.getLogger(__name__ + '.schema')
_unlink = logging.getLogger(__name__ + '.unlink')

regex_order = re.compile('^(\s*([a-z0-9:_]+|"[a-z0-9:_]+")(\s+(desc|asc))?\s*(,|$))+(?<!,)$', re.I)
regex_object_name = re.compile(r'^[a-z0-9_.]+$')
regex_pg_name = re.compile(r'^[a-z_][a-z0-9_$]*$', re.I)
onchange_v7 = re.compile(r"^(\w+)\((.*)\)$")

AUTOINIT_RECALCULATE_STORED_FIELDS = 1000

# base environment for doing a safe eval
SAFE_EVAL_BASE = {
    'datetime': datetime,
    'dateutil': dateutil,
    'time': time,
}

def make_compute(text, deps):
    """ Return a compute function from its code body and dependencies. """
    func = lambda self: eval(text, SAFE_EVAL_BASE, {'self': self}, mode="exec")
    deps = [arg.strip() for arg in (deps or "").split(",")]
    return api.depends(*deps)(func)


def check_object_name(name):
    """ Check if the given name is a valid openerp object name.

        The _name attribute in osv and osv_memory object is subject to
        some restrictions. This function returns True or False whether
        the given name is allowed or not.

        TODO: this is an approximation. The goal in this approximation
        is to disallow uppercase characters (in some places, we quote
        table/column names and in other not, which leads to this kind
        of errors:

            psycopg2.ProgrammingError: relation "xxx" does not exist).

        The same restriction should apply to both osv and osv_memory
        objects for consistency.

    """
    if regex_object_name.match(name) is None:
        return False
    return True

def raise_on_invalid_object_name(name):
    if not check_object_name(name):
        msg = "The _name attribute %s is not valid." % name
        raise ValueError(msg)

def check_pg_name(name):
    """ Check whether the given name is a valid PostgreSQL identifier name. """
    if not regex_pg_name.match(name):
        raise ValueError("Invalid characters in table name %r" % name)
    if len(name) > 63:
        raise ValueError("Table name %r is too long" % name)

POSTGRES_CONFDELTYPES = {
    'RESTRICT': 'r',
    'NO ACTION': 'a',
    'CASCADE': 'c',
    'SET NULL': 'n',
    'SET DEFAULT': 'd',
}

def intersect(la, lb):
    return filter(lambda x: x in lb, la)

def same_name(f, g):
    """ Test whether functions ``f`` and ``g`` are identical or have the same name """
    return f == g or getattr(f, '__name__', 0) == getattr(g, '__name__', 1)

def fix_import_export_id_paths(fieldname):
    """
    Fixes the id fields in import and exports, and splits field paths
    on '/'.

    :param str fieldname: name of the field to import/export
    :return: split field name
    :rtype: list of str
    """
    fixed_db_id = re.sub(r'([^/])\.id', r'\1/.id', fieldname)
    fixed_external_id = re.sub(r'([^/]):id', r'\1/id', fixed_db_id)
    return fixed_external_id.split('/')

def pg_varchar(size=0):
    """ Returns the VARCHAR declaration for the provided size:

    * If no size (or an empty or negative size is provided) return an
      'infinite' VARCHAR
    * Otherwise return a VARCHAR(n)

    :type int size: varchar size, optional
    :rtype: str
    """
    if size:
        if not isinstance(size, int):
            raise ValueError("VARCHAR parameter should be an int, got %s" % type(size))
        if size > 0:
            return 'VARCHAR(%d)' % size
    return 'VARCHAR'

FIELDS_TO_PGTYPES = {
    fields.boolean: 'bool',
    fields.integer: 'int4',
    fields.monetary: 'numeric',
    fields.text: 'text',
    fields.html: 'text',
    fields.date: 'date',
    fields.datetime: 'timestamp',
    fields.binary: 'bytea',
    fields.many2one: 'int4',
    fields.serialized: 'text',
}

def get_pg_type(f, type_override=None):
    """
    :param fields._column f: field to get a Postgres type for
    :param type type_override: use the provided type for dispatching instead of the field's own type
    :returns: (postgres_identification_type, postgres_type_specification)
    :rtype: (str, str)
    """
    field_type = type_override or type(f)

    if field_type in FIELDS_TO_PGTYPES:
        pg_type =  (FIELDS_TO_PGTYPES[field_type], FIELDS_TO_PGTYPES[field_type])
    elif issubclass(field_type, fields.float):
        # Explicit support for "falsy" digits (0, False) to indicate a
        # NUMERIC field with no fixed precision. The values will be saved
        # in the database with all significant digits.
        # FLOAT8 type is still the default when there is no precision because
        # it is faster for most operations (sums, etc.)
        if f.digits is not None:
            pg_type = ('numeric', 'NUMERIC')
        else:
            pg_type = ('float8', 'DOUBLE PRECISION')
    elif issubclass(field_type, (fields.char, fields.reference)):
        pg_type = ('varchar', pg_varchar(f.size))
    elif issubclass(field_type, fields.selection):
        if (f.selection and isinstance(f.selection, list) and isinstance(f.selection[0][0], int))\
                or getattr(f, 'size', None) == -1:
            pg_type = ('int4', 'INTEGER')
        else:
            pg_type = ('varchar', pg_varchar(getattr(f, 'size', None)))
    elif issubclass(field_type, fields.function):
        if f._type == 'selection':
            pg_type = ('varchar', pg_varchar())
        else:
            pg_type = get_pg_type(f, getattr(fields, f._type))
    else:
        _logger.warning('%s type not supported!', field_type)
        pg_type = None

    return pg_type


class MetaModel(api.Meta):
    """ Metaclass for the models.

    This class is used as the metaclass for the class :class:`BaseModel` to
    discover the models defined in a module (without instantiating them).
    If the automatic discovery is not needed, it is possible to set the model's
    ``_register`` attribute to False.

    """

    module_to_models = {}

    def __init__(self, name, bases, attrs):
        if not self._register:
            self._register = True
            super(MetaModel, self).__init__(name, bases, attrs)
            return

        if not hasattr(self, '_module'):
            # The (OpenERP) module name can be in the ``openerp.addons`` namespace
            # or not.  For instance, module ``sale`` can be imported as
            # ``openerp.addons.sale`` (the right way) or ``sale`` (for backward
            # compatibility).
            module_parts = self.__module__.split('.')
            if len(module_parts) > 2 and module_parts[:2] == ['openerp', 'addons']:
                module_name = self.__module__.split('.')[2]
            else:
                module_name = self.__module__.split('.')[0]
            self._module = module_name

        # Remember which models to instanciate for this module.
        if not self._custom:
            self.module_to_models.setdefault(self._module, []).append(self)

        # check for new-api conversion error: leave comma after field definition
        for key, val in attrs.iteritems():
            if type(val) is tuple and len(val) == 1 and isinstance(val[0], Field):
                _logger.error("Trailing comma after field definition: %s.%s", self, key)

        # transform columns into new-style fields (enables field inheritance)
        for name, column in self._columns.iteritems():
            if name in self.__dict__:
                _logger.warning("In class %s, field %r overriding an existing value", self, name)
            setattr(self, name, column.to_field())


class NewId(object):
    """ Pseudo-ids for new records. """
    def __nonzero__(self):
        return False

IdType = (int, long, basestring, NewId)


# maximum number of prefetched records
PREFETCH_MAX = 1000

# special columns automatically created by the ORM
LOG_ACCESS_COLUMNS = ['create_uid', 'create_date', 'write_uid', 'write_date']
MAGIC_COLUMNS = ['id'] + LOG_ACCESS_COLUMNS

class BaseModel(object):
    """ Base class for OpenERP models.

    OpenERP models are created by inheriting from this class' subclasses:

    *   :class:`Model` for regular database-persisted models

    *   :class:`TransientModel` for temporary data, stored in the database but
        automatically vacuumed every so often

    *   :class:`AbstractModel` for abstract super classes meant to be shared by
        multiple inheriting model

    The system automatically instantiates every model once per database. Those
    instances represent the available models on each database, and depend on
    which modules are installed on that database. The actual class of each
    instance is built from the Python classes that create and inherit from the
    corresponding model.

    Every model instance is a "recordset", i.e., an ordered collection of
    records of the model. Recordsets are returned by methods like
    :meth:`~.browse`, :meth:`~.search`, or field accesses. Records have no
    explicit representation: a record is represented as a recordset of one
    record.

    To create a class that should not be instantiated, the _register class
    attribute may be set to False.
    """
    __metaclass__ = MetaModel
    _auto = True # create database backend
    _register = False # Set to false if the model shouldn't be automatically discovered.
    _name = None
    _columns = {}
    _constraints = []
    _custom = False
    _defaults = {}
    _rec_name = None
    _parent_name = 'parent_id'
    _parent_store = False
    _parent_order = False
    _date_name = 'date'
    _order = 'id'
    _sequence = None
    _description = None
    _needaction = False
    _translate = True # set to False to disable translations export for this model

    # dict of {field:method}, with method returning the (name_get of records, {id: fold})
    # to include in the _read_group, if grouped on this field
    _group_by_full = {}

    # Transience
    _transient = False # True in a TransientModel

    # structure:
    #  { 'parent_model': 'm2o_field', ... }
    _inherits = {}

    # Mapping from inherits'd field name to triple (m, r, f, n) where m is the
    # model from which it is inherits'd, r is the (local) field towards m, f
    # is the _column object itself, and n is the original (i.e. top-most)
    # parent model.
    # Example:
    #  { 'field_name': ('parent_model', 'm2o_field_to_reach_parent',
    #                   field_column_obj, origina_parent_model), ... }
    _inherit_fields = {}

    _table = None
    _sql_constraints = []

    # model dependencies, for models backed up by sql views:
    # {model_name: field_names, ...}
    _depends = {}

    CONCURRENCY_CHECK_FIELD = '__last_update'

    def view_init(self, cr, uid, fields_list, context=None):
        """Override this method to do specific things when a view on the object is opened."""
        pass

    def _field_create(self, cr, context=None):
        """ Create entries in ir_model_fields for all the model's fields.

        If necessary, also create an entry in ir_model, and if called from the
        modules loading scheme (by receiving 'module' in the context), also
        create entries in ir_model_data (for the model and the fields).

        - create an entry in ir_model (if there is not already one),
        - create an entry in ir_model_data (if there is not already one, and if
          'module' is in the context),
        - update ir_model_fields with the fields found in _columns
          (TODO there is some redundancy as _columns is updated from
          ir_model_fields in __init__).

        """
        if context is None:
            context = {}
        params = {
            'model': self._name,
            'name': self._description,
            'info': next(cls.__doc__ for cls in type(self).mro() if cls.__doc__),
            'state': 'manual' if self._custom else 'base',
            'transient': self._transient,
        }
        cr.execute("""
            UPDATE ir_model
               SET name=%(name)s, info=%(info)s, transient=%(transient)s
             WHERE model=%(model)s
         RETURNING id
        """, params)
        if not cr.rowcount:
            cr.execute("""
                INSERT INTO ir_model (model, name, info, state, transient)
                VALUES (%(model)s, %(name)s, %(info)s, %(state)s, %(transient)s)
                RETURNING id
            """, params)
        model_id = cr.fetchone()[0]
        if 'module' in context:
            name_id = 'model_'+self._name.replace('.', '_')
            cr.execute('select * from ir_model_data where name=%s and module=%s', (name_id, context['module']))
            if not cr.rowcount:
                cr.execute("INSERT INTO ir_model_data (name,date_init,date_update,module,model,res_id) VALUES (%s, (now() at time zone 'UTC'), (now() at time zone 'UTC'), %s, %s, %s)", \
                    (name_id, context['module'], 'ir.model', model_id)
                )

        cr.execute("SELECT * FROM ir_model_fields WHERE model=%s", (self._name,))
        cols = {}
        for rec in cr.dictfetchall():
            cols[rec['name']] = rec

        ir_model_fields_obj = self.pool.get('ir.model.fields')

        # sparse field should be created at the end, as it depends on its serialized field already existing
        model_fields = sorted(self._fields.items(), key=lambda x: 1 if x[1].type == 'sparse' else 0)
        for (k, f) in model_fields:
            vals = {
                'model_id': model_id,
                'model': self._name,
                'name': k,
                'field_description': f.string,
                'help': f.help or None,
                'ttype': f.type,
                'relation': f.comodel_name or None,
                'index': bool(f.index),
                'copy': bool(f.copy),
                'related': f.related and ".".join(f.related),
                'readonly': bool(f.readonly),
                'required': bool(f.required),
                'selectable': bool(f.search or f.store),
                'translate': bool(getattr(f, 'translate', False)),
                'relation_field': f.type == 'one2many' and f.inverse_name or None,
                'serialization_field_id': None,
                'relation_table': f.type == 'many2many' and f.relation or None,
                'column1': f.type == 'many2many' and f.column1 or None,
                'column2': f.type == 'many2many' and f.column2 or None,
            }
            if getattr(f, 'serialization_field', None):
                # resolve link to serialization_field if specified by name
                serialization_field_id = ir_model_fields_obj.search(cr, SUPERUSER_ID, [('model','=',vals['model']), ('name', '=', f.serialization_field)])
                if not serialization_field_id:
                    raise UserError(_("Serialization field `%s` not found for sparse field `%s`!") % (f.serialization_field, k))
                vals['serialization_field_id'] = serialization_field_id[0]

            if k not in cols:
                cr.execute('select nextval(%s)', ('ir_model_fields_id_seq',))
                id = cr.fetchone()[0]
                vals['id'] = id
                query = "INSERT INTO ir_model_fields (%s) VALUES (%s)" % (
                    ",".join(vals),
                    ",".join("%%(%s)s" % name for name in vals),
                )
                cr.execute(query, vals)
                if 'module' in context:
                    name1 = 'field_' + self._table + '_' + k
                    cr.execute("select name from ir_model_data where name=%s", (name1,))
                    if cr.fetchone():
                        name1 = name1 + "_" + str(id)
                    cr.execute("INSERT INTO ir_model_data (name,date_init,date_update,module,model,res_id) VALUES (%s, (now() at time zone 'UTC'), (now() at time zone 'UTC'), %s, %s, %s)", \
                        (name1, context['module'], 'ir.model.fields', id)
                    )
            else:
                for key, val in vals.items():
                    if cols[k][key] != vals[key]:
                        names = set(vals) - set(['model', 'name'])
                        query = "UPDATE ir_model_fields SET %s WHERE model=%%(model)s and name=%%(name)s" % (
                            ",".join("%s=%%(%s)s" % (name, name) for name in names),
                        )
                        cr.execute(query, vals)
                        break
        self.invalidate_cache(cr, SUPERUSER_ID)

    @api.model
    def _add_field(self, name, field):
        """ Add the given ``field`` under the given ``name`` in the class """
        cls = type(self)
        # add field as an attribute and in cls._fields (for reflection)
        if not isinstance(getattr(cls, name, field), Field):
            _logger.warning("In model %r, field %r overriding existing value", cls._name, name)
        setattr(cls, name, field)
        cls._fields[name] = field

        # basic setup of field
        field.setup_base(self, name)

        # cls._columns will be updated once fields are fully set up

    @api.model
    def _pop_field(self, name):
        """ Remove the field with the given ``name`` from the model.
            This method should only be used for manual fields.
        """
        cls = type(self)
        field = cls._fields.pop(name)
        cls._columns.pop(name, None)
        if hasattr(cls, name):
            delattr(cls, name)
        return field

    @api.model
    def _add_magic_fields(self):
        """ Introduce magic fields on the current class

        * id is a "normal" field (with a specific getter)
        * create_uid, create_date, write_uid and write_date have become
          "normal" fields
        * $CONCURRENCY_CHECK_FIELD is a computed field with its computing
          method defined dynamically. Uses ``str(datetime.datetime.utcnow())``
          to get the same structure as the previous
          ``(now() at time zone 'UTC')::timestamp``::

              # select (now() at time zone 'UTC')::timestamp;
                        timezone
              ----------------------------
               2013-06-18 08:30:37.292809

              >>> str(datetime.datetime.utcnow())
              '2013-06-18 08:31:32.821177'
        """
        def add(name, field):
            """ add ``field`` with the given ``name`` if it does not exist yet """
            if name not in self._fields:
                self._add_field(name, field)

        # cyclic import
        from . import fields

        # this field 'id' must override any other column or field
        self._add_field('id', fields.Id(automatic=True))

        add('display_name', fields.Char(string='Display Name', automatic=True,
            compute='_compute_display_name'))

        if self._log_access:
            add('create_uid', fields.Many2one('res.users', string='Created by', automatic=True))
            add('create_date', fields.Datetime(string='Created on', automatic=True))
            add('write_uid', fields.Many2one('res.users', string='Last Updated by', automatic=True))
            add('write_date', fields.Datetime(string='Last Updated on', automatic=True))
            last_modified_name = 'compute_concurrency_field_with_access'
        else:
            last_modified_name = 'compute_concurrency_field'

        # this field must override any other column or field
        self._add_field(self.CONCURRENCY_CHECK_FIELD, fields.Datetime(
            string='Last Modified on', compute=last_modified_name, automatic=True))

    @api.one
    def compute_concurrency_field(self):
        self[self.CONCURRENCY_CHECK_FIELD] = \
            datetime.datetime.utcnow().strftime(DEFAULT_SERVER_DATETIME_FORMAT)

    @api.one
    @api.depends('create_date', 'write_date')
    def compute_concurrency_field_with_access(self):
        self[self.CONCURRENCY_CHECK_FIELD] = \
            self.write_date or self.create_date or \
            datetime.datetime.utcnow().strftime(DEFAULT_SERVER_DATETIME_FORMAT)

    #
    # Goal: try to apply inheritance at the instantiation level and
    #       put objects in the pool var
    #
    @classmethod
    def _build_model(cls, pool, cr):
        """ Instantiate a given model.

        This class method instantiates the class of some model (i.e. a class
        deriving from osv or osv_memory). The class might be the class passed
        in argument or, if it inherits from another class, a class constructed
        by combining the two classes.

        """

        # The model's class inherits from cls and the classes of the inherited
        # models. All those classes are combined in a flat hierarchy:
        #
        #         Model                 the base class of all models
        #        /  |  \
        #      cls  c2  c1              the classes defined in modules
        #        \  |  /
        #       ModelClass              the final class of the model
        #        /  |  \
        #     model   recordset ...     the class' instances
        #
        # The registry contains the instance ``model``. Its class, ``ModelClass``,
        # carries inferred metadata that is shared between all the model's
        # instances for this registry only. When we '_inherit' from another
        # model, we do not inherit its ``ModelClass``, but this class' parents.
        # This is a limitation of the inheritance mechanism.

        # Keep links to non-inherited constraints in cls; this is useful for
        # instance when exporting translations
        cls._local_constraints = cls.__dict__.get('_constraints', [])
        cls._local_sql_constraints = cls.__dict__.get('_sql_constraints', [])

        # determine inherited models
        parents = getattr(cls, '_inherit', [])
        parents = [parents] if isinstance(parents, basestring) else (parents or [])

        # determine the model's name
        name = cls._name or (len(parents) == 1 and parents[0]) or cls.__name__

        # determine the module that introduced the model
        original_module = pool[name]._original_module if name in parents else cls._module

        # determine all the classes the model should inherit from
        bases = [cls]
        hierarchy = cls
        for parent in parents:
            if parent not in pool:
                raise TypeError('The model "%s" specifies an unexisting parent class "%s"\n'
                    'You may need to add a dependency on the parent class\' module.' % (name, parent))
            parent_class = type(pool[parent])
            bases += parent_class.__bases__
            hierarchy = type(name, (hierarchy, parent_class), {'_register': False})

        # order bases following the mro of class hierarchy
        bases = [base for base in hierarchy.mro() if base in bases]

        # determine the attributes of the model's class
        inherits = {}
        depends = {}
        constraints = {}
        sql_constraints = []

        for base in reversed(bases):
            inherits.update(base._inherits)

            for mname, fnames in base._depends.iteritems():
                depends[mname] = depends.get(mname, []) + fnames

            for cons in base._constraints:
                # cons may override a constraint with the same function name
                constraints[getattr(cons[0], '__name__', id(cons[0]))] = cons

            sql_constraints += base._sql_constraints

        # build the actual class of the model
        ModelClass = type(name, tuple(bases), {
            '_name': name,
            '_register': False,
            '_columns': {},             # recomputed in _setup_fields()
            '_defaults': {},            # recomputed in _setup_base()
            '_fields': {},              # idem
            '_inherits': inherits,
            '_depends': depends,
            '_constraints': constraints.values(),
            '_sql_constraints': sql_constraints,
            '_original_module': original_module,
        })

        # instantiate the model, and initialize it
        model = object.__new__(ModelClass)
        model.__init__(pool, cr)
        return model

    @classmethod
    def _init_function_fields(cls, pool, cr):
        # initialize the list of non-stored function fields for this model
        pool._pure_function_fields[cls._name] = []

        # process store of low-level function fields
        for fname, column in cls._columns.iteritems():
            # filter out existing store about this field
            pool._store_function[cls._name] = [
                stored
                for stored in pool._store_function.get(cls._name, [])
                if (stored[0], stored[1]) != (cls._name, fname)
            ]
            if not isinstance(column, fields.function):
                continue
            if not column.store:
                # register it on the pool for invalidation
                pool._pure_function_fields[cls._name].append(fname)
                continue
            # process store parameter
            store = column.store
            if store is True:
                get_ids = lambda self, cr, uid, ids, c={}: ids
                store = {cls._name: (get_ids, None, column.priority, None)}
            for model, spec in store.iteritems():
                if len(spec) == 4:
                    (fnct, fields2, order, length) = spec
                elif len(spec) == 3:
                    (fnct, fields2, order) = spec
                    length = None
                else:
                    raise UserError(_('Invalid function definition %s in object %s !\nYou must use the definition: store={object:(fnct, fields, priority, time length)}.') % (fname, cls._name))
                pool._store_function.setdefault(model, [])
                t = (cls._name, fname, fnct, tuple(fields2) if fields2 else None, order, length)
                if t not in pool._store_function[model]:
                    pool._store_function[model].append(t)
                    pool._store_function[model].sort(key=lambda x: x[4])

    @api.model
    def _add_manual_fields(self, partial):
        manual_fields = self.pool.get_manual_fields(self._cr, self._name)

        for name, field in manual_fields.iteritems():
            if name in self._fields:
                continue
            attrs = {
                'manual': True,
                'string': field['field_description'],
                'index': bool(field['index']),
                'copy': bool(field['copy']),
                'related': field['related'],
                'required': bool(field['required']),
                'readonly': bool(field['readonly']),
            }
            # FIXME: ignore field['serialization_field_id']
            if field['ttype'] in ('char', 'text', 'html'):
                attrs['translate'] = bool(field['translate'])
                attrs['size'] = field['size'] or None
            elif field['ttype'] in ('selection', 'reference'):
                attrs['selection'] = eval(field['selection'])
            elif field['ttype'] == 'many2one':
                if partial and field['relation'] not in self.pool:
                    continue
                attrs['comodel_name'] = field['relation']
                attrs['ondelete'] = field['on_delete']
                attrs['domain'] = eval(field['domain']) if field['domain'] else None
            elif field['ttype'] == 'one2many':
                if partial and not (
                    field['relation'] in self.pool and (
                        field['relation_field'] in self.pool[field['relation']]._fields or
                        field['relation_field'] in self.pool.get_manual_fields(self._cr, field['relation'])
                )):
                    continue
                attrs['comodel_name'] = field['relation']
                attrs['inverse_name'] = field['relation_field']
                attrs['domain'] = eval(field['domain']) if field['domain'] else None
            elif field['ttype'] == 'many2many':
                if partial and field['relation'] not in self.pool:
                    continue
                attrs['comodel_name'] = field['relation']
                rel, col1, col2 = self.env['ir.model.fields']._custom_many2many_names(field['model'], field['relation'])
                attrs['relation'] = field['relation_table'] or rel
                attrs['column1'] = field['column1'] or col1
                attrs['column2'] = field['column2'] or col2
                attrs['domain'] = eval(field['domain']) if field['domain'] else None
            # add compute function if given
            if field['compute']:
                attrs['compute'] = make_compute(field['compute'], field['depends'])
            self._add_field(name, Field.by_type[field['ttype']](**attrs))

    @classmethod
    def _init_constraints_onchanges(cls):
        # store sql constraint error messages
        for (key, _, msg) in cls._sql_constraints:
            cls.pool._sql_error[cls._table + '_' + key] = msg

    @property
    def _constraint_methods(self):
        """ Return a list of methods implementing Python constraints. """
        def is_constraint(func):
            return callable(func) and hasattr(func, '_constrains')

        cls = type(self)
        methods = []
        for attr, func in getmembers(cls, is_constraint):
            if not all(name in cls._fields for name in func._constrains):
                _logger.warning("@constrains%r parameters must be field names", func._constrains)
            methods.append(func)

        # optimization: memoize result on cls, it will not be recomputed
        cls._constraint_methods = methods
        return methods

    @property
    def _onchange_methods(self):
        """ Return a dictionary mapping field names to onchange methods. """
        def is_onchange(func):
            return callable(func) and hasattr(func, '_onchange')

        cls = type(self)
        methods = defaultdict(list)
        for attr, func in getmembers(cls, is_onchange):
            for name in func._onchange:
                if name not in cls._fields:
                    _logger.warning("@onchange%r parameters must be field names", func._onchange)
                methods[name].append(func)

        # optimization: memoize result on cls, it will not be recomputed
        cls._onchange_methods = methods
        return methods

    def __new__(cls):
        # In the past, this method was registering the model class in the server.
        # This job is now done entirely by the metaclass MetaModel.
        #
        # Do not create an instance here.  Model instances are created by method
        # _build_model().
        return None

    def __init__(self, pool, cr):
        """ Initialize a model and make it part of the given registry.

        - copy the stored fields' functions in the registry,
        - retrieve custom fields and add them in the model,
        - ensure there is a many2one for each _inherits'd parent,
        - update the children's _columns,
        - give a chance to each field to initialize itself.

        """
        cls = type(self)

        # link the class to the registry, and update the registry
        cls.pool = pool
        cls._model = self              # backward compatibility
        pool.add(cls._name, self)

        # determine description, table, sequence and log_access
        if not cls._description:
            cls._description = cls._name
        if not cls._table:
            cls._table = cls._name.replace('.', '_')
        if not cls._sequence:
            cls._sequence = cls._table + '_id_seq'
        if not hasattr(cls, '_log_access'):
            # If _log_access is not specified, it is the same value as _auto.
            cls._log_access = cls._auto

        check_pg_name(cls._table)

        # Transience
        if cls.is_transient():
            cls._transient_check_count = 0
            cls._transient_max_count = config.get('osv_memory_count_limit')
            cls._transient_max_hours = config.get('osv_memory_age_limit')
            assert cls._log_access, \
                "TransientModels must have log_access turned on, " \
                "in order to implement their access rights policy"

    @api.model
    @ormcache()
    def _is_an_ordinary_table(self):
        self.env.cr.execute("""\
            SELECT  1
            FROM    pg_class
            WHERE   relname = %s
            AND     relkind = %s""", [self._table, 'r'])
        return bool(self.env.cr.fetchone())

    def __export_xml_id(self):
        """ Return a valid xml_id for the record ``self``. """
        if not self._is_an_ordinary_table():
            raise Exception(
                "You can not export the column ID of model %s, because the "
                "table %s is not an ordinary table."
                % (self._name, self._table))
        ir_model_data = self.sudo().env['ir.model.data']
        data = ir_model_data.search([('model', '=', self._name), ('res_id', '=', self.id)])
        if data:
            if data[0].module:
                return '%s.%s' % (data[0].module, data[0].name)
            else:
                return data[0].name
        else:
            postfix = 0
            name = '%s_%s' % (self._table, self.id)
            while ir_model_data.search([('module', '=', '__export__'), ('name', '=', name)]):
                postfix += 1
                name = '%s_%s_%s' % (self._table, self.id, postfix)
            ir_model_data.create({
                'model': self._name,
                'res_id': self.id,
                'module': '__export__',
                'name': name,
            })
            return '__export__.' + name

    @api.multi
    def __export_rows(self, fields):
        """ Export fields of the records in ``self``.

            :param fields: list of lists of fields to traverse
            :return: list of lists of corresponding values
        """
        lines = []
        for record in self:
            # main line of record, initially empty
            current = [''] * len(fields)
            lines.append(current)

            # list of primary fields followed by secondary field(s)
            primary_done = []

            # process column by column
            for i, path in enumerate(fields):
                if not path:
                    continue

                name = path[0]
                if name in primary_done:
                    continue

                if name == '.id':
                    current[i] = str(record.id)
                elif name == 'id':
                    current[i] = record.__export_xml_id()
                else:
                    field = record._fields[name]
                    value = record[name]

                    # this part could be simpler, but it has to be done this way
                    # in order to reproduce the former behavior
                    if not isinstance(value, BaseModel):
                        current[i] = field.convert_to_export(value, self.env)
                    else:
                        primary_done.append(name)

                        # This is a special case, its strange behavior is intended!
                        if field.type == 'many2many' and len(path) > 1 and path[1] == 'id':
                            xml_ids = [r.__export_xml_id() for r in value]
                            current[i] = ','.join(xml_ids) or False
                            continue

                        # recursively export the fields that follow name
                        fields2 = [(p[1:] if p and p[0] == name else []) for p in fields]
                        lines2 = value.__export_rows(fields2)
                        if lines2:
                            # merge first line with record's main line
                            for j, val in enumerate(lines2[0]):
                                if val:
                                    current[j] = val
                            # check value of current field
                            if not current[i]:
                                # assign xml_ids, and forget about remaining lines
                                xml_ids = [item[1] for item in value.name_get()]
                                current[i] = ','.join(xml_ids)
                            else:
                                # append the other lines at the end
                                lines += lines2[1:]
                        else:
                            current[i] = False

        return lines

    @api.multi
    def export_data(self, fields_to_export, raw_data=False):
        """ Export fields for selected objects

            :param fields_to_export: list of fields
            :param raw_data: True to return value in native Python type
            :rtype: dictionary with a *datas* matrix

            This method is used when exporting data via client menu
        """
        fields_to_export = map(fix_import_export_id_paths, fields_to_export)
        if raw_data:
            self = self.with_context(export_raw_data=True)
        return {'datas': self.__export_rows(fields_to_export)}

    def import_data(self, cr, uid, fields, datas, mode='init', current_module='', noupdate=False, context=None, filename=None):
        """
        .. deprecated:: 7.0
            Use :meth:`~load` instead

        Import given data in given module

        This method is used when importing data via client menu.

        Example of fields to import for a sale.order::

            .id,                         (=database_id)
            partner_id,                  (=name_search)
            order_line/.id,              (=database_id)
            order_line/name,
            order_line/product_id/id,    (=xml id)
            order_line/price_unit,
            order_line/product_uom_qty,
            order_line/product_uom/id    (=xml_id)

        This method returns a 4-tuple with the following structure::

            (return_code, errored_resource, error_message, unused)

        * The first item is a return code, it is ``-1`` in case of
          import error, or the last imported row number in case of success
        * The second item contains the record data dict that failed to import
          in case of error, otherwise it's 0
        * The third item contains an error message string in case of error,
          otherwise it's 0
        * The last item is currently unused, with no specific semantics

        :param fields: list of fields to import
        :param datas: data to import
        :param mode: 'init' or 'update' for record creation
        :param current_module: module name
        :param noupdate: flag for record creation
        :param filename: optional file to store partial import state for recovery
        :returns: 4-tuple in the form (return_code, errored_resource, error_message, unused)
        :rtype: (int, dict or 0, str or 0, str or 0)
        """
        context = dict(context) if context is not None else {}
        context['_import_current_module'] = current_module

        fields = map(fix_import_export_id_paths, fields)
        ir_model_data_obj = self.pool.get('ir.model.data')

        def log(m):
            if m['type'] == 'error':
                raise Exception(m['message'])

        if config.get('import_partial') and filename:
            with open(config.get('import_partial'), 'rb') as partial_import_file:
                data = pickle.load(partial_import_file)
                position = data.get(filename, 0)

        position = 0
        try:
            for res_id, xml_id, res, info in self._convert_records(cr, uid,
                            self._extract_records(cr, uid, fields, datas,
                                                  context=context, log=log),
                            context=context, log=log):
                ir_model_data_obj._update(cr, uid, self._name,
                     current_module, res, mode=mode, xml_id=xml_id,
                     noupdate=noupdate, res_id=res_id, context=context)
                position = info.get('rows', {}).get('to', 0) + 1
                if config.get('import_partial') and filename and (not (position%100)):
                    with open(config.get('import_partial'), 'rb') as partial_import:
                        data = pickle.load(partial_import)
                    data[filename] = position
                    with open(config.get('import_partial'), 'wb') as partial_import:
                        pickle.dump(data, partial_import)
                    if context.get('defer_parent_store_computation'):
                        self._parent_store_compute(cr)
                    cr.commit()
        except Exception, e:
            cr.rollback()
            return -1, {}, 'Line %d : %s' % (position + 1, tools.ustr(e)), ''

        if context.get('defer_parent_store_computation'):
            self._parent_store_compute(cr)
        return position, 0, 0, 0

    def load(self, cr, uid, fields, data, context=None):
        """
        Attempts to load the data matrix, and returns a list of ids (or
        ``False`` if there was an error and no id could be generated) and a
        list of messages.

        The ids are those of the records created and saved (in database), in
        the same order they were extracted from the file. They can be passed
        directly to :meth:`~read`

        :param fields: list of fields to import, at the same index as the corresponding data
        :type fields: list(str)
        :param data: row-major matrix of data to import
        :type data: list(list(str))
        :param dict context:
        :returns: {ids: list(int)|False, messages: [Message]}
        """
        cr.execute('SAVEPOINT model_load')
        messages = []

        fields = map(fix_import_export_id_paths, fields)
        ModelData = self.pool['ir.model.data'].clear_caches()

        fg = self.fields_get(cr, uid, context=context)

        mode = 'init'
        current_module = ''
        noupdate = False

        ids = []
        for id, xid, record, info in self._convert_records(cr, uid,
                self._extract_records(cr, uid, fields, data,
                                      context=context, log=messages.append),
                context=context, log=messages.append):
            try:
                cr.execute('SAVEPOINT model_load_save')
            except psycopg2.InternalError, e:
                # broken transaction, exit and hope the source error was
                # already logged
                if not any(message['type'] == 'error' for message in messages):
                    messages.append(dict(info, type='error',message=
                        u"Unknown database error: '%s'" % e))
                break
            try:
                ids.append(ModelData._update(cr, uid, self._name,
                     current_module, record, mode=mode, xml_id=xid,
                     noupdate=noupdate, res_id=id, context=context))
                cr.execute('RELEASE SAVEPOINT model_load_save')
            except psycopg2.Warning, e:
                messages.append(dict(info, type='warning', message=str(e)))
                cr.execute('ROLLBACK TO SAVEPOINT model_load_save')
            except psycopg2.Error, e:
                messages.append(dict(
                    info, type='error',
                    **PGERROR_TO_OE[e.pgcode](self, fg, info, e)))
                # Failed to write, log to messages, rollback savepoint (to
                # avoid broken transaction) and keep going
                cr.execute('ROLLBACK TO SAVEPOINT model_load_save')
            except Exception, e:
                message = (_('Unknown error during import:') +
                           ' %s: %s' % (type(e), unicode(e)))
                moreinfo = _('Resolve other errors first')
                messages.append(dict(info, type='error',
                                     message=message,
                                     moreinfo=moreinfo))
                # Failed for some reason, perhaps due to invalid data supplied,
                # rollback savepoint and keep going
                cr.execute('ROLLBACK TO SAVEPOINT model_load_save')
        if any(message['type'] == 'error' for message in messages):
            cr.execute('ROLLBACK TO SAVEPOINT model_load')
            ids = False
        return {'ids': ids, 'messages': messages}

    def _add_fake_fields(self, cr, uid, fields, context=None):
        from openerp.fields import Char, Integer
        fields[None] = Char('rec_name')
        fields['id'] = Char('External ID')
        fields['.id'] = Integer('Database ID')
        return fields

    def _extract_records(self, cr, uid, fields_, data,
                         context=None, log=lambda a: None):
        """ Generates record dicts from the data sequence.

        The result is a generator of dicts mapping field names to raw
        (unconverted, unvalidated) values.

        For relational fields, if sub-fields were provided the value will be
        a list of sub-records

        The following sub-fields may be set on the record (by key):
        * None is the name_get for the record (to use with name_create/name_search)
        * "id" is the External ID for the record
        * ".id" is the Database ID for the record
        """
        fields = dict(self._fields)
        # Fake fields to avoid special cases in extractor
        fields = self._add_fake_fields(cr, uid, fields, context=context)
        # m2o fields can't be on multiple lines so exclude them from the
        # is_relational field rows filter, but special-case it later on to
        # be handled with relational fields (as it can have subfields)
        is_relational = lambda field: fields[field].relational
        get_o2m_values = itemgetter_tuple(
            [index for index, field in enumerate(fields_)
                   if fields[field[0]].type == 'one2many'])
        get_nono2m_values = itemgetter_tuple(
            [index for index, field in enumerate(fields_)
                   if fields[field[0]].type != 'one2many'])
        # Checks if the provided row has any non-empty non-relational field
        def only_o2m_values(row, f=get_nono2m_values, g=get_o2m_values):
            return any(g(row)) and not any(f(row))

        index = 0
        while True:
            if index >= len(data): return

            row = data[index]
            # copy non-relational fields to record dict
            record = dict((field[0], value)
                for field, value in itertools.izip(fields_, row)
                if not is_relational(field[0]))

            # Get all following rows which have relational values attached to
            # the current record (no non-relational values)
            record_span = itertools.takewhile(
                only_o2m_values, itertools.islice(data, index + 1, None))
            # stitch record row back on for relational fields
            record_span = list(itertools.chain([row], record_span))
            for relfield in set(
                    field[0] for field in fields_
                             if is_relational(field[0])):
                # FIXME: how to not use _obj without relying on fields_get?
                Model = self.pool[fields[relfield].comodel_name]

                # get only cells for this sub-field, should be strictly
                # non-empty, field path [None] is for name_get field
                indices, subfields = zip(*((index, field[1:] or [None])
                                           for index, field in enumerate(fields_)
                                           if field[0] == relfield))

                # return all rows which have at least one value for the
                # subfields of relfield
                relfield_data = filter(any, map(itemgetter_tuple(indices), record_span))
                record[relfield] = [subrecord
                    for subrecord, _subinfo in Model._extract_records(
                        cr, uid, subfields, relfield_data,
                        context=context, log=log)]

            yield record, {'rows': {
                'from': index,
                'to': index + len(record_span) - 1
            }}
            index += len(record_span)
    
    def _convert_records(self, cr, uid, records,
                         context=None, log=lambda a: None):
        """ Converts records from the source iterable (recursive dicts of
        strings) into forms which can be written to the database (via
        self.create or (ir.model.data)._update)

        :returns: a list of triplets of (id, xid, record)
        :rtype: list((int|None, str|None, dict))
        """
        if context is None: context = {}
        Converter = self.pool['ir.fields.converter']
        Translation = self.pool['ir.translation']
        fields = dict(self._fields)
        field_names = {name: field.string for name, field in fields.iteritems()}
        if context.get('lang'):
            field_names.update(
                Translation.get_field_string(cr, uid, self._name, context=context)
            )

        convert = Converter.for_model(cr, uid, self, context=context)

        def _log(base, field, exception):
            type = 'warning' if isinstance(exception, Warning) else 'error'
            # logs the logical (not human-readable) field name for automated
            # processing of response, but injects human readable in message
            record = dict(base, type=type, field=field,
                          message=unicode(exception.args[0]) % base)
            if len(exception.args) > 1 and exception.args[1]:
                record.update(exception.args[1])
            log(record)

        stream = CountingStream(records)
        for record, extras in stream:
            dbid = False
            xid = False
            # name_get/name_create
            if None in record: pass
            # xid
            if 'id' in record:
                xid = record['id']
            # dbid
            if '.id' in record:
                try:
                    dbid = int(record['.id'])
                except ValueError:
                    # in case of overridden id column
                    dbid = record['.id']
                if not self.search(cr, uid, [('id', '=', dbid)], context=context):
                    log(dict(extras,
                        type='error',
                        record=stream.index,
                        field='.id',
                        message=_(u"Unknown database identifier '%s'") % dbid))
                    dbid = False

            converted = convert(record, lambda field, err:\
                _log(dict(extras, record=stream.index, field=field_names[field]), field, err))

            yield dbid, xid, converted, dict(extras, record=stream.index)

    @api.multi
    def _validate_fields(self, field_names):
        field_names = set(field_names)

        # old-style constraint methods
        trans = self.env['ir.translation']
        cr, uid, context = self.env.args
        ids = self.ids
        errors = []
        for fun, msg, names in self._constraints:
            try:
                # validation must be context-independent; call ``fun`` without context
                valid = names and not (set(names) & field_names)
                valid = valid or fun(self._model, cr, uid, ids)
                extra_error = None
            except Exception, e:
                _logger.debug('Exception while validating constraint', exc_info=True)
                valid = False
                extra_error = tools.ustr(e)
            if not valid:
                if callable(msg):
                    res_msg = msg(self._model, cr, uid, ids, context=context)
                    if isinstance(res_msg, tuple):
                        template, params = res_msg
                        res_msg = template % params
                else:
                    res_msg = trans._get_source(self._name, 'constraint', self.env.lang, msg)
                if extra_error:
                    res_msg += "\n\n%s\n%s" % (_('Error details:'), extra_error)
                errors.append(res_msg)
        if errors:
            raise ValidationError('\n'.join(errors))

        # new-style constraint methods
        for check in self._constraint_methods:
            if set(check._constrains) & field_names:
                try:
                    check(self)
                except ValidationError, e:
                    raise
                except Exception, e:
                    raise ValidationError("Error while validating constraint\n\n%s" % tools.ustr(e))

    @api.model
    def default_get(self, fields_list):
        """ default_get(fields) -> default_values

        Return default values for the fields in ``fields_list``. Default
        values are determined by the context, user defaults, and the model
        itself.

        :param fields_list: a list of field names
        :return: a dictionary mapping each field name to its corresponding
            default value, if it has one.

        """
        # trigger view init hook
        self.view_init(fields_list)

        defaults = {}
        parent_fields = defaultdict(list)

        for name in fields_list:
            # 1. look up context
            key = 'default_' + name
            if key in self._context:
                defaults[name] = self._context[key]
                continue

            # 2. look up ir_values
            #    Note: performance is good, because get_defaults_dict is cached!
            ir_values_dict = self.env['ir.values'].get_defaults_dict(self._name)
            if name in ir_values_dict:
                defaults[name] = ir_values_dict[name]
                continue

            field = self._fields.get(name)

            # 3. look up property fields
            #    TODO: get rid of this one
            if field and field.company_dependent:
                defaults[name] = self.env['ir.property'].get(name, self._name)
                continue

            # 4. look up field.default
            if field and field.default:
                defaults[name] = field.default(self)
                continue

            # 5. delegate to parent model
            if field and field.inherited:
                field = field.related_field
                parent_fields[field.model_name].append(field.name)

        # convert default values to the right format
        defaults = self._convert_to_cache(defaults, validate=False)
        defaults = self._convert_to_write(defaults)

        # add default values for inherited fields
        for model, names in parent_fields.iteritems():
            defaults.update(self.env[model].default_get(names))

        return defaults

    def fields_get_keys(self, cr, user, context=None):
        res = self._columns.keys()
        # TODO I believe this loop can be replace by
        # res.extend(self._inherit_fields.key())
        for parent in self._inherits:
            res.extend(self.pool[parent].fields_get_keys(cr, user, context))
        return res

    def _rec_name_fallback(self, cr, uid, context=None):
        rec_name = self._rec_name
        if rec_name not in self._columns:
            rec_name = self._columns.keys()[0] if len(self._columns.keys()) > 0 else "id"
        return rec_name

    #
    # Overload this method if you need a window title which depends on the context
    #
    def view_header_get(self, cr, user, view_id=None, view_type='form', context=None):
        return False

    def user_has_groups(self, cr, uid, groups, context=None):
        """Return true if the user is at least member of one of the groups
           in groups_str. Typically used to resolve ``groups`` attribute
           in view and model definitions.

           :param str groups: comma-separated list of fully-qualified group
                              external IDs, e.g.: ``base.group_user,base.group_system``
           :return: True if the current user is a member of one of the
                    given groups
        """
        from openerp.http import request
        Users = self.pool['res.users']
        for group_ext_id in groups.split(','):
            group_ext_id = group_ext_id.strip()
            if group_ext_id == 'base.group_no_one':
                # check: the group_no_one is effective in debug mode only
                if Users.has_group(cr, uid, group_ext_id) and request and request.debug:
                    return True
            else:
                if Users.has_group(cr, uid, group_ext_id):
                    return True
        return False

    def _get_default_form_view(self, cr, user, context=None):
        """ Generates a default single-line form view using all fields
        of the current model except the m2m and o2m ones.

        :param cr: database cursor
        :param int user: user id
        :param dict context: connection context
        :returns: a form view as an lxml document
        :rtype: etree._Element
        """
        view = etree.Element('form', string=self._description)
        group = etree.SubElement(view, 'group', col="4")
        for fname, field in self._fields.iteritems():
            if field.automatic or field.type in ('one2many', 'many2many'):
                continue

            etree.SubElement(group, 'field', name=fname)
            if field.type == 'text':
                etree.SubElement(group, 'newline')
        return view

    def _get_default_search_view(self, cr, user, context=None):
        """ Generates a single-field search view, based on _rec_name.

        :param cr: database cursor
        :param int user: user id
        :param dict context: connection context
        :returns: a tree view as an lxml document
        :rtype: etree._Element
        """
        view = etree.Element('search', string=self._description)
        etree.SubElement(view, 'field', name=self._rec_name_fallback(cr, user, context))
        return view

    def _get_default_tree_view(self, cr, user, context=None):
        """ Generates a single-field tree view, based on _rec_name.

        :param cr: database cursor
        :param int user: user id
        :param dict context: connection context
        :returns: a tree view as an lxml document
        :rtype: etree._Element
        """
        view = etree.Element('tree', string=self._description)
        etree.SubElement(view, 'field', name=self._rec_name_fallback(cr, user, context))
        return view

    def _get_default_pivot_view(self, cr, user, context=None):
        view = etree.Element('pivot', string=self._description)
        return view
        
    def _get_default_calendar_view(self, cr, user, context=None):
        """ Generates a default calendar view by trying to infer
        calendar fields from a number of pre-set attribute names

        :param cr: database cursor
        :param int user: user id
        :param dict context: connection context
        :returns: a calendar view
        :rtype: etree._Element
        """
        def set_first_of(seq, in_, to):
            """Sets the first value of ``seq`` also found in ``in_`` to
            the ``to`` attribute of the view being closed over.

            Returns whether it's found a suitable value (and set it on
            the attribute) or not
            """
            for item in seq:
                if item in in_:
                    view.set(to, item)
                    return True
            return False

        view = etree.Element('calendar', string=self._description)
        etree.SubElement(view, 'field', name=self._rec_name_fallback(cr, user, context))

        if self._date_name not in self._columns:
            date_found = False
            for dt in ['date', 'date_start', 'x_date', 'x_date_start']:
                if dt in self._columns:
                    self._date_name = dt
                    date_found = True
                    break

            if not date_found:
                raise UserError(_("Insufficient fields for Calendar View!"))
        view.set('date_start', self._date_name)

        set_first_of(["user_id", "partner_id", "x_user_id", "x_partner_id"],
                     self._columns, 'color')

        if not set_first_of(["date_stop", "date_end", "x_date_stop", "x_date_end"],
                            self._columns, 'date_stop'):
            if not set_first_of(["date_delay", "planned_hours", "x_date_delay", "x_planned_hours"],
                                self._columns, 'date_delay'):
                raise UserError(_("Insufficient fields to generate a Calendar View for %s, missing a date_stop or a date_delay") % self._name)

        return view

    def fields_view_get(self, cr, uid, view_id=None, view_type='form', context=None, toolbar=False, submenu=False):
        """ fields_view_get([view_id | view_type='form'])

        Get the detailed composition of the requested view like fields, model, view architecture

        :param view_id: id of the view or None
        :param view_type: type of the view to return if view_id is None ('form', 'tree', ...)
        :param toolbar: true to include contextual actions
        :param submenu: deprecated
        :return: dictionary describing the composition of the requested view (including inherited views and extensions)
        :raise AttributeError:
                            * if the inherited view has unknown position to work with other than 'before', 'after', 'inside', 'replace'
                            * if some tag other than 'position' is found in parent view
        :raise Invalid ArchitectureError: if there is view type other than form, tree, calendar, search etc defined on the structure
        """
        if context is None:
            context = {}
        View = self.pool['ir.ui.view']

        result = {
            'model': self._name,
            'field_parent': False,
        }

        # try to find a view_id if none provided
        if not view_id:
            # <view_type>_view_ref in context can be used to overrride the default view
            view_ref_key = view_type + '_view_ref'
            view_ref = context.get(view_ref_key)
            if view_ref:
                if '.' in view_ref:
                    module, view_ref = view_ref.split('.', 1)
                    cr.execute("SELECT res_id FROM ir_model_data WHERE model='ir.ui.view' AND module=%s AND name=%s", (module, view_ref))
                    view_ref_res = cr.fetchone()
                    if view_ref_res:
                        view_id = view_ref_res[0]
                else:
                    _logger.warning('%r requires a fully-qualified external id (got: %r for model %s). '
                        'Please use the complete `module.view_id` form instead.', view_ref_key, view_ref,
                        self._name)

            if not view_id:
                # otherwise try to find the lowest priority matching ir.ui.view
                view_id = View.default_view(cr, uid, self._name, view_type, context=context)

        # context for post-processing might be overriden
        ctx = context
        if view_id:
            # read the view with inherited views applied
            root_view = View.read_combined(cr, uid, view_id, fields=['id', 'name', 'field_parent', 'type', 'model', 'arch'], context=context)
            result['arch'] = root_view['arch']
            result['name'] = root_view['name']
            result['type'] = root_view['type']
            result['view_id'] = root_view['id']
            result['field_parent'] = root_view['field_parent']
            # override context from postprocessing
            if root_view.get('model') != self._name:
                ctx = dict(context, base_model_name=root_view.get('model'))
        else:
            # fallback on default views methods if no ir.ui.view could be found
            try:
                get_func = getattr(self, '_get_default_%s_view' % view_type)
                arch_etree = get_func(cr, uid, context)
                result['arch'] = etree.tostring(arch_etree, encoding='utf-8')
                result['type'] = view_type
                result['name'] = 'default'
            except AttributeError:
                raise UserError(_("No default view of type '%s' could be found !") % view_type)

        # Apply post processing, groups and modifiers etc...
        xarch, xfields = View.postprocess_and_fields(cr, uid, self._name, etree.fromstring(result['arch']), view_id, context=ctx)
        result['arch'] = xarch
        result['fields'] = xfields

        # Add related action information if aksed
        if toolbar:
            toclean = ('report_sxw_content', 'report_rml_content', 'report_sxw', 'report_rml', 'report_sxw_content_data', 'report_rml_content_data')
            def clean(x):
                x = x[2]
                for key in toclean:
                    x.pop(key, None)
                return x
            ir_values_obj = self.pool.get('ir.values')
            resprint = ir_values_obj.get_actions(cr, uid, 'client_print_multi', self._name, context=context)
            resaction = ir_values_obj.get_actions(cr, uid, 'client_action_multi', self._name, context=context)
            resrelate = ir_values_obj.get_actions(cr, uid, 'client_action_relate', self._name, context=context)
            resaction = [clean(action) for action in resaction if view_type == 'tree' or not action[2].get('multi')]
            resprint = [clean(print_) for print_ in resprint if view_type == 'tree' or not print_[2].get('multi')]
            #When multi="True" set it will display only in More of the list view
            resrelate = [clean(action) for action in resrelate
                         if (action[2].get('multi') and view_type == 'tree') or (not action[2].get('multi') and view_type == 'form')]

            for x in itertools.chain(resprint, resaction, resrelate):
                x['string'] = x['name']

            result['toolbar'] = {
                'print': resprint,
                'action': resaction,
                'relate': resrelate
            }
        return result

    def get_formview_id(self, cr, uid, id, context=None):
        """ Return an view id to open the document with. This method is meant to be
            overridden in addons that want to give specific view ids for example.

            :param int id: id of the document to open
        """
        return False

    def get_formview_action(self, cr, uid, id, context=None):
        """ Return an action to open the document. This method is meant to be
            overridden in addons that want to give specific view ids for example.

            :param int id: id of the document to open
        """
        view_id = self.get_formview_id(cr, uid, id, context=context)
        return {
            'type': 'ir.actions.act_window',
            'res_model': self._name,
            'view_type': 'form',
            'view_mode': 'form',
            'views': [(view_id, 'form')],
            'target': 'current',
            'res_id': id,
            'context': context,
        }

    def get_access_action(self, cr, uid, ids, context=None):
        """ Return an action to open the document. This method is meant to be
        overridden in addons that want to give specific access to the document.
        By default it opens the formview of the document.

        :param int id: id of the document to open
        """
        return self.get_formview_action(cr, uid, ids[0], context=context)

    def _view_look_dom_arch(self, cr, uid, node, view_id, context=None):
        return self.pool['ir.ui.view'].postprocess_and_fields(
            cr, uid, self._name, node, view_id, context=context)

    def search_count(self, cr, user, args, context=None):
        """ search_count(args) -> int

        Returns the number of records in the current model matching :ref:`the
        provided domain <reference/orm/domains>`.
        """
        res = self.search(cr, user, args, context=context, count=True)
        if isinstance(res, list):
            return len(res)
        return res

    @api.returns('self',
        upgrade=lambda self, value, args, offset=0, limit=None, order=None, count=False: value if count else self.browse(value),
        downgrade=lambda self, value, args, offset=0, limit=None, order=None, count=False: value if count else value.ids)
    def search(self, cr, user, args, offset=0, limit=None, order=None, context=None, count=False):
        """ search(args[, offset=0][, limit=None][, order=None][, count=False])

        Searches for records based on the ``args``
        :ref:`search domain <reference/orm/domains>`.

        :param args: :ref:`A search domain <reference/orm/domains>`. Use an empty
                     list to match all records.
        :param int offset: number of results to ignore (default: none)
        :param int limit: maximum number of records to return (default: all)
        :param str order: sort string
        :param bool count: if True, only counts and returns the number of matching records (default: False)
        :returns: at most ``limit`` records matching the search criteria

        :raise AccessError: * if user tries to bypass access rules for read on the requested object.
        """
        return self._search(cr, user, args, offset=offset, limit=limit, order=order, context=context, count=count)

    #
    # display_name, name_get, name_create, name_search
    #

    @api.depends(lambda self: (self._rec_name,) if self._rec_name else ())
    def _compute_display_name(self):
        names = dict(self.name_get())
        for record in self:
            record.display_name = names.get(record.id, False)

    @api.multi
    def name_get(self):
        """ name_get() -> [(id, name), ...]

        Returns a textual representation for the records in ``self``.
        By default this is the value of the ``display_name`` field.

        :return: list of pairs ``(id, text_repr)`` for each records
        :rtype: list(tuple)
        """
        result = []
        name = self._rec_name
        if name in self._fields:
            convert = self._fields[name].convert_to_display_name
            for record in self:
                result.append((record.id, convert(record[name], record)))
        else:
            for record in self:
                result.append((record.id, "%s,%s" % (record._name, record.id)))

        return result

    @api.model
    def name_create(self, name):
        """ name_create(name) -> record

        Create a new record by calling :meth:`~.create` with only one value
        provided: the display name of the new record.

        The new record will be initialized with any default values
        applicable to this model, or provided through the context. The usual
        behavior of :meth:`~.create` applies.

        :param name: display name of the record to create
        :rtype: tuple
        :return: the :meth:`~.name_get` pair value of the created record
        """
        if self._rec_name:
            record = self.create({self._rec_name: name})
            return record.name_get()[0]
        else:
            _logger.warning("Cannot execute name_create, no _rec_name defined on %s", self._name)
            return False

    @api.model
    def name_search(self, name='', args=None, operator='ilike', limit=100):
        """ name_search(name='', args=None, operator='ilike', limit=100) -> records

        Search for records that have a display name matching the given
        ``name`` pattern when compared with the given ``operator``, while also
        matching the optional search domain (``args``).

        This is used for example to provide suggestions based on a partial
        value for a relational field. Sometimes be seen as the inverse
        function of :meth:`~.name_get`, but it is not guaranteed to be.

        This method is equivalent to calling :meth:`~.search` with a search
        domain based on ``display_name`` and then :meth:`~.name_get` on the
        result of the search.

        :param str name: the name pattern to match
        :param list args: optional search domain (see :meth:`~.search` for
                          syntax), specifying further restrictions
        :param str operator: domain operator for matching ``name``, such as
                             ``'like'`` or ``'='``.
        :param int limit: optional max number of records to return
        :rtype: list
        :return: list of pairs ``(id, text_repr)`` for all matching records.
        """
        return self._name_search(name, args, operator, limit=limit)

    def _name_search(self, cr, user, name='', args=None, operator='ilike', context=None, limit=100, name_get_uid=None):
        # private implementation of name_search, allows passing a dedicated user
        # for the name_get part to solve some access rights issues
        args = list(args or [])
        # optimize out the default criterion of ``ilike ''`` that matches everything
        if not self._rec_name:
            _logger.warning("Cannot execute name_search, no _rec_name defined on %s", self._name)
        elif not (name == '' and operator == 'ilike'):
            args += [(self._rec_name, operator, name)]
        access_rights_uid = name_get_uid or user
        ids = self._search(cr, user, args, limit=limit, context=context, access_rights_uid=access_rights_uid)
        res = self.name_get(cr, access_rights_uid, ids, context)
        return res

    def _add_missing_default_values(self, cr, uid, values, context=None):
        # avoid overriding inherited values when parent is set
        avoid_tables = []
        for tables, parent_field in self._inherits.items():
            if parent_field in values:
                avoid_tables.append(tables)

        # compute missing fields
        missing_defaults = set()
        for field in self._columns.keys():
            if not field in values:
                missing_defaults.add(field)
        for field in self._inherit_fields.keys():
            if (field not in values) and (self._inherit_fields[field][0] not in avoid_tables):
                missing_defaults.add(field)
        # discard magic fields
        missing_defaults -= set(MAGIC_COLUMNS)

        if missing_defaults:
            # override defaults with the provided values, never allow the other way around
            defaults = self.default_get(cr, uid, list(missing_defaults), context)
            for dv in defaults:
                if ((dv in self._columns and self._columns[dv]._type == 'many2many') \
                     or (dv in self._inherit_fields and self._inherit_fields[dv][2]._type == 'many2many')) \
                        and defaults[dv] and isinstance(defaults[dv][0], (int, long)):
                    defaults[dv] = [(6, 0, defaults[dv])]
                if (dv in self._columns and self._columns[dv]._type == 'one2many' \
                    or (dv in self._inherit_fields and self._inherit_fields[dv][2]._type == 'one2many')) \
                        and isinstance(defaults[dv], (list, tuple)) and defaults[dv] and isinstance(defaults[dv][0], dict):
                    defaults[dv] = [(0, 0, x) for x in defaults[dv]]
            defaults.update(values)
            values = defaults
        return values

    def clear_caches(self):
        """ Clear the caches

        This clears the caches associated to methods decorated with
        ``tools.ormcache`` or ``tools.ormcache_multi``.
        """
        try:
            self.pool.cache.clear()
            self.pool._any_cache_cleared = True
        except AttributeError:
            pass


    def _read_group_fill_results(self, cr, uid, domain, groupby, remaining_groupbys,
                                 aggregated_fields, count_field,
                                 read_group_result, read_group_order=None, context=None):
        """Helper method for filling in empty groups for all possible values of
           the field being grouped by"""

        # self._group_by_full should map groupable fields to a method that returns
        # a list of all aggregated values that we want to display for this field,
        # in the form of a m2o-like pair (key,label).
        # This is useful to implement kanban views for instance, where all columns
        # should be displayed even if they don't contain any record.

        # Grab the list of all groups that should be displayed, including all present groups
        present_group_ids = [x[groupby][0] for x in read_group_result if x[groupby]]
        all_groups,folded = self._group_by_full[groupby](self, cr, uid, present_group_ids, domain,
                                                  read_group_order=read_group_order,
                                                  access_rights_uid=openerp.SUPERUSER_ID,
                                                  context=context)

        result_template = dict.fromkeys(aggregated_fields, False)
        result_template[groupby + '_count'] = 0
        if remaining_groupbys:
            result_template['__context'] = {'group_by': remaining_groupbys}

        # Merge the left_side (current results as dicts) with the right_side (all
        # possible values as m2o pairs). Both lists are supposed to be using the
        # same ordering, and can be merged in one pass.
        result = []
        known_values = {}
        def append_left(left_side):
            grouped_value = left_side[groupby] and left_side[groupby][0]
            if not grouped_value in known_values:
                result.append(left_side)
                known_values[grouped_value] = left_side
            else:
                known_values[grouped_value].update({count_field: left_side[count_field]})
        def append_right(right_side):
            grouped_value = right_side[0]
            if not grouped_value in known_values:
                line = dict(result_template)
                line[groupby] = right_side
                line['__domain'] = [(groupby,'=',grouped_value)] + domain
                result.append(line)
                known_values[grouped_value] = line
        while read_group_result or all_groups:
            left_side = read_group_result[0] if read_group_result else None
            right_side = all_groups[0] if all_groups else None
            assert left_side is None or left_side[groupby] is False \
                 or isinstance(left_side[groupby], (tuple,list)), \
                'M2O-like pair expected, got %r' % left_side[groupby]
            assert right_side is None or isinstance(right_side, (tuple,list)), \
                'M2O-like pair expected, got %r' % right_side
            if left_side is None:
                append_right(all_groups.pop(0))
            elif right_side is None:
                append_left(read_group_result.pop(0))
            elif left_side[groupby] == right_side:
                append_left(read_group_result.pop(0))
                all_groups.pop(0) # discard right_side
            elif not left_side[groupby] or not left_side[groupby][0]:
                # left side == "Undefined" entry, not present on right_side
                append_left(read_group_result.pop(0))
            else:
                append_right(all_groups.pop(0))

        if folded:
            for r in result:
                r['__fold'] = folded.get(r[groupby] and r[groupby][0], False)
        return result

    @api.model
    def _read_group_prepare(self, orderby, aggregated_fields, annotated_groupbys, query):
        """
        Prepares the GROUP BY and ORDER BY terms for the read_group method. Adds the missing JOIN clause
        to the query if order should be computed against m2o field. 
        :param orderby: the orderby definition in the form "%(field)s %(order)s"
        :param aggregated_fields: list of aggregated fields in the query
        :param annotated_groupbys: list of dictionaries returned by _read_group_process_groupby
                These dictionaries contains the qualified name of each groupby
                (fully qualified SQL name for the corresponding field),
                and the (non raw) field name.
        :param osv.Query query: the query under construction
        :return: (groupby_terms, orderby_terms)
        """
        orderby_terms = []
        groupby_terms = [gb['qualified_field'] for gb in annotated_groupbys]
        groupby_fields = [gb['groupby'] for gb in annotated_groupbys]
        if not orderby:
            return groupby_terms, orderby_terms

        self._check_qorder(orderby)
        for order_part in orderby.split(','):
            order_split = order_part.split()
            order_field = order_split[0]
            if order_field in groupby_fields:

                if self._fields[order_field.split(':')[0]].type == 'many2one':
                    order_clause = self._generate_order_by(order_part, query).replace('ORDER BY ', '')
                    if order_clause:
                        orderby_terms.append(order_clause)
                        groupby_terms += [order_term.split()[0] for order_term in order_clause.split(',')]
                else:
                    order = '"%s" %s' % (order_field, '' if len(order_split) == 1 else order_split[1])
                    orderby_terms.append(order)
            elif order_field in aggregated_fields:
                orderby_terms.append(order_part)
            else:
                # Cannot order by a field that will not appear in the results (needs to be grouped or aggregated)
                _logger.warn('%s: read_group order by `%s` ignored, cannot sort on empty columns (not grouped/aggregated)',
                             self._name, order_part)
        return groupby_terms, orderby_terms

    @api.model
    def _read_group_process_groupby(self, gb, query):
        """
            Helper method to collect important information about groupbys: raw
            field name, type, time information, qualified name, ...
        """
        split = gb.split(':')
        field_type = self._fields[split[0]].type
        gb_function = split[1] if len(split) == 2 else None
        temporal = field_type in ('date', 'datetime')
        tz_convert = field_type == 'datetime' and self._context.get('tz') in pytz.all_timezones
        qualified_field = self._inherits_join_calc(self._table, split[0], query)
        if temporal:
            display_formats = {
                # Careful with week/year formats:
                #  - yyyy (lower) must always be used, *except* for week+year formats
                #  - YYYY (upper) must always be used for week+year format
                #         e.g. 2006-01-01 is W52 2005 in some locales (de_DE),
                #                         and W1 2006 for others
                #
                # Mixing both formats, e.g. 'MMM YYYY' would yield wrong results,
                # such as 2006-01-01 being formatted as "January 2005" in some locales.
                # Cfr: http://babel.pocoo.org/docs/dates/#date-fields
                'day': 'dd MMM yyyy', # yyyy = normal year
                'week': "'W'w YYYY",  # w YYYY = ISO week-year
                'month': 'MMMM yyyy',
                'quarter': 'QQQ yyyy',
                'year': 'yyyy',
            }
            time_intervals = {
                'day': dateutil.relativedelta.relativedelta(days=1),
                'week': datetime.timedelta(days=7),
                'month': dateutil.relativedelta.relativedelta(months=1),
                'quarter': dateutil.relativedelta.relativedelta(months=3),
                'year': dateutil.relativedelta.relativedelta(years=1)
            }
            if tz_convert:
                qualified_field = "timezone('%s', timezone('UTC',%s))" % (self._context.get('tz', 'UTC'), qualified_field)
            qualified_field = "date_trunc('%s', %s)" % (gb_function or 'month', qualified_field)
        if field_type == 'boolean':
            qualified_field = "coalesce(%s,false)" % qualified_field
        return {
            'field': split[0],
            'groupby': gb,
            'type': field_type, 
            'display_format': display_formats[gb_function or 'month'] if temporal else None,
            'interval': time_intervals[gb_function or 'month'] if temporal else None,                
            'tz_convert': tz_convert,
            'qualified_field': qualified_field
        }

    def _read_group_prepare_data(self, key, value, groupby_dict, context):
        """
            Helper method to sanitize the data received by read_group. The None
            values are converted to False, and the date/datetime are formatted,
            and corrected according to the timezones.
        """
        value = False if value is None else value
        gb = groupby_dict.get(key)
        if gb and gb['type'] in ('date', 'datetime') and value:
            if isinstance(value, basestring):
                dt_format = DEFAULT_SERVER_DATETIME_FORMAT if gb['type'] == 'datetime' else DEFAULT_SERVER_DATE_FORMAT
                value = datetime.datetime.strptime(value, dt_format)
            if gb['tz_convert']:
                value =  pytz.timezone(context['tz']).localize(value)
        return value

    def _read_group_get_domain(self, groupby, value):
        """
            Helper method to construct the domain corresponding to a groupby and 
            a given value. This is mostly relevant for date/datetime.
        """
        if groupby['type'] in ('date', 'datetime') and value:
            dt_format = DEFAULT_SERVER_DATETIME_FORMAT if groupby['type'] == 'datetime' else DEFAULT_SERVER_DATE_FORMAT
            domain_dt_begin = value
            domain_dt_end = value + groupby['interval']
            if groupby['tz_convert']:
                domain_dt_begin = domain_dt_begin.astimezone(pytz.utc)
                domain_dt_end = domain_dt_end.astimezone(pytz.utc)
            return [(groupby['field'], '>=', domain_dt_begin.strftime(dt_format)),
                   (groupby['field'], '<', domain_dt_end.strftime(dt_format))]
        if groupby['type'] == 'many2one' and value:
                value = value[0]
        return [(groupby['field'], '=', value)]

    def _read_group_format_result(self, data, annotated_groupbys, groupby, groupby_dict, domain, context):
        """
            Helper method to format the data contained in the dictionary data by 
            adding the domain corresponding to its values, the groupbys in the 
            context and by properly formatting the date/datetime values. 
        """
        domain_group = [dom for gb in annotated_groupbys for dom in self._read_group_get_domain(gb, data[gb['groupby']])]
        for k,v in data.iteritems():
            gb = groupby_dict.get(k)
            if gb and gb['type'] in ('date', 'datetime') and v:
                data[k] = babel.dates.format_date(v, format=gb['display_format'], locale=context.get('lang', 'en_US'))

        data['__domain'] = domain_group + domain 
        if len(groupby) - len(annotated_groupbys) >= 1:
            data['__context'] = { 'group_by': groupby[len(annotated_groupbys):]}
        del data['id']
        return data

    def read_group(self, cr, uid, domain, fields, groupby, offset=0, limit=None, context=None, orderby=False, lazy=True):
        """
        Get the list of records in list view grouped by the given ``groupby`` fields

        :param cr: database cursor
        :param uid: current user id
        :param domain: list specifying search criteria [['field_name', 'operator', 'value'], ...]
        :param list fields: list of fields present in the list view specified on the object
        :param list groupby: list of groupby descriptions by which the records will be grouped.  
                A groupby description is either a field (then it will be grouped by that field)
                or a string 'field:groupby_function'.  Right now, the only functions supported
                are 'day', 'week', 'month', 'quarter' or 'year', and they only make sense for 
                date/datetime fields.
        :param int offset: optional number of records to skip
        :param int limit: optional max number of records to return
        :param dict context: context arguments, like lang, time zone. 
        :param list orderby: optional ``order by`` specification, for
                             overriding the natural sort ordering of the
                             groups, see also :py:meth:`~osv.osv.osv.search`
                             (supported only for many2one fields currently)
        :param bool lazy: if true, the results are only grouped by the first groupby and the 
                remaining groupbys are put in the __context key.  If false, all the groupbys are
                done in one call.
        :return: list of dictionaries(one dictionary for each record) containing:

                    * the values of fields grouped by the fields in ``groupby`` argument
                    * __domain: list of tuples specifying the search criteria
                    * __context: dictionary with argument like ``groupby``
        :rtype: [{'field_name_1': value, ...]
        :raise AccessError: * if user has no read rights on the requested object
                            * if user tries to bypass access rules for read on the requested object
        """
        if context is None:
            context = {}
        self.check_access_rights(cr, uid, 'read')
        query = self._where_calc(cr, uid, domain, context=context) 
        fields = fields or self._columns.keys()

        groupby = [groupby] if isinstance(groupby, basestring) else groupby
        groupby_list = groupby[:1] if lazy else groupby
        annotated_groupbys = [
            self._read_group_process_groupby(cr, uid, gb, query, context=context)
            for gb in groupby_list
        ]
        groupby_fields = [g['field'] for g in annotated_groupbys]
        order = orderby or ','.join([g for g in groupby_list])
        groupby_dict = {gb['groupby']: gb for gb in annotated_groupbys}

        self._apply_ir_rules(cr, uid, query, 'read', context=context)
        for gb in groupby_fields:
            assert gb in fields, "Fields in 'groupby' must appear in the list of fields to read (perhaps it's missing in the list view?)"
            groupby_def = self._columns.get(gb) or (self._inherit_fields.get(gb) and self._inherit_fields.get(gb)[2])
            assert groupby_def and groupby_def._classic_write, "Fields in 'groupby' must be regular database-persisted fields (no function or related fields), or function fields with store=True"
            if not (gb in self._fields):
                # Don't allow arbitrary values, as this would be a SQL injection vector!
                raise UserError(_('Invalid group_by specification: "%s".\nA group_by specification must be a list of valid fields.') % (gb,))

        aggregated_fields = [
            f for f in fields
            if f not in ('id', 'sequence')
            if f not in groupby_fields
            if f in self._fields
            if self._fields[f].type in ('integer', 'float', 'monetary')
            if getattr(self._fields[f].base_field.column, '_classic_write', False)
        ]

        field_formatter = lambda f: (
            self._fields[f].group_operator or 'sum',
            self._inherits_join_calc(cr, uid, self._table, f, query, context=context),
            f,
        )
        select_terms = ["%s(%s) AS %s" % field_formatter(f) for f in aggregated_fields]

        for gb in annotated_groupbys:
            select_terms.append('%s as "%s" ' % (gb['qualified_field'], gb['groupby']))

        groupby_terms, orderby_terms = self._read_group_prepare(cr, uid, order, aggregated_fields, annotated_groupbys, query, context=context)
        from_clause, where_clause, where_clause_params = query.get_sql()
        if lazy and (len(groupby_fields) >= 2 or not context.get('group_by_no_leaf')):
            count_field = groupby_fields[0] if len(groupby_fields) >= 1 else '_'
        else:
            count_field = '_'
        count_field += '_count'

        prefix_terms = lambda prefix, terms: (prefix + " " + ",".join(terms)) if terms else ''
        prefix_term = lambda prefix, term: ('%s %s' % (prefix, term)) if term else ''

        query = """
            SELECT min(%(table)s.id) AS id, count(%(table)s.id) AS %(count_field)s %(extra_fields)s
            FROM %(from)s
            %(where)s
            %(groupby)s
            %(orderby)s
            %(limit)s
            %(offset)s
        """ % {
            'table': self._table,
            'count_field': count_field,
            'extra_fields': prefix_terms(',', select_terms),
            'from': from_clause,
            'where': prefix_term('WHERE', where_clause),
            'groupby': prefix_terms('GROUP BY', groupby_terms),
            'orderby': prefix_terms('ORDER BY', orderby_terms),
            'limit': prefix_term('LIMIT', int(limit) if limit else None),
            'offset': prefix_term('OFFSET', int(offset) if limit else None),
        }
        cr.execute(query, where_clause_params)
        fetched_data = cr.dictfetchall()

        if not groupby_fields:
            return fetched_data

        many2onefields = [gb['field'] for gb in annotated_groupbys if gb['type'] == 'many2one']
        if many2onefields:
            data_ids = [r['id'] for r in fetched_data]
            many2onefields = list(set(many2onefields))
            data_dict = {d['id']: d for d in self.read(cr, uid, data_ids, many2onefields, context=context)} 
            for d in fetched_data:
                d.update(data_dict[d['id']])

        data = map(lambda r: {k: self._read_group_prepare_data(k,v, groupby_dict, context) for k,v in r.iteritems()}, fetched_data)
        result = [self._read_group_format_result(d, annotated_groupbys, groupby, groupby_dict, domain, context) for d in data]
        if lazy and groupby_fields[0] in self._group_by_full:
            # Right now, read_group only fill results in lazy mode (by default).
            # If you need to have the empty groups in 'eager' mode, then the
            # method _read_group_fill_results need to be completely reimplemented
            # in a sane way 
            result = self._read_group_fill_results(cr, uid, domain, groupby_fields[0], groupby[len(annotated_groupbys):],
                                                       aggregated_fields, count_field, result, read_group_order=order,
                                                       context=context)
        return result

    def _inherits_join_add(self, current_model, parent_model_name, query):
        """
        Add missing table SELECT and JOIN clause to ``query`` for reaching the parent table (no duplicates)
        :param current_model: current model object
        :param parent_model_name: name of the parent model for which the clauses should be added
        :param query: query object on which the JOIN should be added
        """
        inherits_field = current_model._inherits[parent_model_name]
        parent_model = self.pool[parent_model_name]
        parent_alias, parent_alias_statement = query.add_join((current_model._table, parent_model._table, inherits_field, 'id', inherits_field), implicit=True)
        return parent_alias

    @api.model
    def _inherits_join_calc(self, alias, field, query, implicit=True, outer=False):
        """
        Adds missing table select and join clause(s) to ``query`` for reaching
        the field coming from an '_inherits' parent table (no duplicates).

        :param alias: name of the initial SQL alias
        :param field: name of inherited field to reach
        :param query: query object on which the JOIN should be added
        :return: qualified name of field, to be used in SELECT clause
        """
        # INVARIANT: alias is the SQL alias of model._table in query
        model = self
        while field in model._inherit_fields and field not in model._columns:
            # retrieve the parent model where field is inherited from
            parent_model_name = model._inherit_fields[field][0]
            parent_model = self.env[parent_model_name]
            parent_field = model._inherits[parent_model_name]
            # JOIN parent_model._table AS parent_alias ON alias.parent_field = parent_alias.id
            parent_alias, _ = query.add_join(
                (alias, parent_model._table, parent_field, 'id', parent_field),
                implicit=implicit, outer=outer,
            )
            model, alias = parent_model, parent_alias
        # handle the case where the field is translated
        translate = model._columns[field].translate
        if translate and not callable(translate):
            return model._generate_translated_field(alias, field, query)
        else:
            return '"%s"."%s"' % (alias, field)

    def _parent_store_compute(self, cr):
        if not self._parent_store:
            return
        _logger.info('Computing parent left and right for table %s...', self._table)
        def browse_rec(root, pos=0):
            # TODO: set order
            where = self._parent_name+'='+str(root)
            if not root:
                where = self._parent_name+' IS NULL'
            if self._parent_order:
                where += ' order by '+self._parent_order
            cr.execute('SELECT id FROM '+self._table+' WHERE '+where)
            pos2 = pos + 1
            for id in cr.fetchall():
                pos2 = browse_rec(id[0], pos2)
            cr.execute('update '+self._table+' set parent_left=%s, parent_right=%s where id=%s', (pos, pos2, root))
            return pos2 + 1
        query = 'SELECT id FROM '+self._table+' WHERE '+self._parent_name+' IS NULL'
        if self._parent_order:
            query += ' order by ' + self._parent_order
        pos = 0
        cr.execute(query)
        for (root,) in cr.fetchall():
            pos = browse_rec(root, pos)
        self.invalidate_cache(cr, SUPERUSER_ID, ['parent_left', 'parent_right'])
        return True

    def _update_store(self, cr, f, k):
        _logger.info("storing computed values of fields.function '%s'", k)
        ss = self._columns[k]._symbol_set
        update_query = 'UPDATE "%s" SET "%s"=%s WHERE id=%%s' % (self._table, k, ss[0])
        cr.execute('select id from '+self._table)
        ids_lst = map(lambda x: x[0], cr.fetchall())
        while ids_lst:
            iids = ids_lst[:AUTOINIT_RECALCULATE_STORED_FIELDS]
            ids_lst = ids_lst[AUTOINIT_RECALCULATE_STORED_FIELDS:]
            res = f.get(cr, self, iids, k, SUPERUSER_ID, {})
            for key, val in res.items():
                if f._multi:
                    val = val[k]
                # if val is a many2one, just write the ID
                if type(val) == tuple:
                    val = val[0]
                if f._type == 'boolean' or val is not False:
                    cr.execute(update_query, (ss[1](val), key))

    @api.model
    def _check_selection_field_value(self, field, value):
        """ Check whether value is among the valid values for the given
            selection/reference field, and raise an exception if not.
        """
        field = self._fields[field]
        field.convert_to_cache(value, self)

    def _check_removed_columns(self, cr, log=False):
        # iterate on the database columns to drop the NOT NULL constraints
        # of fields which were required but have been removed (or will be added by another module)
        columns = [c for c in self._columns if not (isinstance(self._columns[c], fields.function) and not self._columns[c].store)]
        columns += MAGIC_COLUMNS
        cr.execute("SELECT a.attname, a.attnotnull"
                   "  FROM pg_class c, pg_attribute a"
                   " WHERE c.relname=%s"
                   "   AND c.oid=a.attrelid"
                   "   AND a.attisdropped=%s"
                   "   AND pg_catalog.format_type(a.atttypid, a.atttypmod) NOT IN ('cid', 'tid', 'oid', 'xid')"
                   "   AND a.attname NOT IN %s", (self._table, False, tuple(columns))),

        for column in cr.dictfetchall():
            if log:
                _logger.debug("column %s is in the table %s but not in the corresponding object %s",
                              column['attname'], self._table, self._name)
            if column['attnotnull']:
                cr.execute('ALTER TABLE "%s" ALTER COLUMN "%s" DROP NOT NULL' % (self._table, column['attname']))
                _schema.debug("Table '%s': column '%s': dropped NOT NULL constraint",
                              self._table, column['attname'])

    def _save_constraint(self, cr, constraint_name, type, definition):
        """
        Record the creation of a constraint for this model, to make it possible
        to delete it later when the module is uninstalled. Type can be either
        'f' or 'u' depending on the constraint being a foreign key or not.
        """
        if not self._module:
            # no need to save constraints for custom models as they're not part
            # of any module
            return
        assert type in ('f', 'u')
        cr.execute("""
            SELECT type, definition FROM ir_model_constraint, ir_module_module
            WHERE ir_model_constraint.module=ir_module_module.id
                AND ir_model_constraint.name=%s
                AND ir_module_module.name=%s
            """, (constraint_name, self._module))
        constraints = cr.dictfetchone()
        if not constraints:
            cr.execute("""
                INSERT INTO ir_model_constraint
                    (name, date_init, date_update, module, model, type, definition)
                VALUES (%s, now() AT TIME ZONE 'UTC', now() AT TIME ZONE 'UTC',
                    (SELECT id FROM ir_module_module WHERE name=%s),
                    (SELECT id FROM ir_model WHERE model=%s), %s, %s)""",
                    (constraint_name, self._module, self._name, type, definition))
        elif constraints['type'] != type or (definition and constraints['definition'] != definition):
            cr.execute("""
                UPDATE ir_model_constraint
                SET date_update=now() AT TIME ZONE 'UTC', type=%s, definition=%s
                WHERE name=%s AND module = (SELECT id FROM ir_module_module WHERE name=%s)""",
                    (type, definition, constraint_name, self._module))

    def _save_relation_table(self, cr, relation_table):
        """
        Record the creation of a many2many for this model, to make it possible
        to delete it later when the module is uninstalled.
        """
        cr.execute("""
            SELECT 1 FROM ir_model_relation, ir_module_module
            WHERE ir_model_relation.module=ir_module_module.id
                AND ir_model_relation.name=%s
                AND ir_module_module.name=%s
            """, (relation_table, self._module))
        if not cr.rowcount:
            cr.execute("""INSERT INTO ir_model_relation (name, date_init, date_update, module, model)
                                 VALUES (%s, now() AT TIME ZONE 'UTC', now() AT TIME ZONE 'UTC',
                    (SELECT id FROM ir_module_module WHERE name=%s),
                    (SELECT id FROM ir_model WHERE model=%s))""",
                       (relation_table, self._module, self._name))
            self.invalidate_cache(cr, SUPERUSER_ID)

    # checked version: for direct m2o starting from ``self``
    def _m2o_add_foreign_key_checked(self, source_field, dest_model, ondelete):
        assert self.is_transient() or not dest_model.is_transient(), \
            'Many2One relationships from non-transient Model to TransientModel are forbidden'
        if self.is_transient() and not dest_model.is_transient():
            # TransientModel relationships to regular Models are annoying
            # usually because they could block deletion due to the FKs.
            # So unless stated otherwise we default them to ondelete=cascade.
            ondelete = ondelete or 'cascade'
        fk_def = (self._table, source_field, dest_model._table, ondelete or 'set null')
        self._foreign_keys.add(fk_def)
        _schema.debug("Table '%s': added foreign key '%s' with definition=REFERENCES \"%s\" ON DELETE %s", *fk_def)

    # unchecked version: for custom cases, such as m2m relationships
    def _m2o_add_foreign_key_unchecked(self, source_table, source_field, dest_model, ondelete):
        fk_def = (source_table, source_field, dest_model._table, ondelete or 'set null')
        self._foreign_keys.add(fk_def)
        _schema.debug("Table '%s': added foreign key '%s' with definition=REFERENCES \"%s\" ON DELETE %s", *fk_def)

    def _drop_constraint(self, cr, source_table, constraint_name):
        cr.execute("ALTER TABLE %s DROP CONSTRAINT %s" % (source_table,constraint_name))

    def _m2o_fix_foreign_key(self, cr, source_table, source_field, dest_model, ondelete):
        # Find FK constraint(s) currently established for the m2o field,
        # and see whether they are stale or not
        cr.execute("""SELECT confdeltype as ondelete_rule, conname as constraint_name,
                             cl2.relname as foreign_table
                      FROM pg_constraint as con, pg_class as cl1, pg_class as cl2,
                           pg_attribute as att1, pg_attribute as att2
                      WHERE con.conrelid = cl1.oid
                        AND cl1.relname = %s
                        AND con.confrelid = cl2.oid
                        AND array_lower(con.conkey, 1) = 1
                        AND con.conkey[1] = att1.attnum
                        AND att1.attrelid = cl1.oid
                        AND att1.attname = %s
                        AND array_lower(con.confkey, 1) = 1
                        AND con.confkey[1] = att2.attnum
                        AND att2.attrelid = cl2.oid
                        AND att2.attname = %s
                        AND con.contype = 'f'""", (source_table, source_field, 'id'))
        constraints = cr.dictfetchall()
        if constraints:
            if len(constraints) == 1:
                # Is it the right constraint?
                cons, = constraints
                if cons['ondelete_rule'] != POSTGRES_CONFDELTYPES.get((ondelete or 'set null').upper(), 'a')\
                    or cons['foreign_table'] != dest_model._table:
                    # Wrong FK: drop it and recreate
                    _schema.debug("Table '%s': dropping obsolete FK constraint: '%s'",
                                  source_table, cons['constraint_name'])
                    self._drop_constraint(cr, source_table, cons['constraint_name'])
                else:
                    # it's all good, nothing to do!
                    return
            else:
                # Multiple FKs found for the same field, drop them all, and re-create
                for cons in constraints:
                    _schema.debug("Table '%s': dropping duplicate FK constraints: '%s'",
                                  source_table, cons['constraint_name'])
                    self._drop_constraint(cr, source_table, cons['constraint_name'])

        # (re-)create the FK
        self._m2o_add_foreign_key_checked(source_field, dest_model, ondelete)


    def _set_default_value_on_column(self, cr, column_name, context=None):
        # ideally, we should use default_get(), but it fails due to ir.values
        # not being ready

        # get default value
        default = self._defaults.get(column_name)
        if callable(default):
            default = default(self, cr, SUPERUSER_ID, context)

        column = self._columns[column_name]
        ss = column._symbol_set
        db_default = ss[1](default)
        # Write default if non-NULL, except for booleans for which False means
        # the same as NULL - this saves us an expensive query on large tables.
        write_default = (db_default is not None if column._type != 'boolean'
                            else db_default)
        if write_default:
            _logger.debug("Table '%s': setting default value of new column %s to %r",
                          self._table, column_name, default)
            query = 'UPDATE "%s" SET "%s"=%s WHERE "%s" is NULL' % (
                self._table, column_name, ss[0], column_name)
            cr.execute(query, (db_default,))
            # this is a disgrace
            cr.commit()

    def _auto_init(self, cr, context=None):
        """

        Call _field_create and, unless _auto is False:

        - create the corresponding table in database for the model,
        - possibly add the parent columns in database,
        - possibly add the columns 'create_uid', 'create_date', 'write_uid',
          'write_date' in database if _log_access is True (the default),
        - report on database columns no more existing in _columns,
        - remove no more existing not null constraints,
        - alter existing database columns to match _columns,
        - create database tables to match _columns,
        - add database indices to match _columns,
        - save in self._foreign_keys a list a foreign keys to create (see
          _auto_end).

        """
        self._foreign_keys = set()
        raise_on_invalid_object_name(self._name)

        # This prevents anything called by this method (in particular default
        # values) from prefetching a field for which the corresponding column
        # has not been added in database yet!
        context = dict(context or {}, prefetch_fields=False)

        # Make sure an environment is available for get_pg_type(). This is
        # because we access column.digits, which retrieves a cursor from
        # existing environments.
        env = api.Environment(cr, SUPERUSER_ID, context)

        store_compute = False
        stored_fields = []              # new-style stored fields with compute
        todo_end = []
        update_custom_fields = context.get('update_custom_fields', False)
        self._field_create(cr, context=context)
        create = not self._table_exist(cr)
        if self._auto:

            if create:
                self._create_table(cr)
                has_rows = False
            else:
                cr.execute('SELECT 1 FROM "%s" LIMIT 1' % self._table)
                has_rows = cr.rowcount

            cr.commit()
            if self._parent_store:
                if not self._parent_columns_exist(cr):
                    self._create_parent_columns(cr)
                    store_compute = True

            self._check_removed_columns(cr, log=False)

            # iterate on the "object columns"
            column_data = self._select_column_data(cr)

            for k, f in self._columns.iteritems():
                if k == 'id': # FIXME: maybe id should be a regular column?
                    continue
                # Don't update custom (also called manual) fields
                if f.manual and not update_custom_fields:
                    continue

                if isinstance(f, fields.one2many):
                    self._o2m_raise_on_missing_reference(cr, f)

                elif isinstance(f, fields.many2many):
                    res = self._m2m_raise_or_create_relation(cr, f)
                    if res and self._fields[k].depends:
                        stored_fields.append(self._fields[k])

                else:
                    res = column_data.get(k)

                    # The field is not found as-is in database, try if it
                    # exists with an old name.
                    if not res and hasattr(f, 'oldname'):
                        res = column_data.get(f.oldname)
                        if res:
                            cr.execute('ALTER TABLE "%s" RENAME "%s" TO "%s"' % (self._table, f.oldname, k))
                            res['attname'] = k
                            column_data[k] = res
                            _schema.debug("Table '%s': renamed column '%s' to '%s'",
                                self._table, f.oldname, k)

                    # The field already exists in database. Possibly
                    # change its type, rename it, drop it or change its
                    # constraints.
                    if res:
                        f_pg_type = res['typname']
                        f_pg_size = res['size']
                        f_pg_notnull = res['attnotnull']
                        if isinstance(f, fields.function) and not f.store and\
                                not getattr(f, 'nodrop', False):
                            _logger.info('column %s (%s) converted to a function, removed from table %s',
                                         k, f.string, self._table)
                            cr.execute('ALTER TABLE "%s" DROP COLUMN "%s" CASCADE' % (self._table, k))
                            cr.commit()
                            _schema.debug("Table '%s': dropped column '%s' with cascade",
                                self._table, k)
                            f_obj_type = None
                        else:
                            f_obj_type = get_pg_type(f) and get_pg_type(f)[0]

                        if f_obj_type:
                            ok = False
                            casts = [
                                ('text', 'char', pg_varchar(f.size), '::%s' % pg_varchar(f.size)),
                                ('varchar', 'text', 'TEXT', ''),
                                ('int4', 'float', get_pg_type(f)[1], '::'+get_pg_type(f)[1]),
                                ('date', 'datetime', 'TIMESTAMP', '::TIMESTAMP'),
                                ('timestamp', 'date', 'date', '::date'),
                                ('numeric', 'float', get_pg_type(f)[1], '::'+get_pg_type(f)[1]),
                                ('float8', 'float', get_pg_type(f)[1], '::'+get_pg_type(f)[1]),
                                ('float8', 'monetary', get_pg_type(f)[1], '::'+get_pg_type(f)[1]),
                            ]
                            if f_pg_type == 'varchar' and f._type in ('char', 'selection') and f_pg_size and (f.size is None or f_pg_size < f.size):
                                try:
                                    with cr.savepoint():
                                        cr.execute('ALTER TABLE "%s" ALTER COLUMN "%s" TYPE %s' % (self._table, k, pg_varchar(f.size)), log_exceptions=False)
                                except psycopg2.NotSupportedError:
                                    # In place alter table cannot be done because a view is depending of this field.
                                    # Do a manual copy. This will drop the view (that will be recreated later)
                                    cr.execute('ALTER TABLE "%s" RENAME COLUMN "%s" TO temp_change_size' % (self._table, k))
                                    cr.execute('ALTER TABLE "%s" ADD COLUMN "%s" %s' % (self._table, k, pg_varchar(f.size)))
                                    cr.execute('UPDATE "%s" SET "%s"=temp_change_size::%s' % (self._table, k, pg_varchar(f.size)))
                                    cr.execute('ALTER TABLE "%s" DROP COLUMN temp_change_size CASCADE' % (self._table,))
                                cr.commit()
                                _schema.debug("Table '%s': column '%s' (type varchar) changed size from %s to %s",
                                    self._table, k, f_pg_size or 'unlimited', f.size or 'unlimited')
                            for c in casts:
                                if (f_pg_type==c[0]) and (f._type==c[1]):
                                    if f_pg_type != f_obj_type:
                                        ok = True
                                        try:
                                            with cr.savepoint():
                                                cr.execute('ALTER TABLE "%s" ALTER COLUMN "%s" TYPE %s' % (self._table, k, c[2]), log_exceptions=False)
                                        except psycopg2.NotSupportedError:
                                            # can't do inplace change -> use a casted temp column
                                            cr.execute('ALTER TABLE "%s" RENAME COLUMN "%s" TO __temp_type_cast' % (self._table, k))
                                            cr.execute('ALTER TABLE "%s" ADD COLUMN "%s" %s' % (self._table, k, c[2]))
                                            cr.execute('UPDATE "%s" SET "%s"= __temp_type_cast%s' % (self._table, k, c[3]))
                                            cr.execute('ALTER TABLE "%s" DROP COLUMN  __temp_type_cast CASCADE' % (self._table,))
                                        cr.commit()
                                        _schema.debug("Table '%s': column '%s' changed type from %s to %s",
                                            self._table, k, c[0], c[1])
                                    break

                            if f_pg_type != f_obj_type:
                                if not ok:
                                    i = 0
                                    while True:
                                        newname = k + '_moved' + str(i)
                                        cr.execute("SELECT count(1) FROM pg_class c,pg_attribute a " \
                                            "WHERE c.relname=%s " \
                                            "AND a.attname=%s " \
                                            "AND c.oid=a.attrelid ", (self._table, newname))
                                        if not cr.fetchone()[0]:
                                            break
                                        i += 1
                                    if f_pg_notnull:
                                        cr.execute('ALTER TABLE "%s" ALTER COLUMN "%s" DROP NOT NULL' % (self._table, k))
                                    cr.execute('ALTER TABLE "%s" RENAME COLUMN "%s" TO "%s"' % (self._table, k, newname))
                                    cr.execute('ALTER TABLE "%s" ADD COLUMN "%s" %s' % (self._table, k, get_pg_type(f)[1]))
                                    cr.execute("COMMENT ON COLUMN %s.\"%s\" IS %%s" % (self._table, k), (f.string,))
                                    _schema.warning("Table `%s`: column `%s` has changed type (DB=%s, def=%s), data moved to column `%s`",
                                                    self._table, k, f_pg_type, f._type, newname)

                            # if the field is required and hasn't got a NOT NULL constraint
                            if f.required and f_pg_notnull == 0:
                                if has_rows:
                                    self._set_default_value_on_column(cr, k, context=context)
                                # add the NOT NULL constraint
                                try:
                                    cr.execute('ALTER TABLE "%s" ALTER COLUMN "%s" SET NOT NULL' % (self._table, k), log_exceptions=False)
                                    cr.commit()
                                    _schema.debug("Table '%s': column '%s': added NOT NULL constraint",
                                        self._table, k)
                                except Exception:
                                    msg = "Table '%s': unable to set a NOT NULL constraint on column '%s' !\n"\
                                        "If you want to have it, you should update the records and execute manually:\n"\
                                        "ALTER TABLE %s ALTER COLUMN %s SET NOT NULL"
                                    _schema.warning(msg, self._table, k, self._table, k)
                                cr.commit()
                            elif not f.required and f_pg_notnull == 1:
                                cr.execute('ALTER TABLE "%s" ALTER COLUMN "%s" DROP NOT NULL' % (self._table, k))
                                cr.commit()
                                _schema.debug("Table '%s': column '%s': dropped NOT NULL constraint",
                                    self._table, k)
                            # Verify index
                            indexname = '%s_%s_index' % (self._table, k)
                            cr.execute("SELECT indexname FROM pg_indexes WHERE indexname = %s and tablename = %s", (indexname, self._table))
                            res2 = cr.dictfetchall()
                            if not res2 and f.select:
                                cr.execute('CREATE INDEX "%s_%s_index" ON "%s" ("%s")' % (self._table, k, self._table, k))
                                cr.commit()
                                if f._type == 'text':
                                    # FIXME: for fields.text columns we should try creating GIN indexes instead (seems most suitable for an ERP context)
                                    msg = "Table '%s': Adding (b-tree) index for %s column '%s'."\
                                        "This is probably useless (does not work for fulltext search) and prevents INSERTs of long texts"\
                                        " because there is a length limit for indexable btree values!\n"\
                                        "Use a search view instead if you simply want to make the field searchable."
                                    _schema.warning(msg, self._table, f._type, k)
                            if res2 and not f.select:
                                cr.execute('DROP INDEX "%s_%s_index"' % (self._table, k))
                                cr.commit()
                                msg = "Table '%s': dropping index for column '%s' of type '%s' as it is not required anymore"
                                _schema.debug(msg, self._table, k, f._type)

                            if isinstance(f, fields.many2one) or (isinstance(f, fields.function) and f._type == 'many2one' and f.store):
                                dest_model = self.pool[f._obj]
                                if dest_model._auto and dest_model._table != 'ir_actions':
                                    self._m2o_fix_foreign_key(cr, self._table, k, dest_model, f.ondelete)

                    # The field doesn't exist in database. Create it if necessary.
                    else:
                        if f._classic_write:
                            # add the missing field
                            cr.execute('ALTER TABLE "%s" ADD COLUMN "%s" %s' % (self._table, k, get_pg_type(f)[1]))
                            cr.execute("COMMENT ON COLUMN %s.\"%s\" IS %%s" % (self._table, k), (f.string,))
                            _schema.debug("Table '%s': added column '%s' with definition=%s",
                                self._table, k, get_pg_type(f)[1])

                            # initialize it
                            if has_rows:
                                self._set_default_value_on_column(cr, k, context=context)

                            # remember the functions to call for the stored fields
                            if isinstance(f, fields.function):
                                order = 10
                                if f.store is not True: # i.e. if f.store is a dict
                                    order = f.store[f.store.keys()[0]][2]
                                todo_end.append((order, self._update_store, (f, k)))

                            # remember new-style stored fields with compute method
                            if k in self._fields and self._fields[k].depends:
                                stored_fields.append(self._fields[k])

                            # and add constraints if needed
                            if isinstance(f, fields.many2one) or (isinstance(f, fields.function) and f._type == 'many2one' and f.store):
                                if f._obj not in self.pool:
                                    raise ValueError(_('There is no reference available for %s') % (f._obj,))
                                dest_model = self.pool[f._obj]
                                ref = dest_model._table
                                # ir_actions is inherited so foreign key doesn't work on it
                                if dest_model._auto and ref != 'ir_actions':
                                    self._m2o_add_foreign_key_checked(k, dest_model, f.ondelete)
                            if f.select:
                                cr.execute('CREATE INDEX "%s_%s_index" ON "%s" ("%s")' % (self._table, k, self._table, k))
                            if f.required:
                                try:
                                    cr.commit()
                                    cr.execute('ALTER TABLE "%s" ALTER COLUMN "%s" SET NOT NULL' % (self._table, k))
                                    _schema.debug("Table '%s': column '%s': added a NOT NULL constraint",
                                        self._table, k)
                                except Exception:
                                    msg = "WARNING: unable to set column %s of table %s not null !\n"\
                                        "Try to re-run: openerp-server --update=module\n"\
                                        "If it doesn't work, update records and execute manually:\n"\
                                        "ALTER TABLE %s ALTER COLUMN %s SET NOT NULL"
                                    _logger.warning(msg, k, self._table, self._table, k, exc_info=True)
                            cr.commit()

        else:
            cr.execute("SELECT relname FROM pg_class WHERE relkind IN ('r','v') AND relname=%s", (self._table,))
            create = not bool(cr.fetchone())

        cr.commit()     # start a new transaction

        if self._auto:
            self._add_sql_constraints(cr)

        if create:
            self._execute_sql(cr)

        if store_compute:
            self._parent_store_compute(cr)
            cr.commit()

        if stored_fields:
            # trigger computation of new-style stored fields with a compute
            def func(cr):
                fnames = [f.name for f in stored_fields]
                _logger.info("Storing computed values of %s fields %s",
                             self._name, ', '.join(sorted(fnames)))
                recs = self.browse(cr, SUPERUSER_ID, [], {'active_test': False})
                recs = recs.search([])
                if recs:
                    recs.invalidate_cache(fnames, recs.ids)
                    map(recs._recompute_todo, stored_fields)

            todo_end.append((1000, func, ()))

        return todo_end

    def _auto_end(self, cr, context=None):
        """ Create the foreign keys recorded by _auto_init. """
        for t, k, r, d in self._foreign_keys:
            cr.execute('ALTER TABLE "%s" ADD FOREIGN KEY ("%s") REFERENCES "%s" ON DELETE %s' % (t, k, r, d))
            self._save_constraint(cr, "%s_%s_fkey" % (t, k), 'f', False)
        cr.commit()
        del self._foreign_keys


    def _table_exist(self, cr):
        cr.execute("SELECT relname FROM pg_class WHERE relkind IN ('r','v') AND relname=%s", (self._table,))
        return cr.rowcount


    def _create_table(self, cr):
        cr.execute('CREATE TABLE "%s" (id SERIAL NOT NULL, PRIMARY KEY(id))' % (self._table,))
        cr.execute(("COMMENT ON TABLE \"%s\" IS %%s" % self._table), (self._description,))
        _schema.debug("Table '%s': created", self._table)


    def _parent_columns_exist(self, cr):
        cr.execute("""SELECT c.relname
            FROM pg_class c, pg_attribute a
            WHERE c.relname=%s AND a.attname=%s AND c.oid=a.attrelid
            """, (self._table, 'parent_left'))
        return cr.rowcount


    def _create_parent_columns(self, cr):
        cr.execute('ALTER TABLE "%s" ADD COLUMN "parent_left" INTEGER' % (self._table,))
        cr.execute('ALTER TABLE "%s" ADD COLUMN "parent_right" INTEGER' % (self._table,))
        if 'parent_left' not in self._columns:
            _logger.error('create a column parent_left on object %s: fields.integer(\'Left Parent\', select=1)',
                          self._table)
            _schema.debug("Table '%s': added column '%s' with definition=%s",
                self._table, 'parent_left', 'INTEGER')
        elif not self._columns['parent_left'].select:
            _logger.error('parent_left column on object %s must be indexed! Add select=1 to the field definition)',
                          self._table)
        if 'parent_right' not in self._columns:
            _logger.error('create a column parent_right on object %s: fields.integer(\'Right Parent\', select=1)',
                          self._table)
            _schema.debug("Table '%s': added column '%s' with definition=%s",
                self._table, 'parent_right', 'INTEGER')
        elif not self._columns['parent_right'].select:
            _logger.error('parent_right column on object %s must be indexed! Add select=1 to the field definition)',
                          self._table)
        if self._columns[self._parent_name].ondelete not in ('cascade', 'restrict'):
            _logger.error("The column %s on object %s must be set as ondelete='cascade' or 'restrict'",
                          self._parent_name, self._name)

        cr.commit()


    def _select_column_data(self, cr):
        # attlen is the number of bytes necessary to represent the type when
        # the type has a fixed size. If the type has a varying size attlen is
        # -1 and atttypmod is the size limit + 4, or -1 if there is no limit.
        cr.execute("SELECT c.relname,a.attname,a.attlen,a.atttypmod,a.attnotnull,a.atthasdef,t.typname,CASE WHEN a.attlen=-1 THEN (CASE WHEN a.atttypmod=-1 THEN 0 ELSE a.atttypmod-4 END) ELSE a.attlen END as size " \
           "FROM pg_class c,pg_attribute a,pg_type t " \
           "WHERE c.relname=%s " \
           "AND c.oid=a.attrelid " \
           "AND a.atttypid=t.oid", (self._table,))
        return dict(map(lambda x: (x['attname'], x),cr.dictfetchall()))


    def _o2m_raise_on_missing_reference(self, cr, f):
        # TODO this check should be a method on fields.one2many.
        if f._obj in self.pool:
            other = self.pool[f._obj]
            # TODO the condition could use fields_get_keys().
            if f._fields_id not in other._columns.keys():
                if f._fields_id not in other._inherit_fields.keys():
                    raise UserError(_("There is no reference field '%s' found for '%s'") % (f._fields_id, f._obj))

    def _m2m_raise_or_create_relation(self, cr, f):
        """ Create the table for the relation if necessary.
        Return ``True`` if the relation had to be created.
        """
        m2m_tbl, col1, col2 = f._sql_names(self)
        # do not create relations for custom fields as they do not belong to a module
        # they will be automatically removed when dropping the corresponding ir.model.field
        # table name for custom relation all starts with x_, see __init__
        if not m2m_tbl.startswith('x_'):
            self._save_relation_table(cr, m2m_tbl)
        cr.execute("SELECT relname FROM pg_class WHERE relkind IN ('r','v') AND relname=%s", (m2m_tbl,))
        if not cr.dictfetchall():
            if f._obj not in self.pool:
                raise UserError(_('Many2Many destination model does not exist: `%s`') % (f._obj,))
            dest_model = self.pool[f._obj]
            ref = dest_model._table
            cr.execute('CREATE TABLE "%s" ("%s" INTEGER NOT NULL, "%s" INTEGER NOT NULL, UNIQUE("%s","%s"))' % (m2m_tbl, col1, col2, col1, col2))
            # create foreign key references with ondelete=cascade, unless the targets are SQL views
            cr.execute("SELECT relkind FROM pg_class WHERE relkind IN ('v') AND relname=%s", (ref,))
            if not cr.fetchall():
                self._m2o_add_foreign_key_unchecked(m2m_tbl, col2, dest_model, 'cascade')
            cr.execute("SELECT relkind FROM pg_class WHERE relkind IN ('v') AND relname=%s", (self._table,))
            if not cr.fetchall():
                self._m2o_add_foreign_key_unchecked(m2m_tbl, col1, self, 'cascade')

            cr.execute('CREATE INDEX ON "%s" ("%s")' % (m2m_tbl, col1))
            cr.execute('CREATE INDEX ON "%s" ("%s")' % (m2m_tbl, col2))
            cr.execute("COMMENT ON TABLE \"%s\" IS 'RELATION BETWEEN %s AND %s'" % (m2m_tbl, self._table, ref))
            cr.commit()
            _schema.debug("Create table '%s': m2m relation between '%s' and '%s'", m2m_tbl, self._table, ref)
            return True


    def _add_sql_constraints(self, cr):
        """

        Modify this model's database table constraints so they match the one in
        _sql_constraints.

        """
        def unify_cons_text(txt):
            return txt.lower().replace(', ',',').replace(' (','(')

        for (key, con, _) in self._sql_constraints:
            conname = '%s_%s' % (self._table, key)

            # using 1 to get result if no imc but one pgc
            cr.execute("""SELECT definition, 1
                          FROM ir_model_constraint imc
                          RIGHT JOIN pg_constraint pgc
                          ON (pgc.conname = imc.name)
                          WHERE pgc.conname=%s
                          """, (conname, ))
            existing_constraints = cr.dictfetchone()
            sql_actions = {
                'drop': {
                    'execute': False,
                    'query': 'ALTER TABLE "%s" DROP CONSTRAINT "%s"' % (self._table, conname, ),
                    'msg_ok': "Table '%s': dropped constraint '%s'. Reason: its definition changed from '%%s' to '%s'" % (
                        self._table, conname, con),
                    'msg_err': "Table '%s': unable to drop \'%s\' constraint !" % (self._table, con),
                    'order': 1,
                },
                'add': {
                    'execute': False,
                    'query': 'ALTER TABLE "%s" ADD CONSTRAINT "%s" %s' % (self._table, conname, con,),
                    'msg_ok': "Table '%s': added constraint '%s' with definition=%s" % (self._table, conname, con),
                    'msg_err': "Table '%s': unable to add \'%s\' constraint !\n If you want to have it, you should update the records and execute manually:\n%%s" % (
                        self._table, con),
                    'order': 2,
                },
            }

            if not existing_constraints:
                # constraint does not exists:
                sql_actions['add']['execute'] = True
                sql_actions['add']['msg_err'] = sql_actions['add']['msg_err'] % (sql_actions['add']['query'], )
            elif unify_cons_text(con) != existing_constraints['definition']:
                # constraint exists but its definition has changed:
                sql_actions['drop']['execute'] = True
                sql_actions['drop']['msg_ok'] = sql_actions['drop']['msg_ok'] % (existing_constraints['definition'] or '', )
                sql_actions['add']['execute'] = True
                sql_actions['add']['msg_err'] = sql_actions['add']['msg_err'] % (sql_actions['add']['query'], )

            # we need to add the constraint:
            self._save_constraint(cr, conname, 'u', unify_cons_text(con))
            sql_actions = [item for item in sql_actions.values()]
            sql_actions.sort(key=lambda x: x['order'])
            for sql_action in [action for action in sql_actions if action['execute']]:
                try:
                    cr.execute(sql_action['query'])
                    cr.commit()
                    _schema.debug(sql_action['msg_ok'])
                except:
                    _schema.warning(sql_action['msg_err'])
                    cr.rollback()


    def _execute_sql(self, cr):
        """ Execute the SQL code from the _sql attribute (if any)."""
        if hasattr(self, "_sql"):
            for line in self._sql.split(';'):
                line2 = line.replace('\n', '').strip()
                if line2:
                    cr.execute(line2)
                    cr.commit()

    #
    # Update objects that uses this one to update their _inherits fields
    #

    @api.model
    def _add_inherited_fields(self):
        """ Determine inherited fields. """
        # determine candidate inherited fields
        fields = {}
        for parent_model, parent_field in self._inherits.iteritems():
            parent = self.env[parent_model]
            for name, field in parent._fields.iteritems():
                # inherited fields are implemented as related fields, with the
                # following specific properties:
                #  - reading inherited fields should not bypass access rights
                #  - copy inherited fields iff their original field is copied
                fields[name] = field.new(
                    inherited=True,
                    related=(parent_field, name),
                    related_sudo=False,
                    copy=field.copy,
                )

        # add inherited fields that are not redefined locally
        for name, field in fields.iteritems():
            if name not in self._fields:
                self._add_field(name, field)

    @classmethod
    def _inherits_reload(cls):
        """ Recompute the _inherit_fields mapping. """
        cls._inherit_fields = struct = {}
        for parent_model, parent_field in cls._inherits.iteritems():
            parent = cls.pool[parent_model]
            parent._inherits_reload()
            for name, column in parent._columns.iteritems():
                struct[name] = (parent_model, parent_field, column, parent_model)
            for name, source in parent._inherit_fields.iteritems():
                struct[name] = (parent_model, parent_field, source[2], source[3])

    @property
    def _all_columns(self):
        """ Returns a dict mapping all fields names (self fields and inherited
        field via _inherits) to a ``column_info`` object giving detailed column
        information. This property is deprecated, use ``_fields`` instead.
        """
        result = {}
        # do not inverse for loops, since local fields may hide inherited ones!
        for k, (parent, m2o, col, original_parent) in self._inherit_fields.iteritems():
            result[k] = fields.column_info(k, col, parent, m2o, original_parent)
        for k, col in self._columns.iteritems():
            result[k] = fields.column_info(k, col)
        return result

    @api.model
    def _inherits_check(self):
        for table, field_name in self._inherits.items():
            field = self._fields.get(field_name)
            if not field:
                _logger.info('Missing many2one field definition for _inherits reference "%s" in "%s", using default one.', field_name, self._name)
                from .fields import Many2one
                field = Many2one(table, string="Automatically created field to link to parent %s" % table, required=True, ondelete="cascade")
                self._add_field(field_name, field)
            elif not field.required or field.ondelete.lower() not in ("cascade", "restrict"):
                _logger.warning('Field definition for _inherits reference "%s" in "%s" must be marked as "required" with ondelete="cascade" or "restrict", forcing it to required + cascade.', field_name, self._name)
                field.required = True
                field.ondelete = "cascade"

        # reflect fields with delegate=True in dictionary self._inherits
        for field in self._fields.itervalues():
            if field.type == 'many2one' and not field.related and field.delegate:
                if not field.required:
                    _logger.warning("Field %s with delegate=True must be required.", field)
                    field.required = True
                if field.ondelete.lower() not in ('cascade', 'restrict'):
                    field.ondelete = 'cascade'
                self._inherits[field.comodel_name] = field.name

    @api.model
    def _prepare_setup(self):
        """ Prepare the setup of the model. """
        type(self)._setup_done = False

    @api.model
    def _setup_base(self, partial):
        """ Determine the inherited and custom fields of the model. """
        cls = type(self)
        if cls._setup_done:
            return

        # 1. determine the proper fields of the model: the fields defined on the
        # class and magic fields, not the inherited or custom ones
        cls0 = cls.pool.model_cache.get(cls.__bases__)
        if cls0:
            # cls0 is either a model class from another registry, or cls itself.
            # The point is that it has the same base classes. We retrieve stuff
            # from cls0 to optimize the setup of cls. cls0 is guaranteed to be
            # properly set up: registries are loaded under a global lock,
            # therefore two registries are never set up at the same time.

            # remove fields that are not proper to cls
            for name in set(cls._fields) - cls0._proper_fields:
                delattr(cls, name)
                cls._fields.pop(name, None)
                cls._defaults.pop(name, None)
            # collect proper fields on cls0, and add them on cls
            for name in cls0._proper_fields:
                field = cls0._fields[name]
                if not field.related:
                    # regular fields are shared, and their default value copied
                    self._add_field(name, field)
                    if name in cls0._defaults:
                        cls._defaults[name] = cls0._defaults[name]
                else:
                    # related fields are copied, and setup from scratch
                    self._add_field(name, field.new(**field.args))
            cls._proper_fields = set(cls._fields)

        else:
            # retrieve fields from parent classes, and duplicate them on cls to
            # avoid clashes with inheritance between different models
            cls._fields = {}
            cls._defaults = {}
            for name, field in getmembers(cls, Field.__instancecheck__):
                self._add_field(name, field.new())
            self._add_magic_fields()
            cls._proper_fields = set(cls._fields)

            cls.pool.model_cache[cls.__bases__] = cls

        # 2. add custom fields
        self._add_manual_fields(partial)

        # 3. make sure that parent models determine their own fields, then add
        # inherited fields to cls
        self._inherits_check()
        for parent in self._inherits:
            self.env[parent]._setup_base(partial)
        self._add_inherited_fields()

        # 4. initialize more field metadata
        cls._field_computed = {}            # fields computed with the same method
        cls._field_inverses = Collector()   # inverse fields for related fields
        cls._field_triggers = Collector()   # list of (field, path) to invalidate

        cls._setup_done = True

    @api.model
    def _setup_fields(self):
        """ Setup the fields, except for recomputation triggers. """
        cls = type(self)

        # set up fields, and determine their corresponding column
        cls._columns = {}
        for name, field in cls._fields.iteritems():
            field.setup_full(self)
            column = field.to_column()
            if column:
                cls._columns[name] = column

        # map each field to the fields computed with the same method
        groups = defaultdict(list)
        for field in cls._fields.itervalues():
            if field.compute:
                cls._field_computed[field] = group = groups[field.compute]
                group.append(field)

    @api.model
    def _setup_complete(self):
        """ Setup recomputation triggers, and complete the model setup. """
        cls = type(self)

        # set up field triggers
        for field in cls._fields.itervalues():
            field.setup_triggers(self.env)

        # add invalidation triggers on model dependencies
        if cls._depends:
            for model_name, field_names in cls._depends.iteritems():
                model = self.env[model_name]
                for field_name in field_names:
                    field = model._fields[field_name]
                    for dependent in cls._fields.itervalues():
                        model._field_triggers.add(field, (dependent, None))

        # determine old-api structures about inherited fields
        cls._inherits_reload()

        # register stuff about low-level function fields
        cls._init_function_fields(cls.pool, self._cr)

        # register constraints and onchange methods
        cls._init_constraints_onchanges()

        # check defaults
        for name in cls._defaults:
            assert name in cls._fields, \
                "Model %s has a default for nonexiting field %s" % (cls._name, name)

        # validate rec_name
        if cls._rec_name:
            assert cls._rec_name in cls._fields, \
                "Invalid rec_name %s for model %s" % (cls._rec_name, cls._name)
        elif 'name' in cls._fields:
            cls._rec_name = 'name'
        elif 'x_name' in cls._fields:
            cls._rec_name = 'x_name'

    def fields_get(self, cr, user, allfields=None, context=None, write_access=True, attributes=None):
        """ fields_get([fields][, attributes])

        Return the definition of each field.

        The returned value is a dictionary (indiced by field name) of
        dictionaries. The _inherits'd fields are included. The string, help,
        and selection (if present) attributes are translated.

        :param allfields: list of fields to document, all if empty or not provided
        :param attributes: list of description attributes to return for each field, all if empty or not provided
        """
        recs = self.browse(cr, user, [], context)

        has_access = functools.partial(recs.check_access_rights, raise_exception=False)
        readonly = not (has_access('write') or has_access('create'))

        res = {}
        for fname, field in self._fields.iteritems():
            if allfields and fname not in allfields:
                continue
            if field.groups and not recs.user_has_groups(field.groups):
                continue

            description = field.get_description(recs.env)
            if readonly:
                description['readonly'] = True
                description['states'] = {}
            if attributes:
                description = {k: v for k, v in description.iteritems()
                               if k in attributes}
            res[fname] = description

        return res

    def get_empty_list_help(self, cr, user, help, context=None):
        """ Generic method giving the help message displayed when having
            no result to display in a list or kanban view. By default it returns
            the help given in parameter that is generally the help message
            defined in the action.
        """
        return help

    def check_field_access_rights(self, cr, user, operation, fields, context=None):
        """
        Check the user access rights on the given fields. This raises Access
        Denied if the user does not have the rights. Otherwise it returns the
        fields (as is if the fields is not falsy, or the readable/writable
        fields if fields is falsy).
        """
        if user == SUPERUSER_ID:
            return fields or list(self._fields)

        def valid(fname):
            """ determine whether user has access to field ``fname`` """
            field = self._fields.get(fname)
            if field and field.groups:
                return self.user_has_groups(cr, user, groups=field.groups, context=context)
            else:
                return True

        if not fields:
            fields = filter(valid, self._fields)
        else:
            invalid_fields = set(filter(lambda name: not valid(name), fields))
            if invalid_fields:
                _logger.info('Access Denied by ACLs for operation: %s, uid: %s, model: %s, fields: %s',
                    operation, user, self._name, ', '.join(invalid_fields))
                raise AccessError(_('The requested operation cannot be completed due to security restrictions. '
                                        'Please contact your system administrator.\n\n(Document type: %s, Operation: %s)') % \
                                        (self._description, operation))

        return fields

    # add explicit old-style implementation to read()
    @api.v7
    def read(self, cr, user, ids, fields=None, context=None, load='_classic_read'):
        records = self.browse(cr, user, ids, context)
        result = BaseModel.read(records, fields, load=load)
        return result if isinstance(ids, list) else (bool(result) and result[0])

    # new-style implementation of read()
    @api.v8
    def read(self, fields=None, load='_classic_read'):
        """ read([fields])

        Reads the requested fields for the records in ``self``, low-level/RPC
        method. In Python code, prefer :meth:`~.browse`.

        :param fields: list of field names to return (default is all fields)
        :return: a list of dictionaries mapping field names to their values,
                 with one dictionary per record
        :raise AccessError: if user has no read rights on some of the given
                records
        """
        # check access rights
        self.check_access_rights('read')
        fields = self.check_field_access_rights('read', fields)

        # split fields into stored and computed fields
        stored, inherited, computed = [], [], []
        for name in fields:
            if name in self._columns:
                stored.append(name)
            elif name in self._fields:
                computed.append(name)
                field = self._fields[name]
                if field.inherited and field.base_field.column:
                    inherited.append(name)
            else:
                _logger.warning("%s.read() with unknown field '%s'", self._name, name)

        # fetch stored fields from the database to the cache
        self._read_from_database(stored, inherited)

        # retrieve results from records; this takes values from the cache and
        # computes remaining fields
        result = []
        name_fields = [(name, self._fields[name]) for name in (stored + computed)]
        use_name_get = (load == '_classic_read')
        for record in self:
            try:
                values = {'id': record.id}
                for name, field in name_fields:
                    values[name] = field.convert_to_read(record[name], use_name_get)
                result.append(values)
            except MissingError:
                pass

        return result

    @api.multi
    def _prefetch_field(self, field):
        """ Read from the database in order to fetch ``field`` (:class:`Field`
            instance) for ``self`` in cache.
        """
        # fetch the records of this model without field_name in their cache
        records = self._in_cache_without(field)

        # determine which fields can be prefetched
        fs = {field}
        if self._context.get('prefetch_fields', True) and field.column._prefetch:
            fs.update(
                f
                for f in self._fields.itervalues()
                # select stored fields that can be prefetched
                if f.store and f.column._prefetch
                # discard fields with groups that the user may not access
                if not (f.groups and not self.user_has_groups(f.groups))
                # discard fields that must be recomputed
                if not (f.compute and self.env.field_todo(f))
            )
        elif field.column._multi:
            # prefetch all function fields with the same value for 'multi'
            multi = field.column._multi
            fs.update(
                f
                for f in self._fields.itervalues()
                # select stored fields with the same multi
                if f.column and f.column._multi == multi
                # discard fields with groups that the user may not access
                if not (f.groups and not self.user_has_groups(f.groups))
            )

        # special case: discard records to recompute for field
        records -= self.env.field_todo(field)

        # in onchange mode, discard computed fields and fields in cache
        if self.env.in_onchange:
            for f in list(fs):
                if f.compute or (f.name in self._cache):
                    fs.discard(f)
                else:
                    records &= self._in_cache_without(f)

        # prefetch at most PREFETCH_MAX records
        if len(records) > PREFETCH_MAX:
            records = records[:PREFETCH_MAX] | self

        # fetch records with read()
        assert self in records and field in fs
        result = []
        try:
            result = records.read([f.name for f in fs], load='_classic_write')
        except AccessError:
            # not all records may be accessible, try with only current record
            result = self.read([f.name for f in fs], load='_classic_write')

        # check the cache, and update it if necessary
        if field not in self._cache:
            for values in result:
                record = self.browse(values.pop('id'))
                record._cache.update(record._convert_to_cache(values, validate=False))
            if not self._cache.contains(field):
                e = AccessError("No value found for %s.%s" % (self, field.name))
                self._cache[field] = FailedValue(e)

    @api.multi
    def _read_from_database(self, field_names, inherited_field_names=[]):
        """ Read the given fields of the records in ``self`` from the database,
            and store them in cache. Access errors are also stored in cache.

            :param field_names: list of column names of model ``self``; all those
                fields are guaranteed to be read
            :param inherited_field_names: list of column names from parent
                models; some of those fields may not be read
        """
        env = self.env
        cr, user, context = env.args

        # make a query object for selecting ids, and apply security rules to it
        param_ids = object()
        query = Query(['"%s"' % self._table], ['"%s".id IN %%s' % self._table], [param_ids])
        self._apply_ir_rules(query, 'read')
        order_str = self._generate_order_by(None, query)

        # determine the fields that are stored as columns in tables;
        fields = map(self._fields.get, field_names + inherited_field_names)
        fields_pre = [
            field
            for field in fields
            if field.base_field.column._classic_write
            if not (field.inherited and callable(field.base_field.column.translate))
        ]

        # the query may involve several tables: we need fully-qualified names
        def qualify(field):
            col = field.name
            res = self._inherits_join_calc(self._table, field.name, query)
            if field.type == 'binary' and (context.get('bin_size') or context.get('bin_size_' + col)):
                # PG 9.2 introduces conflicting pg_size_pretty(numeric) -> need ::cast
                res = 'pg_size_pretty(length(%s)::bigint)' % res
            return '%s as "%s"' % (res, col)

        qual_names = map(qualify, set(fields_pre + [self._fields['id']]))

        # determine the actual query to execute
        from_clause, where_clause, params = query.get_sql()
        query_str = """ SELECT %(qual_names)s FROM %(from_clause)s
                        WHERE %(where_clause)s %(order_str)s
                    """ % {
                        'qual_names': ",".join(qual_names),
                        'from_clause': from_clause,
                        'where_clause': where_clause,
                        'order_str': order_str,
                    }

        result = []
        param_pos = params.index(param_ids)
        for sub_ids in cr.split_for_in_conditions(self.ids):
            params[param_pos] = tuple(sub_ids)
            cr.execute(query_str, params)
            result.extend(cr.dictfetchall())

        ids = [vals['id'] for vals in result]
        fetched = self.browse(ids)

        if ids:
            # translate the fields if necessary
            if context.get('lang'):
                for field in fields_pre:
                    if not field.inherited and callable(field.column.translate):
                        f = field.name
                        translate = field.get_trans_func(fetched)
                        for vals in result:
                            vals[f] = translate(vals['id'], vals[f])

            # apply the symbol_get functions of the fields we just read
            for field in fields_pre:
                symbol_get = field.base_field.column._symbol_get
                if symbol_get:
                    f = field.name
                    for vals in result:
                        vals[f] = symbol_get(vals[f])

            # store result in cache for POST fields
            for vals in result:
                record = self.browse(vals['id'])
                record._cache.update(record._convert_to_cache(vals, validate=False))

            # determine the fields that must be processed now;
            # for the sake of simplicity, we ignore inherited fields
            fields_post = [f for f in field_names if not self._columns[f]._classic_write]

            # Compute POST fields, grouped by multi
            by_multi = defaultdict(list)
            for f in fields_post:
                by_multi[self._columns[f]._multi].append(f)

            for multi, fs in by_multi.iteritems():
                if multi:
                    res2 = self._columns[fs[0]].get(cr, self._model, ids, fs, user, context=context, values=result)
                    assert res2 is not None, \
                        'The function field "%s" on the "%s" model returned None\n' \
                        '(a dictionary was expected).' % (fs[0], self._name)
                    for vals in result:
                        # TOCHECK : why got string instend of dict in python2.6
                        # if isinstance(res2[vals['id']], str): res2[vals['id']] = eval(res2[vals['id']])
                        multi_fields = res2.get(vals['id'], {})
                        if multi_fields:
                            for f in fs:
                                vals[f] = multi_fields.get(f, [])
                else:
                    for f in fs:
                        res2 = self._columns[f].get(cr, self._model, ids, f, user, context=context, values=result)
                        for vals in result:
                            if res2:
                                vals[f] = res2[vals['id']]
                            else:
                                vals[f] = []

        # Warn about deprecated fields now that fields_pre and fields_post are computed
        for f in field_names:
            column = self._columns[f]
            if column.deprecated:
                _logger.warning('Field %s.%s is deprecated: %s', self._name, f, column.deprecated)

        # store result in cache
        for vals in result:
            record = self.browse(vals.pop('id'))
            record._cache.update(record._convert_to_cache(vals, validate=False))

        # store failed values in cache for the records that could not be read
        missing = self - fetched
        if missing:
            extras = fetched - self
            if extras:
                raise AccessError(
                    _("Database fetch misses ids ({}) and has extra ids ({}), may be caused by a type incoherence in a previous request").format(
                        ', '.join(map(repr, missing._ids)),
                        ', '.join(map(repr, extras._ids)),
                    ))
            # mark non-existing records in missing
            forbidden = missing.exists()
            if forbidden:
                # store an access error exception in existing records
                exc = AccessError(
                    _('The requested operation cannot be completed due to security restrictions. Please contact your system administrator.\n\n(Document type: %s, Operation: %s)') % \
                    (self._name, 'read')
                )
                forbidden._cache.update(FailedValue(exc))

    @api.multi
    def get_metadata(self):
        """
        Returns some metadata about the given records.

        :return: list of ownership dictionaries for each requested record
        :rtype: list of dictionaries with the following keys:

                    * id: object id
                    * create_uid: user who created the record
                    * create_date: date when the record was created
                    * write_uid: last user who changed the record
                    * write_date: date of the last change to the record
                    * xmlid: XML ID to use to refer to this record (if there is one), in format ``module.name``
                    * noupdate: A boolean telling if the record will be updated or not
        """
        fields = ['id']
        if self._log_access:
            fields += ['create_uid', 'create_date', 'write_uid', 'write_date']
        quoted_table = '"%s"' % self._table
        fields_str = ",".join('%s.%s' % (quoted_table, field) for field in fields)
        query = '''SELECT %s, __imd.noupdate, __imd.module, __imd.name
                   FROM %s LEFT JOIN ir_model_data __imd
                       ON (__imd.model = %%s and __imd.res_id = %s.id)
                   WHERE %s.id IN %%s''' % (fields_str, quoted_table, quoted_table, quoted_table)
        self._cr.execute(query, (self._name, tuple(self.ids)))
        res = self._cr.dictfetchall()

        uids = set(r[k] for r in res for k in ['write_uid', 'create_uid'] if r.get(k))
        names = dict(self.env['res.users'].browse(uids).name_get())

        for r in res:
            for key in r:
                value = r[key] = r[key] or False
                if key in ('write_uid', 'create_uid') and value in names:
                    r[key] = (value, names[value])
            r['xmlid'] = ("%(module)s.%(name)s" % r) if r['name'] else False
            del r['name'], r['module']
        return res

    def _check_concurrency(self, cr, ids, context):
        if not context:
            return
        if not (context.get(self.CONCURRENCY_CHECK_FIELD) and self._log_access):
            return
        check_clause = "(id = %s AND %s < COALESCE(write_date, create_date, (now() at time zone 'UTC'))::timestamp)"
        for sub_ids in cr.split_for_in_conditions(ids):
            ids_to_check = []
            for id in sub_ids:
                id_ref = "%s,%s" % (self._name, id)
                update_date = context[self.CONCURRENCY_CHECK_FIELD].pop(id_ref, None)
                if update_date:
                    ids_to_check.extend([id, update_date])
            if not ids_to_check:
                continue
            cr.execute("SELECT id FROM %s WHERE %s" % (self._table, " OR ".join([check_clause]*(len(ids_to_check)/2))), tuple(ids_to_check))
            res = cr.fetchone()
            if res:
                # mention the first one only to keep the error message readable
                raise ValidationError(_('A document was modified since you last viewed it (%s:%d)') % (self._description, res[0]))

    def _check_record_rules_result_count(self, cr, uid, ids, result_ids, operation, context=None):
        """Verify the returned rows after applying record rules matches
           the length of ``ids``, and raise an appropriate exception if it does not.
        """
        if context is None:
            context = {}
        ids, result_ids = set(ids), set(result_ids)
        missing_ids = ids - result_ids
        if missing_ids:
            # Attempt to distinguish record rule restriction vs deleted records,
            # to provide a more specific error message - check if the missinf
            cr.execute('SELECT id FROM ' + self._table + ' WHERE id IN %s', (tuple(missing_ids),))
            forbidden_ids = [x[0] for x in cr.fetchall()]
            if forbidden_ids:
                # the missing ids are (at least partially) hidden by access rules
                if uid == SUPERUSER_ID:
                    return
                _logger.info('Access Denied by record rules for operation: %s on record ids: %r, uid: %s, model: %s', operation, forbidden_ids, uid, self._name)
                raise AccessError(_('The requested operation cannot be completed due to security restrictions. Please contact your system administrator.\n\n(Document type: %s, Operation: %s)') % \
                                    (self._description, operation))
            else:
                # If we get here, the missing_ids are not in the database
                if operation in ('read','unlink'):
                    # No need to warn about deleting an already deleted record.
                    # And no error when reading a record that was deleted, to prevent spurious
                    # errors for non-transactional search/read sequences coming from clients
                    return
                _logger.info('Failed operation on deleted record(s): %s, uid: %s, model: %s', operation, uid, self._name)
                raise MissingError(_('Missing document(s)') + ':' + _('One of the documents you are trying to access has been deleted, please try again after refreshing.'))


    def check_access_rights(self, cr, uid, operation, raise_exception=True): # no context on purpose.
        """Verifies that the operation given by ``operation`` is allowed for the user
           according to the access rights."""
        return self.pool.get('ir.model.access').check(cr, uid, self._name, operation, raise_exception)

    def check_access_rule(self, cr, uid, ids, operation, context=None):
        """Verifies that the operation given by ``operation`` is allowed for the user
           according to ir.rules.

           :param operation: one of ``write``, ``unlink``
           :raise UserError: * if current ir.rules do not permit this operation.
           :return: None if the operation is allowed
        """
        if uid == SUPERUSER_ID:
            return

        if self.is_transient():
            # Only one single implicit access rule for transient models: owner only!
            # This is ok to hardcode because we assert that TransientModels always
            # have log_access enabled so that the create_uid column is always there.
            # And even with _inherits, these fields are always present in the local
            # table too, so no need for JOINs.
            cr.execute("""SELECT distinct create_uid
                          FROM %s
                          WHERE id IN %%s""" % self._table, (tuple(ids),))
            uids = [x[0] for x in cr.fetchall()]
            if len(uids) != 1 or uids[0] != uid:
                raise AccessError(_('For this kind of document, you may only access records you created yourself.\n\n(Document type: %s)') % (self._description,))
        else:
            where_clause, where_params, tables = self.pool.get('ir.rule').domain_get(cr, uid, self._name, operation, context=context)
            if where_clause:
                where_clause = ' and ' + ' and '.join(where_clause)
                for sub_ids in cr.split_for_in_conditions(ids):
                    cr.execute('SELECT ' + self._table + '.id FROM ' + ','.join(tables) +
                               ' WHERE ' + self._table + '.id IN %s' + where_clause,
                               [sub_ids] + where_params)
                    returned_ids = [x['id'] for x in cr.dictfetchall()]
                    self._check_record_rules_result_count(cr, uid, sub_ids, returned_ids, operation, context=context)

    def create_workflow(self, cr, uid, ids, context=None):
        """Create a workflow instance for each given record IDs."""
        from openerp import workflow
        for res_id in ids:
            workflow.trg_create(uid, self._name, res_id, cr)
        # self.invalidate_cache(cr, uid, context=context) ?
        return True

    def delete_workflow(self, cr, uid, ids, context=None):
        """Delete the workflow instances bound to the given record IDs."""
        from openerp import workflow
        for res_id in ids:
            workflow.trg_delete(uid, self._name, res_id, cr)
        self.invalidate_cache(cr, uid, context=context)
        return True

    def step_workflow(self, cr, uid, ids, context=None):
        """Reevaluate the workflow instances of the given record IDs."""
        from openerp import workflow
        for res_id in ids:
            workflow.trg_write(uid, self._name, res_id, cr)
        # self.invalidate_cache(cr, uid, context=context) ?
        return True

    def signal_workflow(self, cr, uid, ids, signal, context=None):
        """Send given workflow signal and return a dict mapping ids to workflow results"""
        from openerp import workflow
        result = {}
        for res_id in ids:
            result[res_id] = workflow.trg_validate(uid, self._name, res_id, signal, cr)
        # self.invalidate_cache(cr, uid, context=context) ?
        return result

    def redirect_workflow(self, cr, uid, old_new_ids, context=None):
        """ Rebind the workflow instance bound to the given 'old' record IDs to
            the given 'new' IDs. (``old_new_ids`` is a list of pairs ``(old, new)``.
        """
        from openerp import workflow
        for old_id, new_id in old_new_ids:
            workflow.trg_redirect(uid, self._name, old_id, new_id, cr)
        self.invalidate_cache(cr, uid, context=context)
        return True

    def unlink(self, cr, uid, ids, context=None):
        """ unlink()

        Deletes the records of the current set

        :raise AccessError: * if user has no unlink rights on the requested object
                            * if user tries to bypass access rules for unlink on the requested object
        :raise UserError: if the record is default property for other records

        """
        if not ids:
            return True
        if isinstance(ids, (int, long)):
            ids = [ids]

        result_store = self._store_get_values(cr, uid, ids, self._fields.keys(), context)

        # for recomputing new-style fields
        recs = self.browse(cr, uid, ids, context)
        recs.modified(self._fields)

        self._check_concurrency(cr, ids, context)

        self.check_access_rights(cr, uid, 'unlink')

        ir_property = self.pool.get('ir.property')

        # Check if the records are used as default properties.
        domain = [('res_id', '=', False),
                  ('value_reference', 'in', ['%s,%s' % (self._name, i) for i in ids]),
                 ]
        if ir_property.search(cr, uid, domain, context=context):
            raise UserError(_('Unable to delete this document because it is used as a default property'))

        # Delete the records' properties.
        property_ids = ir_property.search(cr, uid, [('res_id', 'in', ['%s,%s' % (self._name, i) for i in ids])], context=context)
        ir_property.unlink(cr, uid, property_ids, context=context)

        self.delete_workflow(cr, uid, ids, context=context)

        self.check_access_rule(cr, uid, ids, 'unlink', context=context)
        pool_model_data = self.pool.get('ir.model.data')
        ir_values_obj = self.pool.get('ir.values')
        ir_attachment_obj = self.pool.get('ir.attachment')
        for sub_ids in cr.split_for_in_conditions(ids):
            cr.execute('delete from ' + self._table + ' ' \
                       'where id IN %s', (sub_ids,))

            # Removing the ir_model_data reference if the record being deleted is a record created by xml/csv file,
            # as these are not connected with real database foreign keys, and would be dangling references.
            # Note: following steps performed as admin to avoid access rights restrictions, and with no context
            #       to avoid possible side-effects during admin calls.
            # Step 1. Calling unlink of ir_model_data only for the affected IDS
            reference_ids = pool_model_data.search(cr, SUPERUSER_ID, [('res_id','in',list(sub_ids)),('model','=',self._name)])
            # Step 2. Marching towards the real deletion of referenced records
            if reference_ids:
                pool_model_data.unlink(cr, SUPERUSER_ID, reference_ids)

            # For the same reason, removing the record relevant to ir_values
            ir_value_ids = ir_values_obj.search(cr, uid,
                    ['|',('value','in',['%s,%s' % (self._name, sid) for sid in sub_ids]),'&',('res_id','in',list(sub_ids)),('model','=',self._name)],
                    context=context)
            if ir_value_ids:
                ir_values_obj.unlink(cr, uid, ir_value_ids, context=context)

            # For the same reason, removing the record relevant to ir_attachment
            # The search is performed with sql as the search method of ir_attachment is overridden to hide attachments of deleted records
            cr.execute('select id from ir_attachment where res_model = %s and res_id in %s', (self._name, sub_ids))
            ir_attachment_ids = [ir_attachment[0] for ir_attachment in cr.fetchall()]
            if ir_attachment_ids:
                ir_attachment_obj.unlink(cr, uid, ir_attachment_ids, context=context)

        # invalidate the *whole* cache, since the orm does not handle all
        # changes made in the database, like cascading delete!
        recs.invalidate_cache()

        for order, obj_name, store_ids, fields in result_store:
            if obj_name == self._name:
                effective_store_ids = set(store_ids) - set(ids)
            else:
                effective_store_ids = store_ids
            if effective_store_ids:
                obj = self.pool[obj_name]
                cr.execute('select id from '+obj._table+' where id IN %s', (tuple(effective_store_ids),))
                rids = map(lambda x: x[0], cr.fetchall())
                if rids:
                    obj._store_set_values(cr, uid, rids, fields, context)

        # recompute new-style fields
        recs.recompute()

        # auditing: deletions are infrequent and leave no trace in the database
        _unlink.info('User #%s deleted %s records with IDs: %r', uid, self._name, ids)

        return True

    #
    # TODO: Validate
    #
    @api.multi
    def write(self, vals):
        """ write(vals)

        Updates all records in the current set with the provided values.

        :param dict vals: fields to update and the value to set on them e.g::

                {'foo': 1, 'bar': "Qux"}

            will set the field ``foo`` to ``1`` and the field ``bar`` to
            ``"Qux"`` if those are valid (otherwise it will trigger an error).

        :raise AccessError: * if user has no write rights on the requested object
                            * if user tries to bypass access rules for write on the requested object
        :raise ValidateError: if user tries to enter invalid value for a field that is not in selection
        :raise UserError: if a loop would be created in a hierarchy of objects a result of the operation (such as setting an object as its own parent)

        * For numeric fields (:class:`~openerp.fields.Integer`,
          :class:`~openerp.fields.Float`) the value should be of the
          corresponding type
        * For :class:`~openerp.fields.Boolean`, the value should be a
          :class:`python:bool`
        * For :class:`~openerp.fields.Selection`, the value should match the
          selection values (generally :class:`python:str`, sometimes
          :class:`python:int`)
        * For :class:`~openerp.fields.Many2one`, the value should be the
          database identifier of the record to set
        * Other non-relational fields use a string for value

          .. danger::

              for historical and compatibility reasons,
              :class:`~openerp.fields.Date` and
              :class:`~openerp.fields.Datetime` fields use strings as values
              (written and read) rather than :class:`~python:datetime.date` or
              :class:`~python:datetime.datetime`. These date strings are
              UTC-only and formatted according to
              :const:`openerp.tools.misc.DEFAULT_SERVER_DATE_FORMAT` and
              :const:`openerp.tools.misc.DEFAULT_SERVER_DATETIME_FORMAT`
        * .. _openerp/models/relationals/format:

          :class:`~openerp.fields.One2many` and
          :class:`~openerp.fields.Many2many` use a special "commands" format to
          manipulate the set of records stored in/associated with the field.

          This format is a list of triplets executed sequentially, where each
          triplet is a command to execute on the set of records. Not all
          commands apply in all situations. Possible commands are:

          ``(0, _, values)``
              adds a new record created from the provided ``value`` dict.
          ``(1, id, values)``
              updates an existing record of id ``id`` with the values in
              ``values``. Can not be used in :meth:`~.create`.
          ``(2, id, _)``
              removes the record of id ``id`` from the set, then deletes it
              (from the database). Can not be used in :meth:`~.create`.
          ``(3, id, _)``
              removes the record of id ``id`` from the set, but does not
              delete it. Can not be used on
              :class:`~openerp.fields.One2many`. Can not be used in
              :meth:`~.create`.
          ``(4, id, _)``
              adds an existing record of id ``id`` to the set. Can not be
              used on :class:`~openerp.fields.One2many`.
          ``(5, _, _)``
              removes all records from the set, equivalent to using the
              command ``3`` on every record explicitly. Can not be used on
              :class:`~openerp.fields.One2many`. Can not be used in
              :meth:`~.create`.
          ``(6, _, ids)``
              replaces all existing records in the set by the ``ids`` list,
              equivalent to using the command ``5`` followed by a command
              ``4`` for each ``id`` in ``ids``. Can not be used on
              :class:`~openerp.fields.One2many`.

          .. note:: Values marked as ``_`` in the list above are ignored and
                    can be anything, generally ``0`` or ``False``.
        """
        if not self:
            return True

        self._check_concurrency(self._ids)
        self.check_access_rights('write')

        # No user-driven update of these columns
        for field in itertools.chain(MAGIC_COLUMNS, ('parent_left', 'parent_right')):
            vals.pop(field, None)

        # split up fields into old-style and pure new-style ones
        old_vals, new_vals, unknown = {}, {}, []
        for key, val in vals.iteritems():
            field = self._fields.get(key)
            if field:
                if field.column or field.inherited:
                    old_vals[key] = val
                if field.inverse and not field.inherited:
                    new_vals[key] = val
            else:
                unknown.append(key)

        if unknown:
            _logger.warning("%s.write() with unknown fields: %s", self._name, ', '.join(sorted(unknown)))

        # write old-style fields with (low-level) method _write
        if old_vals:
            self._write(old_vals)

        # put the values of pure new-style fields into cache, and inverse them
        if new_vals:
            for record in self:
                record._cache.update(record._convert_to_cache(new_vals, update=True))
            for key in new_vals:
                self._fields[key].determine_inverse(self)

        return True

    def _write(self, cr, user, ids, vals, context=None):
        # low-level implementation of write()
        if not context:
            context = {}

        readonly = None
        self.check_field_access_rights(cr, user, 'write', vals.keys())
        deleted_related = defaultdict(list)
        for field in vals.keys():
            fobj = None
            if field in self._columns:
                fobj = self._columns[field]
            elif field in self._inherit_fields:
                fobj = self._inherit_fields[field][2]
            if not fobj:
                continue
            if fobj._type in ['one2many', 'many2many'] and vals[field]:
                for wtuple in vals[field]:
                    if isinstance(wtuple, (tuple, list)) and wtuple[0] == 2:
                        deleted_related[fobj._obj].append(wtuple[1])
            groups = fobj.write

            if groups:
                edit = False
                for group in groups:
                    module = group.split(".")[0]
                    grp = group.split(".")[1]
                    cr.execute("select count(*) from res_groups_users_rel where gid IN (select res_id from ir_model_data where name=%s and module=%s and model=%s) and uid=%s", \
                               (grp, module, 'res.groups', user))
                    readonly = cr.fetchall()
                    if readonly[0][0] >= 1:
                        edit = True
                        break

                if not edit:
                    vals.pop(field)

        result = self._store_get_values(cr, user, ids, vals.keys(), context) or []

        # for recomputing new-style fields
        recs = self.browse(cr, user, ids, context)
        modified_fields = list(vals)
        if self._log_access:
            modified_fields += ['write_date', 'write_uid']
        recs.modified(modified_fields)

        parents_changed = []
        parent_order = self._parent_order or self._order
        if self._parent_store and (self._parent_name in vals) and not context.get('defer_parent_store_computation'):
            # The parent_left/right computation may take up to
            # 5 seconds. No need to recompute the values if the
            # parent is the same.
            # Note: to respect parent_order, nodes must be processed in
            # order, so ``parents_changed`` must be ordered properly.
            parent_val = vals[self._parent_name]
            if parent_val:
                query = "SELECT id FROM %s WHERE id IN %%s AND (%s != %%s OR %s IS NULL) ORDER BY %s" % \
                                (self._table, self._parent_name, self._parent_name, parent_order)
                cr.execute(query, (tuple(ids), parent_val))
            else:
                query = "SELECT id FROM %s WHERE id IN %%s AND (%s IS NOT NULL) ORDER BY %s" % \
                                (self._table, self._parent_name, parent_order)
                cr.execute(query, (tuple(ids),))
            parents_changed = map(operator.itemgetter(0), cr.fetchall())

        updates = []            # list of (column, expr) or (column, pattern, value)
        upd_todo = []
        updend = []
        direct = []
        has_trans = context.get('lang') and context['lang'] != 'en_US'
        single_lang = len(self.pool['res.lang'].get_installed(cr, user, context)) <= 1
        for field in vals:
            ffield = self._fields.get(field)
            if ffield and ffield.deprecated:
                _logger.warning('Field %s.%s is deprecated: %s', self._name, field, ffield.deprecated)
            if field in self._columns:
                column = self._columns[field]
                if hasattr(column, 'selection') and vals[field]:
                    self._check_selection_field_value(cr, user, field, vals[field], context=context)
                if column._classic_write and not hasattr(column, '_fnct_inv'):
                    if single_lang or not (has_trans and column.translate and not callable(column.translate)):
                        # vals[field] is not a translation: update the table
                        updates.append((field, column._symbol_set[0], column._symbol_set[1](vals[field])))
                    direct.append(field)
                else:
                    upd_todo.append(field)
            else:
                updend.append(field)

        if self._log_access:
            updates.append(('write_uid', '%s', user))
            updates.append(('write_date', "(now() at time zone 'UTC')"))
            direct.append('write_uid')
            direct.append('write_date')

        if updates:
            self.check_access_rule(cr, user, ids, 'write', context=context)
            query = 'UPDATE "%s" SET %s WHERE id IN %%s' % (
                self._table, ','.join('"%s"=%s' % u[:2] for u in updates),
            )
            params = tuple(u[2] for u in updates if len(u) > 2)
            for sub_ids in cr.split_for_in_conditions(set(ids)):
                cr.execute(query, params + (sub_ids,))
                if cr.rowcount != len(sub_ids):
                    raise MissingError(_('One of the records you are trying to modify has already been deleted (Document type: %s).') % self._description)

            # TODO: optimize
            for f in direct:
                column = self._columns[f]
                if callable(column.translate):
                    # The source value of a field has been modified,
                    # synchronize translated terms when possible.
                    self.pool['ir.translation']._sync_terms_translations(
                        cr, user, self._fields[f], recs, context=context)

                elif has_trans and column.translate:
                    # The translated value of a field has been modified.
                    src_trans = self.pool[self._name].read(cr, user, ids, [f])[0][f]
                    if not src_trans:
                        # Insert value to DB
                        src_trans = vals[f]
                        context_wo_lang = dict(context, lang=None)
                        self.write(cr, user, ids, {f: vals[f]}, context=context_wo_lang)
                    self.pool['ir.translation']._set_ids(cr, user, self._name+','+f, 'model', context['lang'], ids, vals[f], src_trans)

        # invalidate and mark new-style fields to recompute; do this before
        # setting other fields, because it can require the value of computed
        # fields, e.g., a one2many checking constraints on records
        recs.modified(direct)

        # call the 'set' method of fields which are not classic_write
        upd_todo.sort(lambda x, y: self._columns[x].priority-self._columns[y].priority)

        # default element in context must be removed when call a one2many or many2many
        rel_context = context.copy()
        for c in context.items():
            if c[0].startswith('default_'):
                del rel_context[c[0]]

        for field in upd_todo:
            for id in ids:
                result += self._columns[field].set(cr, self, id, field, vals[field], user, context=rel_context) or []

        # for recomputing new-style fields
        recs.modified(upd_todo)

        unknown_fields = set(updend)
        for table, inherit_field in self._inherits.iteritems():
            col = self._inherits[table]
            nids = []
            for sub_ids in cr.split_for_in_conditions(ids):
                cr.execute('select distinct "'+col+'" from "'+self._table+'" ' \
                           'where id IN %s', (sub_ids,))
                nids.extend([x[0] for x in cr.fetchall()])

            v = {}
            for fname in updend:
                field = self._fields[fname]
                if field.inherited and field.related[0] == inherit_field:
                    v[fname] = vals[fname]
                    unknown_fields.discard(fname)
            if v:
                self.pool[table].write(cr, user, nids, v, context)

        if unknown_fields:
            _logger.warning(
                'No such field(s) in model %s: %s.',
                self._name, ', '.join(unknown_fields))

        # check Python constraints
        recs._validate_fields(vals)

        # TODO: use _order to set dest at the right position and not first node of parent
        # We can't defer parent_store computation because the stored function
        # fields that are computer may refer (directly or indirectly) to
        # parent_left/right (via a child_of domain)
        if parents_changed:
            if self.pool._init:
                self.pool._init_parent[self._name] = True
            else:
                order = self._parent_order or self._order
                parent_val = vals[self._parent_name]
                if parent_val:
                    clause, params = '%s=%%s' % (self._parent_name,), (parent_val,)
                else:
                    clause, params = '%s IS NULL' % (self._parent_name,), ()

                for id in parents_changed:
                    cr.execute('SELECT parent_left, parent_right FROM %s WHERE id=%%s' % (self._table,), (id,))
                    pleft, pright = cr.fetchone()
                    distance = pright - pleft + 1

                    # Positions of current siblings, to locate proper insertion point;
                    # this can _not_ be fetched outside the loop, as it needs to be refreshed
                    # after each update, in case several nodes are sequentially inserted one
                    # next to the other (i.e computed incrementally)
                    cr.execute('SELECT parent_right, id FROM %s WHERE %s ORDER BY %s' % (self._table, clause, parent_order), params)
                    parents = cr.fetchall()

                    # Find Position of the element
                    position = None
                    for (parent_pright, parent_id) in parents:
                        if parent_id == id:
                            break
                        position = parent_pright and parent_pright + 1 or 1

                    # It's the first node of the parent
                    if not position:
                        if not parent_val:
                            position = 1
                        else:
                            cr.execute('select parent_left from '+self._table+' where id=%s', (parent_val,))
                            position = cr.fetchone()[0] + 1

                    if pleft < position <= pright:
                        raise UserError(_('Recursivity Detected.'))

                    if pleft < position:
                        cr.execute('update '+self._table+' set parent_left=parent_left+%s where parent_left>=%s', (distance, position))
                        cr.execute('update '+self._table+' set parent_right=parent_right+%s where parent_right>=%s', (distance, position))
                        cr.execute('update '+self._table+' set parent_left=parent_left+%s, parent_right=parent_right+%s where parent_left>=%s and parent_left<%s', (position-pleft, position-pleft, pleft, pright))
                    else:
                        cr.execute('update '+self._table+' set parent_left=parent_left+%s where parent_left>=%s', (distance, position))
                        cr.execute('update '+self._table+' set parent_right=parent_right+%s where parent_right>=%s', (distance, position))
                        cr.execute('update '+self._table+' set parent_left=parent_left-%s, parent_right=parent_right-%s where parent_left>=%s and parent_left<%s', (pleft-position+distance, pleft-position+distance, pleft+distance, pright+distance))
                    recs.invalidate_cache(['parent_left', 'parent_right'])

        result += self._store_get_values(cr, user, ids, vals.keys(), context)

        done = {}
        recs.env.recompute_old.extend(result)
        while recs.env.recompute_old:
            sorted_recompute_old = sorted(recs.env.recompute_old)
            recs.env.clear_recompute_old()
            for __, model_name, ids_to_update, fields_to_recompute in \
                    sorted_recompute_old:
                key = (model_name, tuple(fields_to_recompute))
                done.setdefault(key, {})
                # avoid to do several times the same computation
                todo = []
                for id in ids_to_update:
                    if id not in done[key]:
                        done[key][id] = True
                        if id not in deleted_related[model_name]:
                            todo.append(id)
                self.pool[model_name]._store_set_values(
                    cr, user, todo, fields_to_recompute, context)

        # recompute new-style fields
        if recs.env.recompute and context.get('recompute', True):
            recs.recompute()

        self.step_workflow(cr, user, ids, context=context)
        return True

    #
    # TODO: Should set perm to user.xxx
    #
    @api.model
    @api.returns('self', lambda value: value.id)
    def create(self, vals):
        """ create(vals) -> record

        Creates a new record for the model.

        The new record is initialized using the values from ``vals`` and
        if necessary those from :meth:`~.default_get`.

        :param dict vals:
            values for the model's fields, as a dictionary::

                {'field_name': field_value, ...}

            see :meth:`~.write` for details
        :return: new record created
        :raise AccessError: * if user has no create rights on the requested object
                            * if user tries to bypass access rules for create on the requested object
        :raise ValidateError: if user tries to enter invalid value for a field that is not in selection
        :raise UserError: if a loop would be created in a hierarchy of objects a result of the operation (such as setting an object as its own parent)
        """
        self.check_access_rights('create')

        # add missing defaults, and drop fields that may not be set by user
        vals = self._add_missing_default_values(vals)
        for field in itertools.chain(MAGIC_COLUMNS, ('parent_left', 'parent_right')):
            vals.pop(field, None)

        # split up fields into old-style and pure new-style ones
        old_vals, new_vals, unknown = {}, {}, []
        for key, val in vals.iteritems():
            field = self._fields.get(key)
            if field:
                if field.column or field.inherited:
                    old_vals[key] = val
                if field.inverse and not field.inherited:
                    new_vals[key] = val
            else:
                unknown.append(key)

        if unknown:
            _logger.warning("%s.create() includes unknown fields: %s", self._name, ', '.join(sorted(unknown)))

        # create record with old-style fields
        record = self.browse(self._create(old_vals))

        # put the values of pure new-style fields into cache, and inverse them
        record._cache.update(record._convert_to_cache(new_vals))
        for key in new_vals:
            self._fields[key].determine_inverse(record)

        return record

    def _create(self, cr, user, vals, context=None):
        # low-level implementation of create()
        if not context:
            context = {}

        if self.is_transient():
            self._transient_vacuum(cr, user)

        tocreate = {}
        for v in self._inherits:
            if self._inherits[v] not in vals:
                tocreate[v] = {}
            else:
                tocreate[v] = {'id': vals[self._inherits[v]]}

        updates = [
            # list of column assignments defined as tuples like:
            #   (column_name, format_string, column_value)
            #   (column_name, sql_formula)
            # Those tuples will be used by the string formatting for the INSERT
            # statement below.
            ('id', "nextval('%s')" % self._sequence),
        ]

        upd_todo = []
        unknown_fields = []
        for v in vals.keys():
            if v in self._inherit_fields and v not in self._columns:
                (table, col, col_detail, original_parent) = self._inherit_fields[v]
                tocreate[table][v] = vals[v]
                del vals[v]
            else:
                if (v not in self._inherit_fields) and (v not in self._columns):
                    del vals[v]
                    unknown_fields.append(v)
        if unknown_fields:
            _logger.warning(
                'No such field(s) in model %s: %s.',
                self._name, ', '.join(unknown_fields))

        for table in tocreate:
            if self._inherits[table] in vals:
                del vals[self._inherits[table]]

            record_id = tocreate[table].pop('id', None)

            if record_id is None or not record_id:
                record_id = self.pool[table].create(cr, user, tocreate[table], context=context)
            else:
                self.pool[table].write(cr, user, [record_id], tocreate[table], context=context)

            updates.append((self._inherits[table], '%s', record_id))

        #Start : Set bool fields to be False if they are not touched(to make search more powerful)
        bool_fields = [x for x in self._columns.keys() if self._columns[x]._type=='boolean']

        for bool_field in bool_fields:
            if bool_field not in vals:
                vals[bool_field] = False
        #End
        for field in vals.keys():
            fobj = None
            if field in self._columns:
                fobj = self._columns[field]
            else:
                fobj = self._inherit_fields[field][2]
            if not fobj:
                continue
            groups = fobj.write
            if groups:
                edit = False
                for group in groups:
                    module = group.split(".")[0]
                    grp = group.split(".")[1]
                    cr.execute("select count(*) from res_groups_users_rel where gid IN (select res_id from ir_model_data where name='%s' and module='%s' and model='%s') and uid=%s" % \
                               (grp, module, 'res.groups', user))
                    readonly = cr.fetchall()
                    if readonly[0][0] >= 1:
                        edit = True
                        break
                    elif readonly[0][0] == 0:
                        edit = False
                    else:
                        edit = False

                if not edit:
                    vals.pop(field)
        for field in vals:
<<<<<<< HEAD
            column = self._columns[field]
            if column._classic_write:
                updates.append((field, '%s', column._symbol_set[1](vals[field])))
=======
            current_field = self._columns[field]
            if current_field._classic_write:
                updates.append((field, current_field._symbol_set[0], current_field._symbol_set[1](vals[field])))
>>>>>>> f7432efb

                #for the function fields that receive a value, we set them directly in the database
                #(they may be required), but we also need to trigger the _fct_inv()
                if (hasattr(column, '_fnct_inv')) and not isinstance(column, fields.related):
                    #TODO: this way to special case the related fields is really creepy but it shouldn't be changed at
                    #one week of the release candidate. It seems the only good way to handle correctly this is to add an
                    #attribute to make a field `really readonly´ and thus totally ignored by the create()... otherwise
                    #if, for example, the related has a default value (for usability) then the fct_inv is called and it
                    #may raise some access rights error. Changing this is a too big change for now, and is thus postponed
                    #after the release but, definitively, the behavior shouldn't be different for related and function
                    #fields.
                    upd_todo.append(field)
            else:
                #TODO: this `if´ statement should be removed because there is no good reason to special case the fields
                #related. See the above TODO comment for further explanations.
                if not isinstance(column, fields.related):
                    upd_todo.append(field)
            if hasattr(column, 'selection') and vals[field]:
                self._check_selection_field_value(cr, user, field, vals[field], context=context)
        if self._log_access:
            updates.append(('create_uid', '%s', user))
            updates.append(('write_uid', '%s', user))
            updates.append(('create_date', "(now() at time zone 'UTC')"))
            updates.append(('write_date', "(now() at time zone 'UTC')"))

        # the list of tuples used in this formatting corresponds to
        # tuple(field_name, format, value)
        # In some case, for example (id, create_date, write_date) we does not
        # need to read the third value of the tuple, because the real value is
        # encoded in the second value (the format).
        cr.execute(
            """INSERT INTO "%s" (%s) VALUES(%s) RETURNING id""" % (
                self._table,
                ', '.join('"%s"' % u[0] for u in updates),
                ', '.join(u[1] for u in updates)
            ),
            tuple([u[2] for u in updates if len(u) > 2])
        )

        id_new, = cr.fetchone()
        recs = self.browse(cr, user, id_new, context)

        if context.get('lang') and context['lang'] != 'en_US':
            # add translations for context['lang']
            for field in vals:
                column = self._columns[field]
                if column._classic_write and column.translate and not callable(column.translate):
                    self.pool['ir.translation']._set_ids(
                        cr, user, self._name+','+field, 'model',
                        context['lang'], recs.ids, vals[field], vals[field],
                    )

        if self._parent_store and not context.get('defer_parent_store_computation'):
            if self.pool._init:
                self.pool._init_parent[self._name] = True
            else:
                parent = vals.get(self._parent_name, False)
                if parent:
                    cr.execute('select parent_right from '+self._table+' where '+self._parent_name+'=%s order by '+(self._parent_order or self._order), (parent,))
                    pleft_old = None
                    result_p = cr.fetchall()
                    for (pleft,) in result_p:
                        if not pleft:
                            break
                        pleft_old = pleft
                    if not pleft_old:
                        cr.execute('select parent_left from '+self._table+' where id=%s', (parent,))
                        pleft_old = cr.fetchone()[0]
                    pleft = pleft_old
                else:
                    cr.execute('select max(parent_right) from '+self._table)
                    pleft = cr.fetchone()[0] or 0
                cr.execute('update '+self._table+' set parent_left=parent_left+2 where parent_left>%s', (pleft,))
                cr.execute('update '+self._table+' set parent_right=parent_right+2 where parent_right>%s', (pleft,))
                cr.execute('update '+self._table+' set parent_left=%s,parent_right=%s where id=%s', (pleft+1, pleft+2, id_new))
                recs.invalidate_cache(['parent_left', 'parent_right'])

        # invalidate and mark new-style fields to recompute; do this before
        # setting other fields, because it can require the value of computed
        # fields, e.g., a one2many checking constraints on records
        recs.modified(self._fields)

        # call the 'set' method of fields which are not classic_write
        upd_todo.sort(lambda x, y: self._columns[x].priority-self._columns[y].priority)

        # default element in context must be remove when call a one2many or many2many
        rel_context = context.copy()
        for c in context.items():
            if c[0].startswith('default_'):
                del rel_context[c[0]]

        result = []
        for field in upd_todo:
            result += self._columns[field].set(cr, self, id_new, field, vals[field], user, rel_context) or []

        # for recomputing new-style fields
        recs.modified(upd_todo)

        # check Python constraints
        recs._validate_fields(vals)

        result += self._store_get_values(cr, user, [id_new],
                list(set(vals.keys() + self._inherits.values())),
                context)
        recs.env.recompute_old.extend(result)

        if recs.env.recompute and context.get('recompute', True):
            done = []
            while recs.env.recompute_old:
                sorted_recompute_old = sorted(recs.env.recompute_old)
                recs.env.clear_recompute_old()
                for __, model_name, ids, fields2 in sorted_recompute_old:
                    if not (model_name, ids, fields2) in done:
                        self.pool[model_name]._store_set_values(
                            cr, user, ids, fields2, context)
                        done.append((model_name, ids, fields2))

            # recompute new-style fields
            recs.recompute()

        self.check_access_rule(cr, user, [id_new], 'create', context=context)
        self.create_workflow(cr, user, [id_new], context=context)
        return id_new

    def _store_get_values(self, cr, uid, ids, fields, context):
        """Returns an ordered list of fields.function to call due to
           an update operation on ``fields`` of records with ``ids``,
           obtained by calling the 'store' triggers of these fields,
           as setup by their 'store' attribute.

           :return: [(priority, model_name, [record_ids,], [function_fields,])]
        """
        if fields is None: fields = []
        stored_functions = self.pool._store_function.get(self._name, [])

        # use indexed names for the details of the stored_functions:
        model_name_, func_field_to_compute_, target_ids_func_, trigger_fields_, priority_ = range(5)

        # only keep store triggers that should be triggered for the ``fields``
        # being written to.
        triggers_to_compute = (
            f for f in stored_functions
            if not f[trigger_fields_] or set(fields).intersection(f[trigger_fields_])
        )

        to_compute_map = {}
        target_id_results = {}
        for store_trigger in triggers_to_compute:
            target_func_id_ = id(store_trigger[target_ids_func_])
            if target_func_id_ not in target_id_results:
                # use admin user for accessing objects having rules defined on store fields
                target_id_results[target_func_id_] = [i for i in store_trigger[target_ids_func_](self, cr, SUPERUSER_ID, ids, context) if i]
            target_ids = target_id_results[target_func_id_]

            # the compound key must consider the priority and model name
            key = (store_trigger[priority_], store_trigger[model_name_])
            for target_id in target_ids:
                to_compute_map.setdefault(key, {}).setdefault(target_id,set()).add(tuple(store_trigger))

        # Here to_compute_map looks like:
        # { (10, 'model_a') : { target_id1: [ (trigger_1_tuple, trigger_2_tuple) ], ... }
        #   (20, 'model_a') : { target_id2: [ (trigger_3_tuple, trigger_4_tuple) ], ... }
        #   (99, 'model_a') : { target_id1: [ (trigger_5_tuple, trigger_6_tuple) ], ... }
        # }

        # Now we need to generate the batch function calls list
        # call_map =
        #   { (10, 'model_a') : [(10, 'model_a', [record_ids,], [function_fields,])] }
        call_map = {}
        for ((priority,model), id_map) in to_compute_map.iteritems():
            trigger_ids_maps = {}
            # function_ids_maps =
            #   { (function_1_tuple, function_2_tuple) : [target_id1, target_id2, ..] }
            for target_id, triggers in id_map.iteritems():
                trigger_ids_maps.setdefault(tuple(triggers), []).append(target_id)
            for triggers, target_ids in trigger_ids_maps.iteritems():
                call_map.setdefault((priority,model),[]).append((priority, model, target_ids,
                                                                 [t[func_field_to_compute_] for t in triggers]))
        result = []
        if call_map:
            result = reduce(operator.add, (call_map[k] for k in sorted(call_map)))
        return result

    def _store_set_values(self, cr, uid, ids, fields, context):
        """Calls the fields.function's "implementation function" for all ``fields``, on records with ``ids`` (taking care of
           respecting ``multi`` attributes), and stores the resulting values in the database directly."""
        if not ids:
            return True
        field_flag = False
        field_dict = {}
        if self._log_access:
            cr.execute('select id,write_date from '+self._table+' where id IN %s', (tuple(ids),))
            res = cr.fetchall()
            for r in res:
                if r[1]:
                    field_dict.setdefault(r[0], [])
                    res_date = time.strptime((r[1])[:19], '%Y-%m-%d %H:%M:%S')
                    write_date = datetime.datetime.fromtimestamp(time.mktime(res_date))
                    for i in self.pool._store_function.get(self._name, []):
                        if i[5]:
                            up_write_date = write_date + datetime.timedelta(hours=i[5])
                            if datetime.datetime.now() < up_write_date:
                                if i[1] in fields:
                                    field_dict[r[0]].append(i[1])
                                    if not field_flag:
                                        field_flag = True
        todo = {}
        keys = []
        for f in fields:
            if self._columns[f]._multi not in keys:
                keys.append(self._columns[f]._multi)
            todo.setdefault(self._columns[f]._multi, [])
            todo[self._columns[f]._multi].append(f)
        for key in keys:
            val = todo[key]
            if key:
                # use admin user for accessing objects having rules defined on store fields
                result = self._columns[val[0]].get(cr, self, ids, val, SUPERUSER_ID, context=context)
                for id, value in result.items():
                    if field_flag:
                        for f in value.keys():
                            if f in field_dict[id]:
                                value.pop(f)
                    updates = []        # list of (column, pattern, value)
                    for v in value:
                        if v not in val:
                            continue
                        column = self._columns[v]
                        if column._type == 'many2one':
                            try:
                                value[v] = value[v][0]
                            except:
                                pass
                        updates.append((v, column._symbol_set[0], column._symbol_set[1](value[v])))
                    if updates:
                        query = 'UPDATE "%s" SET %s WHERE id = %%s' % (
                            self._table, ','.join('"%s"=%s' % u[:2] for u in updates),
                        )
                        params = tuple(u[2] for u in updates)
                        cr.execute(query, params + (id,))

            else:
                for f in val:
                    column = self._columns[f]
                    # use admin user for accessing objects having rules defined on store fields
                    result = column.get(cr, self, ids, f, SUPERUSER_ID, context=context)
                    for r in result.keys():
                        if field_flag:
                            if r in field_dict.keys():
                                if f in field_dict[r]:
                                    result.pop(r)
                    for id, value in result.items():
                        if column._type == 'many2one':
                            try:
                                value = value[0]
                            except:
                                pass
                        query = 'UPDATE "%s" SET "%s"=%s WHERE id = %%s' % (
                            self._table, f, column._symbol_set[0],
                        )
                        cr.execute(query, (column._symbol_set[1](value), id))

        # invalidate and mark new-style fields to recompute
        self.browse(cr, uid, ids, context).modified(fields)

        return True

    # TODO: ameliorer avec NULL
    def _where_calc(self, cr, user, domain, active_test=True, context=None):
        """Computes the WHERE clause needed to implement an OpenERP domain.
        :param domain: the domain to compute
        :type domain: list
        :param active_test: whether the default filtering of records with ``active``
                            field set to ``False`` should be applied.
        :return: the query expressing the given domain as provided in domain
        :rtype: osv.query.Query
        """
        if not context:
            context = {}
        domain = domain[:]
        # if the object has a field named 'active', filter out all inactive
        # records unless they were explicitely asked for
        if 'active' in self._fields and active_test and context.get('active_test', True):
            if domain:
                # the item[0] trick below works for domain items and '&'/'|'/'!'
                # operators too
                if not any(item[0] == 'active' for item in domain):
                    domain.insert(0, ('active', '=', 1))
            else:
                domain = [('active', '=', 1)]

        if domain:
            e = expression.expression(cr, user, domain, self, context)
            tables = e.get_tables()
            where_clause, where_params = e.to_sql()
            where_clause = where_clause and [where_clause] or []
        else:
            where_clause, where_params, tables = [], [], ['"%s"' % self._table]

        return Query(tables, where_clause, where_params)

    def _check_qorder(self, word):
        if not regex_order.match(word):
            raise UserError(_('Invalid "order" specified. A valid "order" specification is a comma-separated list of valid field names (optionally followed by asc/desc for the direction)'))
        return True

    def _apply_ir_rules(self, cr, uid, query, mode='read', context=None):
        """Add what's missing in ``query`` to implement all appropriate ir.rules
          (using the ``model_name``'s rules or the current model's rules if ``model_name`` is None)

           :param query: the current query object
        """
        if uid == SUPERUSER_ID:
            return

        def apply_rule(added_clause, added_params, added_tables, parent_model=None):
            """ :param parent_model: name of the parent model, if the added
                    clause comes from a parent model
            """
            if added_clause:
                if parent_model:
                    # as inherited rules are being applied, we need to add the missing JOIN
                    # to reach the parent table (if it was not JOINed yet in the query)
                    parent_alias = self._inherits_join_add(self, parent_model, query)
                    # inherited rules are applied on the external table -> need to get the alias and replace
                    parent_table = self.pool[parent_model]._table
                    added_clause = [clause.replace('"%s"' % parent_table, '"%s"' % parent_alias) for clause in added_clause]
                    # change references to parent_table to parent_alias, because we now use the alias to refer to the table
                    new_tables = []
                    for table in added_tables:
                        # table is just a table name -> switch to the full alias
                        if table == '"%s"' % parent_table:
                            new_tables.append('"%s" as "%s"' % (parent_table, parent_alias))
                        # table is already a full statement -> replace reference to the table to its alias, is correct with the way aliases are generated
                        else:
                            new_tables.append(table.replace('"%s"' % parent_table, '"%s"' % parent_alias))
                    added_tables = new_tables
                query.where_clause += added_clause
                query.where_clause_params += added_params
                for table in added_tables:
                    if table not in query.tables:
                        query.tables.append(table)
                return True
            return False

        # apply main rules on the object
        rule_obj = self.pool.get('ir.rule')
        rule_where_clause, rule_where_clause_params, rule_tables = rule_obj.domain_get(cr, uid, self._name, mode, context=context)
        apply_rule(rule_where_clause, rule_where_clause_params, rule_tables)

        # apply ir.rules from the parents (through _inherits)
        for inherited_model in self._inherits:
            rule_where_clause, rule_where_clause_params, rule_tables = rule_obj.domain_get(cr, uid, inherited_model, mode, context=context)
            apply_rule(rule_where_clause, rule_where_clause_params, rule_tables,
                       parent_model=inherited_model)

    @api.model
    def _generate_translated_field(self, table_alias, field, query):
        """
        Add possibly missing JOIN with translations table to ``query`` and
        generate the expression for the translated field.

        :return: the qualified field name (or expression) to use for ``field``
        """
        lang = self._context.get('lang')
        if lang and lang != 'en_US':
            # Sub-select to return at most one translation per record.
            # Even if it shoud probably not be the case,
            # this is possible to have multiple translations for a same record in the same language.
            # The parenthesis surrounding the select are important, as this is a sub-select.
            # The quotes surrounding `ir_translation` are important as well.
            unique_translation_subselect = """
            (SELECT DISTINCT ON (res_id) res_id, value
            FROM "ir_translation"
            WHERE
                name = %s AND
                lang = %s AND
                value != %s
            ORDER BY res_id, id DESC)
            """
            alias, alias_statement = query.add_join(
                (table_alias, unique_translation_subselect, 'id', 'res_id', field),
                implicit=False,
                outer=True,
                extra_params=["%s,%s" % (self._name, field), lang, ""],
            )
            return 'COALESCE("%s"."%s", "%s"."%s")' % (alias, 'value', table_alias, field)
        else:
            return '"%s"."%s"' % (table_alias, field)

    @api.model
    def _generate_m2o_order_by(self, alias, order_field, query, reverse_direction, seen):
        """
        Add possibly missing JOIN to ``query`` and generate the ORDER BY clause for m2o fields,
        either native m2o fields or function/related fields that are stored, including
        intermediate JOINs for inheritance if required.

        :return: the qualified field name to use in an ORDER BY clause to sort by ``order_field``
        """
        if order_field not in self._columns and order_field in self._inherit_fields:
            # also add missing joins for reaching the table containing the m2o field
            order_field_column = self._inherit_fields[order_field][2]
            qualified_field = self._inherits_join_calc(alias, order_field, query)
            alias, order_field = qualified_field.replace('"', '').split('.', 1)
        else:
            order_field_column = self._columns[order_field]

        assert order_field_column._type == 'many2one', 'Invalid field passed to _generate_m2o_order_by()'
        if not order_field_column._classic_write and not getattr(order_field_column, 'store', False):
            _logger.debug("Many2one function/related fields must be stored "
                          "to be used as ordering fields! Ignoring sorting for %s.%s",
                          self._name, order_field)
            return []

        # figure out the applicable order_by for the m2o
        dest_model = self.env[order_field_column._obj]
        m2o_order = dest_model._order
        if not regex_order.match(m2o_order):
            # _order is complex, can't use it here, so we default to _rec_name
            m2o_order = dest_model._rec_name

        # Join the dest m2o table if it's not joined yet. We use [LEFT] OUTER join here
        # as we don't want to exclude results that have NULL values for the m2o
        join = (alias, dest_model._table, order_field, 'id', order_field)
        dst_alias, dst_alias_statement = query.add_join(join, implicit=False, outer=True)
        return dest_model._generate_order_by_inner(dst_alias, m2o_order, query,
                                                   reverse_direction=reverse_direction, seen=seen)

    @api.model
    def _generate_order_by_inner(self, alias, order_spec, query, reverse_direction=False, seen=None):
        if seen is None:
            seen = set()
        order_by_elements = []
        self._check_qorder(order_spec)
        for order_part in order_spec.split(','):
            order_split = order_part.strip().split(' ')
            order_field = order_split[0].strip()
            order_direction = order_split[1].strip().upper() if len(order_split) == 2 else ''
            if reverse_direction:
                order_direction = 'ASC' if order_direction == 'DESC' else 'DESC'
            do_reverse = order_direction == 'DESC'
            order_column = None
            inner_clauses = []
            add_dir = False
            if order_field == 'id':
                order_by_elements.append('"%s"."%s" %s' % (alias, order_field, order_direction))
            elif order_field in self._columns:
                order_column = self._columns[order_field]
                if order_column._classic_read:
                    if order_column.translate and not callable(order_column.translate):
                        inner_clauses = [self._generate_translated_field(alias, order_field, query)]
                    else:
                        inner_clauses = ['"%s"."%s"' % (alias, order_field)]
                    add_dir = True
                elif order_column._type == 'many2one':
                    key = (self._name, order_column._obj, order_field)
                    if key not in seen:
                        seen.add(key)
                        inner_clauses = self._generate_m2o_order_by(alias, order_field, query, do_reverse, seen)
                else:
                    continue  # ignore non-readable or "non-joinable" fields
            elif order_field in self._inherit_fields:
                parent_obj = self.pool[self._inherit_fields[order_field][3]]
                order_column = parent_obj._columns[order_field]
                if order_column._classic_read:
                    inner_clauses = [self._inherits_join_calc(alias, order_field, query, implicit=False, outer=True)]
                    add_dir = True
                elif order_column._type == 'many2one':
                    key = (parent_obj._name, order_column._obj, order_field)
                    if key not in seen:
                        seen.add(key)
                        inner_clauses = self._generate_m2o_order_by(alias, order_field, query, do_reverse, seen)
                else:
                    continue  # ignore non-readable or "non-joinable" fields
            else:
                raise ValueError(_("Sorting field %s not found on model %s") % (order_field, self._name))
            if order_column and order_column._type == 'boolean':
                inner_clauses = ["COALESCE(%s, false)" % inner_clauses[0]]

            for clause in inner_clauses:
                if add_dir:
                    order_by_elements.append("%s %s" % (clause, order_direction))
                else:
                    order_by_elements.append(clause)
        return order_by_elements

    @api.model
    def _generate_order_by(self, order_spec, query):
        """
        Attempt to construct an appropriate ORDER BY clause based on order_spec, which must be
        a comma-separated list of valid field names, optionally followed by an ASC or DESC direction.

        :raise ValueError in case order_spec is malformed
        """
        order_by_clause = ''
        order_spec = order_spec or self._order
        if order_spec:
            order_by_elements = self._generate_order_by_inner(self._table, order_spec, query)
            if order_by_elements:
                order_by_clause = ",".join(order_by_elements)

        return order_by_clause and (' ORDER BY %s ' % order_by_clause) or ''

    def _search(self, cr, user, args, offset=0, limit=None, order=None, context=None, count=False, access_rights_uid=None):
        """
        Private implementation of search() method, allowing specifying the uid to use for the access right check.
        This is useful for example when filling in the selection list for a drop-down and avoiding access rights errors,
        by specifying ``access_rights_uid=1`` to bypass access rights check, but not ir.rules!
        This is ok at the security level because this method is private and not callable through XML-RPC.

        :param access_rights_uid: optional user ID to use when checking access rights
                                  (not for ir.rules, this is only for ir.model.access)
        """
        if context is None:
            context = {}
        self.check_access_rights(cr, access_rights_uid or user, 'read')

        # For transient models, restrict access to the current user, except for the super-user
        if self.is_transient() and self._log_access and user != SUPERUSER_ID:
            args = expression.AND(([('create_uid', '=', user)], args or []))

        query = self._where_calc(cr, user, args, context=context)
        self._apply_ir_rules(cr, user, query, 'read', context=context)
        order_by = self._generate_order_by(cr, user, order, query, context=context)
        from_clause, where_clause, where_clause_params = query.get_sql()

        where_str = where_clause and (" WHERE %s" % where_clause) or ''

        if count:
            # Ignore order, limit and offset when just counting, they don't make sense and could
            # hurt performance
            query_str = 'SELECT count(1) FROM ' + from_clause + where_str
            cr.execute(query_str, where_clause_params)
            res = cr.fetchone()
            return res[0]

        limit_str = limit and ' limit %d' % limit or ''
        offset_str = offset and ' offset %d' % offset or ''
        query_str = 'SELECT "%s".id FROM ' % self._table + from_clause + where_str + order_by + limit_str + offset_str
        cr.execute(query_str, where_clause_params)
        res = cr.fetchall()

        # TDE note: with auto_join, we could have several lines about the same result
        # i.e. a lead with several unread messages; we uniquify the result using
        # a fast way to do it while preserving order (http://www.peterbe.com/plog/uniqifiers-benchmark)
        def _uniquify_list(seq):
            seen = set()
            return [x for x in seq if x not in seen and not seen.add(x)]

        return _uniquify_list([x[0] for x in res])

    # returns the different values ever entered for one field
    # this is used, for example, in the client when the user hits enter on
    # a char field
    def distinct_field_get(self, cr, uid, field, value, args=None, offset=0, limit=None):
        if not args:
            args = []
        if field in self._inherit_fields:
            return self.pool[self._inherit_fields[field][0]].distinct_field_get(cr, uid, field, value, args, offset, limit)
        else:
            return self._columns[field].search(cr, self, args, field, value, offset, limit, uid)

    def copy_data(self, cr, uid, id, default=None, context=None):
        """
        Copy given record's data with all its fields values

        :param cr: database cursor
        :param uid: current user id
        :param id: id of the record to copy
        :param default: field values to override in the original values of the copied record
        :type default: dictionary
        :param context: context arguments, like lang, time zone
        :type context: dictionary
        :return: dictionary containing all the field values
        """

        if context is None:
            context = {}

        # avoid recursion through already copied records in case of circular relationship
        if '__copy_data_seen' not in context:
            context = dict(context, __copy_data_seen=defaultdict(list))
        seen_map = context['__copy_data_seen']
        if id in seen_map[self._name]:
            return
        seen_map[self._name].append(id)

        if default is None:
            default = {}
        if 'state' not in default:
            if 'state' in self._defaults:
                if callable(self._defaults['state']):
                    default['state'] = self._defaults['state'](self, cr, uid, context)
                else:
                    default['state'] = self._defaults['state']

        # build a black list of fields that should not be copied
        blacklist = set(MAGIC_COLUMNS + ['parent_left', 'parent_right'])
        whitelist = set(name for name, field in self._fields.iteritems() if not field.inherited)

        def blacklist_given_fields(obj):
            # blacklist the fields that are given by inheritance
            for other, field_to_other in obj._inherits.items():
                blacklist.add(field_to_other)
                if field_to_other in default:
                    # all the fields of 'other' are given by the record: default[field_to_other],
                    # except the ones redefined in self
                    blacklist.update(set(self.pool[other]._fields) - whitelist)
                else:
                    blacklist_given_fields(self.pool[other])
            # blacklist deprecated fields
            for name, field in obj._fields.iteritems():
                if field.deprecated:
                    blacklist.add(name)

        blacklist_given_fields(self)


        fields_to_copy = dict((f,fi) for f, fi in self._fields.iteritems()
                                     if fi.copy
                                     if f not in default
                                     if f not in blacklist)

        data = self.read(cr, uid, [id], fields_to_copy.keys(), context=context)
        if data:
            data = data[0]
        else:
            raise IndexError(_("Record #%d of %s not found, cannot copy!") % ( id, self._name))

        res = dict(default)
        for f, field in fields_to_copy.iteritems():
            if field.type == 'many2one':
                res[f] = data[f] and data[f][0]
            elif field.type == 'one2many':
                other = self.pool[field.comodel_name]
                # duplicate following the order of the ids because we'll rely on
                # it later for copying translations in copy_translation()!
                lines = [other.copy_data(cr, uid, line_id, context=context) for line_id in sorted(data[f])]
                # the lines are duplicated using the wrong (old) parent, but then
                # are reassigned to the correct one thanks to the (0, 0, ...)
                res[f] = [(0, 0, line) for line in lines if line]
            elif field.type == 'many2many':
                res[f] = [(6, 0, data[f])]
            else:
                res[f] = data[f]

        return res

    def copy_translations(self, cr, uid, old_id, new_id, context=None):
        if context is None:
            context = {}

        # avoid recursion through already copied records in case of circular relationship
        if '__copy_translations_seen' not in context:
            context = dict(context, __copy_translations_seen=defaultdict(list))
        seen_map = context['__copy_translations_seen']
        if old_id in seen_map[self._name]:
            return
        seen_map[self._name].append(old_id)

        trans_obj = self.pool.get('ir.translation')

        for field_name, field in self._fields.iteritems():
            if not field.copy:
                continue
            # removing the lang to compare untranslated values
            context_wo_lang = dict(context, lang=None)
            old_record, new_record = self.browse(cr, uid, [old_id, new_id], context=context_wo_lang)
            # we must recursively copy the translations for o2o and o2m
            if field.type == 'one2many':
                target_obj = self.pool[field.comodel_name]
                # here we rely on the order of the ids to match the translations
                # as foreseen in copy_data()
                old_children = sorted(r.id for r in old_record[field_name])
                new_children = sorted(r.id for r in new_record[field_name])
                for (old_child, new_child) in zip(old_children, new_children):
                    target_obj.copy_translations(cr, uid, old_child, new_child, context=context)
            # and for translatable fields we keep them for copy
            elif getattr(field, 'translate', False):
                if field_name in self._columns:
                    trans_name = self._name + "," + field_name
                    target_id = new_id
                    source_id = old_id
                elif field_name in self._inherit_fields:
                    trans_name = self._inherit_fields[field_name][0] + "," + field_name
                    # get the id of the parent record to set the translation
                    inherit_field_name = self._inherit_fields[field_name][1]
                    target_id = new_record[inherit_field_name].id
                    source_id = old_record[inherit_field_name].id
                else:
                    continue

                trans_ids = trans_obj.search(cr, uid, [
                        ('name', '=', trans_name),
                        ('res_id', '=', source_id)
                ])
                user_lang = context.get('lang')
                for record in trans_obj.read(cr, uid, trans_ids, context=context):
                    del record['id']
                    # remove source to avoid triggering _set_src
                    del record['source']
                    # duplicated record is not linked to any module
                    del record['module']
                    record.update({'res_id': target_id})
                    if user_lang and user_lang == record['lang']:
                        # 'source' to force the call to _set_src
                        # 'value' needed if value is changed in copy(), want to see the new_value
                        record['source'] = old_record[field_name]
                        record['value'] = new_record[field_name]
                    trans_obj.create(cr, uid, record, context=context)

    @api.returns('self', lambda value: value.id)
    def copy(self, cr, uid, id, default=None, context=None):
        """ copy(default=None)

        Duplicate record with given id updating it with default values

        :param dict default: dictionary of field values to override in the
               original values of the copied record, e.g: ``{'field_name': overridden_value, ...}``
        :returns: new record

        """
        if context is None:
            context = {}
        context = context.copy()
        data = self.copy_data(cr, uid, id, default, context)
        new_id = self.create(cr, uid, data, context)
        self.copy_translations(cr, uid, id, new_id, context)
        return new_id

    @api.multi
    @api.returns('self')
    def exists(self):
        """  exists() -> records

        Returns the subset of records in ``self`` that exist, and marks deleted
        records as such in cache. It can be used as a test on records::

            if record.exists():
                ...

        By convention, new records are returned as existing.
        """
        ids, new_ids = [], []
        for i in self._ids:
            (ids if isinstance(i, (int, long)) else new_ids).append(i)
        if not ids:
            return self
        query = """SELECT id FROM "%s" WHERE id IN %%s""" % self._table
        self._cr.execute(query, [tuple(ids)])
        ids = [r[0] for r in self._cr.fetchall()]
        existing = self.browse(ids + new_ids)
        if len(existing) < len(self):
            # mark missing records in cache with a failed value
            exc = MissingError(_("Record does not exist or has been deleted."))
            (self - existing)._cache.update(FailedValue(exc))
        return existing

    def check_recursion(self, cr, uid, ids, context=None, parent=None):
        _logger.warning("You are using deprecated %s.check_recursion(). Please use the '_check_recursion()' instead!" % \
                        self._name)
        assert parent is None or parent in self._columns or parent in self._inherit_fields,\
                    "The 'parent' parameter passed to check_recursion() must be None or a valid field name"
        return self._check_recursion(cr, uid, ids, context, parent)

    def _check_recursion(self, cr, uid, ids, context=None, parent=None):
        """
        Verifies that there is no loop in a hierarchical structure of records,
        by following the parent relationship using the **parent** field until a loop
        is detected or until a top-level record is found.

        :param cr: database cursor
        :param uid: current user id
        :param ids: list of ids of records to check
        :param parent: optional parent field name (default: ``self._parent_name = parent_id``)
        :return: **True** if the operation can proceed safely, or **False** if an infinite loop is detected.
        """
        if not parent:
            parent = self._parent_name

        # must ignore 'active' flag, ir.rules, etc. => direct SQL query
        query = 'SELECT "%s" FROM "%s" WHERE id = %%s' % (parent, self._table)
        for id in ids:
            current_id = id
            while current_id is not None:
                cr.execute(query, (current_id,))
                result = cr.fetchone()
                current_id = result[0] if result else None
                if current_id == id:
                    return False
        return True

    def _check_m2m_recursion(self, cr, uid, ids, field_name):
        """
        Verifies that there is no loop in a hierarchical structure of records,
        by following the parent relationship using the **parent** field until a loop
        is detected or until a top-level record is found.

        :param cr: database cursor
        :param uid: current user id
        :param ids: list of ids of records to check
        :param field_name: field to check
        :return: **True** if the operation can proceed safely, or **False** if an infinite loop is detected.
        """

        field = self._fields.get(field_name)
        if not (field and field.type == 'many2many' and
                field.comodel_name == self._name and field.store):
            # field must be a many2many on itself
            raise ValueError('invalid field_name: %r' % (field_name,))

        query = 'SELECT distinct "%s" FROM "%s" WHERE "%s" IN %%s' % \
                    (field.column2, field.relation, field.column1)
        ids_parent = ids[:]
        while ids_parent:
            ids_parent2 = []
            for i in range(0, len(ids_parent), cr.IN_MAX):
                j = i + cr.IN_MAX
                sub_ids_parent = ids_parent[i:j]
                cr.execute(query, (tuple(sub_ids_parent),))
                ids_parent2.extend(filter(None, map(lambda x: x[0], cr.fetchall())))
            ids_parent = ids_parent2
            for i in ids_parent:
                if i in ids:
                    return False
        return True

    def _get_external_ids(self, cr, uid, ids, *args, **kwargs):
        """Retrieve the External ID(s) of any database record.

        **Synopsis**: ``_get_xml_ids(cr, uid, ids) -> { 'id': ['module.xml_id'] }``

        :return: map of ids to the list of their fully qualified External IDs
                 in the form ``module.key``, or an empty list when there's no External
                 ID for a record, e.g.::

                     { 'id': ['module.ext_id', 'module.ext_id_bis'],
                       'id2': [] }
        """
        ir_model_data = self.pool.get('ir.model.data')
        data_ids = ir_model_data.search(cr, uid, [('model', '=', self._name), ('res_id', 'in', ids)])
        data_results = ir_model_data.read(cr, uid, data_ids, ['module', 'name', 'res_id'])
        result = {}
        for id in ids:
            # can't use dict.fromkeys() as the list would be shared!
            result[id] = []
        for record in data_results:
            result[record['res_id']].append('%(module)s.%(name)s' % record)
        return result

    def get_external_id(self, cr, uid, ids, *args, **kwargs):
        """Retrieve the External ID of any database record, if there
        is one. This method works as a possible implementation
        for a function field, to be able to add it to any
        model object easily, referencing it as ``Model.get_external_id``.

        When multiple External IDs exist for a record, only one
        of them is returned (randomly).

        :return: map of ids to their fully qualified XML ID,
                 defaulting to an empty string when there's none
                 (to be usable as a function field),
                 e.g.::

                     { 'id': 'module.ext_id',
                       'id2': '' }
        """
        results = self._get_xml_ids(cr, uid, ids)
        for k, v in results.iteritems():
            if results[k]:
                results[k] = v[0]
            else:
                results[k] = ''
        return results

    # backwards compatibility
    get_xml_id = get_external_id
    _get_xml_ids = _get_external_ids

    def print_report(self, cr, uid, ids, name, data, context=None):
        """
        Render the report ``name`` for the given IDs. The report must be defined
        for this model, not another.
        """
        report = self.pool['ir.actions.report.xml']._lookup_report(cr, name)
        assert self._name == report.table
        return report.create(cr, uid, ids, data, context)

    # Transience
    @classmethod
    def is_transient(cls):
        """ Return whether the model is transient.

        See :class:`TransientModel`.

        """
        return cls._transient

    def _transient_clean_rows_older_than(self, cr, seconds):
        assert self._transient, "Model %s is not transient, it cannot be vacuumed!" % self._name
        # Never delete rows used in last 5 minutes
        seconds = max(seconds, 300)
        query = ("SELECT id FROM " + self._table + " WHERE"
            " COALESCE(write_date, create_date, (now() at time zone 'UTC'))::timestamp"
            " < ((now() at time zone 'UTC') - interval %s)")
        cr.execute(query, ("%s seconds" % seconds,))
        ids = [x[0] for x in cr.fetchall()]
        self.unlink(cr, SUPERUSER_ID, ids)

    def _transient_clean_old_rows(self, cr, max_count):
        # Check how many rows we have in the table
        cr.execute("SELECT count(*) AS row_count FROM " + self._table)
        res = cr.fetchall()
        if res[0][0] <= max_count:
            return  # max not reached, nothing to do
        self._transient_clean_rows_older_than(cr, 300)

    def _transient_vacuum(self, cr, uid, force=False):
        """Clean the transient records.

        This unlinks old records from the transient model tables whenever the
        "_transient_max_count" or "_max_age" conditions (if any) are reached.
        Actual cleaning will happen only once every "_transient_check_time" calls.
        This means this method can be called frequently called (e.g. whenever
        a new record is created).
        Example with both max_hours and max_count active:
        Suppose max_hours = 0.2 (e.g. 12 minutes), max_count = 20, there are 55 rows in the
        table, 10 created/changed in the last 5 minutes, an additional 12 created/changed between
        5 and 10 minutes ago, the rest created/changed more then 12 minutes ago.
        - age based vacuum will leave the 22 rows created/changed in the last 12 minutes
        - count based vacuum will wipe out another 12 rows. Not just 2, otherwise each addition
          would immediately cause the maximum to be reached again.
        - the 10 rows that have been created/changed the last 5 minutes will NOT be deleted
        """
        assert self._transient, "Model %s is not transient, it cannot be vacuumed!" % self._name
        _transient_check_time = 20          # arbitrary limit on vacuum executions
        self._transient_check_count += 1
        if not force and (self._transient_check_count < _transient_check_time):
            return True  # no vacuum cleaning this time
        self._transient_check_count = 0

        # Age-based expiration
        if self._transient_max_hours:
            self._transient_clean_rows_older_than(cr, self._transient_max_hours * 60 * 60)

        # Count-based expiration
        if self._transient_max_count:
            self._transient_clean_old_rows(cr, self._transient_max_count)

        return True

    def resolve_2many_commands(self, cr, uid, field_name, commands, fields=None, context=None):
        """ Serializes one2many and many2many commands into record dictionaries
            (as if all the records came from the database via a read()).  This
            method is aimed at onchange methods on one2many and many2many fields.

            Because commands might be creation commands, not all record dicts
            will contain an ``id`` field.  Commands matching an existing record
            will have an ``id``.

            :param field_name: name of the one2many or many2many field matching the commands
            :type field_name: str
            :param commands: one2many or many2many commands to execute on ``field_name``
            :type commands: list((int|False, int|False, dict|False))
            :param fields: list of fields to read from the database, when applicable
            :type fields: list(str)
            :returns: records in a shape similar to that returned by ``read()``
                (except records may be missing the ``id`` field if they don't exist in db)
            :rtype: list(dict)
        """
        result = []             # result (list of dict)
        record_ids = []         # ids of records to read
        updates = {}            # {id: dict} of updates on particular records

        for command in commands or []:
            if not isinstance(command, (list, tuple)):
                record_ids.append(command)
            elif command[0] == 0:
                result.append(command[2])
            elif command[0] == 1:
                record_ids.append(command[1])
                updates.setdefault(command[1], {}).update(command[2])
            elif command[0] in (2, 3):
                record_ids = [id for id in record_ids if id != command[1]]
            elif command[0] == 4:
                record_ids.append(command[1])
            elif command[0] == 5:
                result, record_ids = [], []
            elif command[0] == 6:
                result, record_ids = [], list(command[2])

        # read the records and apply the updates
        other_model = self.pool[self._fields[field_name].comodel_name]
        for record in other_model.read(cr, uid, record_ids, fields=fields, context=context):
            record.update(updates.get(record['id'], {}))
            result.append(record)

        return result

    # for backward compatibility
    resolve_o2m_commands_to_record_dicts = resolve_2many_commands

    def search_read(self, cr, uid, domain=None, fields=None, offset=0, limit=None, order=None, context=None):
        """
        Performs a ``search()`` followed by a ``read()``.

        :param cr: database cursor
        :param user: current user id
        :param domain: Search domain, see ``args`` parameter in ``search()``. Defaults to an empty domain that will match all records.
        :param fields: List of fields to read, see ``fields`` parameter in ``read()``. Defaults to all fields.
        :param offset: Number of records to skip, see ``offset`` parameter in ``search()``. Defaults to 0.
        :param limit: Maximum number of records to return, see ``limit`` parameter in ``search()``. Defaults to no limit.
        :param order: Columns to sort result, see ``order`` parameter in ``search()``. Defaults to no sort.
        :param context: context arguments.
        :return: List of dictionaries containing the asked fields.
        :rtype: List of dictionaries.

        """
        record_ids = self.search(cr, uid, domain or [], offset=offset, limit=limit, order=order, context=context)
        if not record_ids:
            return []

        if fields and fields == ['id']:
            # shortcut read if we only want the ids
            return [{'id': id} for id in record_ids]

        # read() ignores active_test, but it would forward it to any downstream search call
        # (e.g. for x2m or function fields), and this is not the desired behavior, the flag
        # was presumably only meant for the main search().
        # TODO: Move this to read() directly?                                                                                                
        read_ctx = dict(context or {})                                                                                                       
        read_ctx.pop('active_test', None)                                                                                                    
                                                                                                                                             
        result = self.read(cr, uid, record_ids, fields, context=read_ctx) 
        if len(result) <= 1:
            return result

        # reorder read
        index = dict((r['id'], r) for r in result)
        return [index[x] for x in record_ids if x in index]

    @api.multi
    def toggle_active(self):
        """ Inverse the value of the field ``active`` on the records in ``self``. """
        for record in self:
            record.active = not record.active

    def _register_hook(self, cr):
        """ stuff to do right after the registry is built """
        pass

    @classmethod
    def _patch_method(cls, name, method):
        """ Monkey-patch a method for all instances of this model. This replaces
            the method called ``name`` by ``method`` in the given class.
            The original method is then accessible via ``method.origin``, and it
            can be restored with :meth:`~._revert_method`.

            Example::

                @api.multi
                def do_write(self, values):
                    # do stuff, and call the original method
                    return do_write.origin(self, values)

                # patch method write of model
                model._patch_method('write', do_write)

                # this will call do_write
                records = model.search([...])
                records.write(...)

                # restore the original method
                model._revert_method('write')
        """
        origin = getattr(cls, name)
        method.origin = origin
        # propagate decorators from origin to method, and apply api decorator
        wrapped = api.guess(api.propagate(origin, method))
        wrapped.origin = origin
        setattr(cls, name, wrapped)

    @classmethod
    def _revert_method(cls, name):
        """ Revert the original method called ``name`` in the given class.
            See :meth:`~._patch_method`.
        """
        method = getattr(cls, name)
        setattr(cls, name, method.origin)

    #
    # Instance creation
    #
    # An instance represents an ordered collection of records in a given
    # execution environment. The instance object refers to the environment, and
    # the records themselves are represented by their cache dictionary. The 'id'
    # of each record is found in its corresponding cache dictionary.
    #
    # This design has the following advantages:
    #  - cache access is direct and thus fast;
    #  - one can consider records without an 'id' (see new records);
    #  - the global cache is only an index to "resolve" a record 'id'.
    #

    @classmethod
    def _browse(cls, env, ids):
        """ Create an instance attached to ``env``; ``ids`` is a tuple of record
            ids.
        """
        records = object.__new__(cls)
        records.env = env
        records._ids = ids
        env.prefetch[cls._name].update(ids)
        return records

    @api.v7
    def browse(self, cr, uid, arg=None, context=None):
        ids = _normalize_ids(arg)
        #assert all(isinstance(id, IdType) for id in ids), "Browsing invalid ids: %s" % ids
        return self._browse(Environment(cr, uid, context or {}), ids)

    @api.v8
    def browse(self, arg=None):
        """ browse([ids]) -> records

        Returns a recordset for the ids provided as parameter in the current
        environment.

        Can take no ids, a single id or a sequence of ids.
        """
        ids = _normalize_ids(arg)
        #assert all(isinstance(id, IdType) for id in ids), "Browsing invalid ids: %s" % ids
        return self._browse(self.env, ids)

    #
    # Internal properties, for manipulating the instance's implementation
    #

    @property
    def ids(self):
        """ List of actual record ids in this recordset (ignores placeholder
        ids for records to create)
        """
        return filter(None, list(self._ids))

    # backward-compatibility with former browse records
    _cr = property(lambda self: self.env.cr)
    _uid = property(lambda self: self.env.uid)
    _context = property(lambda self: self.env.context)

    #
    # Conversion methods
    #

    def ensure_one(self):
        """ Verifies that the current recorset holds a single record. Raises
        an exception otherwise.
        """
        if len(self) == 1:
            return self
        raise ValueError("Expected singleton: %s" % self)

    def with_env(self, env):
        """ Returns a new version of this recordset attached to the provided
        environment

        .. warning::
            The new environment will not benefit from the current
            environment's data cache, so later data access may incur extra
            delays while re-fetching from the database.

        :type env: :class:`~openerp.api.Environment`
        """
        return self._browse(env, self._ids)

    def sudo(self, user=SUPERUSER_ID):
        """ sudo([user=SUPERUSER])

        Returns a new version of this recordset attached to the provided
        user.

        By default this returns a ``SUPERUSER`` recordset, where access
        control and record rules are bypassed.

        .. note::

            Using ``sudo`` could cause data access to cross the
            boundaries of record rules, possibly mixing records that
            are meant to be isolated (e.g. records from different
            companies in multi-company environments).

            It may lead to un-intuitive results in methods which select one
            record among many - for example getting the default company, or
            selecting a Bill of Materials.

        .. note::

            Because the record rules and access control will have to be
            re-evaluated, the new recordset will not benefit from the current
            environment's data cache, so later data access may incur extra
            delays while re-fetching from the database.

        """
        return self.with_env(self.env(user=user))

    def with_context(self, *args, **kwargs):
        """ with_context([context][, **overrides]) -> records

        Returns a new version of this recordset attached to an extended
        context.

        The extended context is either the provided ``context`` in which
        ``overrides`` are merged or the *current* context in which
        ``overrides`` are merged e.g.::

            # current context is {'key1': True}
            r2 = records.with_context({}, key2=True)
            # -> r2._context is {'key2': True}
            r2 = records.with_context(key2=True)
            # -> r2._context is {'key1': True, 'key2': True}
        """
        context = dict(args[0] if args else self._context, **kwargs)
        return self.with_env(self.env(context=context))

    def _convert_to_cache(self, values, update=False, validate=True):
        """ Convert the ``values`` dictionary into cached values.

            :param update: whether the conversion is made for updating ``self``;
                this is necessary for interpreting the commands of *2many fields
            :param validate: whether values must be checked
        """
        fields = self._fields
        target = self if update else self.browse()
        return {
            name: fields[name].convert_to_cache(value, target, validate=validate)
            for name, value in values.iteritems()
            if name in fields
        }

    def _convert_to_write(self, values):
        """ Convert the ``values`` dictionary into the format of :meth:`write`. """
        fields = self._fields
        result = {}
        for name, value in values.iteritems():
            if name in fields:
                value = fields[name].convert_to_write(value)
                if not isinstance(value, NewId):
                    result[name] = value
        return result

    #
    # Record traversal and update
    #

    def _mapped_func(self, func):
        """ Apply function ``func`` on all records in ``self``, and return the
            result as a list or a recordset (if ``func`` returns recordsets).
        """
        if self:
            vals = [func(rec) for rec in self]
            if isinstance(vals[0], BaseModel):
                # return the union of all recordsets in O(n)
                ids = set(itertools.chain(*[rec._ids for rec in vals]))
                return vals[0].browse(ids)
            return vals
        else:
            vals = func(self)
            return vals if isinstance(vals, BaseModel) else []

    def mapped(self, func):
        """ Apply ``func`` on all records in ``self``, and return the result as a
            list or a recordset (if ``func`` return recordsets). In the latter
            case, the order of the returned recordset is arbitrary.

            :param func: a function or a dot-separated sequence of field names
        """
        if isinstance(func, basestring):
            recs = self
            for name in func.split('.'):
                recs = recs._mapped_func(operator.itemgetter(name))
            return recs
        else:
            return self._mapped_func(func)

    def _mapped_cache(self, name_seq):
        """ Same as `~.mapped`, but ``name_seq`` is a dot-separated sequence of
            field names, and only cached values are used.
        """
        recs = self
        for name in name_seq.split('.'):
            field = recs._fields[name]
            null = field.null(self.env)
            recs = recs.mapped(lambda rec: rec._cache.get(field, null))
        return recs

    def filtered(self, func):
        """ Select the records in ``self`` such that ``func(rec)`` is true, and
            return them as a recordset.

            :param func: a function or a dot-separated sequence of field names
        """
        if isinstance(func, basestring):
            name = func
            func = lambda rec: filter(None, rec.mapped(name))
        return self.browse([rec.id for rec in self if func(rec)])

    def sorted(self, key=None, reverse=False):
        """ Return the recordset ``self`` ordered by ``key``.

            :param key: either a function of one argument that returns a
                comparison key for each record, or ``None``, in which case
                records are ordered according the default model's order

            :param reverse: if ``True``, return the result in reverse order
        """
        if key is None:
            recs = self.search([('id', 'in', self.ids)])
            return self.browse(reversed(recs._ids)) if reverse else recs
        else:
            return self.browse(map(itemgetter('id'), sorted(self, key=key, reverse=reverse)))

    def update(self, values):
        """ Update record `self[0]` with ``values``. """
        for name, value in values.iteritems():
            self[name] = value

    #
    # New records - represent records that do not exist in the database yet;
    # they are used to perform onchanges.
    #

    @api.model
    def new(self, values={}):
        """ new([values]) -> record

        Return a new record instance attached to the current environment and
        initialized with the provided ``value``. The record is *not* created
        in database, it only exists in memory.
        """
        record = self.browse([NewId()])
        record._cache.update(record._convert_to_cache(values, update=True))

        if record.env.in_onchange:
            # The cache update does not set inverse fields, so do it manually.
            # This is useful for computing a function field on secondary
            # records, if that field depends on the main record.
            for name in values:
                field = self._fields.get(name)
                if field:
                    for invf in self._field_inverses[field]:
                        invf._update(record[name], record)

        return record

    #
    # Dirty flags, to mark record fields modified (in draft mode)
    #

    def _is_dirty(self):
        """ Return whether any record in ``self`` is dirty. """
        dirty = self.env.dirty
        return any(record in dirty for record in self)

    def _get_dirty(self):
        """ Return the list of field names for which ``self`` is dirty. """
        dirty = self.env.dirty
        return list(dirty.get(self, ()))

    def _set_dirty(self, field_name):
        """ Mark the records in ``self`` as dirty for the given ``field_name``. """
        dirty = self.env.dirty
        for record in self:
            dirty[record].add(field_name)

    #
    # "Dunder" methods
    #

    def __nonzero__(self):
        """ Test whether ``self`` is nonempty. """
        return bool(getattr(self, '_ids', True))

    def __len__(self):
        """ Return the size of ``self``. """
        return len(self._ids)

    def __iter__(self):
        """ Return an iterator over ``self``. """
        for id in self._ids:
            yield self._browse(self.env, (id,))

    def __contains__(self, item):
        """ Test whether ``item`` (record or field name) is an element of ``self``.
            In the first case, the test is fully equivalent to::

                any(item == record for record in self)
        """
        if isinstance(item, BaseModel) and self._name == item._name:
            return len(item) == 1 and item.id in self._ids
        elif isinstance(item, basestring):
            return item in self._fields
        else:
            raise TypeError("Mixing apples and oranges: %s in %s" % (item, self))

    def __add__(self, other):
        """ Return the concatenation of two recordsets. """
        if not isinstance(other, BaseModel) or self._name != other._name:
            raise TypeError("Mixing apples and oranges: %s + %s" % (self, other))
        return self.browse(self._ids + other._ids)

    def __sub__(self, other):
        """ Return the recordset of all the records in ``self`` that are not in ``other``. """
        if not isinstance(other, BaseModel) or self._name != other._name:
            raise TypeError("Mixing apples and oranges: %s - %s" % (self, other))
        other_ids = set(other._ids)
        return self.browse([id for id in self._ids if id not in other_ids])

    def __and__(self, other):
        """ Return the intersection of two recordsets.
            Note that recordset order is not preserved.
        """
        if not isinstance(other, BaseModel) or self._name != other._name:
            raise TypeError("Mixing apples and oranges: %s & %s" % (self, other))
        return self.browse(set(self._ids) & set(other._ids))

    def __or__(self, other):
        """ Return the union of two recordsets.
            Note that recordset order is not preserved.
        """
        if not isinstance(other, BaseModel) or self._name != other._name:
            raise TypeError("Mixing apples and oranges: %s | %s" % (self, other))
        return self.browse(set(self._ids) | set(other._ids))

    def __eq__(self, other):
        """ Test whether two recordsets are equivalent (up to reordering). """
        if not isinstance(other, BaseModel):
            if other:
                filename, lineno = frame_codeinfo(currentframe(), 1)
                _logger.warning("Comparing apples and oranges: %r == %r (%s:%s)",
                                self, other, filename, lineno)
            return False
        return self._name == other._name and set(self._ids) == set(other._ids)

    def __ne__(self, other):
        return not self == other

    def __lt__(self, other):
        if not isinstance(other, BaseModel) or self._name != other._name:
            raise TypeError("Mixing apples and oranges: %s < %s" % (self, other))
        return set(self._ids) < set(other._ids)

    def __le__(self, other):
        if not isinstance(other, BaseModel) or self._name != other._name:
            raise TypeError("Mixing apples and oranges: %s <= %s" % (self, other))
        return set(self._ids) <= set(other._ids)

    def __gt__(self, other):
        if not isinstance(other, BaseModel) or self._name != other._name:
            raise TypeError("Mixing apples and oranges: %s > %s" % (self, other))
        return set(self._ids) > set(other._ids)

    def __ge__(self, other):
        if not isinstance(other, BaseModel) or self._name != other._name:
            raise TypeError("Mixing apples and oranges: %s >= %s" % (self, other))
        return set(self._ids) >= set(other._ids)

    def __int__(self):
        return self.id

    def __str__(self):
        return "%s%s" % (self._name, getattr(self, '_ids', ""))

    def __unicode__(self):
        return unicode(str(self))

    __repr__ = __str__

    def __hash__(self):
        if hasattr(self, '_ids'):
            return hash((self._name, frozenset(self._ids)))
        else:
            return hash(self._name)

    def __getitem__(self, key):
        """ If ``key`` is an integer or a slice, return the corresponding record
            selection as an instance (attached to ``self.env``).
            Otherwise read the field ``key`` of the first record in ``self``.

            Examples::

                inst = model.search(dom)    # inst is a recordset
                r4 = inst[3]                # fourth record in inst
                rs = inst[10:20]            # subset of inst
                nm = rs['name']             # name of first record in inst
        """
        if isinstance(key, basestring):
            # important: one must call the field's getter
            return self._fields[key].__get__(self, type(self))
        elif isinstance(key, slice):
            return self._browse(self.env, self._ids[key])
        else:
            return self._browse(self.env, (self._ids[key],))

    def __setitem__(self, key, value):
        """ Assign the field ``key`` to ``value`` in record ``self``. """
        # important: one must call the field's setter
        return self._fields[key].__set__(self, value)

    #
    # Cache and recomputation management
    #

    @lazy_property
    def _cache(self):
        """ Return the cache of ``self``, mapping field names to values. """
        return RecordCache(self)

    @api.model
    def _in_cache_without(self, field):
        """ Make sure ``self`` is present in cache (for prefetching), and return
            the records of model ``self`` in cache that have no value for ``field``
            (:class:`Field` instance).
        """
        env = self.env
        prefetch_ids = env.prefetch[self._name]
        prefetch_ids.update(self._ids)
        ids = filter(None, prefetch_ids - set(env.cache[field]))
        return self.browse(ids)

    @api.model
    def refresh(self):
        """ Clear the records cache.

            .. deprecated:: 8.0
                The record cache is automatically invalidated.
        """
        self.invalidate_cache()

    @api.model
    def invalidate_cache(self, fnames=None, ids=None):
        """ Invalidate the record caches after some records have been modified.
            If both ``fnames`` and ``ids`` are ``None``, the whole cache is cleared.

            :param fnames: the list of modified fields, or ``None`` for all fields
            :param ids: the list of modified record ids, or ``None`` for all
        """
        if fnames is None:
            if ids is None:
                return self.env.invalidate_all()
            fields = self._fields.values()
        else:
            fields = map(self._fields.__getitem__, fnames)

        # invalidate fields and inverse fields, too
        spec = [(f, ids) for f in fields] + \
               [(invf, None) for f in fields for invf in self._field_inverses[f]]
        self.env.invalidate(spec)

    @api.multi
    def modified(self, fnames):
        """ Notify that fields have been modified on ``self``. This invalidates
            the cache, and prepares the recomputation of stored function fields
            (new-style fields only).

            :param fnames: iterable of field names that have been modified on
                records ``self``
        """
        # each field knows what to invalidate and recompute
        spec = []
        for fname in fnames:
            spec += self._fields[fname].modified(self)

        cached_fields = {
            field
            for env in self.env.all
            for field in env.cache
        }
        # invalidate non-stored fields.function which are currently cached
        spec += [(f, None) for f in self.pool.pure_function_fields
                 if f in cached_fields]

        self.env.invalidate(spec)

    def _recompute_check(self, field):
        """ If ``field`` must be recomputed on some record in ``self``, return the
            corresponding records that must be recomputed.
        """
        return self.env.check_todo(field, self)

    def _recompute_todo(self, field):
        """ Mark ``field`` to be recomputed. """
        self.env.add_todo(field, self)

    def _recompute_done(self, field):
        """ Mark ``field`` as recomputed. """
        self.env.remove_todo(field, self)

    @api.model
    def recompute(self):
        """ Recompute stored function fields. The fields and records to
            recompute have been determined by method :meth:`modified`.
        """
        while self.env.has_todo():
            field, recs = self.env.get_todo()
            # determine the fields to recompute
            fs = self.env[field.model_name]._field_computed[field]
            ns = [f.name for f in fs if f.store]
            # evaluate fields, and group record ids by update
            updates = defaultdict(set)
            for rec in recs.exists():
                vals = rec._convert_to_write({n: rec[n] for n in ns})
                updates[frozendict(vals)].add(rec.id)
            # update records in batch when possible
            with recs.env.norecompute():
                for vals, ids in updates.iteritems():
                    recs.browse(ids)._write(dict(vals))
            # mark computed fields as done
            map(recs._recompute_done, fs)

    #
    # Generic onchange method
    #

    def _has_onchange(self, field, other_fields):
        """ Return whether ``field`` should trigger an onchange event in the
            presence of ``other_fields``.
        """
        # test whether self has an onchange method for field, or field is a
        # dependency of any field in other_fields
        return field.name in self._onchange_methods or \
            any(dep in other_fields for dep, _ in self._field_triggers[field])

    @api.model
    def _onchange_spec(self, view_info=None):
        """ Return the onchange spec from a view description; if not given, the
            result of ``self.fields_view_get()`` is used.
        """
        result = {}

        # for traversing the XML arch and populating result
        def process(node, info, prefix):
            if node.tag == 'field':
                name = node.attrib['name']
                names = "%s.%s" % (prefix, name) if prefix else name
                if not result.get(names):
                    result[names] = node.attrib.get('on_change')
                # traverse the subviews included in relational fields
                for subinfo in info['fields'][name].get('views', {}).itervalues():
                    process(etree.fromstring(subinfo['arch']), subinfo, names)
            else:
                for child in node:
                    process(child, info, prefix)

        if view_info is None:
            view_info = self.fields_view_get()
        process(etree.fromstring(view_info['arch']), view_info, '')
        return result

    def _onchange_eval(self, field_name, onchange, result):
        """ Apply onchange method(s) for field ``field_name`` with spec ``onchange``
            on record ``self``. Value assignments are applied on ``self``, while
            domain and warning messages are put in dictionary ``result``.
        """
        onchange = onchange.strip()

        # onchange V8
        if onchange in ("1", "true"):
            for method in self._onchange_methods.get(field_name, ()):
                method_res = method(self)
                if not method_res:
                    continue
                if 'domain' in method_res:
                    result.setdefault('domain', {}).update(method_res['domain'])
                if 'warning' in method_res:
                    if result.get('warning'):
                        if method_res['warning']:
                            # Concatenate multiple warnings
                            warning = result['warning']
                            warning['message'] = '\n\n'.join(filter(None, [
                                warning.get('title'),
                                warning.get('message'),
                                method_res['warning'].get('title'),
                                method_res['warning'].get('message')
                            ]))
                            warning['title'] = _('Warnings')
                    else:
                        result['warning'] = method_res['warning']
            return

        # onchange V7
        match = onchange_v7.match(onchange)
        if match:
            method, params = match.groups()

            class RawRecord(object):
                def __init__(self, record):
                    self._record = record
                def __getitem__(self, name):
                    field = self._record._fields[name]
                    value = self._record[name]
                    return field.convert_to_write(value)
                def __getattr__(self, name):
                    return self[name]

            # evaluate params -> tuple
            global_vars = {'context': self._context, 'uid': self._uid}
            if self._context.get('field_parent'):
                record = self[self._context['field_parent']]
                global_vars['parent'] = RawRecord(record)
            field_vars = RawRecord(self)
            params = eval("[%s]" % params, global_vars, field_vars, nocopy=True)

            # call onchange method with context when possible
            args = (self._cr, self._uid, self._origin.ids) + tuple(params)
            try:
                method_res = getattr(self._model, method)(*args, context=self._context)
            except TypeError:
                method_res = getattr(self._model, method)(*args)

            if not isinstance(method_res, dict):
                return
            if 'value' in method_res:
                method_res['value'].pop('id', None)
                self.update(self._convert_to_cache(method_res['value'], validate=False))
            if 'domain' in method_res:
                result.setdefault('domain', {}).update(method_res['domain'])
            if 'warning' in method_res:
                if result.get('warning'):
                    if method_res['warning']:
                        # Concatenate multiple warnings
                        warning = result['warning']
                        warning['message'] = '\n\n'.join(filter(None, [
                            warning.get('title'),
                            warning.get('message'),
                            method_res['warning'].get('title'),
                            method_res['warning'].get('message')
                        ]))
                        warning['title'] = _('Warnings')
                else:
                    result['warning'] = method_res['warning']
    @api.multi
    def onchange(self, values, field_name, field_onchange):
        """ Perform an onchange on the given field.

            :param values: dictionary mapping field names to values, giving the
                current state of modification
            :param field_name: name of the modified field, or list of field
                names (in view order), or False
            :param field_onchange: dictionary mapping field names to their
                on_change attribute
        """
        env = self.env
        if isinstance(field_name, list):
            names = field_name
        elif field_name:
            names = [field_name]
        else:
            names = []

        if not all(name in self._fields for name in names):
            return {}

        # determine subfields for field.convert_to_onchange() below
        secondary = []
        subfields = defaultdict(set)
        for dotname in field_onchange:
            if '.' in dotname:
                secondary.append(dotname)
                name, subname = dotname.split('.')
                subfields[name].add(subname)

        # create a new record with values, and attach ``self`` to it
        with env.do_in_onchange():
            record = self.new(values)
            values = dict(record._cache)
            # attach ``self`` with a different context (for cache consistency)
            record._origin = self.with_context(__onchange=True)

        # load fields on secondary records, to avoid false changes
        with env.do_in_onchange():
            for field_seq in secondary:
                record.mapped(field_seq)

        # determine which field(s) should be triggered an onchange
        todo = list(names) or list(values)
        done = set()

        # dummy assignment: trigger invalidations on the record
        for name in todo:
            if name == 'id':
                continue
            value = record[name]
            field = self._fields[name]
            if field.type == 'many2one' and field.delegate and not value:
                # do not nullify all fields of parent record for new records
                continue
            record[name] = value

        result = {}
        dirty = set()

        # process names in order (or the keys of values if no name given)
        while todo:
            name = todo.pop(0)
            if name in done:
                continue
            done.add(name)

            with env.do_in_onchange():
                # apply field-specific onchange methods
                if field_onchange.get(name):
                    record._onchange_eval(name, field_onchange[name], result)

                # force re-evaluation of function fields on secondary records
                for field_seq in secondary:
                    record.mapped(field_seq)

                # determine which fields have been modified
                for name, oldval in values.iteritems():
                    field = self._fields[name]
                    newval = record[name]
                    if newval != oldval or (
                        field.type in ('one2many', 'many2many') and newval._is_dirty()
                    ):
                        todo.append(name)
                        dirty.add(name)

        # At the moment, the client does not support updates on a *2many field
        # while this one is modified by the user.
        if isinstance(field_name, basestring) and \
                self._fields[field_name].type in ('one2many', 'many2many'):
            dirty.discard(field_name)

        # collect values from dirty fields
        result['value'] = {
            name: self._fields[name].convert_to_onchange(record[name], subfields.get(name))
            for name in dirty
        }

        return result


class RecordCache(MutableMapping):
    """ Implements a proxy dictionary to read/update the cache of a record.
        Upon iteration, it looks like a dictionary mapping field names to
        values. However, fields may be used as keys as well.
    """
    def __init__(self, records):
        self._recs = records

    def contains(self, field):
        """ Return whether `records[0]` has a value for ``field`` in cache. """
        if isinstance(field, basestring):
            field = self._recs._fields[field]
        return self._recs.id in self._recs.env.cache[field]

    def __contains__(self, field):
        """ Return whether `records[0]` has a regular value for ``field`` in cache. """
        if isinstance(field, basestring):
            field = self._recs._fields[field]
        dummy = SpecialValue(None)
        value = self._recs.env.cache[field].get(self._recs.id, dummy)
        return not isinstance(value, SpecialValue)

    def get(self, field, default=None):
        """ Return the cached, regular value of ``field`` for `records[0]`, or ``default``. """
        if isinstance(field, basestring):
            field = self._recs._fields[field]
        dummy = SpecialValue(None)
        value = self._recs.env.cache[field].get(self._recs.id, dummy)
        return default if isinstance(value, SpecialValue) else value

    def __getitem__(self, field):
        """ Return the cached value of ``field`` for `records[0]`. """
        if isinstance(field, basestring):
            field = self._recs._fields[field]
        value = self._recs.env.cache[field][self._recs.id]
        return value.get() if isinstance(value, SpecialValue) else value

    def __setitem__(self, field, value):
        """ Assign the cached value of ``field`` for all records in ``records``. """
        if isinstance(field, basestring):
            field = self._recs._fields[field]
        values = dict.fromkeys(self._recs._ids, value)
        self._recs.env.cache[field].update(values)

    def update(self, *args, **kwargs):
        """ Update the cache of all records in ``records``. If the argument is a
            ``SpecialValue``, update all fields (except "magic" columns).
        """
        if args and isinstance(args[0], SpecialValue):
            values = dict.fromkeys(self._recs._ids, args[0])
            for name, field in self._recs._fields.iteritems():
                if name != 'id':
                    self._recs.env.cache[field].update(values)
        else:
            return super(RecordCache, self).update(*args, **kwargs)

    def __delitem__(self, field):
        """ Remove the cached value of ``field`` for all ``records``. """
        if isinstance(field, basestring):
            field = self._recs._fields[field]
        field_cache = self._recs.env.cache[field]
        for id in self._recs._ids:
            field_cache.pop(id, None)

    def __iter__(self):
        """ Iterate over the field names with a regular value in cache. """
        cache, id = self._recs.env.cache, self._recs.id
        dummy = SpecialValue(None)
        for name, field in self._recs._fields.iteritems():
            if name != 'id' and not isinstance(cache[field].get(id, dummy), SpecialValue):
                yield name

    def __len__(self):
        """ Return the number of fields with a regular value in cache. """
        return sum(1 for name in self)

class Model(BaseModel):
    """Main super-class for regular database-persisted OpenERP models.

    OpenERP models are created by inheriting from this class::

        class user(Model):
            ...

    The system will later instantiate the class once per database (on
    which the class' module is installed).
    """
    _auto = True
    _register = False # not visible in ORM registry, meant to be python-inherited only
    _transient = False # True in a TransientModel

class TransientModel(BaseModel):
    """Model super-class for transient records, meant to be temporarily
       persisted, and regularly vacuum-cleaned.

       A TransientModel has a simplified access rights management,
       all users can create new records, and may only access the
       records they created. The super-user has unrestricted access
       to all TransientModel records.
    """
    _auto = True
    _register = False # not visible in ORM registry, meant to be python-inherited only
    _transient = True

class AbstractModel(BaseModel):
    """Abstract Model super-class for creating an abstract class meant to be
       inherited by regular models (Models or TransientModels) but not meant to
       be usable on its own, or persisted.

       Technical note: we don't want to make AbstractModel the super-class of
       Model or BaseModel because it would not make sense to put the main
       definition of persistence methods such as create() in it, and still we
       should be able to override them within an AbstractModel.
       """
    _auto = False # don't create any database backend for AbstractModels
    _register = False # not visible in ORM registry, meant to be python-inherited only
    _transient = False

def itemgetter_tuple(items):
    """ Fixes itemgetter inconsistency (useful in some cases) of not returning
    a tuple if len(items) == 1: always returns an n-tuple where n = len(items)
    """
    if len(items) == 0:
        return lambda a: ()
    if len(items) == 1:
        return lambda gettable: (gettable[items[0]],)
    return operator.itemgetter(*items)

def convert_pgerror_23502(model, fields, info, e):
    m = re.match(r'^null value in column "(?P<field>\w+)" violates '
                 r'not-null constraint\n',
                 tools.ustr(e))
    field_name = m and m.group('field')
    if not m or field_name not in fields:
        return {'message': tools.ustr(e)}
    message = _(u"Missing required value for the field '%s'.") % field_name
    field = fields.get(field_name)
    if field:
        message = _(u"Missing required value for the field '%s' (%s)") % (field['string'], field_name)
    return {
        'message': message,
        'field': field_name,
    }

def convert_pgerror_23505(model, fields, info, e):
    m = re.match(r'^duplicate key (?P<field>\w+) violates unique constraint',
                 tools.ustr(e))
    field_name = m and m.group('field')
    if not m or field_name not in fields:
        return {'message': tools.ustr(e)}
    message = _(u"The value for the field '%s' already exists.") % field_name
    field = fields.get(field_name)
    if field:
        message = _(u"%s This might be '%s' in the current model, or a field "
                    u"of the same name in an o2m.") % (message, field['string'])
    return {
        'message': message,
        'field': field_name,
    }

PGERROR_TO_OE = defaultdict(
    # shape of mapped converters
    lambda: (lambda model, fvg, info, pgerror: {'message': tools.ustr(pgerror)}), {
    # not_null_violation
    '23502': convert_pgerror_23502,
    # unique constraint error
    '23505': convert_pgerror_23505,
})

def _normalize_ids(arg, atoms={int, long, str, unicode, NewId}):
    """ Normalizes the ids argument for ``browse`` (v7 and v8) to a tuple.

    Various implementations were tested on the corpus of all browse() calls
    performed during a full crawler run (after having installed all website_*
    modules) and this one was the most efficient overall.

    A possible bit of correctness was sacrificed by not doing any test on
    Iterable and just assuming that any non-atomic type was an iterable of
    some kind.

    :rtype: tuple
    """
    # much of the corpus is falsy objects (empty list, tuple or set, None)
    if not arg:
        return ()

    # `type in set` is significantly faster (because more restrictive) than
    # isinstance(arg, set) or issubclass(type, set); and for new-style classes
    # obj.__class__ is equivalent to but faster than type(obj). Not relevant
    # (and looks much worse) in most cases, but over millions of calls it
    # does have a very minor effect.
    if arg.__class__ in atoms:
        return arg,

    return tuple(arg)

# keep those imports here to avoid dependency cycle errors
from .osv import expression
from .fields import Field, SpecialValue, FailedValue<|MERGE_RESOLUTION|>--- conflicted
+++ resolved
@@ -4233,15 +4233,9 @@
                 if not edit:
                     vals.pop(field)
         for field in vals:
-<<<<<<< HEAD
             column = self._columns[field]
             if column._classic_write:
-                updates.append((field, '%s', column._symbol_set[1](vals[field])))
-=======
-            current_field = self._columns[field]
-            if current_field._classic_write:
-                updates.append((field, current_field._symbol_set[0], current_field._symbol_set[1](vals[field])))
->>>>>>> f7432efb
+                updates.append((field, column._symbol_set[0], column._symbol_set[1](vals[field])))
 
                 #for the function fields that receive a value, we set them directly in the database
                 #(they may be required), but we also need to trigger the _fct_inv()
